/*
 *  Copyright 2009 The WebRTC Project Authors. All rights reserved.
 *
 *  Use of this source code is governed by a BSD-style license
 *  that can be found in the LICENSE file in the root of the source
 *  tree. An additional intellectual property rights grant can be found
 *  in the file PATENTS.  All contributing project authors may
 *  be found in the AUTHORS file in the root of the source tree.
 */

#include "p2p/base/p2p_transport_channel.h"

#include <list>
#include <memory>
#include <utility>

#include "api/test/mock_async_dns_resolver.h"
#include "p2p/base/basic_ice_controller.h"
#include "p2p/base/connection.h"
#include "p2p/base/fake_port_allocator.h"
#include "p2p/base/ice_gatherer.h"
#include "p2p/base/ice_transport_internal.h"
#include "p2p/base/mock_async_resolver.h"
#include "p2p/base/packet_transport_internal.h"
#include "p2p/base/test_stun_server.h"
#include "p2p/base/test_turn_server.h"
#include "p2p/client/basic_port_allocator.h"
#include "rtc_base/checks.h"
#include "rtc_base/dscp.h"
#include "rtc_base/fake_clock.h"
#include "rtc_base/fake_mdns_responder.h"
#include "rtc_base/fake_network.h"
#include "rtc_base/firewall_socket_server.h"
#include "rtc_base/gunit.h"
#include "rtc_base/helpers.h"
#include "rtc_base/logging.h"
#include "rtc_base/mdns_responder_interface.h"
#include "rtc_base/nat_server.h"
#include "rtc_base/nat_socket_factory.h"
#include "rtc_base/proxy_server.h"
#include "rtc_base/socket_address.h"
#include "rtc_base/ssl_adapter.h"
#include "rtc_base/thread.h"
#include "rtc_base/virtual_socket_server.h"
#include "system_wrappers/include/metrics.h"
#include "test/scoped_key_value_config.h"

namespace {

using rtc::SocketAddress;
using ::testing::_;
using ::testing::Assign;
using ::testing::Contains;
using ::testing::DoAll;
using ::testing::InSequence;
using ::testing::InvokeArgument;
using ::testing::InvokeWithoutArgs;
using ::testing::NiceMock;
using ::testing::Return;
using ::testing::ReturnRef;
using ::testing::SaveArg;
using ::testing::SetArgPointee;
using ::testing::SizeIs;

// Default timeout for tests in this file.
// Should be large enough for slow buildbots to run the tests reliably.
static const int kDefaultTimeout = 10000;
static const int kMediumTimeout = 3000;
static const int kShortTimeout = 1000;

static const int kOnlyLocalPorts = cricket::PORTALLOCATOR_DISABLE_STUN |
                                   cricket::PORTALLOCATOR_DISABLE_RELAY |
                                   cricket::PORTALLOCATOR_DISABLE_TCP;
static const int LOW_RTT = 20;
// Addresses on the public internet.
static const SocketAddress kPublicAddrs[2] = {SocketAddress("11.11.11.11", 0),
                                              SocketAddress("22.22.22.22", 0)};
// IPv6 Addresses on the public internet.
static const SocketAddress kIPv6PublicAddrs[2] = {
    SocketAddress("2400:4030:1:2c00:be30:abcd:efab:cdef", 0),
    SocketAddress("2600:0:1000:1b03:2e41:38ff:fea6:f2a4", 0)};
// For configuring multihomed clients.
static const SocketAddress kAlternateAddrs[2] = {
    SocketAddress("101.101.101.101", 0), SocketAddress("202.202.202.202", 0)};
static const SocketAddress kIPv6AlternateAddrs[2] = {
    SocketAddress("2401:4030:1:2c00:be30:abcd:efab:cdef", 0),
    SocketAddress("2601:0:1000:1b03:2e41:38ff:fea6:f2a4", 0)};
// Addresses for HTTP proxy servers.
static const SocketAddress kHttpsProxyAddrs[2] = {
    SocketAddress("11.11.11.1", 443), SocketAddress("22.22.22.1", 443)};
// Addresses for SOCKS proxy servers.
static const SocketAddress kSocksProxyAddrs[2] = {
    SocketAddress("11.11.11.1", 1080), SocketAddress("22.22.22.1", 1080)};
// Internal addresses for NAT boxes.
static const SocketAddress kNatAddrs[2] = {SocketAddress("192.168.1.1", 0),
                                           SocketAddress("192.168.2.1", 0)};
// Private addresses inside the NAT private networks.
static const SocketAddress kPrivateAddrs[2] = {
    SocketAddress("192.168.1.11", 0), SocketAddress("192.168.2.22", 0)};
// For cascaded NATs, the internal addresses of the inner NAT boxes.
static const SocketAddress kCascadedNatAddrs[2] = {
    SocketAddress("192.168.10.1", 0), SocketAddress("192.168.20.1", 0)};
// For cascaded NATs, private addresses inside the inner private networks.
static const SocketAddress kCascadedPrivateAddrs[2] = {
    SocketAddress("192.168.10.11", 0), SocketAddress("192.168.20.22", 0)};
// The address of the public STUN server.
static const SocketAddress kStunAddr("99.99.99.1", cricket::STUN_SERVER_PORT);
// The addresses for the public turn server.
static const SocketAddress kTurnUdpIntAddr("99.99.99.3",
                                           cricket::STUN_SERVER_PORT);
static const SocketAddress kTurnTcpIntAddr("99.99.99.4",
                                           cricket::STUN_SERVER_PORT + 1);
static const SocketAddress kTurnUdpExtAddr("99.99.99.5", 0);
static const cricket::RelayCredentials kRelayCredentials("test", "test");

// Based on ICE_UFRAG_LENGTH
const char* kIceUfrag[4] = {"UF00", "UF01", "UF02", "UF03"};
// Based on ICE_PWD_LENGTH
const char* kIcePwd[4] = {
    "TESTICEPWD00000000000000", "TESTICEPWD00000000000001",
    "TESTICEPWD00000000000002", "TESTICEPWD00000000000003"};
const cricket::IceParameters kIceParams[4] = {
    {kIceUfrag[0], kIcePwd[0], false},
    {kIceUfrag[1], kIcePwd[1], false},
    {kIceUfrag[2], kIcePwd[2], false},
    {kIceUfrag[3], kIcePwd[3], false}};

const uint64_t kLowTiebreaker = 11111;
const uint64_t kHighTiebreaker = 22222;

enum { MSG_ADD_CANDIDATES, MSG_REMOVE_CANDIDATES };

cricket::IceConfig CreateIceConfig(
    int receiving_timeout,
    cricket::ContinualGatheringPolicy continual_gathering_policy,
    absl::optional<int> backup_ping_interval = absl::nullopt) {
  cricket::IceConfig config;
  config.receiving_timeout = receiving_timeout;
  config.continual_gathering_policy = continual_gathering_policy;
  config.backup_connection_ping_interval = backup_ping_interval;
  return config;
}

cricket::Candidate CreateUdpCandidate(const std::string& type,
                                      const std::string& ip,
                                      int port,
                                      int priority,
                                      const std::string& ufrag = "") {
  cricket::Candidate c;
  c.set_address(rtc::SocketAddress(ip, port));
  c.set_component(cricket::ICE_CANDIDATE_COMPONENT_DEFAULT);
  c.set_protocol(cricket::UDP_PROTOCOL_NAME);
  c.set_priority(priority);
  c.set_username(ufrag);
  c.set_type(type);
  return c;
}

cricket::BasicPortAllocator* CreateBasicPortAllocator(
    rtc::NetworkManager* network_manager,
    const cricket::ServerAddresses& stun_servers,
    const rtc::SocketAddress& turn_server_udp,
    const rtc::SocketAddress& turn_server_tcp) {
  cricket::RelayServerConfig turn_server;
  turn_server.credentials = kRelayCredentials;
  if (!turn_server_udp.IsNil()) {
    turn_server.ports.push_back(
        cricket::ProtocolAddress(turn_server_udp, cricket::PROTO_UDP));
  }
  if (!turn_server_tcp.IsNil()) {
    turn_server.ports.push_back(
        cricket::ProtocolAddress(turn_server_tcp, cricket::PROTO_TCP));
  }
  std::vector<cricket::RelayServerConfig> turn_servers(1, turn_server);

  cricket::BasicPortAllocator* allocator =
      new cricket::BasicPortAllocator(network_manager);
  allocator->Initialize();
  allocator->SetConfiguration(stun_servers, turn_servers, 0, webrtc::NO_PRUNE);
  return allocator;
}

class MockIceControllerFactory : public cricket::IceControllerFactoryInterface {
 public:
  ~MockIceControllerFactory() override = default;
  std::unique_ptr<cricket::IceControllerInterface> Create(
      const cricket::IceControllerFactoryArgs& args) override {
    RecordIceControllerCreated();
    return std::make_unique<cricket::BasicIceController>(args);
  }

  MOCK_METHOD(void, RecordIceControllerCreated, ());
};

// An one-shot resolver factory with default return arguments.
// Resolution is immediate, always succeeds, and returns nonsense.
class ResolverFactoryFixture : public webrtc::MockAsyncDnsResolverFactory {
 public:
  ResolverFactoryFixture() {
    mock_async_dns_resolver_ = std::make_unique<webrtc::MockAsyncDnsResolver>();
    ON_CALL(*mock_async_dns_resolver_, Start(_, _))
        .WillByDefault(InvokeArgument<1>());
    EXPECT_CALL(*mock_async_dns_resolver_, result())
        .WillOnce(ReturnRef(mock_async_dns_resolver_result_));

    // A default action for GetResolvedAddress. Will be overruled
    // by SetAddressToReturn.
    ON_CALL(mock_async_dns_resolver_result_, GetResolvedAddress(_, _))
        .WillByDefault(Return(true));

    EXPECT_CALL(mock_async_dns_resolver_result_, GetError())
        .WillOnce(Return(0));
    EXPECT_CALL(*this, Create()).WillOnce([this]() {
      return std::move(mock_async_dns_resolver_);
    });
  }

  void SetAddressToReturn(rtc::SocketAddress address_to_return) {
    EXPECT_CALL(mock_async_dns_resolver_result_, GetResolvedAddress(_, _))
        .WillOnce(DoAll(SetArgPointee<1>(address_to_return), Return(true)));
  }
  void DelayResolution() {
    // This function must be called before Create().
    ASSERT_TRUE(!!mock_async_dns_resolver_);
    EXPECT_CALL(*mock_async_dns_resolver_, Start(_, _))
        .WillOnce(SaveArg<1>(&saved_callback_));
  }
  void FireDelayedResolution() {
    // This function must be called after Create().
    ASSERT_TRUE(saved_callback_);
    saved_callback_();
  }

 private:
  std::unique_ptr<webrtc::MockAsyncDnsResolver> mock_async_dns_resolver_;
  webrtc::MockAsyncDnsResolverResult mock_async_dns_resolver_result_;
  std::function<void()> saved_callback_;
};

}  // namespace

namespace cricket {

// This test simulates 2 P2P endpoints that want to establish connectivity
// with each other over various network topologies and conditions, which can be
// specified in each individial test.
// A virtual network (via VirtualSocketServer) along with virtual firewalls and
// NATs (via Firewall/NATSocketServer) are used to simulate the various network
// conditions. We can configure the IP addresses of the endpoints,
// block various types of connectivity, or add arbitrary levels of NAT.
// We also run a STUN server and a relay server on the virtual network to allow
// our typical P2P mechanisms to do their thing.
// For each case, we expect the P2P stack to eventually settle on a specific
// form of connectivity to the other side. The test checks that the P2P
// negotiation successfully establishes connectivity within a certain time,
// and that the result is what we expect.
// Note that this class is a base class for use by other tests, who will provide
// specialized test behavior.
class P2PTransportChannelTestBase : public ::testing::Test,
                                    public rtc::MessageHandlerAutoCleanup,
                                    public sigslot::has_slots<> {
 public:
  P2PTransportChannelTestBase()
      : vss_(new rtc::VirtualSocketServer()),
        nss_(new rtc::NATSocketServer(vss_.get())),
        ss_(new rtc::FirewallSocketServer(nss_.get())),
        main_(ss_.get()),
        stun_server_(TestStunServer::Create(ss_.get(), kStunAddr)),
        turn_server_(&main_, ss_.get(), kTurnUdpIntAddr, kTurnUdpExtAddr),
        socks_server1_(ss_.get(),
                       kSocksProxyAddrs[0],
                       ss_.get(),
                       kSocksProxyAddrs[0]),
        socks_server2_(ss_.get(),
                       kSocksProxyAddrs[1],
                       ss_.get(),
                       kSocksProxyAddrs[1]),
        force_relay_(false) {
    ep1_.role_ = ICEROLE_CONTROLLING;
    ep2_.role_ = ICEROLE_CONTROLLED;

    ServerAddresses stun_servers;
    stun_servers.insert(kStunAddr);
    ep1_.allocator_.reset(
        CreateBasicPortAllocator(&ep1_.network_manager_, stun_servers,
                                 kTurnUdpIntAddr, rtc::SocketAddress()));
    ep2_.allocator_.reset(
        CreateBasicPortAllocator(&ep2_.network_manager_, stun_servers,
                                 kTurnUdpIntAddr, rtc::SocketAddress()));
    webrtc::metrics::Reset();
  }

 protected:
  enum Config {
    OPEN,                         // Open to the Internet
    NAT_FULL_CONE,                // NAT, no filtering
    NAT_ADDR_RESTRICTED,          // NAT, must send to an addr to recv
    NAT_PORT_RESTRICTED,          // NAT, must send to an addr+port to recv
    NAT_SYMMETRIC,                // NAT, endpoint-dependent bindings
    NAT_DOUBLE_CONE,              // Double NAT, both cone
    NAT_SYMMETRIC_THEN_CONE,      // Double NAT, symmetric outer, cone inner
    BLOCK_UDP,                    // Firewall, UDP in/out blocked
    BLOCK_UDP_AND_INCOMING_TCP,   // Firewall, UDP in/out and TCP in blocked
    BLOCK_ALL_BUT_OUTGOING_HTTP,  // Firewall, only TCP out on 80/443
    PROXY_HTTPS,                  // All traffic through HTTPS proxy
    PROXY_SOCKS,                  // All traffic through SOCKS proxy
    NUM_CONFIGS
  };

  struct Result {
    Result(const std::string& controlling_type,
           const std::string& controlling_protocol,
           const std::string& controlled_type,
           const std::string& controlled_protocol,
           int wait)
        : controlling_type(controlling_type),
          controlling_protocol(controlling_protocol),
          controlled_type(controlled_type),
          controlled_protocol(controlled_protocol),
          connect_wait(wait) {}

    // The expected candidate type and protocol of the controlling ICE agent.
    std::string controlling_type;
    std::string controlling_protocol;
    // The expected candidate type and protocol of the controlled ICE agent.
    std::string controlled_type;
    std::string controlled_protocol;
    // How long to wait before the correct candidate pair is selected.
    int connect_wait;
  };

  struct ChannelData {
    bool CheckData(const char* data, int len) {
      bool ret = false;
      if (!ch_packets_.empty()) {
        std::string packet = ch_packets_.front();
        ret = (packet == std::string(data, len));
        ch_packets_.pop_front();
      }
      return ret;
    }

    std::string name_;  // TODO(?) - Currently not used.
    std::list<std::string> ch_packets_;
    std::unique_ptr<P2PTransportChannel> ch_;
  };

  struct CandidatesData : public rtc::MessageData {
    CandidatesData(IceTransportInternal* ch, const Candidate& c)
        : channel(ch), candidates(1, c) {}
    CandidatesData(IceTransportInternal* ch, const std::vector<Candidate>& cc)
        : channel(ch), candidates(cc) {}
    IceTransportInternal* channel;
    Candidates candidates;
  };

  struct Endpoint : public sigslot::has_slots<> {
    Endpoint()
        : role_(ICEROLE_UNKNOWN),
          tiebreaker_(0),
          role_conflict_(false),
          save_candidates_(false) {}
    bool HasTransport(const rtc::PacketTransportInternal* transport) {
      return (transport == cd1_.ch_.get() || transport == cd2_.ch_.get());
    }
    ChannelData* GetChannelData(rtc::PacketTransportInternal* transport) {
      if (!HasTransport(transport))
        return NULL;
      if (cd1_.ch_.get() == transport)
        return &cd1_;
      else
        return &cd2_;
    }

    void SetIceRole(IceRole role) { role_ = role; }
    IceRole ice_role() { return role_; }
    void SetIceTiebreaker(uint64_t tiebreaker) { tiebreaker_ = tiebreaker; }
    uint64_t GetIceTiebreaker() { return tiebreaker_; }
    void OnRoleConflict(bool role_conflict) { role_conflict_ = role_conflict; }
    bool role_conflict() { return role_conflict_; }
    void SetAllocationStepDelay(uint32_t delay) {
      allocator_->set_step_delay(delay);
    }
    void SetAllowTcpListen(bool allow_tcp_listen) {
      allocator_->set_allow_tcp_listen(allow_tcp_listen);
    }

    void OnIceRegathering(PortAllocatorSession*, IceRegatheringReason reason) {
      ++ice_regathering_counter_[reason];
    }

    int GetIceRegatheringCountForReason(IceRegatheringReason reason) {
      return ice_regathering_counter_[reason];
    }

    rtc::FakeNetworkManager network_manager_;
    std::unique_ptr<BasicPortAllocator> allocator_;
    webrtc::AsyncDnsResolverFactoryInterface* async_dns_resolver_factory_;
    ChannelData cd1_;
    ChannelData cd2_;
    IceRole role_;
    uint64_t tiebreaker_;
    bool role_conflict_;
    bool save_candidates_;
    std::vector<std::unique_ptr<CandidatesData>> saved_candidates_;
    bool ready_to_send_ = false;
    std::map<IceRegatheringReason, int> ice_regathering_counter_;
  };

  ChannelData* GetChannelData(rtc::PacketTransportInternal* transport) {
    if (ep1_.HasTransport(transport))
      return ep1_.GetChannelData(transport);
    else
      return ep2_.GetChannelData(transport);
  }

  IceParameters IceParamsWithRenomination(const IceParameters& ice,
                                          bool renomination) {
    IceParameters new_ice = ice;
    new_ice.renomination = renomination;
    return new_ice;
  }

  void CreateChannels(const IceConfig& ep1_config,
                      const IceConfig& ep2_config,
                      bool renomination = false) {
    IceParameters ice_ep1_cd1_ch =
        IceParamsWithRenomination(kIceParams[0], renomination);
    IceParameters ice_ep2_cd1_ch =
        IceParamsWithRenomination(kIceParams[1], renomination);
    ep1_.cd1_.ch_ = CreateChannel(0, ICE_CANDIDATE_COMPONENT_DEFAULT,
                                  ice_ep1_cd1_ch, ice_ep2_cd1_ch);
    ep2_.cd1_.ch_ = CreateChannel(1, ICE_CANDIDATE_COMPONENT_DEFAULT,
                                  ice_ep2_cd1_ch, ice_ep1_cd1_ch);
    ep1_.cd1_.ch_->SetIceConfig(ep1_config);
    ep2_.cd1_.ch_->SetIceConfig(ep2_config);
    ep1_.cd1_.ch_->MaybeStartGathering();
    ep2_.cd1_.ch_->MaybeStartGathering();
    ep1_.cd1_.ch_->allocator_session()->SignalIceRegathering.connect(
        &ep1_, &Endpoint::OnIceRegathering);
    ep2_.cd1_.ch_->allocator_session()->SignalIceRegathering.connect(
        &ep2_, &Endpoint::OnIceRegathering);
  }

  void CreateChannels() {
    IceConfig default_config;
    CreateChannels(default_config, default_config, false);
  }

  std::unique_ptr<P2PTransportChannel> CreateChannel(
      int endpoint,
      int component,
      const IceParameters& local_ice,
      const IceParameters& remote_ice) {
    webrtc::IceTransportInit init;
    init.set_port_allocator(GetAllocator(endpoint));
    init.set_async_dns_resolver_factory(
        GetEndpoint(endpoint)->async_dns_resolver_factory_);
    init.set_field_trials(&field_trials_);
    auto channel = P2PTransportChannel::Create("test content name", component,
                                               std::move(init));
    channel->SignalReadyToSend.connect(
        this, &P2PTransportChannelTestBase::OnReadyToSend);
    channel->SignalCandidateGathered.connect(
        this, &P2PTransportChannelTestBase::OnCandidateGathered);
    channel->SignalCandidatesRemoved.connect(
        this, &P2PTransportChannelTestBase::OnCandidatesRemoved);
    channel->SignalReadPacket.connect(
        this, &P2PTransportChannelTestBase::OnReadPacket);
    channel->SignalRoleConflict.connect(
        this, &P2PTransportChannelTestBase::OnRoleConflict);
    channel->SignalNetworkRouteChanged.connect(
        this, &P2PTransportChannelTestBase::OnNetworkRouteChanged);
    channel->SignalSentPacket.connect(
        this, &P2PTransportChannelTestBase::OnSentPacket);
    channel->SetIceParameters(local_ice);
    if (remote_ice_parameter_source_ == FROM_SETICEPARAMETERS) {
      channel->SetRemoteIceParameters(remote_ice);
    }
    channel->SetIceRole(GetEndpoint(endpoint)->ice_role());
    channel->SetIceTiebreaker(GetEndpoint(endpoint)->GetIceTiebreaker());
    return channel;
  }

  void DestroyChannels() {
    main_.Clear(this);
    ep1_.cd1_.ch_.reset();
    ep2_.cd1_.ch_.reset();
    ep1_.cd2_.ch_.reset();
    ep2_.cd2_.ch_.reset();
    // Process pending tasks that need to run for cleanup purposes such as
    // pending deletion of Connection objects (see Connection::Destroy).
    rtc::Thread::Current()->ProcessMessages(0);
  }
  P2PTransportChannel* ep1_ch1() { return ep1_.cd1_.ch_.get(); }
  P2PTransportChannel* ep1_ch2() { return ep1_.cd2_.ch_.get(); }
  P2PTransportChannel* ep2_ch1() { return ep2_.cd1_.ch_.get(); }
  P2PTransportChannel* ep2_ch2() { return ep2_.cd2_.ch_.get(); }

  TestTurnServer* test_turn_server() { return &turn_server_; }
  rtc::VirtualSocketServer* virtual_socket_server() { return vss_.get(); }

  // Common results.
  static const Result kLocalUdpToLocalUdp;
  static const Result kLocalUdpToStunUdp;
  static const Result kLocalUdpToPrflxUdp;
  static const Result kPrflxUdpToLocalUdp;
  static const Result kStunUdpToLocalUdp;
  static const Result kStunUdpToStunUdp;
  static const Result kStunUdpToPrflxUdp;
  static const Result kPrflxUdpToStunUdp;
  static const Result kLocalUdpToRelayUdp;
  static const Result kPrflxUdpToRelayUdp;
  static const Result kRelayUdpToPrflxUdp;
  static const Result kLocalTcpToLocalTcp;
  static const Result kLocalTcpToPrflxTcp;
  static const Result kPrflxTcpToLocalTcp;

  rtc::NATSocketServer* nat() { return nss_.get(); }
  rtc::FirewallSocketServer* fw() { return ss_.get(); }

  Endpoint* GetEndpoint(int endpoint) {
    if (endpoint == 0) {
      return &ep1_;
    } else if (endpoint == 1) {
      return &ep2_;
    } else {
      return NULL;
    }
  }
  BasicPortAllocator* GetAllocator(int endpoint) {
    return GetEndpoint(endpoint)->allocator_.get();
  }
  void AddAddress(int endpoint, const SocketAddress& addr) {
    GetEndpoint(endpoint)->network_manager_.AddInterface(addr);
  }
  void AddAddress(int endpoint,
                  const SocketAddress& addr,
                  const std::string& ifname,
                  rtc::AdapterType adapter_type,
                  absl::optional<rtc::AdapterType> underlying_vpn_adapter_type =
                      absl::nullopt) {
    GetEndpoint(endpoint)->network_manager_.AddInterface(
        addr, ifname, adapter_type, underlying_vpn_adapter_type);
  }
  void RemoveAddress(int endpoint, const SocketAddress& addr) {
    GetEndpoint(endpoint)->network_manager_.RemoveInterface(addr);
    fw()->AddRule(false, rtc::FP_ANY, rtc::FD_ANY, addr);
  }
  void SetProxy(int endpoint, rtc::ProxyType type) {
    rtc::ProxyInfo info;
    info.type = type;
    info.address = (type == rtc::PROXY_HTTPS) ? kHttpsProxyAddrs[endpoint]
                                              : kSocksProxyAddrs[endpoint];
    GetAllocator(endpoint)->set_proxy("unittest/1.0", info);
  }
  void SetAllocatorFlags(int endpoint, int flags) {
    GetAllocator(endpoint)->set_flags(flags);
  }
  void SetIceRole(int endpoint, IceRole role) {
    GetEndpoint(endpoint)->SetIceRole(role);
  }
  void SetIceTiebreaker(int endpoint, uint64_t tiebreaker) {
    GetEndpoint(endpoint)->SetIceTiebreaker(tiebreaker);
  }
  bool GetRoleConflict(int endpoint) {
    return GetEndpoint(endpoint)->role_conflict();
  }
  void SetAllocationStepDelay(int endpoint, uint32_t delay) {
    return GetEndpoint(endpoint)->SetAllocationStepDelay(delay);
  }
  void SetAllowTcpListen(int endpoint, bool allow_tcp_listen) {
    return GetEndpoint(endpoint)->SetAllowTcpListen(allow_tcp_listen);
  }

  // Return true if the approprite parts of the expected Result, based
  // on the local and remote candidate of ep1_ch1, match.  This can be
  // used in an EXPECT_TRUE_WAIT.
  bool CheckCandidate1(const Result& expected) {
    const std::string& local_type = LocalCandidate(ep1_ch1())->type();
    const std::string& local_protocol = LocalCandidate(ep1_ch1())->protocol();
    const std::string& remote_type = RemoteCandidate(ep1_ch1())->type();
    const std::string& remote_protocol = RemoteCandidate(ep1_ch1())->protocol();
    return (local_protocol == expected.controlling_protocol &&
            remote_protocol == expected.controlled_protocol &&
            local_type == expected.controlling_type &&
            remote_type == expected.controlled_type);
  }

  // EXPECT_EQ on the approprite parts of the expected Result, based
  // on the local and remote candidate of ep1_ch1.  This is like
  // CheckCandidate1, except that it will provide more detail about
  // what didn't match.
  void ExpectCandidate1(const Result& expected) {
    if (CheckCandidate1(expected)) {
      return;
    }

    const std::string& local_type = LocalCandidate(ep1_ch1())->type();
    const std::string& local_protocol = LocalCandidate(ep1_ch1())->protocol();
    const std::string& remote_type = RemoteCandidate(ep1_ch1())->type();
    const std::string& remote_protocol = RemoteCandidate(ep1_ch1())->protocol();
    EXPECT_EQ(expected.controlling_type, local_type);
    EXPECT_EQ(expected.controlled_type, remote_type);
    EXPECT_EQ(expected.controlling_protocol, local_protocol);
    EXPECT_EQ(expected.controlled_protocol, remote_protocol);
  }

  // Return true if the approprite parts of the expected Result, based
  // on the local and remote candidate of ep2_ch1, match.  This can be
  // used in an EXPECT_TRUE_WAIT.
  bool CheckCandidate2(const Result& expected) {
    const std::string& local_type = LocalCandidate(ep2_ch1())->type();
    const std::string& local_protocol = LocalCandidate(ep2_ch1())->protocol();
    const std::string& remote_type = RemoteCandidate(ep2_ch1())->type();
    const std::string& remote_protocol = RemoteCandidate(ep2_ch1())->protocol();
    return (local_protocol == expected.controlled_protocol &&
            remote_protocol == expected.controlling_protocol &&
            local_type == expected.controlled_type &&
            remote_type == expected.controlling_type);
  }

  // EXPECT_EQ on the approprite parts of the expected Result, based
  // on the local and remote candidate of ep2_ch1.  This is like
  // CheckCandidate2, except that it will provide more detail about
  // what didn't match.
  void ExpectCandidate2(const Result& expected) {
    if (CheckCandidate2(expected)) {
      return;
    }

    const std::string& local_type = LocalCandidate(ep2_ch1())->type();
    const std::string& local_protocol = LocalCandidate(ep2_ch1())->protocol();
    const std::string& remote_type = RemoteCandidate(ep2_ch1())->type();
    const std::string& remote_protocol = RemoteCandidate(ep2_ch1())->protocol();
    EXPECT_EQ(expected.controlled_type, local_type);
    EXPECT_EQ(expected.controlling_type, remote_type);
    EXPECT_EQ(expected.controlled_protocol, local_protocol);
    EXPECT_EQ(expected.controlling_protocol, remote_protocol);
  }

  static bool CheckCandidate(P2PTransportChannel* channel,
                             SocketAddress from,
                             SocketAddress to) {
    auto local_candidate = LocalCandidate(channel);
    auto remote_candidate = RemoteCandidate(channel);
    return local_candidate != nullptr &&
           local_candidate->address().EqualIPs(from) &&
           remote_candidate != nullptr &&
           remote_candidate->address().EqualIPs(to);
  }

  static bool CheckCandidatePair(P2PTransportChannel* ch1,
                                 P2PTransportChannel* ch2,
                                 SocketAddress from,
                                 SocketAddress to) {
    return CheckCandidate(ch1, from, to) && CheckCandidate(ch2, to, from);
  }

  static bool CheckConnected(P2PTransportChannel* ch1,
                             P2PTransportChannel* ch2) {
    return ch1 != nullptr && ch1->receiving() && ch1->writable() &&
           ch2 != nullptr && ch2->receiving() && ch2->writable();
  }

  static bool CheckCandidatePairAndConnected(P2PTransportChannel* ch1,
                                             P2PTransportChannel* ch2,
                                             SocketAddress from,
                                             SocketAddress to) {
    return CheckConnected(ch1, ch2) && CheckCandidatePair(ch1, ch2, from, to);
  }

  virtual void Test(const Result& expected) {
    rtc::ScopedFakeClock clock;
    int64_t connect_start = rtc::TimeMillis();
    int64_t connect_time;

    // Create the channels and wait for them to connect.
    CreateChannels();
    EXPECT_TRUE_SIMULATED_WAIT(CheckConnected(ep1_ch1(), ep2_ch1()),
                               expected.connect_wait + kShortTimeout, clock);
    connect_time = rtc::TimeMillis() - connect_start;
    if (connect_time < expected.connect_wait) {
      RTC_LOG(LS_INFO) << "Connect time: " << connect_time << " ms";
    } else {
      RTC_LOG(LS_INFO) << "Connect time: TIMEOUT (" << expected.connect_wait
                       << " ms)";
    }

    // Allow a few turns of the crank for the selected connections to emerge.
    // This may take up to 2 seconds.
    if (ep1_ch1()->selected_connection() && ep2_ch1()->selected_connection()) {
      int64_t converge_start = rtc::TimeMillis();
      int64_t converge_time;
      // Verifying local and remote channel selected connection information.
      // This is done only for the RFC 5245 as controlled agent will use
      // USE-CANDIDATE from controlling (ep1) agent. We can easily predict from
      // EP1 result matrix.
      EXPECT_TRUE_SIMULATED_WAIT(
          CheckCandidate1(expected) && CheckCandidate2(expected),
          kDefaultTimeout, clock);
      // Also do EXPECT_EQ on each part so that failures are more verbose.
      ExpectCandidate1(expected);
      ExpectCandidate2(expected);

      converge_time = rtc::TimeMillis() - converge_start;
      int64_t converge_wait = 2000;
      if (converge_time < converge_wait) {
        RTC_LOG(LS_INFO) << "Converge time: " << converge_time << " ms";
      } else {
        RTC_LOG(LS_INFO) << "Converge time: TIMEOUT (" << converge_time
                         << " ms)";
      }
    }
    // Try sending some data to other end.
    TestSendRecv(&clock);

    // Destroy the channels, and wait for them to be fully cleaned up.
    DestroyChannels();
  }

  void TestSendRecv(rtc::ThreadProcessingFakeClock* clock) {
    for (int i = 0; i < 10; ++i) {
      const char* data = "ABCDEFGHIJKLMNOPQRSTUVWXYZ1234567890";
      int len = static_cast<int>(strlen(data));
      // local_channel1 <==> remote_channel1
      EXPECT_EQ_SIMULATED_WAIT(len, SendData(ep1_ch1(), data, len),
                               kMediumTimeout, *clock);
      EXPECT_TRUE_SIMULATED_WAIT(CheckDataOnChannel(ep2_ch1(), data, len),
                                 kMediumTimeout, *clock);
      EXPECT_EQ_SIMULATED_WAIT(len, SendData(ep2_ch1(), data, len),
                               kMediumTimeout, *clock);
      EXPECT_TRUE_SIMULATED_WAIT(CheckDataOnChannel(ep1_ch1(), data, len),
                                 kMediumTimeout, *clock);
    }
  }

  // This test waits for the transport to become receiving and writable on both
  // end points. Once they are, the end points set new local ice parameters and
  // restart the ice gathering. Finally it waits for the transport to select a
  // new connection using the newly generated ice candidates.
  // Before calling this function the end points must be configured.
  void TestHandleIceUfragPasswordChanged() {
    rtc::ScopedFakeClock clock;
    ep1_ch1()->SetRemoteIceParameters(kIceParams[1]);
    ep2_ch1()->SetRemoteIceParameters(kIceParams[0]);
    EXPECT_TRUE_SIMULATED_WAIT(CheckConnected(ep1_ch1(), ep2_ch1()),
                               kMediumTimeout, clock);

    const Candidate* old_local_candidate1 = LocalCandidate(ep1_ch1());
    const Candidate* old_local_candidate2 = LocalCandidate(ep2_ch1());
    const Candidate* old_remote_candidate1 = RemoteCandidate(ep1_ch1());
    const Candidate* old_remote_candidate2 = RemoteCandidate(ep2_ch1());

    ep1_ch1()->SetIceParameters(kIceParams[2]);
    ep1_ch1()->SetRemoteIceParameters(kIceParams[3]);
    ep1_ch1()->MaybeStartGathering();
    ep2_ch1()->SetIceParameters(kIceParams[3]);

    ep2_ch1()->SetRemoteIceParameters(kIceParams[2]);
    ep2_ch1()->MaybeStartGathering();

    EXPECT_TRUE_SIMULATED_WAIT(LocalCandidate(ep1_ch1())->generation() !=
                                   old_local_candidate1->generation(),
                               kMediumTimeout, clock);
    EXPECT_TRUE_SIMULATED_WAIT(LocalCandidate(ep2_ch1())->generation() !=
                                   old_local_candidate2->generation(),
                               kMediumTimeout, clock);
    EXPECT_TRUE_SIMULATED_WAIT(RemoteCandidate(ep1_ch1())->generation() !=
                                   old_remote_candidate1->generation(),
                               kMediumTimeout, clock);
    EXPECT_TRUE_SIMULATED_WAIT(RemoteCandidate(ep2_ch1())->generation() !=
                                   old_remote_candidate2->generation(),
                               kMediumTimeout, clock);
    EXPECT_EQ(1u, RemoteCandidate(ep2_ch1())->generation());
    EXPECT_EQ(1u, RemoteCandidate(ep1_ch1())->generation());
  }

  void TestSignalRoleConflict() {
    rtc::ScopedFakeClock clock;
    // Default EP1 is in controlling state.
    SetIceTiebreaker(0, kLowTiebreaker);

    SetIceRole(1, ICEROLE_CONTROLLING);
    SetIceTiebreaker(1, kHighTiebreaker);

    // Creating channels with both channels role set to CONTROLLING.
    CreateChannels();
    // Since both the channels initiated with controlling state and channel2
    // has higher tiebreaker value, channel1 should receive SignalRoleConflict.
    EXPECT_TRUE_SIMULATED_WAIT(GetRoleConflict(0), kShortTimeout, clock);
    EXPECT_FALSE(GetRoleConflict(1));

    EXPECT_TRUE_SIMULATED_WAIT(CheckConnected(ep1_ch1(), ep2_ch1()),
                               kShortTimeout, clock);

    EXPECT_TRUE(ep1_ch1()->selected_connection() &&
                ep2_ch1()->selected_connection());

    TestSendRecv(&clock);
    DestroyChannels();
  }

  void TestPacketInfoIsSet(rtc::PacketInfo info) {
    EXPECT_NE(info.packet_type, rtc::PacketType::kUnknown);
    EXPECT_NE(info.protocol, rtc::PacketInfoProtocolType::kUnknown);
    EXPECT_TRUE(info.network_id.has_value());
  }

  void OnReadyToSend(rtc::PacketTransportInternal* transport) {
    GetEndpoint(transport)->ready_to_send_ = true;
  }

  // We pass the candidates directly to the other side.
  void OnCandidateGathered(IceTransportInternal* ch, const Candidate& c) {
    if (force_relay_ && c.type() != RELAY_PORT_TYPE)
      return;

    if (GetEndpoint(ch)->save_candidates_) {
      GetEndpoint(ch)->saved_candidates_.push_back(
          std::unique_ptr<CandidatesData>(new CandidatesData(ch, c)));
    } else {
      main_.Post(RTC_FROM_HERE, this, MSG_ADD_CANDIDATES,
                 new CandidatesData(ch, c));
    }
  }

  void OnNetworkRouteChanged(absl::optional<rtc::NetworkRoute> network_route) {
    // If the `network_route` is unset, don't count. This is used in the case
    // when the network on remote side is down, the signal will be fired with an
    // unset network route and it shouldn't trigger a connection switch.
    if (network_route) {
      ++selected_candidate_pair_switches_;
    }
  }

  int reset_selected_candidate_pair_switches() {
    int switches = selected_candidate_pair_switches_;
    selected_candidate_pair_switches_ = 0;
    return switches;
  }

  void PauseCandidates(int endpoint) {
    GetEndpoint(endpoint)->save_candidates_ = true;
  }

  void OnCandidatesRemoved(IceTransportInternal* ch,
                           const std::vector<Candidate>& candidates) {
    // Candidate removals are not paused.
    CandidatesData* candidates_data = new CandidatesData(ch, candidates);
    main_.Post(RTC_FROM_HERE, this, MSG_REMOVE_CANDIDATES, candidates_data);
  }

  // Tcp candidate verification has to be done when they are generated.
  void VerifySavedTcpCandidates(int endpoint, const std::string& tcptype) {
    for (auto& data : GetEndpoint(endpoint)->saved_candidates_) {
      for (auto& candidate : data->candidates) {
        EXPECT_EQ(candidate.protocol(), TCP_PROTOCOL_NAME);
        EXPECT_EQ(candidate.tcptype(), tcptype);
        if (candidate.tcptype() == TCPTYPE_ACTIVE_STR) {
          EXPECT_EQ(candidate.address().port(), DISCARD_PORT);
        } else if (candidate.tcptype() == TCPTYPE_PASSIVE_STR) {
          EXPECT_NE(candidate.address().port(), DISCARD_PORT);
        } else {
          FAIL() << "Unknown tcptype: " << candidate.tcptype();
        }
      }
    }
  }

  void ResumeCandidates(int endpoint) {
    Endpoint* ed = GetEndpoint(endpoint);
    for (auto& candidate : ed->saved_candidates_) {
      main_.Post(RTC_FROM_HERE, this, MSG_ADD_CANDIDATES, candidate.release());
    }
    ed->saved_candidates_.clear();
    ed->save_candidates_ = false;
  }

  void OnMessage(rtc::Message* msg) {
    switch (msg->message_id) {
      case MSG_ADD_CANDIDATES: {
        std::unique_ptr<CandidatesData> data(
            static_cast<CandidatesData*>(msg->pdata));
        P2PTransportChannel* rch = GetRemoteChannel(data->channel);
        if (!rch) {
          return;
        }
        for (auto& c : data->candidates) {
          if (remote_ice_parameter_source_ != FROM_CANDIDATE) {
            c.set_username("");
            c.set_password("");
          }
          RTC_LOG(LS_INFO) << "Candidate(" << data->channel->component() << "->"
                           << rch->component() << "): " << c.ToString();
          rch->AddRemoteCandidate(c);
        }
        break;
      }
      case MSG_REMOVE_CANDIDATES: {
        std::unique_ptr<CandidatesData> data(
            static_cast<CandidatesData*>(msg->pdata));
        P2PTransportChannel* rch = GetRemoteChannel(data->channel);
        if (!rch) {
          return;
        }
        for (Candidate& c : data->candidates) {
          RTC_LOG(LS_INFO) << "Removed remote candidate " << c.ToString();
          rch->RemoveRemoteCandidate(c);
        }
        break;
      }
    }
  }

  void OnReadPacket(rtc::PacketTransportInternal* transport,
                    const char* data,
                    size_t len,
                    const int64_t& /* packet_time_us */,
                    int flags) {
    std::list<std::string>& packets = GetPacketList(transport);
    packets.push_front(std::string(data, len));
  }

  void OnRoleConflict(IceTransportInternal* channel) {
    GetEndpoint(channel)->OnRoleConflict(true);
    IceRole new_role = GetEndpoint(channel)->ice_role() == ICEROLE_CONTROLLING
                           ? ICEROLE_CONTROLLED
                           : ICEROLE_CONTROLLING;
    channel->SetIceRole(new_role);
  }

  void OnSentPacket(rtc::PacketTransportInternal* transport,
                    const rtc::SentPacket& packet) {
    TestPacketInfoIsSet(packet.info);
  }

  int SendData(IceTransportInternal* channel, const char* data, size_t len) {
    rtc::PacketOptions options;
    return channel->SendPacket(data, len, options, 0);
  }
  bool CheckDataOnChannel(IceTransportInternal* channel,
                          const char* data,
                          int len) {
    return GetChannelData(channel)->CheckData(data, len);
  }
  static const Candidate* LocalCandidate(P2PTransportChannel* ch) {
    return (ch && ch->selected_connection())
               ? &ch->selected_connection()->local_candidate()
               : NULL;
  }
  static const Candidate* RemoteCandidate(P2PTransportChannel* ch) {
    return (ch && ch->selected_connection())
               ? &ch->selected_connection()->remote_candidate()
               : NULL;
  }
  Endpoint* GetEndpoint(rtc::PacketTransportInternal* transport) {
    if (ep1_.HasTransport(transport)) {
      return &ep1_;
    } else if (ep2_.HasTransport(transport)) {
      return &ep2_;
    } else {
      return NULL;
    }
  }
  P2PTransportChannel* GetRemoteChannel(IceTransportInternal* ch) {
    if (ch == ep1_ch1())
      return ep2_ch1();
    else if (ch == ep1_ch2())
      return ep2_ch2();
    else if (ch == ep2_ch1())
      return ep1_ch1();
    else if (ch == ep2_ch2())
      return ep1_ch2();
    else
      return NULL;
  }
  std::list<std::string>& GetPacketList(
      rtc::PacketTransportInternal* transport) {
    return GetChannelData(transport)->ch_packets_;
  }

  enum RemoteIceParameterSource { FROM_CANDIDATE, FROM_SETICEPARAMETERS };

  // How does the test pass ICE parameters to the P2PTransportChannel?
  // On the candidate itself, or through SetRemoteIceParameters?
  // Goes through the candidate itself by default.
  void set_remote_ice_parameter_source(RemoteIceParameterSource source) {
    remote_ice_parameter_source_ = source;
  }

  void set_force_relay(bool relay) { force_relay_ = relay; }

  void ConnectSignalNominated(Connection* conn) {
    conn->SignalNominated.connect(this,
                                  &P2PTransportChannelTestBase::OnNominated);
  }

  void OnNominated(Connection* conn) { nominated_ = true; }
  bool nominated() { return nominated_; }

  webrtc::test::ScopedKeyValueConfig field_trials_;

 private:
  std::unique_ptr<rtc::VirtualSocketServer> vss_;
  std::unique_ptr<rtc::NATSocketServer> nss_;
  std::unique_ptr<rtc::FirewallSocketServer> ss_;
  rtc::AutoSocketServerThread main_;
  std::unique_ptr<TestStunServer> stun_server_;
  TestTurnServer turn_server_;
  rtc::SocksProxyServer socks_server1_;
  rtc::SocksProxyServer socks_server2_;
  Endpoint ep1_;
  Endpoint ep2_;
  RemoteIceParameterSource remote_ice_parameter_source_ = FROM_CANDIDATE;
  bool force_relay_;
  int selected_candidate_pair_switches_ = 0;

  bool nominated_ = false;
};

// The tests have only a few outcomes, which we predefine.
const P2PTransportChannelTestBase::Result
    P2PTransportChannelTestBase::kLocalUdpToLocalUdp("local",
                                                     "udp",
                                                     "local",
                                                     "udp",
                                                     1000);
const P2PTransportChannelTestBase::Result
    P2PTransportChannelTestBase::kLocalUdpToStunUdp("local",
                                                    "udp",
                                                    "stun",
                                                    "udp",
                                                    1000);
const P2PTransportChannelTestBase::Result
    P2PTransportChannelTestBase::kLocalUdpToPrflxUdp("local",
                                                     "udp",
                                                     "prflx",
                                                     "udp",
                                                     1000);
const P2PTransportChannelTestBase::Result
    P2PTransportChannelTestBase::kPrflxUdpToLocalUdp("prflx",
                                                     "udp",
                                                     "local",
                                                     "udp",
                                                     1000);
const P2PTransportChannelTestBase::Result
    P2PTransportChannelTestBase::kStunUdpToLocalUdp("stun",
                                                    "udp",
                                                    "local",
                                                    "udp",
                                                    1000);
const P2PTransportChannelTestBase::Result
    P2PTransportChannelTestBase::kStunUdpToStunUdp("stun",
                                                   "udp",
                                                   "stun",
                                                   "udp",
                                                   1000);
const P2PTransportChannelTestBase::Result
    P2PTransportChannelTestBase::kStunUdpToPrflxUdp("stun",
                                                    "udp",
                                                    "prflx",
                                                    "udp",
                                                    1000);
const P2PTransportChannelTestBase::Result
    P2PTransportChannelTestBase::kPrflxUdpToStunUdp("prflx",
                                                    "udp",
                                                    "stun",
                                                    "udp",
                                                    1000);
const P2PTransportChannelTestBase::Result
    P2PTransportChannelTestBase::kLocalUdpToRelayUdp("local",
                                                     "udp",
                                                     "relay",
                                                     "udp",
                                                     2000);
const P2PTransportChannelTestBase::Result
    P2PTransportChannelTestBase::kPrflxUdpToRelayUdp("prflx",
                                                     "udp",
                                                     "relay",
                                                     "udp",
                                                     2000);
const P2PTransportChannelTestBase::Result
    P2PTransportChannelTestBase::kRelayUdpToPrflxUdp("relay",
                                                     "udp",
                                                     "prflx",
                                                     "udp",
                                                     2000);
const P2PTransportChannelTestBase::Result
    P2PTransportChannelTestBase::kLocalTcpToLocalTcp("local",
                                                     "tcp",
                                                     "local",
                                                     "tcp",
                                                     3000);
const P2PTransportChannelTestBase::Result
    P2PTransportChannelTestBase::kLocalTcpToPrflxTcp("local",
                                                     "tcp",
                                                     "prflx",
                                                     "tcp",
                                                     3000);
const P2PTransportChannelTestBase::Result
    P2PTransportChannelTestBase::kPrflxTcpToLocalTcp("prflx",
                                                     "tcp",
                                                     "local",
                                                     "tcp",
                                                     3000);

// Test the matrix of all the connectivity types we expect to see in the wild.
// Just test every combination of the configs in the Config enum.
class P2PTransportChannelTest : public P2PTransportChannelTestBase {
 protected:
  static const Result* kMatrix[NUM_CONFIGS][NUM_CONFIGS];
  void ConfigureEndpoints(Config config1,
                          Config config2,
                          int allocator_flags1,
                          int allocator_flags2) {
    ConfigureEndpoint(0, config1);
    SetAllocatorFlags(0, allocator_flags1);
    SetAllocationStepDelay(0, kMinimumStepDelay);
    ConfigureEndpoint(1, config2);
    SetAllocatorFlags(1, allocator_flags2);
    SetAllocationStepDelay(1, kMinimumStepDelay);

    set_remote_ice_parameter_source(FROM_SETICEPARAMETERS);
  }
  void ConfigureEndpoint(int endpoint, Config config) {
    switch (config) {
      case OPEN:
        AddAddress(endpoint, kPublicAddrs[endpoint]);
        break;
      case NAT_FULL_CONE:
      case NAT_ADDR_RESTRICTED:
      case NAT_PORT_RESTRICTED:
      case NAT_SYMMETRIC:
        AddAddress(endpoint, kPrivateAddrs[endpoint]);
        // Add a single NAT of the desired type
        nat()
            ->AddTranslator(kPublicAddrs[endpoint], kNatAddrs[endpoint],
                            static_cast<rtc::NATType>(config - NAT_FULL_CONE))
            ->AddClient(kPrivateAddrs[endpoint]);
        break;
      case NAT_DOUBLE_CONE:
      case NAT_SYMMETRIC_THEN_CONE:
        AddAddress(endpoint, kCascadedPrivateAddrs[endpoint]);
        // Add a two cascaded NATs of the desired types
        nat()
            ->AddTranslator(kPublicAddrs[endpoint], kNatAddrs[endpoint],
                            (config == NAT_DOUBLE_CONE) ? rtc::NAT_OPEN_CONE
                                                        : rtc::NAT_SYMMETRIC)
            ->AddTranslator(kPrivateAddrs[endpoint],
                            kCascadedNatAddrs[endpoint], rtc::NAT_OPEN_CONE)
            ->AddClient(kCascadedPrivateAddrs[endpoint]);
        break;
      case BLOCK_UDP:
      case BLOCK_UDP_AND_INCOMING_TCP:
      case BLOCK_ALL_BUT_OUTGOING_HTTP:
      case PROXY_HTTPS:
      case PROXY_SOCKS:
        AddAddress(endpoint, kPublicAddrs[endpoint]);
        // Block all UDP
        fw()->AddRule(false, rtc::FP_UDP, rtc::FD_ANY, kPublicAddrs[endpoint]);
        if (config == BLOCK_UDP_AND_INCOMING_TCP) {
          // Block TCP inbound to the endpoint
          fw()->AddRule(false, rtc::FP_TCP, SocketAddress(),
                        kPublicAddrs[endpoint]);
        } else if (config == BLOCK_ALL_BUT_OUTGOING_HTTP) {
          // Block all TCP to/from the endpoint except 80/443 out
          fw()->AddRule(true, rtc::FP_TCP, kPublicAddrs[endpoint],
                        SocketAddress(rtc::IPAddress(INADDR_ANY), 80));
          fw()->AddRule(true, rtc::FP_TCP, kPublicAddrs[endpoint],
                        SocketAddress(rtc::IPAddress(INADDR_ANY), 443));
          fw()->AddRule(false, rtc::FP_TCP, rtc::FD_ANY,
                        kPublicAddrs[endpoint]);
        } else if (config == PROXY_HTTPS) {
          // Block all TCP to/from the endpoint except to the proxy server
          fw()->AddRule(true, rtc::FP_TCP, kPublicAddrs[endpoint],
                        kHttpsProxyAddrs[endpoint]);
          fw()->AddRule(false, rtc::FP_TCP, rtc::FD_ANY,
                        kPublicAddrs[endpoint]);
          SetProxy(endpoint, rtc::PROXY_HTTPS);
        } else if (config == PROXY_SOCKS) {
          // Block all TCP to/from the endpoint except to the proxy server
          fw()->AddRule(true, rtc::FP_TCP, kPublicAddrs[endpoint],
                        kSocksProxyAddrs[endpoint]);
          fw()->AddRule(false, rtc::FP_TCP, rtc::FD_ANY,
                        kPublicAddrs[endpoint]);
          SetProxy(endpoint, rtc::PROXY_SOCKS5);
        }
        break;
      default:
        RTC_DCHECK_NOTREACHED();
        break;
    }
  }
};

// Shorthands for use in the test matrix.
#define LULU &kLocalUdpToLocalUdp
#define LUSU &kLocalUdpToStunUdp
#define LUPU &kLocalUdpToPrflxUdp
#define PULU &kPrflxUdpToLocalUdp
#define SULU &kStunUdpToLocalUdp
#define SUSU &kStunUdpToStunUdp
#define SUPU &kStunUdpToPrflxUdp
#define PUSU &kPrflxUdpToStunUdp
#define LURU &kLocalUdpToRelayUdp
#define PURU &kPrflxUdpToRelayUdp
#define RUPU &kRelayUdpToPrflxUdp
#define LTLT &kLocalTcpToLocalTcp
#define LTPT &kLocalTcpToPrflxTcp
#define PTLT &kPrflxTcpToLocalTcp
// TODO(?): Enable these once TestRelayServer can accept external TCP.
#define LTRT NULL
#define LSRS NULL

// Test matrix. Originator behavior defined by rows, receiever by columns.

// TODO(?): Fix NULLs caused by lack of TCP support in NATSocket.
// TODO(?): Fix NULLs caused by no HTTP proxy support.
// TODO(?): Rearrange rows/columns from best to worst.
const P2PTransportChannelTest::Result*
    P2PTransportChannelTest::kMatrix[NUM_CONFIGS][NUM_CONFIGS] = {
        //      OPEN  CONE  ADDR  PORT  SYMM  2CON  SCON  !UDP  !TCP  HTTP  PRXH
        //      PRXS
        /*OP*/ {LULU, LUSU, LUSU, LUSU, LUPU, LUSU, LUPU, LTPT, LTPT, LSRS,
                NULL, LTPT},
        /*CO*/
        {SULU, SUSU, SUSU, SUSU, SUPU, SUSU, SUPU, NULL, NULL, LSRS, NULL,
         LTRT},
        /*AD*/
        {SULU, SUSU, SUSU, SUSU, SUPU, SUSU, SUPU, NULL, NULL, LSRS, NULL,
         LTRT},
        /*PO*/
        {SULU, SUSU, SUSU, SUSU, RUPU, SUSU, RUPU, NULL, NULL, LSRS, NULL,
         LTRT},
        /*SY*/
        {PULU, PUSU, PUSU, PURU, PURU, PUSU, PURU, NULL, NULL, LSRS, NULL,
         LTRT},
        /*2C*/
        {SULU, SUSU, SUSU, SUSU, SUPU, SUSU, SUPU, NULL, NULL, LSRS, NULL,
         LTRT},
        /*SC*/
        {PULU, PUSU, PUSU, PURU, PURU, PUSU, PURU, NULL, NULL, LSRS, NULL,
         LTRT},
        /*!U*/
        {LTPT, NULL, NULL, NULL, NULL, NULL, NULL, LTPT, LTPT, LSRS, NULL,
         LTRT},
        /*!T*/
        {PTLT, NULL, NULL, NULL, NULL, NULL, NULL, PTLT, LTRT, LSRS, NULL,
         LTRT},
        /*HT*/
        {LSRS, LSRS, LSRS, LSRS, LSRS, LSRS, LSRS, LSRS, LSRS, LSRS, NULL,
         LSRS},
        /*PR*/
        {NULL, NULL, NULL, NULL, NULL, NULL, NULL, NULL, NULL, NULL, NULL,
         NULL},
        /*PR*/
        {LTRT, LTRT, LTRT, LTRT, LTRT, LTRT, LTRT, LTRT, LTRT, LSRS, NULL,
         LTRT},
};

class P2PTransportChannelTestWithFieldTrials
    : public P2PTransportChannelTest,
      public ::testing::WithParamInterface<std::string> {
 public:
  void Test(const Result& expected) override {
    webrtc::test::ScopedKeyValueConfig field_trials(field_trials_, GetParam());
    P2PTransportChannelTest::Test(expected);
  }
};

// The actual tests that exercise all the various configurations.
// Test names are of the form P2PTransportChannelTest_TestOPENToNAT_FULL_CONE
#define P2P_TEST_DECLARATION(x, y, z)                                 \
  TEST_P(P2PTransportChannelTestWithFieldTrials, z##Test##x##To##y) { \
    ConfigureEndpoints(x, y, PORTALLOCATOR_ENABLE_SHARED_SOCKET,      \
                       PORTALLOCATOR_ENABLE_SHARED_SOCKET);           \
    if (kMatrix[x][y] != NULL)                                        \
      Test(*kMatrix[x][y]);                                           \
    else                                                              \
      RTC_LOG(LS_WARNING) << "Not yet implemented";                   \
  }

#define P2P_TEST(x, y) P2P_TEST_DECLARATION(x, y, /* empty argument */)

#define P2P_TEST_SET(x)                    \
  P2P_TEST(x, OPEN)                        \
  P2P_TEST(x, NAT_FULL_CONE)               \
  P2P_TEST(x, NAT_ADDR_RESTRICTED)         \
  P2P_TEST(x, NAT_PORT_RESTRICTED)         \
  P2P_TEST(x, NAT_SYMMETRIC)               \
  P2P_TEST(x, NAT_DOUBLE_CONE)             \
  P2P_TEST(x, NAT_SYMMETRIC_THEN_CONE)     \
  P2P_TEST(x, BLOCK_UDP)                   \
  P2P_TEST(x, BLOCK_UDP_AND_INCOMING_TCP)  \
  P2P_TEST(x, BLOCK_ALL_BUT_OUTGOING_HTTP) \
  P2P_TEST(x, PROXY_HTTPS)                 \
  P2P_TEST(x, PROXY_SOCKS)

P2P_TEST_SET(OPEN)
P2P_TEST_SET(NAT_FULL_CONE)
P2P_TEST_SET(NAT_ADDR_RESTRICTED)
P2P_TEST_SET(NAT_PORT_RESTRICTED)
P2P_TEST_SET(NAT_SYMMETRIC)
P2P_TEST_SET(NAT_DOUBLE_CONE)
P2P_TEST_SET(NAT_SYMMETRIC_THEN_CONE)
P2P_TEST_SET(BLOCK_UDP)
P2P_TEST_SET(BLOCK_UDP_AND_INCOMING_TCP)
P2P_TEST_SET(BLOCK_ALL_BUT_OUTGOING_HTTP)
P2P_TEST_SET(PROXY_HTTPS)
P2P_TEST_SET(PROXY_SOCKS)

INSTANTIATE_TEST_SUITE_P(
    P2PTransportChannelTestWithFieldTrials,
    P2PTransportChannelTestWithFieldTrials,
    // Each field-trial is ~144 tests (some return not-yet-implemented).
    testing::Values("", "WebRTC-IceFieldTrials/enable_goog_ping:true/"));

// Test that we restart candidate allocation when local ufrag&pwd changed.
// Standard Ice protocol is used.
TEST_F(P2PTransportChannelTest, HandleUfragPwdChange) {
  ConfigureEndpoints(OPEN, OPEN, kDefaultPortAllocatorFlags,
                     kDefaultPortAllocatorFlags);
  CreateChannels();
  TestHandleIceUfragPasswordChanged();
  DestroyChannels();
}

// Same as above test, but with a symmetric NAT.
// We should end up with relay<->prflx candidate pairs, with generation "1".
TEST_F(P2PTransportChannelTest, HandleUfragPwdChangeSymmetricNat) {
  ConfigureEndpoints(NAT_SYMMETRIC, NAT_SYMMETRIC, kDefaultPortAllocatorFlags,
                     kDefaultPortAllocatorFlags);
  CreateChannels();
  TestHandleIceUfragPasswordChanged();
  DestroyChannels();
}

// Test the operation of GetStats.
TEST_F(P2PTransportChannelTest, GetStats) {
  rtc::ScopedFakeClock clock;
  ConfigureEndpoints(OPEN, OPEN, kDefaultPortAllocatorFlags,
                     kDefaultPortAllocatorFlags);
  CreateChannels();
  EXPECT_TRUE_SIMULATED_WAIT(ep1_ch1()->receiving() && ep1_ch1()->writable() &&
                                 ep2_ch1()->receiving() &&
                                 ep2_ch1()->writable(),
                             kMediumTimeout, clock);
  // Sends and receives 10 packets.
  TestSendRecv(&clock);

  // Try sending a packet which is discarded due to the socket being blocked.
  virtual_socket_server()->SetSendingBlocked(true);
  const char* data = "ABCDEFGHIJKLMNOPQRSTUVWXYZ1234567890";
  int len = static_cast<int>(strlen(data));
  EXPECT_EQ(-1, SendData(ep1_ch1(), data, len));

  IceTransportStats ice_transport_stats;
  ASSERT_TRUE(ep1_ch1()->GetStats(&ice_transport_stats));
  ASSERT_GE(ice_transport_stats.connection_infos.size(), 1u);
  ASSERT_GE(ice_transport_stats.candidate_stats_list.size(), 1u);
  EXPECT_EQ(ice_transport_stats.selected_candidate_pair_changes, 1u);
  ConnectionInfo* best_conn_info = nullptr;
  for (ConnectionInfo& info : ice_transport_stats.connection_infos) {
    if (info.best_connection) {
      best_conn_info = &info;
      break;
    }
  }
  ASSERT_TRUE(best_conn_info != nullptr);
  EXPECT_TRUE(best_conn_info->new_connection);
  EXPECT_TRUE(best_conn_info->receiving);
  EXPECT_TRUE(best_conn_info->writable);
  EXPECT_FALSE(best_conn_info->timeout);
  // Note that discarded packets are counted in sent_total_packets but not
  // sent_total_bytes.
  EXPECT_EQ(11U, best_conn_info->sent_total_packets);
  EXPECT_EQ(1U, best_conn_info->sent_discarded_packets);
  EXPECT_EQ(10 * 36U, best_conn_info->sent_total_bytes);
  EXPECT_EQ(36U, best_conn_info->sent_discarded_bytes);
  EXPECT_EQ(10 * 36U, best_conn_info->recv_total_bytes);
  EXPECT_EQ(10U, best_conn_info->packets_received);

  EXPECT_EQ(10 * 36U, ice_transport_stats.bytes_sent);
  EXPECT_EQ(10 * 36U, ice_transport_stats.bytes_received);

  DestroyChannels();
}

TEST_F(P2PTransportChannelTest, GetStatsSwitchConnection) {
  rtc::ScopedFakeClock clock;
  IceConfig continual_gathering_config =
      CreateIceConfig(1000, GATHER_CONTINUALLY);

  ConfigureEndpoints(OPEN, OPEN, kDefaultPortAllocatorFlags,
                     kDefaultPortAllocatorFlags);

  AddAddress(0, kAlternateAddrs[1], "rmnet0", rtc::ADAPTER_TYPE_CELLULAR);

  CreateChannels(continual_gathering_config, continual_gathering_config);
  EXPECT_TRUE_SIMULATED_WAIT(ep1_ch1()->receiving() && ep1_ch1()->writable() &&
                                 ep2_ch1()->receiving() &&
                                 ep2_ch1()->writable(),
                             kMediumTimeout, clock);
  // Sends and receives 10 packets.
  TestSendRecv(&clock);

  IceTransportStats ice_transport_stats;
  ASSERT_TRUE(ep1_ch1()->GetStats(&ice_transport_stats));
  ASSERT_GE(ice_transport_stats.connection_infos.size(), 2u);
  ASSERT_GE(ice_transport_stats.candidate_stats_list.size(), 2u);
  EXPECT_EQ(ice_transport_stats.selected_candidate_pair_changes, 1u);

  ConnectionInfo* best_conn_info = nullptr;
  for (ConnectionInfo& info : ice_transport_stats.connection_infos) {
    if (info.best_connection) {
      best_conn_info = &info;
      break;
    }
  }
  ASSERT_TRUE(best_conn_info != nullptr);
  EXPECT_TRUE(best_conn_info->new_connection);
  EXPECT_TRUE(best_conn_info->receiving);
  EXPECT_TRUE(best_conn_info->writable);
  EXPECT_FALSE(best_conn_info->timeout);

  EXPECT_EQ(10 * 36U, best_conn_info->sent_total_bytes);
  EXPECT_EQ(10 * 36U, best_conn_info->recv_total_bytes);
  EXPECT_EQ(10 * 36U, ice_transport_stats.bytes_sent);
  EXPECT_EQ(10 * 36U, ice_transport_stats.bytes_received);

  auto old_selected_connection = ep1_ch1()->selected_connection();
  ep1_ch1()->RemoveConnectionForTest(
      const_cast<Connection*>(old_selected_connection));

  EXPECT_TRUE_SIMULATED_WAIT(ep1_ch1()->selected_connection() != nullptr,
                             kMediumTimeout, clock);

  // Sends and receives 10 packets.
  TestSendRecv(&clock);

  IceTransportStats ice_transport_stats2;
  ASSERT_TRUE(ep1_ch1()->GetStats(&ice_transport_stats2));

  int64_t sum_bytes_sent = 0;
  int64_t sum_bytes_received = 0;
  for (ConnectionInfo& info : ice_transport_stats.connection_infos) {
    sum_bytes_sent += info.sent_total_bytes;
    sum_bytes_received += info.recv_total_bytes;
  }

  EXPECT_EQ(10 * 36U, sum_bytes_sent);
  EXPECT_EQ(10 * 36U, sum_bytes_received);

  EXPECT_EQ(20 * 36U, ice_transport_stats2.bytes_sent);
  EXPECT_EQ(20 * 36U, ice_transport_stats2.bytes_received);

  DestroyChannels();
}

// Tests that UMAs are recorded when ICE restarts while the channel
// is disconnected.
TEST_F(P2PTransportChannelTest, TestUMAIceRestartWhileDisconnected) {
  rtc::ScopedFakeClock clock;
  ConfigureEndpoints(OPEN, OPEN, kOnlyLocalPorts, kOnlyLocalPorts);

  CreateChannels();
  EXPECT_TRUE_SIMULATED_WAIT(CheckConnected(ep1_ch1(), ep2_ch1()),
                             kDefaultTimeout, clock);

  // Drop all packets so that both channels become not writable.
  fw()->AddRule(false, rtc::FP_ANY, rtc::FD_ANY, kPublicAddrs[0]);
  const int kWriteTimeoutDelay = 8000;
  EXPECT_TRUE_SIMULATED_WAIT(!ep1_ch1()->writable() && !ep2_ch1()->writable(),
                             kWriteTimeoutDelay, clock);

  ep1_ch1()->SetIceParameters(kIceParams[2]);
  ep1_ch1()->SetRemoteIceParameters(kIceParams[3]);
  ep1_ch1()->MaybeStartGathering();
  EXPECT_METRIC_EQ(1, webrtc::metrics::NumEvents(
                          "WebRTC.PeerConnection.IceRestartState",
                          static_cast<int>(IceRestartState::DISCONNECTED)));

  ep2_ch1()->SetIceParameters(kIceParams[3]);
  ep2_ch1()->SetRemoteIceParameters(kIceParams[2]);
  ep2_ch1()->MaybeStartGathering();
  EXPECT_METRIC_EQ(2, webrtc::metrics::NumEvents(
                          "WebRTC.PeerConnection.IceRestartState",
                          static_cast<int>(IceRestartState::DISCONNECTED)));

  DestroyChannels();
}

// Tests that UMAs are recorded when ICE restarts while the channel
// is connected.
TEST_F(P2PTransportChannelTest, TestUMAIceRestartWhileConnected) {
  rtc::ScopedFakeClock clock;
  ConfigureEndpoints(OPEN, OPEN, kOnlyLocalPorts, kOnlyLocalPorts);

  CreateChannels();
  EXPECT_TRUE_SIMULATED_WAIT(CheckConnected(ep1_ch1(), ep2_ch1()),
                             kDefaultTimeout, clock);

  ep1_ch1()->SetIceParameters(kIceParams[2]);
  ep1_ch1()->SetRemoteIceParameters(kIceParams[3]);
  ep1_ch1()->MaybeStartGathering();
  EXPECT_METRIC_EQ(1, webrtc::metrics::NumEvents(
                          "WebRTC.PeerConnection.IceRestartState",
                          static_cast<int>(IceRestartState::CONNECTED)));

  ep2_ch1()->SetIceParameters(kIceParams[3]);
  ep2_ch1()->SetRemoteIceParameters(kIceParams[2]);
  ep2_ch1()->MaybeStartGathering();
  EXPECT_METRIC_EQ(2, webrtc::metrics::NumEvents(
                          "WebRTC.PeerConnection.IceRestartState",
                          static_cast<int>(IceRestartState::CONNECTED)));

  DestroyChannels();
}

// Tests that UMAs are recorded when ICE restarts while the channel
// is connecting.
TEST_F(P2PTransportChannelTest, TestUMAIceRestartWhileConnecting) {
  rtc::ScopedFakeClock clock;
  ConfigureEndpoints(OPEN, OPEN, kOnlyLocalPorts, kOnlyLocalPorts);

  // Create the channels without waiting for them to become connected.
  CreateChannels();

  ep1_ch1()->SetIceParameters(kIceParams[2]);
  ep1_ch1()->SetRemoteIceParameters(kIceParams[3]);
  ep1_ch1()->MaybeStartGathering();
  EXPECT_METRIC_EQ(1, webrtc::metrics::NumEvents(
                          "WebRTC.PeerConnection.IceRestartState",
                          static_cast<int>(IceRestartState::CONNECTING)));

  ep2_ch1()->SetIceParameters(kIceParams[3]);
  ep2_ch1()->SetRemoteIceParameters(kIceParams[2]);
  ep2_ch1()->MaybeStartGathering();
  EXPECT_METRIC_EQ(2, webrtc::metrics::NumEvents(
                          "WebRTC.PeerConnection.IceRestartState",
                          static_cast<int>(IceRestartState::CONNECTING)));

  DestroyChannels();
}

// Tests that a UMA on ICE regathering is recorded when there is a network
// change if and only if continual gathering is enabled.
TEST_F(P2PTransportChannelTest,
       TestIceRegatheringReasonContinualGatheringByNetworkChange) {
  rtc::ScopedFakeClock clock;
  ConfigureEndpoints(OPEN, OPEN, kOnlyLocalPorts, kOnlyLocalPorts);

  // ep1 gathers continually but ep2 does not.
  IceConfig continual_gathering_config =
      CreateIceConfig(1000, GATHER_CONTINUALLY);
  IceConfig default_config;
  CreateChannels(continual_gathering_config, default_config);

  EXPECT_TRUE_SIMULATED_WAIT(CheckConnected(ep1_ch1(), ep2_ch1()),
                             kDefaultTimeout, clock);

  // Adding address in ep1 will trigger continual gathering.
  AddAddress(0, kAlternateAddrs[0]);
  EXPECT_EQ_SIMULATED_WAIT(1,
                           GetEndpoint(0)->GetIceRegatheringCountForReason(
                               IceRegatheringReason::NETWORK_CHANGE),
                           kDefaultTimeout, clock);

  ep2_ch1()->SetIceParameters(kIceParams[3]);
  ep2_ch1()->SetRemoteIceParameters(kIceParams[2]);
  ep2_ch1()->MaybeStartGathering();

  AddAddress(1, kAlternateAddrs[1]);
  SIMULATED_WAIT(false, kDefaultTimeout, clock);
  // ep2 has not enabled continual gathering.
  EXPECT_EQ(0, GetEndpoint(1)->GetIceRegatheringCountForReason(
                   IceRegatheringReason::NETWORK_CHANGE));

  DestroyChannels();
}

// Tests that a UMA on ICE regathering is recorded when there is a network
// failure if and only if continual gathering is enabled.
TEST_F(P2PTransportChannelTest,
       TestIceRegatheringReasonContinualGatheringByNetworkFailure) {
  rtc::ScopedFakeClock clock;
  ConfigureEndpoints(OPEN, OPEN, kOnlyLocalPorts, kOnlyLocalPorts);

  // ep1 gathers continually but ep2 does not.
  IceConfig config1 = CreateIceConfig(1000, GATHER_CONTINUALLY);
  config1.regather_on_failed_networks_interval = 2000;
  IceConfig config2;
  config2.regather_on_failed_networks_interval = 2000;
  CreateChannels(config1, config2);

  EXPECT_TRUE_SIMULATED_WAIT(CheckConnected(ep1_ch1(), ep2_ch1()),
                             kDefaultTimeout, clock);

  fw()->AddRule(false, rtc::FP_ANY, rtc::FD_ANY, kPublicAddrs[0]);
  // Timeout value such that all connections are deleted.
  const int kNetworkFailureTimeout = 35000;
  SIMULATED_WAIT(false, kNetworkFailureTimeout, clock);
  EXPECT_LE(1, GetEndpoint(0)->GetIceRegatheringCountForReason(
                   IceRegatheringReason::NETWORK_FAILURE));
  EXPECT_METRIC_LE(
      1, webrtc::metrics::NumEvents(
             "WebRTC.PeerConnection.IceRegatheringReason",
             static_cast<int>(IceRegatheringReason::NETWORK_FAILURE)));
  EXPECT_EQ(0, GetEndpoint(1)->GetIceRegatheringCountForReason(
                   IceRegatheringReason::NETWORK_FAILURE));

  DestroyChannels();
}

// Test that we properly create a connection on a STUN ping from unknown address
// when the signaling is slow.
TEST_F(P2PTransportChannelTest, PeerReflexiveCandidateBeforeSignaling) {
  ConfigureEndpoints(OPEN, OPEN, kDefaultPortAllocatorFlags,
                     kDefaultPortAllocatorFlags);
  // Emulate no remote parameters coming in.
  set_remote_ice_parameter_source(FROM_CANDIDATE);
  CreateChannels();
  // Only have remote parameters come in for ep2, not ep1.
  ep2_ch1()->SetRemoteIceParameters(kIceParams[0]);

  // Pause sending ep2's candidates to ep1 until ep1 receives the peer reflexive
  // candidate.
  PauseCandidates(1);

  // Wait until the callee becomes writable to make sure that a ping request is
  // received by the caller before their remote ICE credentials are set.
  ASSERT_TRUE_WAIT(ep2_ch1()->selected_connection() != nullptr, kMediumTimeout);
  // Add two sets of remote ICE credentials, so that the ones used by the
  // candidate will be generation 1 instead of 0.
  ep1_ch1()->SetRemoteIceParameters(kIceParams[3]);
  ep1_ch1()->SetRemoteIceParameters(kIceParams[1]);
  // The caller should have the selected connection connected to the peer
  // reflexive candidate.
  const Connection* selected_connection = nullptr;
  ASSERT_TRUE_WAIT(
      (selected_connection = ep1_ch1()->selected_connection()) != nullptr,
      kMediumTimeout);
  EXPECT_EQ(PRFLX_PORT_TYPE, selected_connection->remote_candidate().type());
  EXPECT_EQ(kIceUfrag[1], selected_connection->remote_candidate().username());
  EXPECT_EQ(kIcePwd[1], selected_connection->remote_candidate().password());
  EXPECT_EQ(1u, selected_connection->remote_candidate().generation());

  ResumeCandidates(1);
  // Verify ep1's selected connection is updated to use the 'local' candidate.
  EXPECT_EQ_WAIT(LOCAL_PORT_TYPE,
                 ep1_ch1()->selected_connection()->remote_candidate().type(),
                 kMediumTimeout);
  EXPECT_EQ(selected_connection, ep1_ch1()->selected_connection());
  DestroyChannels();
}

// Test that if we learn a prflx remote candidate, its address is concealed in
// 1. the selected candidate pair accessed via the public API, and
// 2. the candidate pair stats
// until we learn the same address from signaling.
TEST_F(P2PTransportChannelTest, PeerReflexiveRemoteCandidateIsSanitized) {
  ConfigureEndpoints(OPEN, OPEN, kOnlyLocalPorts, kOnlyLocalPorts);
  // Emulate no remote parameters coming in.
  set_remote_ice_parameter_source(FROM_CANDIDATE);
  CreateChannels();
  // Only have remote parameters come in for ep2, not ep1.
  ep2_ch1()->SetRemoteIceParameters(kIceParams[0]);

  // Pause sending ep2's candidates to ep1 until ep1 receives the peer reflexive
  // candidate.
  PauseCandidates(1);

  ASSERT_TRUE_WAIT(ep2_ch1()->selected_connection() != nullptr, kMediumTimeout);
  ep1_ch1()->SetRemoteIceParameters(kIceParams[1]);
  ASSERT_TRUE_WAIT(ep1_ch1()->selected_connection() != nullptr, kMediumTimeout);

  // Check the selected candidate pair.
  auto pair_ep1 = ep1_ch1()->GetSelectedCandidatePair();
  ASSERT_TRUE(pair_ep1.has_value());
  EXPECT_EQ(PRFLX_PORT_TYPE, pair_ep1->remote_candidate().type());
  EXPECT_TRUE(pair_ep1->remote_candidate().address().ipaddr().IsNil());

  IceTransportStats ice_transport_stats;
  ep1_ch1()->GetStats(&ice_transport_stats);
  // Check the candidate pair stats.
  ASSERT_EQ(1u, ice_transport_stats.connection_infos.size());
  EXPECT_EQ(PRFLX_PORT_TYPE,
            ice_transport_stats.connection_infos[0].remote_candidate.type());
  EXPECT_TRUE(ice_transport_stats.connection_infos[0]
                  .remote_candidate.address()
                  .ipaddr()
                  .IsNil());

  // Let ep1 receive the remote candidate to update its type from prflx to host.
  ResumeCandidates(1);
  ASSERT_TRUE_WAIT(
      ep1_ch1()->selected_connection() != nullptr &&
          ep1_ch1()->selected_connection()->remote_candidate().type() ==
              LOCAL_PORT_TYPE,
      kMediumTimeout);

  // We should be able to reveal the address after it is learnt via
  // AddIceCandidate.
  //
  // Check the selected candidate pair.
  auto updated_pair_ep1 = ep1_ch1()->GetSelectedCandidatePair();
  ASSERT_TRUE(updated_pair_ep1.has_value());
  EXPECT_EQ(LOCAL_PORT_TYPE, updated_pair_ep1->remote_candidate().type());
  EXPECT_TRUE(
      updated_pair_ep1->remote_candidate().address().EqualIPs(kPublicAddrs[1]));

  ep1_ch1()->GetStats(&ice_transport_stats);
  // Check the candidate pair stats.
  ASSERT_EQ(1u, ice_transport_stats.connection_infos.size());
  EXPECT_EQ(LOCAL_PORT_TYPE,
            ice_transport_stats.connection_infos[0].remote_candidate.type());
  EXPECT_TRUE(ice_transport_stats.connection_infos[0]
                  .remote_candidate.address()
                  .EqualIPs(kPublicAddrs[1]));

  DestroyChannels();
}

// Test that we properly create a connection on a STUN ping from unknown address
// when the signaling is slow and the end points are behind NAT.
TEST_F(P2PTransportChannelTest, PeerReflexiveCandidateBeforeSignalingWithNAT) {
  ConfigureEndpoints(OPEN, NAT_SYMMETRIC, kDefaultPortAllocatorFlags,
                     kDefaultPortAllocatorFlags);
  // Emulate no remote parameters coming in.
  set_remote_ice_parameter_source(FROM_CANDIDATE);
  CreateChannels();
  // Only have remote parameters come in for ep2, not ep1.
  ep2_ch1()->SetRemoteIceParameters(kIceParams[0]);
  // Pause sending ep2's candidates to ep1 until ep1 receives the peer reflexive
  // candidate.
  PauseCandidates(1);

  // Wait until the callee becomes writable to make sure that a ping request is
  // received by the caller before their remote ICE credentials are set.
  ASSERT_TRUE_WAIT(ep2_ch1()->selected_connection() != nullptr, kMediumTimeout);
  // Add two sets of remote ICE credentials, so that the ones used by the
  // candidate will be generation 1 instead of 0.
  ep1_ch1()->SetRemoteIceParameters(kIceParams[3]);
  ep1_ch1()->SetRemoteIceParameters(kIceParams[1]);

  // The caller's selected connection should be connected to the peer reflexive
  // candidate.
  const Connection* selected_connection = nullptr;
  ASSERT_TRUE_WAIT(
      (selected_connection = ep1_ch1()->selected_connection()) != nullptr,
      kMediumTimeout);
  EXPECT_EQ(PRFLX_PORT_TYPE, selected_connection->remote_candidate().type());
  EXPECT_EQ(kIceUfrag[1], selected_connection->remote_candidate().username());
  EXPECT_EQ(kIcePwd[1], selected_connection->remote_candidate().password());
  EXPECT_EQ(1u, selected_connection->remote_candidate().generation());

  ResumeCandidates(1);

  EXPECT_EQ_WAIT(PRFLX_PORT_TYPE,
                 ep1_ch1()->selected_connection()->remote_candidate().type(),
                 kMediumTimeout);
  EXPECT_EQ(selected_connection, ep1_ch1()->selected_connection());
  DestroyChannels();
}

// Test that we properly create a connection on a STUN ping from unknown address
// when the signaling is slow, even if the new candidate is created due to the
// remote peer doing an ICE restart, pairing this candidate across generations.
//
// Previously this wasn't working due to a bug where the peer reflexive
// candidate was only updated for the newest generation candidate pairs, and
// not older-generation candidate pairs created by pairing candidates across
// generations. This resulted in the old-generation prflx candidate being
// prioritized above new-generation candidate pairs.
TEST_F(P2PTransportChannelTest,
       PeerReflexiveCandidateBeforeSignalingWithIceRestart) {
  ConfigureEndpoints(OPEN, OPEN, kDefaultPortAllocatorFlags,
                     kDefaultPortAllocatorFlags);
  // Only gather relay candidates, so that when the prflx candidate arrives
  // it's prioritized above the current candidate pair.
  GetEndpoint(0)->allocator_->SetCandidateFilter(CF_RELAY);
  GetEndpoint(1)->allocator_->SetCandidateFilter(CF_RELAY);
  // Setting this allows us to control when SetRemoteIceParameters is called.
  set_remote_ice_parameter_source(FROM_CANDIDATE);
  CreateChannels();
  // Wait for the initial connection to be made.
  ep1_ch1()->SetRemoteIceParameters(kIceParams[1]);
  ep2_ch1()->SetRemoteIceParameters(kIceParams[0]);
  EXPECT_TRUE_WAIT(CheckConnected(ep1_ch1(), ep2_ch1()), kDefaultTimeout);

  // Simulate an ICE restart on ep2, but don't signal the candidate or new
  // ICE parameters until after a prflx connection has been made.
  PauseCandidates(1);
  ep2_ch1()->SetIceParameters(kIceParams[3]);

  ep1_ch1()->SetRemoteIceParameters(kIceParams[3]);
  ep2_ch1()->MaybeStartGathering();

  // The caller should have the selected connection connected to the peer
  // reflexive candidate.
  EXPECT_EQ_WAIT(PRFLX_PORT_TYPE,
                 ep1_ch1()->selected_connection()->remote_candidate().type(),
                 kDefaultTimeout);
  const Connection* prflx_selected_connection =
      ep1_ch1()->selected_connection();

  // Now simulate the ICE restart on ep1.
  ep1_ch1()->SetIceParameters(kIceParams[2]);

  ep2_ch1()->SetRemoteIceParameters(kIceParams[2]);
  ep1_ch1()->MaybeStartGathering();

  // Finally send the candidates from ep2's ICE restart and verify that ep1 uses
  // their information to update the peer reflexive candidate.
  ResumeCandidates(1);

  EXPECT_EQ_WAIT(RELAY_PORT_TYPE,
                 ep1_ch1()->selected_connection()->remote_candidate().type(),
                 kDefaultTimeout);
  EXPECT_EQ(prflx_selected_connection, ep1_ch1()->selected_connection());
  DestroyChannels();
}

// Test that if remote candidates don't have ufrag and pwd, we still work.
TEST_F(P2PTransportChannelTest, RemoteCandidatesWithoutUfragPwd) {
  rtc::ScopedFakeClock clock;
  set_remote_ice_parameter_source(FROM_SETICEPARAMETERS);
  ConfigureEndpoints(OPEN, OPEN, kDefaultPortAllocatorFlags,
                     kDefaultPortAllocatorFlags);
  CreateChannels();
  const Connection* selected_connection = NULL;
  // Wait until the callee's connections are created.
  EXPECT_TRUE_SIMULATED_WAIT(
      (selected_connection = ep2_ch1()->selected_connection()) != NULL,
      kMediumTimeout, clock);
  // Wait to make sure the selected connection is not changed.
  SIMULATED_WAIT(ep2_ch1()->selected_connection() != selected_connection,
                 kShortTimeout, clock);
  EXPECT_TRUE(ep2_ch1()->selected_connection() == selected_connection);
  DestroyChannels();
}

// Test that a host behind NAT cannot be reached when incoming_only
// is set to true.
TEST_F(P2PTransportChannelTest, IncomingOnlyBlocked) {
  rtc::ScopedFakeClock clock;
  ConfigureEndpoints(NAT_FULL_CONE, OPEN, kDefaultPortAllocatorFlags,
                     kDefaultPortAllocatorFlags);

  SetAllocatorFlags(0, kOnlyLocalPorts);
  CreateChannels();
  ep1_ch1()->set_incoming_only(true);

  // Pump for 1 second and verify that the channels are not connected.
  SIMULATED_WAIT(false, kShortTimeout, clock);

  EXPECT_FALSE(ep1_ch1()->receiving());
  EXPECT_FALSE(ep1_ch1()->writable());
  EXPECT_FALSE(ep2_ch1()->receiving());
  EXPECT_FALSE(ep2_ch1()->writable());

  DestroyChannels();
}

// Test that a peer behind NAT can connect to a peer that has
// incoming_only flag set.
TEST_F(P2PTransportChannelTest, IncomingOnlyOpen) {
  rtc::ScopedFakeClock clock;
  ConfigureEndpoints(OPEN, NAT_FULL_CONE, kDefaultPortAllocatorFlags,
                     kDefaultPortAllocatorFlags);

  SetAllocatorFlags(0, kOnlyLocalPorts);
  CreateChannels();
  ep1_ch1()->set_incoming_only(true);

  EXPECT_TRUE_SIMULATED_WAIT(CheckConnected(ep1_ch1(), ep2_ch1()),
                             kMediumTimeout, clock);

  DestroyChannels();
}

// Test that two peers can connect when one can only make outgoing TCP
// connections. This has been observed in some scenarios involving
// VPNs/firewalls.
TEST_F(P2PTransportChannelTest, CanOnlyMakeOutgoingTcpConnections) {
  // The PORTALLOCATOR_ENABLE_ANY_ADDRESS_PORTS flag is required if the
  // application needs this use case to work, since the application must accept
  // the tradeoff that more candidates need to be allocated.
  //
  // TODO(deadbeef): Later, make this flag the default, and do more elegant
  // things to ensure extra candidates don't waste resources?
  ConfigureEndpoints(
      OPEN, OPEN,
      kDefaultPortAllocatorFlags | PORTALLOCATOR_ENABLE_ANY_ADDRESS_PORTS,
      kDefaultPortAllocatorFlags);
  // In order to simulate nothing working but outgoing TCP connections, prevent
  // the endpoint from binding to its interface's address as well as the
  // "any" addresses. It can then only make a connection by using "Connect()".
  fw()->SetUnbindableIps({rtc::GetAnyIP(AF_INET), rtc::GetAnyIP(AF_INET6),
                          kPublicAddrs[0].ipaddr()});
  CreateChannels();
  // Expect a "prflx" candidate on the side that can only make outgoing
  // connections, endpoint 0.
  Test(kPrflxTcpToLocalTcp);
  DestroyChannels();
}

TEST_F(P2PTransportChannelTest, TestTcpConnectionsFromActiveToPassive) {
  rtc::ScopedFakeClock clock;
  AddAddress(0, kPublicAddrs[0]);
  AddAddress(1, kPublicAddrs[1]);

  SetAllocationStepDelay(0, kMinimumStepDelay);
  SetAllocationStepDelay(1, kMinimumStepDelay);

  int kOnlyLocalTcpPorts = PORTALLOCATOR_DISABLE_UDP |
                           PORTALLOCATOR_DISABLE_STUN |
                           PORTALLOCATOR_DISABLE_RELAY;
  // Disable all protocols except TCP.
  SetAllocatorFlags(0, kOnlyLocalTcpPorts);
  SetAllocatorFlags(1, kOnlyLocalTcpPorts);

  SetAllowTcpListen(0, true);   // actpass.
  SetAllowTcpListen(1, false);  // active.

  // We want SetRemoteIceParameters to be called as it normally would.
  // Otherwise we won't know what parameters to use for the expected
  // prflx TCP candidates.
  set_remote_ice_parameter_source(FROM_SETICEPARAMETERS);

  // Pause candidate so we could verify the candidate properties.
  PauseCandidates(0);
  PauseCandidates(1);
  CreateChannels();

  // Verify tcp candidates.
  VerifySavedTcpCandidates(0, TCPTYPE_PASSIVE_STR);
  VerifySavedTcpCandidates(1, TCPTYPE_ACTIVE_STR);

  // Resume candidates.
  ResumeCandidates(0);
  ResumeCandidates(1);

  EXPECT_TRUE_SIMULATED_WAIT(
      CheckCandidatePairAndConnected(ep1_ch1(), ep2_ch1(), kPublicAddrs[0],
                                     kPublicAddrs[1]),
      kShortTimeout, clock);

  TestSendRecv(&clock);
  DestroyChannels();
}

// Test that tcptype is set on all candidates for a connection running over TCP.
TEST_F(P2PTransportChannelTest, TestTcpConnectionTcptypeSet) {
  rtc::ScopedFakeClock clock;
  ConfigureEndpoints(BLOCK_UDP_AND_INCOMING_TCP, OPEN,
                     PORTALLOCATOR_ENABLE_SHARED_SOCKET,
                     PORTALLOCATOR_ENABLE_SHARED_SOCKET);

  SetAllowTcpListen(0, false);  // active.
  SetAllowTcpListen(1, true);   // actpass.
  CreateChannels();

  EXPECT_TRUE_SIMULATED_WAIT(CheckConnected(ep1_ch1(), ep2_ch1()),
                             kMediumTimeout, clock);
  SIMULATED_WAIT(false, kDefaultTimeout, clock);

  EXPECT_EQ(RemoteCandidate(ep1_ch1())->tcptype(), "passive");
  EXPECT_EQ(LocalCandidate(ep1_ch1())->tcptype(), "active");
  EXPECT_EQ(RemoteCandidate(ep2_ch1())->tcptype(), "active");
  EXPECT_EQ(LocalCandidate(ep2_ch1())->tcptype(), "passive");

  DestroyChannels();
}

TEST_F(P2PTransportChannelTest, TestIceRoleConflict) {
  AddAddress(0, kPublicAddrs[0]);
  AddAddress(1, kPublicAddrs[1]);
  TestSignalRoleConflict();
}

// Tests that the ice configs (protocol, tiebreaker and role) can be passed
// down to ports.
TEST_F(P2PTransportChannelTest, TestIceConfigWillPassDownToPort) {
  rtc::ScopedFakeClock clock;
  AddAddress(0, kPublicAddrs[0]);
  AddAddress(1, kPublicAddrs[1]);

  // Give the first connection the higher tiebreaker so its role won't
  // change unless we tell it to.
  SetIceRole(0, ICEROLE_CONTROLLING);
  SetIceTiebreaker(0, kHighTiebreaker);
  SetIceRole(1, ICEROLE_CONTROLLING);
  SetIceTiebreaker(1, kLowTiebreaker);

  CreateChannels();

  EXPECT_EQ_SIMULATED_WAIT(2u, ep1_ch1()->ports().size(), kShortTimeout, clock);

  const std::vector<PortInterface*> ports_before = ep1_ch1()->ports();
  for (size_t i = 0; i < ports_before.size(); ++i) {
    EXPECT_EQ(ICEROLE_CONTROLLING, ports_before[i]->GetIceRole());
    EXPECT_EQ(kHighTiebreaker, ports_before[i]->IceTiebreaker());
  }

  ep1_ch1()->SetIceRole(ICEROLE_CONTROLLED);
  ep1_ch1()->SetIceTiebreaker(kLowTiebreaker);

  const std::vector<PortInterface*> ports_after = ep1_ch1()->ports();
  for (size_t i = 0; i < ports_after.size(); ++i) {
    EXPECT_EQ(ICEROLE_CONTROLLED, ports_before[i]->GetIceRole());
    // SetIceTiebreaker after ports have been created will fail. So expect the
    // original value.
    EXPECT_EQ(kHighTiebreaker, ports_before[i]->IceTiebreaker());
  }

  EXPECT_TRUE_SIMULATED_WAIT(CheckConnected(ep1_ch1(), ep2_ch1()),
                             kShortTimeout, clock);

  EXPECT_TRUE(ep1_ch1()->selected_connection() &&
              ep2_ch1()->selected_connection());

  TestSendRecv(&clock);
  DestroyChannels();
}

// Verify that we can set DSCP value and retrieve properly from P2PTC.
TEST_F(P2PTransportChannelTest, TestDefaultDscpValue) {
  AddAddress(0, kPublicAddrs[0]);
  AddAddress(1, kPublicAddrs[1]);

  CreateChannels();
  EXPECT_EQ(rtc::DSCP_NO_CHANGE, GetEndpoint(0)->cd1_.ch_->DefaultDscpValue());
  EXPECT_EQ(rtc::DSCP_NO_CHANGE, GetEndpoint(1)->cd1_.ch_->DefaultDscpValue());
  GetEndpoint(0)->cd1_.ch_->SetOption(rtc::Socket::OPT_DSCP, rtc::DSCP_CS6);
  GetEndpoint(1)->cd1_.ch_->SetOption(rtc::Socket::OPT_DSCP, rtc::DSCP_CS6);
  EXPECT_EQ(rtc::DSCP_CS6, GetEndpoint(0)->cd1_.ch_->DefaultDscpValue());
  EXPECT_EQ(rtc::DSCP_CS6, GetEndpoint(1)->cd1_.ch_->DefaultDscpValue());
  GetEndpoint(0)->cd1_.ch_->SetOption(rtc::Socket::OPT_DSCP, rtc::DSCP_AF41);
  GetEndpoint(1)->cd1_.ch_->SetOption(rtc::Socket::OPT_DSCP, rtc::DSCP_AF41);
  EXPECT_EQ(rtc::DSCP_AF41, GetEndpoint(0)->cd1_.ch_->DefaultDscpValue());
  EXPECT_EQ(rtc::DSCP_AF41, GetEndpoint(1)->cd1_.ch_->DefaultDscpValue());
  DestroyChannels();
}

// Verify IPv6 connection is preferred over IPv4.
TEST_F(P2PTransportChannelTest, TestIPv6Connections) {
  rtc::ScopedFakeClock clock;
  AddAddress(0, kIPv6PublicAddrs[0]);
  AddAddress(0, kPublicAddrs[0]);
  AddAddress(1, kIPv6PublicAddrs[1]);
  AddAddress(1, kPublicAddrs[1]);

  SetAllocationStepDelay(0, kMinimumStepDelay);
  SetAllocationStepDelay(1, kMinimumStepDelay);

  // Enable IPv6
  SetAllocatorFlags(
      0, PORTALLOCATOR_ENABLE_IPV6 | PORTALLOCATOR_ENABLE_IPV6_ON_WIFI);
  SetAllocatorFlags(
      1, PORTALLOCATOR_ENABLE_IPV6 | PORTALLOCATOR_ENABLE_IPV6_ON_WIFI);

  CreateChannels();

  EXPECT_TRUE_SIMULATED_WAIT(
      CheckCandidatePairAndConnected(ep1_ch1(), ep2_ch1(), kIPv6PublicAddrs[0],
                                     kIPv6PublicAddrs[1]),
      kShortTimeout, clock);

  TestSendRecv(&clock);
  DestroyChannels();
}

// Testing forceful TURN connections.
TEST_F(P2PTransportChannelTest, TestForceTurn) {
  rtc::ScopedFakeClock clock;
  ConfigureEndpoints(
      NAT_PORT_RESTRICTED, NAT_SYMMETRIC,
      kDefaultPortAllocatorFlags | PORTALLOCATOR_ENABLE_SHARED_SOCKET,
      kDefaultPortAllocatorFlags | PORTALLOCATOR_ENABLE_SHARED_SOCKET);
  set_force_relay(true);

  SetAllocationStepDelay(0, kMinimumStepDelay);
  SetAllocationStepDelay(1, kMinimumStepDelay);

  CreateChannels();

  EXPECT_TRUE_SIMULATED_WAIT(CheckConnected(ep1_ch1(), ep2_ch1()),
                             kMediumTimeout, clock);

  EXPECT_TRUE(ep1_ch1()->selected_connection() &&
              ep2_ch1()->selected_connection());

  EXPECT_EQ(RELAY_PORT_TYPE, RemoteCandidate(ep1_ch1())->type());
  EXPECT_EQ(RELAY_PORT_TYPE, LocalCandidate(ep1_ch1())->type());
  EXPECT_EQ(RELAY_PORT_TYPE, RemoteCandidate(ep2_ch1())->type());
  EXPECT_EQ(RELAY_PORT_TYPE, LocalCandidate(ep2_ch1())->type());

  TestSendRecv(&clock);
  DestroyChannels();
}

// Test that if continual gathering is set to true, ICE gathering state will
// not change to "Complete", and vice versa.
TEST_F(P2PTransportChannelTest, TestContinualGathering) {
  rtc::ScopedFakeClock clock;
  ConfigureEndpoints(OPEN, OPEN, kDefaultPortAllocatorFlags,
                     kDefaultPortAllocatorFlags);
  SetAllocationStepDelay(0, kDefaultStepDelay);
  SetAllocationStepDelay(1, kDefaultStepDelay);
  IceConfig continual_gathering_config =
      CreateIceConfig(1000, GATHER_CONTINUALLY);
  // By default, ep2 does not gather continually.
  IceConfig default_config;
  CreateChannels(continual_gathering_config, default_config);

  EXPECT_TRUE_SIMULATED_WAIT(CheckConnected(ep1_ch1(), ep2_ch1()),
                             kMediumTimeout, clock);
  SIMULATED_WAIT(
      IceGatheringState::kIceGatheringComplete == ep1_ch1()->gathering_state(),
      kShortTimeout, clock);
  EXPECT_EQ(IceGatheringState::kIceGatheringGathering,
            ep1_ch1()->gathering_state());
  // By now, ep2 should have completed gathering.
  EXPECT_EQ(IceGatheringState::kIceGatheringComplete,
            ep2_ch1()->gathering_state());

  DestroyChannels();
}

// Test that a connection succeeds when the P2PTransportChannel uses a pooled
// PortAllocatorSession that has not yet finished gathering candidates.
TEST_F(P2PTransportChannelTest, TestUsingPooledSessionBeforeDoneGathering) {
  rtc::ScopedFakeClock clock;
  ConfigureEndpoints(OPEN, OPEN, kDefaultPortAllocatorFlags,
                     kDefaultPortAllocatorFlags);
  // First create a pooled session for each endpoint.
  auto& allocator_1 = GetEndpoint(0)->allocator_;
  auto& allocator_2 = GetEndpoint(1)->allocator_;
  int pool_size = 1;
  allocator_1->SetConfiguration(allocator_1->stun_servers(),
                                allocator_1->turn_servers(), pool_size,
                                webrtc::NO_PRUNE);
  allocator_2->SetConfiguration(allocator_2->stun_servers(),
                                allocator_2->turn_servers(), pool_size,
                                webrtc::NO_PRUNE);
  const PortAllocatorSession* pooled_session_1 =
      allocator_1->GetPooledSession();
  const PortAllocatorSession* pooled_session_2 =
      allocator_2->GetPooledSession();
  ASSERT_NE(nullptr, pooled_session_1);
  ASSERT_NE(nullptr, pooled_session_2);
  // Sanity check that pooled sessions haven't gathered anything yet.
  EXPECT_TRUE(pooled_session_1->ReadyPorts().empty());
  EXPECT_TRUE(pooled_session_1->ReadyCandidates().empty());
  EXPECT_TRUE(pooled_session_2->ReadyPorts().empty());
  EXPECT_TRUE(pooled_session_2->ReadyCandidates().empty());
  // Now let the endpoints connect and try exchanging some data.
  CreateChannels();
  EXPECT_TRUE_SIMULATED_WAIT(CheckConnected(ep1_ch1(), ep2_ch1()),
                             kMediumTimeout, clock);
  TestSendRecv(&clock);
  // Make sure the P2PTransportChannels are actually using ports from the
  // pooled sessions.
  auto pooled_ports_1 = pooled_session_1->ReadyPorts();
  auto pooled_ports_2 = pooled_session_2->ReadyPorts();
  EXPECT_THAT(pooled_ports_1,
              Contains(ep1_ch1()->selected_connection()->PortForTest()));
  EXPECT_THAT(pooled_ports_2,
              Contains(ep2_ch1()->selected_connection()->PortForTest()));
  DestroyChannels();
}

// Test that a connection succeeds when the P2PTransportChannel uses a pooled
// PortAllocatorSession that already finished gathering candidates.
TEST_F(P2PTransportChannelTest, TestUsingPooledSessionAfterDoneGathering) {
  rtc::ScopedFakeClock clock;
  ConfigureEndpoints(OPEN, OPEN, kDefaultPortAllocatorFlags,
                     kDefaultPortAllocatorFlags);
  // First create a pooled session for each endpoint.
  auto& allocator_1 = GetEndpoint(0)->allocator_;
  auto& allocator_2 = GetEndpoint(1)->allocator_;
  int pool_size = 1;
  allocator_1->SetConfiguration(allocator_1->stun_servers(),
                                allocator_1->turn_servers(), pool_size,
                                webrtc::NO_PRUNE);
  allocator_2->SetConfiguration(allocator_2->stun_servers(),
                                allocator_2->turn_servers(), pool_size,
                                webrtc::NO_PRUNE);
  const PortAllocatorSession* pooled_session_1 =
      allocator_1->GetPooledSession();
  const PortAllocatorSession* pooled_session_2 =
      allocator_2->GetPooledSession();
  ASSERT_NE(nullptr, pooled_session_1);
  ASSERT_NE(nullptr, pooled_session_2);
  // Wait for the pooled sessions to finish gathering before the
  // P2PTransportChannels try to use them.
  EXPECT_TRUE_SIMULATED_WAIT(pooled_session_1->CandidatesAllocationDone() &&
                                 pooled_session_2->CandidatesAllocationDone(),
                             kDefaultTimeout, clock);
  // Now let the endpoints connect and try exchanging some data.
  CreateChannels();
  EXPECT_TRUE_SIMULATED_WAIT(CheckConnected(ep1_ch1(), ep2_ch1()),
                             kMediumTimeout, clock);
  TestSendRecv(&clock);
  // Make sure the P2PTransportChannels are actually using ports from the
  // pooled sessions.
  auto pooled_ports_1 = pooled_session_1->ReadyPorts();
  auto pooled_ports_2 = pooled_session_2->ReadyPorts();
  EXPECT_THAT(pooled_ports_1,
              Contains(ep1_ch1()->selected_connection()->PortForTest()));
  EXPECT_THAT(pooled_ports_2,
              Contains(ep2_ch1()->selected_connection()->PortForTest()));
  DestroyChannels();
}

// Test that when the "presume_writable_when_fully_relayed" flag is set to
// true and there's a TURN-TURN candidate pair, it's presumed to be writable
// as soon as it's created.
// TODO(deadbeef): Move this and other "presumed writable" tests into a test
// class that operates on a single P2PTransportChannel, once an appropriate one
// (which supports TURN servers and TURN candidate gathering) is available.
TEST_F(P2PTransportChannelTest, TurnToTurnPresumedWritable) {
  ConfigureEndpoints(OPEN, OPEN, kDefaultPortAllocatorFlags,
                     kDefaultPortAllocatorFlags);
  // Only configure one channel so we can control when the remote candidate
  // is added.
  GetEndpoint(0)->cd1_.ch_ = CreateChannel(0, ICE_CANDIDATE_COMPONENT_DEFAULT,
                                           kIceParams[0], kIceParams[1]);
  IceConfig config;
  config.presume_writable_when_fully_relayed = true;
  ep1_ch1()->SetIceConfig(config);
  ep1_ch1()->MaybeStartGathering();
  EXPECT_EQ_WAIT(IceGatheringState::kIceGatheringComplete,
                 ep1_ch1()->gathering_state(), kDefaultTimeout);
  // Add two remote candidates; a host candidate (with higher priority)
  // and TURN candidate.
  ep1_ch1()->AddRemoteCandidate(
      CreateUdpCandidate(LOCAL_PORT_TYPE, "1.1.1.1", 1, 100));
  ep1_ch1()->AddRemoteCandidate(
      CreateUdpCandidate(RELAY_PORT_TYPE, "2.2.2.2", 2, 0));
  // Expect that the TURN-TURN candidate pair will be prioritized since it's
  // "probably writable".
  EXPECT_TRUE_WAIT(ep1_ch1()->selected_connection() != nullptr, kShortTimeout);
  EXPECT_EQ(RELAY_PORT_TYPE, LocalCandidate(ep1_ch1())->type());
  EXPECT_EQ(RELAY_PORT_TYPE, RemoteCandidate(ep1_ch1())->type());
  // Also expect that the channel instantly indicates that it's writable since
  // it has a TURN-TURN pair.
  EXPECT_TRUE(ep1_ch1()->writable());
  EXPECT_TRUE(GetEndpoint(0)->ready_to_send_);
  // Also make sure we can immediately send packets.
  const char* data = "test";
  int len = static_cast<int>(strlen(data));
  EXPECT_EQ(len, SendData(ep1_ch1(), data, len));
  // Prevent pending messages to access endpoints after their destruction.
  DestroyChannels();
}

// Test that a TURN/peer reflexive candidate pair is also presumed writable.
TEST_F(P2PTransportChannelTest, TurnToPrflxPresumedWritable) {
  rtc::ScopedFakeClock fake_clock;

  // We need to add artificial network delay to verify that the connection
  // is presumed writable before it's actually writable. Without this delay
  // it would become writable instantly.
  virtual_socket_server()->set_delay_mean(50);
  virtual_socket_server()->UpdateDelayDistribution();

  ConfigureEndpoints(NAT_SYMMETRIC, NAT_SYMMETRIC, kDefaultPortAllocatorFlags,
                     kDefaultPortAllocatorFlags);
  // We want the remote TURN candidate to show up as prflx. To do this we need
  // to configure the server to accept packets from an address we haven't
  // explicitly installed permission for.
  test_turn_server()->set_enable_permission_checks(false);
  IceConfig config;
  config.presume_writable_when_fully_relayed = true;
  GetEndpoint(0)->cd1_.ch_ = CreateChannel(0, ICE_CANDIDATE_COMPONENT_DEFAULT,
                                           kIceParams[0], kIceParams[1]);
  GetEndpoint(1)->cd1_.ch_ = CreateChannel(1, ICE_CANDIDATE_COMPONENT_DEFAULT,
                                           kIceParams[1], kIceParams[0]);
  ep1_ch1()->SetIceConfig(config);
  ep2_ch1()->SetIceConfig(config);
  // Don't signal candidates from channel 2, so that channel 1 sees the TURN
  // candidate as peer reflexive.
  PauseCandidates(1);
  ep1_ch1()->MaybeStartGathering();
  ep2_ch1()->MaybeStartGathering();

  // Wait for the TURN<->prflx connection.
  EXPECT_TRUE_SIMULATED_WAIT(ep1_ch1()->receiving() && ep1_ch1()->writable(),
                             kShortTimeout, fake_clock);
  ASSERT_NE(nullptr, ep1_ch1()->selected_connection());
  EXPECT_EQ(RELAY_PORT_TYPE, LocalCandidate(ep1_ch1())->type());
  EXPECT_EQ(PRFLX_PORT_TYPE, RemoteCandidate(ep1_ch1())->type());
  // Make sure that at this point the connection is only presumed writable,
  // not fully writable.
  EXPECT_FALSE(ep1_ch1()->selected_connection()->writable());

  // Now wait for it to actually become writable.
  EXPECT_TRUE_SIMULATED_WAIT(ep1_ch1()->selected_connection()->writable(),
                             kShortTimeout, fake_clock);

  // Explitly destroy channels, before fake clock is destroyed.
  DestroyChannels();
}

// Test that a presumed-writable TURN<->TURN connection is preferred above an
// unreliable connection (one that has failed to be pinged for some time).
TEST_F(P2PTransportChannelTest, PresumedWritablePreferredOverUnreliable) {
  rtc::ScopedFakeClock fake_clock;

  ConfigureEndpoints(NAT_SYMMETRIC, NAT_SYMMETRIC, kDefaultPortAllocatorFlags,
                     kDefaultPortAllocatorFlags);
  IceConfig config;
  config.presume_writable_when_fully_relayed = true;
  GetEndpoint(0)->cd1_.ch_ = CreateChannel(0, ICE_CANDIDATE_COMPONENT_DEFAULT,
                                           kIceParams[0], kIceParams[1]);
  GetEndpoint(1)->cd1_.ch_ = CreateChannel(1, ICE_CANDIDATE_COMPONENT_DEFAULT,
                                           kIceParams[1], kIceParams[0]);
  ep1_ch1()->SetIceConfig(config);
  ep2_ch1()->SetIceConfig(config);
  ep1_ch1()->MaybeStartGathering();
  ep2_ch1()->MaybeStartGathering();
  // Wait for initial connection as usual.
  EXPECT_TRUE_SIMULATED_WAIT(CheckConnected(ep1_ch1(), ep2_ch1()),
                             kShortTimeout, fake_clock);
  const Connection* old_selected_connection = ep1_ch1()->selected_connection();
  // Destroy the second channel and wait for the current connection on the
  // first channel to become "unreliable", making it no longer writable.
  GetEndpoint(1)->cd1_.ch_.reset();
  EXPECT_TRUE_SIMULATED_WAIT(!ep1_ch1()->writable(), kDefaultTimeout,
                             fake_clock);
  EXPECT_NE(nullptr, ep1_ch1()->selected_connection());
  // Add a remote TURN candidate. The first channel should still have a TURN
  // port available to make a TURN<->TURN pair that's presumed writable.
  ep1_ch1()->AddRemoteCandidate(
      CreateUdpCandidate(RELAY_PORT_TYPE, "2.2.2.2", 2, 0));
  EXPECT_EQ(RELAY_PORT_TYPE, LocalCandidate(ep1_ch1())->type());
  EXPECT_EQ(RELAY_PORT_TYPE, RemoteCandidate(ep1_ch1())->type());
  EXPECT_TRUE(ep1_ch1()->writable());
  EXPECT_TRUE(GetEndpoint(0)->ready_to_send_);
  EXPECT_NE(old_selected_connection, ep1_ch1()->selected_connection());
  // Explitly destroy channels, before fake clock is destroyed.
  DestroyChannels();
}

// Ensure that "SignalReadyToSend" is fired as expected with a "presumed
// writable" connection. Previously this did not work.
TEST_F(P2PTransportChannelTest, SignalReadyToSendWithPresumedWritable) {
  ConfigureEndpoints(OPEN, OPEN, kDefaultPortAllocatorFlags,
                     kDefaultPortAllocatorFlags);
  // Only test one endpoint, so we can ensure the connection doesn't receive a
  // binding response and advance beyond being "presumed" writable.
  GetEndpoint(0)->cd1_.ch_ = CreateChannel(0, ICE_CANDIDATE_COMPONENT_DEFAULT,
                                           kIceParams[0], kIceParams[1]);
  IceConfig config;
  config.presume_writable_when_fully_relayed = true;
  ep1_ch1()->SetIceConfig(config);
  ep1_ch1()->MaybeStartGathering();
  EXPECT_EQ_WAIT(IceGatheringState::kIceGatheringComplete,
                 ep1_ch1()->gathering_state(), kDefaultTimeout);
  ep1_ch1()->AddRemoteCandidate(
      CreateUdpCandidate(RELAY_PORT_TYPE, "1.1.1.1", 1, 0));
  // Sanity checking the type of the connection.
  EXPECT_TRUE_WAIT(ep1_ch1()->selected_connection() != nullptr, kShortTimeout);
  EXPECT_EQ(RELAY_PORT_TYPE, LocalCandidate(ep1_ch1())->type());
  EXPECT_EQ(RELAY_PORT_TYPE, RemoteCandidate(ep1_ch1())->type());

  // Tell the socket server to block packets (returning EWOULDBLOCK).
  virtual_socket_server()->SetSendingBlocked(true);
  const char* data = "test";
  int len = static_cast<int>(strlen(data));
  EXPECT_EQ(-1, SendData(ep1_ch1(), data, len));

  // Reset `ready_to_send_` flag, which is set to true if the event fires as it
  // should.
  GetEndpoint(0)->ready_to_send_ = false;
  virtual_socket_server()->SetSendingBlocked(false);
  EXPECT_TRUE(GetEndpoint(0)->ready_to_send_);
  EXPECT_EQ(len, SendData(ep1_ch1(), data, len));
  DestroyChannels();
}

// Test that role conflict error responses are sent as expected when receiving a
// ping from an unknown address over a TURN connection. Regression test for
// crbug.com/webrtc/9034.
TEST_F(P2PTransportChannelTest,
       TurnToPrflxSelectedAfterResolvingIceControllingRoleConflict) {
  rtc::ScopedFakeClock clock;
  // Gather only relay candidates.
  ConfigureEndpoints(NAT_SYMMETRIC, NAT_SYMMETRIC,
                     kDefaultPortAllocatorFlags | PORTALLOCATOR_DISABLE_UDP |
                         PORTALLOCATOR_DISABLE_STUN | PORTALLOCATOR_DISABLE_TCP,
                     kDefaultPortAllocatorFlags | PORTALLOCATOR_DISABLE_UDP |
                         PORTALLOCATOR_DISABLE_STUN |
                         PORTALLOCATOR_DISABLE_TCP);
  // With conflicting ICE roles, endpoint 1 has the higher tie breaker and will
  // send a binding error response.
  SetIceRole(0, ICEROLE_CONTROLLING);
  SetIceTiebreaker(0, kHighTiebreaker);
  SetIceRole(1, ICEROLE_CONTROLLING);
  SetIceTiebreaker(1, kLowTiebreaker);
  // We want the remote TURN candidate to show up as prflx. To do this we need
  // to configure the server to accept packets from an address we haven't
  // explicitly installed permission for.
  test_turn_server()->set_enable_permission_checks(false);
  GetEndpoint(0)->cd1_.ch_ = CreateChannel(0, ICE_CANDIDATE_COMPONENT_DEFAULT,
                                           kIceParams[0], kIceParams[1]);
  GetEndpoint(1)->cd1_.ch_ = CreateChannel(1, ICE_CANDIDATE_COMPONENT_DEFAULT,
                                           kIceParams[1], kIceParams[0]);
  // Don't signal candidates from channel 2, so that channel 1 sees the TURN
  // candidate as peer reflexive.
  PauseCandidates(1);
  ep1_ch1()->MaybeStartGathering();
  ep2_ch1()->MaybeStartGathering();

  EXPECT_TRUE_SIMULATED_WAIT(ep1_ch1()->receiving() && ep1_ch1()->writable(),
                             kMediumTimeout, clock);

  ASSERT_NE(nullptr, ep1_ch1()->selected_connection());

  EXPECT_EQ(RELAY_PORT_TYPE, LocalCandidate(ep1_ch1())->type());
  EXPECT_EQ(PRFLX_PORT_TYPE, RemoteCandidate(ep1_ch1())->type());

  DestroyChannels();
}

// Test that the writability can be established with the piggyback
// acknowledgement in the connectivity check from the remote peer.
TEST_F(P2PTransportChannelTest,
       CanConnectWithPiggybackCheckAcknowledgementWhenCheckResponseBlocked) {
  webrtc::test::ScopedKeyValueConfig field_trials(
      field_trials_, "WebRTC-PiggybackIceCheckAcknowledgement/Enabled/");
  rtc::ScopedFakeClock clock;
  ConfigureEndpoints(OPEN, OPEN, kOnlyLocalPorts, kOnlyLocalPorts);
  IceConfig ep1_config;
  IceConfig ep2_config = CreateIceConfig(1000, GATHER_CONTINUALLY);
  // Let ep2 be tolerable of the loss of connectivity checks, so that it keeps
  // sending pings even after ep1 becomes unwritable as we configure the
  // firewall below.
  ep2_config.receiving_timeout = 30 * 1000;
  ep2_config.ice_unwritable_timeout = 30 * 1000;
  ep2_config.ice_unwritable_min_checks = 30;
  ep2_config.ice_inactive_timeout = 60 * 1000;

  CreateChannels(ep1_config, ep2_config);

  // Wait until both sides become writable for the first time.
  EXPECT_TRUE_SIMULATED_WAIT(CheckConnected(ep1_ch1(), ep2_ch1()),
                             kDefaultTimeout, clock);
  // Block the ingress traffic to ep1 so that there is no check response from
  // ep2.
  ASSERT_NE(nullptr, LocalCandidate(ep1_ch1()));
  fw()->AddRule(false, rtc::FP_ANY, rtc::FD_IN,
                LocalCandidate(ep1_ch1())->address());
  // Wait until ep1 becomes unwritable. At the same time ep2 should be still
  // fine so that it will keep sending pings.
  EXPECT_TRUE_SIMULATED_WAIT(ep1_ch1() != nullptr && !ep1_ch1()->writable(),
                             kDefaultTimeout, clock);
  EXPECT_TRUE(ep2_ch1() != nullptr && ep2_ch1()->writable());
  // Now let the pings from ep2 to flow but block any pings from ep1, so that
  // ep1 can only become writable again after receiving an incoming ping from
  // ep2 with piggyback acknowledgement of its previously sent pings. Note
  // though that ep1 should have stopped sending pings after becoming unwritable
  // in the current design.
  fw()->ClearRules();
  fw()->AddRule(false, rtc::FP_ANY, rtc::FD_OUT,
                LocalCandidate(ep1_ch1())->address());
  EXPECT_TRUE_SIMULATED_WAIT(ep1_ch1() != nullptr && ep1_ch1()->writable(),
                             kDefaultTimeout, clock);
  DestroyChannels();
}

// Test what happens when we have 2 users behind the same NAT. This can lead
// to interesting behavior because the STUN server will only give out the
// address of the outermost NAT.
class P2PTransportChannelSameNatTest : public P2PTransportChannelTestBase {
 protected:
  void ConfigureEndpoints(Config nat_type, Config config1, Config config2) {
    RTC_CHECK_GE(nat_type, NAT_FULL_CONE);
    RTC_CHECK_LE(nat_type, NAT_SYMMETRIC);
    rtc::NATSocketServer::Translator* outer_nat = nat()->AddTranslator(
        kPublicAddrs[0], kNatAddrs[0],
        static_cast<rtc::NATType>(nat_type - NAT_FULL_CONE));
    ConfigureEndpoint(outer_nat, 0, config1);
    ConfigureEndpoint(outer_nat, 1, config2);
    set_remote_ice_parameter_source(FROM_SETICEPARAMETERS);
  }
  void ConfigureEndpoint(rtc::NATSocketServer::Translator* nat,
                         int endpoint,
                         Config config) {
    RTC_CHECK(config <= NAT_SYMMETRIC);
    if (config == OPEN) {
      AddAddress(endpoint, kPrivateAddrs[endpoint]);
      nat->AddClient(kPrivateAddrs[endpoint]);
    } else {
      AddAddress(endpoint, kCascadedPrivateAddrs[endpoint]);
      nat->AddTranslator(kPrivateAddrs[endpoint], kCascadedNatAddrs[endpoint],
                         static_cast<rtc::NATType>(config - NAT_FULL_CONE))
          ->AddClient(kCascadedPrivateAddrs[endpoint]);
    }
  }
};

TEST_F(P2PTransportChannelSameNatTest, TestConesBehindSameCone) {
  ConfigureEndpoints(NAT_FULL_CONE, NAT_FULL_CONE, NAT_FULL_CONE);
  Test(
      P2PTransportChannelTestBase::Result("prflx", "udp", "stun", "udp", 1000));
}

// Test what happens when we have multiple available pathways.
// In the future we will try different RTTs and configs for the different
// interfaces, so that we can simulate a user with Ethernet and VPN networks.
class P2PTransportChannelMultihomedTest : public P2PTransportChannelTestBase {
 public:
  const Connection* GetConnectionWithRemoteAddress(
      P2PTransportChannel* channel,
      const SocketAddress& address) {
    for (Connection* conn : channel->connections()) {
      if (conn->remote_candidate().address().EqualIPs(address)) {
        return conn;
      }
    }
    return nullptr;
  }

  Connection* GetConnectionWithLocalAddress(P2PTransportChannel* channel,
                                            const SocketAddress& address) {
    for (Connection* conn : channel->connections()) {
      if (conn->local_candidate().address().EqualIPs(address)) {
        return conn;
      }
    }
    return nullptr;
  }

  Connection* GetConnection(P2PTransportChannel* channel,
                            const SocketAddress& local,
                            const SocketAddress& remote) {
    for (Connection* conn : channel->connections()) {
      if (conn->local_candidate().address().EqualIPs(local) &&
          conn->remote_candidate().address().EqualIPs(remote)) {
        return conn;
      }
    }
    return nullptr;
  }

  void DestroyAllButBestConnection(P2PTransportChannel* channel) {
    const Connection* selected_connection = channel->selected_connection();
    // Copy the list of connections since the original will be modified.
    rtc::ArrayView<Connection*> view = channel->connections();
    std::vector<Connection*> connections(view.begin(), view.end());
    for (Connection* conn : connections) {
      if (conn != selected_connection)
        channel->RemoveConnectionForTest(conn);
    }
  }
};

// Test that we can establish connectivity when both peers are multihomed.
TEST_F(P2PTransportChannelMultihomedTest, TestBasic) {
  AddAddress(0, kPublicAddrs[0]);
  AddAddress(0, kAlternateAddrs[0]);
  AddAddress(1, kPublicAddrs[1]);
  AddAddress(1, kAlternateAddrs[1]);
  Test(kLocalUdpToLocalUdp);
}

// Test that we can quickly switch links if an interface goes down.
// The controlled side has two interfaces and one will die.
TEST_F(P2PTransportChannelMultihomedTest, TestFailoverControlledSide) {
  rtc::ScopedFakeClock clock;
  AddAddress(0, kPublicAddrs[0]);
  // Simulate failing over from Wi-Fi to cell interface.
  AddAddress(1, kPublicAddrs[1], "eth0", rtc::ADAPTER_TYPE_WIFI);
  AddAddress(1, kAlternateAddrs[1], "wlan0", rtc::ADAPTER_TYPE_CELLULAR);

  // Use only local ports for simplicity.
  SetAllocatorFlags(0, kOnlyLocalPorts);
  SetAllocatorFlags(1, kOnlyLocalPorts);

  // Make the receiving timeout shorter for testing.
  IceConfig config = CreateIceConfig(1000, GATHER_ONCE);
  // Create channels and let them go writable, as usual.
  CreateChannels(config, config);

  EXPECT_TRUE_SIMULATED_WAIT(
      CheckCandidatePairAndConnected(ep1_ch1(), ep2_ch1(), kPublicAddrs[0],
                                     kPublicAddrs[1]),
      kMediumTimeout, clock);

  // Blackhole any traffic to or from the public addrs.
  RTC_LOG(LS_INFO) << "Failing over...";
  fw()->AddRule(false, rtc::FP_ANY, rtc::FD_ANY, kPublicAddrs[1]);
  // The selected connections may switch, so keep references to them.
  const Connection* selected_connection1 = ep1_ch1()->selected_connection();
  // We should detect loss of receiving within 1 second or so.
  EXPECT_TRUE_SIMULATED_WAIT(!selected_connection1->receiving(), kMediumTimeout,
                             clock);

  // We should switch over to use the alternate addr on both sides
  // when we are not receiving.
  EXPECT_TRUE_SIMULATED_WAIT(ep1_ch1()->selected_connection()->receiving() &&
                                 ep2_ch1()->selected_connection()->receiving(),
                             kMediumTimeout, clock);
  EXPECT_TRUE(LocalCandidate(ep1_ch1())->address().EqualIPs(kPublicAddrs[0]));
  EXPECT_TRUE(
      RemoteCandidate(ep1_ch1())->address().EqualIPs(kAlternateAddrs[1]));
  EXPECT_TRUE(
      LocalCandidate(ep2_ch1())->address().EqualIPs(kAlternateAddrs[1]));

  DestroyChannels();
}

// Test that we can quickly switch links if an interface goes down.
// The controlling side has two interfaces and one will die.
TEST_F(P2PTransportChannelMultihomedTest, TestFailoverControllingSide) {
  rtc::ScopedFakeClock clock;
  // Simulate failing over from Wi-Fi to cell interface.
  AddAddress(0, kPublicAddrs[0], "eth0", rtc::ADAPTER_TYPE_WIFI);
  AddAddress(0, kAlternateAddrs[0], "wlan0", rtc::ADAPTER_TYPE_CELLULAR);
  AddAddress(1, kPublicAddrs[1]);

  // Use only local ports for simplicity.
  SetAllocatorFlags(0, kOnlyLocalPorts);
  SetAllocatorFlags(1, kOnlyLocalPorts);

  // Make the receiving timeout shorter for testing.
  IceConfig config = CreateIceConfig(1000, GATHER_ONCE);
  // Create channels and let them go writable, as usual.
  CreateChannels(config, config);
  EXPECT_TRUE_SIMULATED_WAIT(
      CheckCandidatePairAndConnected(ep1_ch1(), ep2_ch1(), kPublicAddrs[0],
                                     kPublicAddrs[1]),
      kMediumTimeout, clock);

  // Blackhole any traffic to or from the public addrs.
  RTC_LOG(LS_INFO) << "Failing over...";
  fw()->AddRule(false, rtc::FP_ANY, rtc::FD_ANY, kPublicAddrs[0]);

  // We should detect loss of receiving within 1 second or so.
  // We should switch over to use the alternate addr on both sides
  // when we are not receiving.
  EXPECT_TRUE_SIMULATED_WAIT(
      CheckCandidatePairAndConnected(ep1_ch1(), ep2_ch1(), kAlternateAddrs[0],
                                     kPublicAddrs[1]),
      kMediumTimeout, clock);

  DestroyChannels();
}

// Tests that we can quickly switch links if an interface goes down when
// there are many connections.
TEST_F(P2PTransportChannelMultihomedTest, TestFailoverWithManyConnections) {
  rtc::ScopedFakeClock clock;
  test_turn_server()->AddInternalSocket(kTurnTcpIntAddr, PROTO_TCP);
  RelayServerConfig turn_server;
  turn_server.credentials = kRelayCredentials;
  turn_server.ports.push_back(ProtocolAddress(kTurnTcpIntAddr, PROTO_TCP));
  GetAllocator(0)->AddTurnServer(turn_server);
  GetAllocator(1)->AddTurnServer(turn_server);
  // Enable IPv6
  SetAllocatorFlags(
      0, PORTALLOCATOR_ENABLE_IPV6 | PORTALLOCATOR_ENABLE_IPV6_ON_WIFI);
  SetAllocatorFlags(
      1, PORTALLOCATOR_ENABLE_IPV6 | PORTALLOCATOR_ENABLE_IPV6_ON_WIFI);
  SetAllocationStepDelay(0, kMinimumStepDelay);
  SetAllocationStepDelay(1, kMinimumStepDelay);

  auto& wifi = kPublicAddrs;
  auto& cellular = kAlternateAddrs;
  auto& wifiIpv6 = kIPv6PublicAddrs;
  auto& cellularIpv6 = kIPv6AlternateAddrs;
  AddAddress(0, wifi[0], "wifi0", rtc::ADAPTER_TYPE_WIFI);
  AddAddress(0, wifiIpv6[0], "wifi0", rtc::ADAPTER_TYPE_WIFI);
  AddAddress(0, cellular[0], "cellular0", rtc::ADAPTER_TYPE_CELLULAR);
  AddAddress(0, cellularIpv6[0], "cellular0", rtc::ADAPTER_TYPE_CELLULAR);
  AddAddress(1, wifi[1], "wifi1", rtc::ADAPTER_TYPE_WIFI);
  AddAddress(1, wifiIpv6[1], "wifi1", rtc::ADAPTER_TYPE_WIFI);
  AddAddress(1, cellular[1], "cellular1", rtc::ADAPTER_TYPE_CELLULAR);
  AddAddress(1, cellularIpv6[1], "cellular1", rtc::ADAPTER_TYPE_CELLULAR);

  // Set smaller delay on the TCP TURN server so that TCP TURN candidates
  // will be created in time.
  virtual_socket_server()->SetDelayOnAddress(kTurnTcpIntAddr, 1);
  virtual_socket_server()->SetDelayOnAddress(kTurnUdpExtAddr, 1);
  virtual_socket_server()->set_delay_mean(500);
  virtual_socket_server()->UpdateDelayDistribution();

  // Make the receiving timeout shorter for testing.
  IceConfig config = CreateIceConfig(1000, GATHER_CONTINUALLY);
  // Create channels and let them go writable, as usual.
  CreateChannels(config, config, true /* ice_renomination */);
  EXPECT_TRUE_SIMULATED_WAIT(
      CheckCandidatePairAndConnected(ep1_ch1(), ep2_ch1(), wifiIpv6[0],
                                     wifiIpv6[1]),
      kMediumTimeout, clock);

  // Blackhole any traffic to or from the wifi on endpoint 1.
  RTC_LOG(LS_INFO) << "Failing over...";
  fw()->AddRule(false, rtc::FP_ANY, rtc::FD_ANY, wifi[0]);
  fw()->AddRule(false, rtc::FP_ANY, rtc::FD_ANY, wifiIpv6[0]);

  // The selected connections may switch, so keep references to them.
  const Connection* selected_connection1 = ep1_ch1()->selected_connection();
  const Connection* selected_connection2 = ep2_ch1()->selected_connection();
  EXPECT_TRUE_SIMULATED_WAIT(
      !selected_connection1->receiving() && !selected_connection2->receiving(),
      kMediumTimeout, clock);

  // Per-network best connections will be pinged at relatively higher rate when
  // the selected connection becomes not receiving.
  Connection* per_network_best_connection1 =
      GetConnection(ep1_ch1(), cellularIpv6[0], wifiIpv6[1]);
  ASSERT_NE(nullptr, per_network_best_connection1);
  int64_t last_ping_sent1 = per_network_best_connection1->last_ping_sent();
  int num_pings_sent1 = per_network_best_connection1->num_pings_sent();
  EXPECT_TRUE_SIMULATED_WAIT(
      num_pings_sent1 < per_network_best_connection1->num_pings_sent(),
      kMediumTimeout, clock);
  ASSERT_GT(per_network_best_connection1->num_pings_sent() - num_pings_sent1,
            0);
  int64_t ping_interval1 =
      (per_network_best_connection1->last_ping_sent() - last_ping_sent1) /
      (per_network_best_connection1->num_pings_sent() - num_pings_sent1);
  constexpr int SCHEDULING_DELAY = 200;
  EXPECT_LT(
      ping_interval1,
      WEAK_OR_STABILIZING_WRITABLE_CONNECTION_PING_INTERVAL + SCHEDULING_DELAY);

  // It should switch over to use the cellular IPv6 addr on endpoint 1 before
  // it timed out on writing.
  EXPECT_TRUE_SIMULATED_WAIT(
      CheckCandidatePairAndConnected(ep1_ch1(), ep2_ch1(), cellularIpv6[0],
                                     wifiIpv6[1]),
      kMediumTimeout, clock);

  DestroyChannels();
}

// Test that when the controlling side switches the selected connection,
// the nomination of the selected connection on the controlled side will
// increase.
TEST_F(P2PTransportChannelMultihomedTest, TestIceRenomination) {
  rtc::ScopedFakeClock clock;
  // Simulate failing over from Wi-Fi to cell interface.
  AddAddress(0, kPublicAddrs[0], "eth0", rtc::ADAPTER_TYPE_WIFI);
  AddAddress(0, kAlternateAddrs[0], "wlan0", rtc::ADAPTER_TYPE_CELLULAR);
  AddAddress(1, kPublicAddrs[1]);

  // Use only local ports for simplicity.
  SetAllocatorFlags(0, kOnlyLocalPorts);
  SetAllocatorFlags(1, kOnlyLocalPorts);

  // We want it to set the remote ICE parameters when creating channels.
  set_remote_ice_parameter_source(FROM_SETICEPARAMETERS);
  // Make the receiving timeout shorter for testing.
  IceConfig config = CreateIceConfig(1000, GATHER_ONCE);
  // Create channels with ICE renomination and let them go writable as usual.
  CreateChannels(config, config, true);
  ASSERT_TRUE_SIMULATED_WAIT(CheckConnected(ep1_ch1(), ep2_ch1()),
                             kMediumTimeout, clock);
  EXPECT_TRUE_SIMULATED_WAIT(
      ep2_ch1()->selected_connection()->remote_nomination() > 0 &&
          ep1_ch1()->selected_connection()->acked_nomination() > 0,
      kDefaultTimeout, clock);
  const Connection* selected_connection1 = ep1_ch1()->selected_connection();
  Connection* selected_connection2 =
      const_cast<Connection*>(ep2_ch1()->selected_connection());
  uint32_t remote_nomination2 = selected_connection2->remote_nomination();
  // `selected_connection2` should not be nominated any more since the previous
  // nomination has been acknowledged.
  ConnectSignalNominated(selected_connection2);
  SIMULATED_WAIT(nominated(), kMediumTimeout, clock);
  EXPECT_FALSE(nominated());

  // Blackhole any traffic to or from the public addrs.
  RTC_LOG(LS_INFO) << "Failing over...";
  fw()->AddRule(false, rtc::FP_ANY, rtc::FD_ANY, kPublicAddrs[0]);

  // The selected connection on the controlling side should switch.
  EXPECT_TRUE_SIMULATED_WAIT(
      ep1_ch1()->selected_connection() != selected_connection1, kMediumTimeout,
      clock);
  // The connection on the controlled side should be nominated again
  // and have an increased nomination.
  EXPECT_TRUE_SIMULATED_WAIT(
      ep2_ch1()->selected_connection()->remote_nomination() >
          remote_nomination2,
      kDefaultTimeout, clock);

  DestroyChannels();
}

// Test that if an interface fails temporarily and then recovers quickly,
// the selected connection will not switch.
// The case that it will switch over to the backup connection if the selected
// connection does not recover after enough time is covered in
// TestFailoverControlledSide and TestFailoverControllingSide.
TEST_F(P2PTransportChannelMultihomedTest,
       TestConnectionSwitchDampeningControlledSide) {
  rtc::ScopedFakeClock clock;
  AddAddress(0, kPublicAddrs[0]);
  // Simulate failing over from Wi-Fi to cell interface.
  AddAddress(1, kPublicAddrs[1], "eth0", rtc::ADAPTER_TYPE_WIFI);
  AddAddress(1, kAlternateAddrs[1], "wlan0", rtc::ADAPTER_TYPE_CELLULAR);

  // Use only local ports for simplicity.
  SetAllocatorFlags(0, kOnlyLocalPorts);
  SetAllocatorFlags(1, kOnlyLocalPorts);

  // Create channels and let them go writable, as usual.
  CreateChannels();

  EXPECT_TRUE_SIMULATED_WAIT(
      CheckCandidatePairAndConnected(ep1_ch1(), ep2_ch1(), kPublicAddrs[0],
                                     kPublicAddrs[1]),
      kMediumTimeout, clock);

  // Make the receiving timeout shorter for testing.
  IceConfig config = CreateIceConfig(1000, GATHER_ONCE);
  ep1_ch1()->SetIceConfig(config);
  ep2_ch1()->SetIceConfig(config);
  reset_selected_candidate_pair_switches();

  // Blackhole any traffic to or from the public addrs.
  RTC_LOG(LS_INFO) << "Failing over...";
  fw()->AddRule(false, rtc::FP_ANY, rtc::FD_ANY, kPublicAddrs[1]);

  // The selected connections may switch, so keep references to them.
  const Connection* selected_connection1 = ep1_ch1()->selected_connection();
  // We should detect loss of receiving within 1 second or so.
  EXPECT_TRUE_SIMULATED_WAIT(!selected_connection1->receiving(), kMediumTimeout,
                             clock);
  // After a short while, the link recovers itself.
  SIMULATED_WAIT(false, 10, clock);
  fw()->ClearRules();

  // We should remain on the public address on both sides and no connection
  // switches should have happened.
  EXPECT_TRUE_SIMULATED_WAIT(ep1_ch1()->selected_connection()->receiving() &&
                                 ep2_ch1()->selected_connection()->receiving(),
                             kMediumTimeout, clock);
  EXPECT_TRUE(RemoteCandidate(ep1_ch1())->address().EqualIPs(kPublicAddrs[1]));
  EXPECT_TRUE(LocalCandidate(ep2_ch1())->address().EqualIPs(kPublicAddrs[1]));
  EXPECT_EQ(0, reset_selected_candidate_pair_switches());

  DestroyChannels();
}

// Test that if an interface fails temporarily and then recovers quickly,
// the selected connection will not switch.
TEST_F(P2PTransportChannelMultihomedTest,
       TestConnectionSwitchDampeningControllingSide) {
  rtc::ScopedFakeClock clock;
  // Simulate failing over from Wi-Fi to cell interface.
  AddAddress(0, kPublicAddrs[0], "eth0", rtc::ADAPTER_TYPE_WIFI);
  AddAddress(0, kAlternateAddrs[0], "wlan0", rtc::ADAPTER_TYPE_CELLULAR);
  AddAddress(1, kPublicAddrs[1]);

  // Use only local ports for simplicity.
  SetAllocatorFlags(0, kOnlyLocalPorts);
  SetAllocatorFlags(1, kOnlyLocalPorts);

  // Create channels and let them go writable, as usual.
  CreateChannels();
  EXPECT_TRUE_SIMULATED_WAIT(
      CheckCandidatePairAndConnected(ep1_ch1(), ep2_ch1(), kPublicAddrs[0],
                                     kPublicAddrs[1]),
      kMediumTimeout, clock);

  // Make the receiving timeout shorter for testing.
  IceConfig config = CreateIceConfig(1000, GATHER_ONCE);
  ep1_ch1()->SetIceConfig(config);
  ep2_ch1()->SetIceConfig(config);
  reset_selected_candidate_pair_switches();

  // Blackhole any traffic to or from the public addrs.
  RTC_LOG(LS_INFO) << "Failing over...";
  fw()->AddRule(false, rtc::FP_ANY, rtc::FD_ANY, kPublicAddrs[0]);
  // The selected connections may switch, so keep references to them.
  const Connection* selected_connection1 = ep1_ch1()->selected_connection();
  // We should detect loss of receiving within 1 second or so.
  EXPECT_TRUE_SIMULATED_WAIT(!selected_connection1->receiving(), kMediumTimeout,
                             clock);
  // The link recovers after a short while.
  SIMULATED_WAIT(false, 10, clock);
  fw()->ClearRules();

  // We should not switch to the alternate addr on both sides because of the
  // dampening.
  EXPECT_TRUE_SIMULATED_WAIT(
      CheckCandidatePairAndConnected(ep1_ch1(), ep2_ch1(), kPublicAddrs[0],
                                     kPublicAddrs[1]),
      kMediumTimeout, clock);
  EXPECT_EQ(0, reset_selected_candidate_pair_switches());
  DestroyChannels();
}

// Tests that if the remote side's network failed, it won't cause the local
// side to switch connections and networks.
TEST_F(P2PTransportChannelMultihomedTest, TestRemoteFailover) {
  rtc::ScopedFakeClock clock;
  // The interface names are chosen so that `cellular` would have higher
  // candidate priority and higher cost.
  auto& wifi = kPublicAddrs;
  auto& cellular = kAlternateAddrs;
  AddAddress(0, wifi[0], "wifi0", rtc::ADAPTER_TYPE_WIFI);
  AddAddress(0, cellular[0], "cellular0", rtc::ADAPTER_TYPE_CELLULAR);
  AddAddress(1, wifi[1], "wifi0", rtc::ADAPTER_TYPE_WIFI);

  // Use only local ports for simplicity.
  SetAllocatorFlags(0, kOnlyLocalPorts);
  SetAllocatorFlags(1, kOnlyLocalPorts);
  // Create channels and let them go writable, as usual.
  CreateChannels();
  // Make the receiving timeout shorter for testing.
  // Set the backup connection ping interval to 25s.
  IceConfig config = CreateIceConfig(1000, GATHER_ONCE, 25000);
  // Ping the best connection more frequently since we don't have traffic.
  config.stable_writable_connection_ping_interval = 900;
  ep1_ch1()->SetIceConfig(config);
  ep2_ch1()->SetIceConfig(config);
  // Need to wait to make sure the connections on both networks are writable.
  EXPECT_TRUE_SIMULATED_WAIT(
      CheckCandidatePairAndConnected(ep1_ch1(), ep2_ch1(), wifi[0], wifi[1]),
      kDefaultTimeout, clock);
  Connection* backup_conn =
      GetConnectionWithLocalAddress(ep1_ch1(), cellular[0]);
  ASSERT_NE(nullptr, backup_conn);
  // After a short while, the backup connection will be writable but not
  // receiving because backup connection is pinged at a slower rate.
  EXPECT_TRUE_SIMULATED_WAIT(
      backup_conn->writable() && !backup_conn->receiving(), kDefaultTimeout,
      clock);
  reset_selected_candidate_pair_switches();
  // Blackhole any traffic to or from the remote WiFi networks.
  RTC_LOG(LS_INFO) << "Failing over...";
  fw()->AddRule(false, rtc::FP_ANY, rtc::FD_ANY, wifi[1]);

  int num_switches = 0;
  SIMULATED_WAIT((num_switches = reset_selected_candidate_pair_switches()) > 0,
                 20000, clock);
  EXPECT_EQ(0, num_switches);
  DestroyChannels();
}

// Tests that a Wifi-Wifi connection has the highest precedence.
TEST_F(P2PTransportChannelMultihomedTest, TestPreferWifiToWifiConnection) {
  // The interface names are chosen so that `cellular` would have higher
  // candidate priority if it is not for the network type.
  auto& wifi = kAlternateAddrs;
  auto& cellular = kPublicAddrs;
  AddAddress(0, wifi[0], "test0", rtc::ADAPTER_TYPE_WIFI);
  AddAddress(0, cellular[0], "test1", rtc::ADAPTER_TYPE_CELLULAR);
  AddAddress(1, wifi[1], "test0", rtc::ADAPTER_TYPE_WIFI);
  AddAddress(1, cellular[1], "test1", rtc::ADAPTER_TYPE_CELLULAR);

  // Use only local ports for simplicity.
  SetAllocatorFlags(0, kOnlyLocalPorts);
  SetAllocatorFlags(1, kOnlyLocalPorts);

  // Create channels and let them go writable, as usual.
  CreateChannels();

  EXPECT_TRUE_WAIT_MARGIN(CheckConnected(ep1_ch1(), ep2_ch1()), 1000, 1000);
  // Need to wait to make sure the connections on both networks are writable.
  EXPECT_TRUE_WAIT(
      CheckCandidatePairAndConnected(ep1_ch1(), ep2_ch1(), wifi[0], wifi[1]),
      1000);
  DestroyChannels();
}

// Tests that a Wifi-Cellular connection has higher precedence than
// a Cellular-Cellular connection.
TEST_F(P2PTransportChannelMultihomedTest, TestPreferWifiOverCellularNetwork) {
  // The interface names are chosen so that `cellular` would have higher
  // candidate priority if it is not for the network type.
  auto& wifi = kAlternateAddrs;
  auto& cellular = kPublicAddrs;
  AddAddress(0, cellular[0], "test1", rtc::ADAPTER_TYPE_CELLULAR);
  AddAddress(1, wifi[1], "test0", rtc::ADAPTER_TYPE_WIFI);
  AddAddress(1, cellular[1], "test1", rtc::ADAPTER_TYPE_CELLULAR);

  // Use only local ports for simplicity.
  SetAllocatorFlags(0, kOnlyLocalPorts);
  SetAllocatorFlags(1, kOnlyLocalPorts);

  // Create channels and let them go writable, as usual.
  CreateChannels();

  EXPECT_TRUE_WAIT_MARGIN(CheckCandidatePairAndConnected(ep1_ch1(), ep2_ch1(),
                                                         cellular[0], wifi[1]),
                          1000, 1000);
  DestroyChannels();
}

// Test that the backup connection is pinged at a rate no faster than
// what was configured.
TEST_F(P2PTransportChannelMultihomedTest, TestPingBackupConnectionRate) {
  AddAddress(0, kPublicAddrs[0]);
  // Adding alternate address will make sure `kPublicAddrs` has the higher
  // priority than others. This is due to FakeNetwork::AddInterface method.
  AddAddress(1, kAlternateAddrs[1]);
  AddAddress(1, kPublicAddrs[1]);

  // Use only local ports for simplicity.
  SetAllocatorFlags(0, kOnlyLocalPorts);
  SetAllocatorFlags(1, kOnlyLocalPorts);

  // Create channels and let them go writable, as usual.
  CreateChannels();
  EXPECT_TRUE_WAIT_MARGIN(CheckConnected(ep1_ch1(), ep2_ch1()), 1000, 1000);
  int backup_ping_interval = 2000;
  ep2_ch1()->SetIceConfig(
      CreateIceConfig(2000, GATHER_ONCE, backup_ping_interval));
  // After the state becomes COMPLETED, the backup connection will be pinged
  // once every `backup_ping_interval` milliseconds.
  ASSERT_TRUE_WAIT(ep2_ch1()->GetState() == IceTransportState::STATE_COMPLETED,
                   1000);
  auto connections = ep2_ch1()->connections();
  ASSERT_EQ(2U, connections.size());
  Connection* backup_conn = connections[1];
  EXPECT_TRUE_WAIT(backup_conn->writable(), kMediumTimeout);
  int64_t last_ping_response_ms = backup_conn->last_ping_response_received();
  EXPECT_TRUE_WAIT(
      last_ping_response_ms < backup_conn->last_ping_response_received(),
      kDefaultTimeout);
  int time_elapsed =
      backup_conn->last_ping_response_received() - last_ping_response_ms;
  RTC_LOG(LS_INFO) << "Time elapsed: " << time_elapsed;
  EXPECT_GE(time_elapsed, backup_ping_interval);

  DestroyChannels();
}

// Test that the connection is pinged at a rate no faster than
// what was configured when stable and writable.
TEST_F(P2PTransportChannelMultihomedTest, TestStableWritableRate) {
  AddAddress(0, kPublicAddrs[0]);
  // Adding alternate address will make sure `kPublicAddrs` has the higher
  // priority than others. This is due to FakeNetwork::AddInterface method.
  AddAddress(1, kAlternateAddrs[1]);
  AddAddress(1, kPublicAddrs[1]);

  // Use only local ports for simplicity.
  SetAllocatorFlags(0, kOnlyLocalPorts);
  SetAllocatorFlags(1, kOnlyLocalPorts);

  // Create channels and let them go writable, as usual.
  CreateChannels();
  EXPECT_TRUE_WAIT_MARGIN(CheckConnected(ep1_ch1(), ep2_ch1()), 1000, 1000);
  // Set a value larger than the default value of 2500 ms
  int ping_interval_ms = 3456;
  IceConfig config = CreateIceConfig(2 * ping_interval_ms, GATHER_ONCE);
  config.stable_writable_connection_ping_interval = ping_interval_ms;
  ep2_ch1()->SetIceConfig(config);
  // After the state becomes COMPLETED and is stable and writable, the
  // connection will be pinged once every `ping_interval_ms` milliseconds.
  ASSERT_TRUE_WAIT(ep2_ch1()->GetState() == IceTransportState::STATE_COMPLETED,
                   1000);
  auto connections = ep2_ch1()->connections();
  ASSERT_EQ(2U, connections.size());
  Connection* conn = connections[0];
  EXPECT_TRUE_WAIT(conn->writable(), kMediumTimeout);

  int64_t last_ping_response_ms;
  // Burn through some pings so the connection is stable.
  for (int i = 0; i < 5; i++) {
    last_ping_response_ms = conn->last_ping_response_received();
    EXPECT_TRUE_WAIT(
        last_ping_response_ms < conn->last_ping_response_received(),
        kDefaultTimeout);
  }
  EXPECT_TRUE(conn->stable(last_ping_response_ms)) << "Connection not stable";
  int time_elapsed =
      conn->last_ping_response_received() - last_ping_response_ms;
  RTC_LOG(LS_INFO) << "Time elapsed: " << time_elapsed;
  EXPECT_GE(time_elapsed, ping_interval_ms);

  DestroyChannels();
}

TEST_F(P2PTransportChannelMultihomedTest, TestGetState) {
  rtc::ScopedFakeClock clock;
  AddAddress(0, kAlternateAddrs[0]);
  AddAddress(0, kPublicAddrs[0]);
  AddAddress(1, kPublicAddrs[1]);
  // Create channels and let them go writable, as usual.
  CreateChannels();

  // Both transport channels will reach STATE_COMPLETED quickly.
  EXPECT_EQ_SIMULATED_WAIT(IceTransportState::STATE_COMPLETED,
                           ep1_ch1()->GetState(), kShortTimeout, clock);
  EXPECT_EQ_SIMULATED_WAIT(IceTransportState::STATE_COMPLETED,
                           ep2_ch1()->GetState(), kShortTimeout, clock);
  DestroyChannels();
}

// Tests that when a network interface becomes inactive, if Continual Gathering
// policy is GATHER_CONTINUALLY, the ports associated with that network
// will be removed from the port list of the channel, and the respective
// remote candidates on the other participant will be removed eventually.
TEST_F(P2PTransportChannelMultihomedTest, TestNetworkBecomesInactive) {
  rtc::ScopedFakeClock clock;
  AddAddress(0, kPublicAddrs[0]);
  AddAddress(1, kPublicAddrs[1]);
  // Create channels and let them go writable, as usual.
  IceConfig ep1_config = CreateIceConfig(2000, GATHER_CONTINUALLY);
  IceConfig ep2_config = CreateIceConfig(2000, GATHER_ONCE);
  CreateChannels(ep1_config, ep2_config);

  SetAllocatorFlags(0, kOnlyLocalPorts);
  SetAllocatorFlags(1, kOnlyLocalPorts);
  ASSERT_TRUE_SIMULATED_WAIT(CheckConnected(ep1_ch1(), ep2_ch1()),
                             kDefaultTimeout, clock);
  // More than one port has been created.
  EXPECT_LE(1U, ep1_ch1()->ports().size());
  // Endpoint 1 enabled continual gathering; the port will be removed
  // when the interface is removed.
  RemoveAddress(0, kPublicAddrs[0]);
  EXPECT_TRUE(ep1_ch1()->ports().empty());
  // The remote candidates will be removed eventually.
  EXPECT_TRUE_SIMULATED_WAIT(ep2_ch1()->remote_candidates().empty(), 1000,
                             clock);

  size_t num_ports = ep2_ch1()->ports().size();
  EXPECT_LE(1U, num_ports);
  size_t num_remote_candidates = ep1_ch1()->remote_candidates().size();
  // Endpoint 2 did not enable continual gathering; the local port will still be
  // removed when the interface is removed but the remote candidates on the
  // other participant will not be removed.
  RemoveAddress(1, kPublicAddrs[1]);

  EXPECT_EQ_SIMULATED_WAIT(0U, ep2_ch1()->ports().size(), kDefaultTimeout,
                           clock);
  SIMULATED_WAIT(0U == ep1_ch1()->remote_candidates().size(), 500, clock);
  EXPECT_EQ(num_remote_candidates, ep1_ch1()->remote_candidates().size());

  DestroyChannels();
}

// Tests that continual gathering will create new connections when a new
// interface is added.
TEST_F(P2PTransportChannelMultihomedTest,
       TestContinualGatheringOnNewInterface) {
  auto& wifi = kAlternateAddrs;
  auto& cellular = kPublicAddrs;
  AddAddress(0, wifi[0], "test_wifi0", rtc::ADAPTER_TYPE_WIFI);
  AddAddress(1, cellular[1], "test_cell1", rtc::ADAPTER_TYPE_CELLULAR);
  // Set continual gathering policy.
  IceConfig continual_gathering_config =
      CreateIceConfig(1000, GATHER_CONTINUALLY);
  CreateChannels(continual_gathering_config, continual_gathering_config);
  SetAllocatorFlags(0, kOnlyLocalPorts);
  SetAllocatorFlags(1, kOnlyLocalPorts);
  EXPECT_TRUE_WAIT_MARGIN(CheckConnected(ep1_ch1(), ep2_ch1()), kDefaultTimeout,
                          kDefaultTimeout);

  // Add a new wifi interface on end point 2. We should expect a new connection
  // to be created and the new one will be the best connection.
  AddAddress(1, wifi[1], "test_wifi1", rtc::ADAPTER_TYPE_WIFI);
  const Connection* conn;
  EXPECT_TRUE_WAIT((conn = ep1_ch1()->selected_connection()) != nullptr &&
                       conn->remote_candidate().address().EqualIPs(wifi[1]),
                   kDefaultTimeout);
  EXPECT_TRUE_WAIT((conn = ep2_ch1()->selected_connection()) != nullptr &&
                       conn->local_candidate().address().EqualIPs(wifi[1]),
                   kDefaultTimeout);

  // Add a new cellular interface on end point 1, we should expect a new
  // backup connection created using this new interface.
  AddAddress(0, cellular[0], "test_cellular0", rtc::ADAPTER_TYPE_CELLULAR);
  EXPECT_TRUE_WAIT(
      ep1_ch1()->GetState() == IceTransportState::STATE_COMPLETED &&
          (conn = GetConnectionWithLocalAddress(ep1_ch1(), cellular[0])) !=
              nullptr &&
          conn != ep1_ch1()->selected_connection() && conn->writable(),
      kDefaultTimeout);
  EXPECT_TRUE_WAIT(
      ep2_ch1()->GetState() == IceTransportState::STATE_COMPLETED &&
          (conn = GetConnectionWithRemoteAddress(ep2_ch1(), cellular[0])) !=
              nullptr &&
          conn != ep2_ch1()->selected_connection() && conn->receiving(),
      kDefaultTimeout);

  DestroyChannels();
}

// Tests that we can switch links via continual gathering.
TEST_F(P2PTransportChannelMultihomedTest,
       TestSwitchLinksViaContinualGathering) {
  rtc::ScopedFakeClock clock;
  AddAddress(0, kPublicAddrs[0]);
  AddAddress(1, kPublicAddrs[1]);
  // Use only local ports for simplicity.
  SetAllocatorFlags(0, kOnlyLocalPorts);
  SetAllocatorFlags(1, kOnlyLocalPorts);

  // Set continual gathering policy.
  IceConfig continual_gathering_config =
      CreateIceConfig(1000, GATHER_CONTINUALLY);
  // Create channels and let them go writable, as usual.
  CreateChannels(continual_gathering_config, continual_gathering_config);
  EXPECT_TRUE_SIMULATED_WAIT(
      CheckCandidatePairAndConnected(ep1_ch1(), ep2_ch1(), kPublicAddrs[0],
                                     kPublicAddrs[1]),
      kMediumTimeout, clock);

  // Add the new address first and then remove the other one.
  RTC_LOG(LS_INFO) << "Draining...";
  AddAddress(1, kAlternateAddrs[1]);
  RemoveAddress(1, kPublicAddrs[1]);
  // We should switch to use the alternate address after an exchange of pings.
  EXPECT_TRUE_SIMULATED_WAIT(
      CheckCandidatePairAndConnected(ep1_ch1(), ep2_ch1(), kPublicAddrs[0],
                                     kAlternateAddrs[1]),
      kMediumTimeout, clock);

  // Remove one address first and then add another address.
  RTC_LOG(LS_INFO) << "Draining again...";
  RemoveAddress(1, kAlternateAddrs[1]);
  AddAddress(1, kAlternateAddrs[0]);
  EXPECT_TRUE_SIMULATED_WAIT(
      CheckCandidatePairAndConnected(ep1_ch1(), ep2_ch1(), kPublicAddrs[0],
                                     kAlternateAddrs[0]),
      kMediumTimeout, clock);

  DestroyChannels();
}

// Tests that the backup connection will be restored after it is destroyed.
TEST_F(P2PTransportChannelMultihomedTest, TestRestoreBackupConnection) {
  rtc::ScopedFakeClock clock;
  auto& wifi = kAlternateAddrs;
  auto& cellular = kPublicAddrs;
  AddAddress(0, wifi[0], "test_wifi0", rtc::ADAPTER_TYPE_WIFI);
  AddAddress(0, cellular[0], "test_cell0", rtc::ADAPTER_TYPE_CELLULAR);
  AddAddress(1, wifi[1], "test_wifi1", rtc::ADAPTER_TYPE_WIFI);
  AddAddress(1, cellular[1], "test_cell1", rtc::ADAPTER_TYPE_CELLULAR);
  // Use only local ports for simplicity.
  SetAllocatorFlags(0, kOnlyLocalPorts);
  SetAllocatorFlags(1, kOnlyLocalPorts);

  // Create channels and let them go writable, as usual.
  IceConfig config = CreateIceConfig(1000, GATHER_CONTINUALLY);
  config.regather_on_failed_networks_interval = 2000;
  CreateChannels(config, config);
  EXPECT_TRUE_SIMULATED_WAIT(
      CheckCandidatePairAndConnected(ep1_ch1(), ep2_ch1(), wifi[0], wifi[1]),
      kMediumTimeout, clock);

  // Destroy all backup connections.
  DestroyAllButBestConnection(ep1_ch1());
  // Ensure the backup connection is removed first.
  EXPECT_TRUE_SIMULATED_WAIT(
      GetConnectionWithLocalAddress(ep1_ch1(), cellular[0]) == nullptr,
      kDefaultTimeout, clock);
  const Connection* conn;
  EXPECT_TRUE_SIMULATED_WAIT(
      (conn = GetConnectionWithLocalAddress(ep1_ch1(), cellular[0])) !=
              nullptr &&
          conn != ep1_ch1()->selected_connection() && conn->writable(),
      kDefaultTimeout, clock);

  DestroyChannels();
}

TEST_F(P2PTransportChannelMultihomedTest, TestVpnDefault) {
  rtc::ScopedFakeClock clock;
  AddAddress(0, kPublicAddrs[0], "eth0", rtc::ADAPTER_TYPE_ETHERNET);
  AddAddress(0, kAlternateAddrs[0], "vpn0", rtc::ADAPTER_TYPE_VPN);
  AddAddress(1, kPublicAddrs[1]);

  IceConfig config;
  CreateChannels(config, config, false);
  EXPECT_TRUE_SIMULATED_WAIT(
      CheckConnected(ep1_ch1(), ep2_ch1()) &&
          !ep1_ch1()->selected_connection()->network()->IsVpn(),
      kDefaultTimeout, clock);
}

TEST_F(P2PTransportChannelMultihomedTest, TestVpnPreferVpn) {
  rtc::ScopedFakeClock clock;
  AddAddress(0, kPublicAddrs[0], "eth0", rtc::ADAPTER_TYPE_ETHERNET);
  AddAddress(0, kAlternateAddrs[0], "vpn0", rtc::ADAPTER_TYPE_VPN,
             rtc::ADAPTER_TYPE_CELLULAR);
  AddAddress(1, kPublicAddrs[1]);

  IceConfig config;
  config.vpn_preference = webrtc::VpnPreference::kPreferVpn;
  RTC_LOG(LS_INFO) << "KESO: config.vpn_preference: " << config.vpn_preference;
  CreateChannels(config, config, false);
  EXPECT_TRUE_SIMULATED_WAIT(
      CheckConnected(ep1_ch1(), ep2_ch1()) &&
          ep1_ch1()->selected_connection()->network()->IsVpn(),
      kDefaultTimeout, clock);

  // Block VPN.
  fw()->AddRule(false, rtc::FP_ANY, rtc::FD_ANY, kAlternateAddrs[0]);

  // Check that it switches to non-VPN
  EXPECT_TRUE_SIMULATED_WAIT(
      CheckConnected(ep1_ch1(), ep2_ch1()) &&
          !ep1_ch1()->selected_connection()->network()->IsVpn(),
      kDefaultTimeout, clock);
}

TEST_F(P2PTransportChannelMultihomedTest, TestVpnAvoidVpn) {
  rtc::ScopedFakeClock clock;
  AddAddress(0, kPublicAddrs[0], "eth0", rtc::ADAPTER_TYPE_CELLULAR);
  AddAddress(0, kAlternateAddrs[0], "vpn0", rtc::ADAPTER_TYPE_VPN,
             rtc::ADAPTER_TYPE_ETHERNET);
  AddAddress(1, kPublicAddrs[1]);

  IceConfig config;
  config.vpn_preference = webrtc::VpnPreference::kAvoidVpn;
  CreateChannels(config, config, false);
  EXPECT_TRUE_SIMULATED_WAIT(
      CheckConnected(ep1_ch1(), ep2_ch1()) &&
          !ep1_ch1()->selected_connection()->network()->IsVpn(),
      kDefaultTimeout, clock);

  // Block non-VPN.
  fw()->AddRule(false, rtc::FP_ANY, rtc::FD_ANY, kPublicAddrs[0]);

  // Check that it switches to VPN
  EXPECT_TRUE_SIMULATED_WAIT(
      CheckConnected(ep1_ch1(), ep2_ch1()) &&
          ep1_ch1()->selected_connection()->network()->IsVpn(),
      kDefaultTimeout, clock);
}

TEST_F(P2PTransportChannelMultihomedTest, TestVpnNeverVpn) {
  rtc::ScopedFakeClock clock;
  AddAddress(0, kPublicAddrs[0], "eth0", rtc::ADAPTER_TYPE_CELLULAR);
  AddAddress(0, kAlternateAddrs[0], "vpn0", rtc::ADAPTER_TYPE_VPN,
             rtc::ADAPTER_TYPE_ETHERNET);
  AddAddress(1, kPublicAddrs[1]);

  IceConfig config;
  config.vpn_preference = webrtc::VpnPreference::kNeverUseVpn;
  CreateChannels(config, config, false);
  EXPECT_TRUE_SIMULATED_WAIT(
      CheckConnected(ep1_ch1(), ep2_ch1()) &&
          !ep1_ch1()->selected_connection()->network()->IsVpn(),
      kDefaultTimeout, clock);

  // Block non-VPN.
  fw()->AddRule(false, rtc::FP_ANY, rtc::FD_ANY, kPublicAddrs[0]);

  // Check that it does not switches to VPN
  clock.AdvanceTime(webrtc::TimeDelta::Millis(kDefaultTimeout));
  EXPECT_TRUE_SIMULATED_WAIT(!CheckConnected(ep1_ch1(), ep2_ch1()),
                             kDefaultTimeout, clock);
}

TEST_F(P2PTransportChannelMultihomedTest, TestVpnOnlyVpn) {
  rtc::ScopedFakeClock clock;
  AddAddress(0, kPublicAddrs[0], "eth0", rtc::ADAPTER_TYPE_CELLULAR);
  AddAddress(0, kAlternateAddrs[0], "vpn0", rtc::ADAPTER_TYPE_VPN,
             rtc::ADAPTER_TYPE_ETHERNET);
  AddAddress(1, kPublicAddrs[1]);

  IceConfig config;
  config.vpn_preference = webrtc::VpnPreference::kOnlyUseVpn;
  CreateChannels(config, config, false);
  EXPECT_TRUE_SIMULATED_WAIT(
      CheckConnected(ep1_ch1(), ep2_ch1()) &&
          ep1_ch1()->selected_connection()->network()->IsVpn(),
      kDefaultTimeout, clock);

  // Block VPN.
  fw()->AddRule(false, rtc::FP_ANY, rtc::FD_ANY, kAlternateAddrs[0]);

  // Check that it does not switch to non-VPN
  clock.AdvanceTime(webrtc::TimeDelta::Millis(kDefaultTimeout));
  EXPECT_TRUE_SIMULATED_WAIT(!CheckConnected(ep1_ch1(), ep2_ch1()),
                             kDefaultTimeout, clock);
}

// A collection of tests which tests a single P2PTransportChannel by sending
// pings.
class P2PTransportChannelPingTest : public ::testing::Test,
                                    public sigslot::has_slots<> {
 public:
  P2PTransportChannelPingTest()
      : vss_(new rtc::VirtualSocketServer()), thread_(vss_.get()) {}

 protected:
  void PrepareChannel(P2PTransportChannel* ch) {
    ch->SetIceRole(ICEROLE_CONTROLLING);
    ch->SetIceParameters(kIceParams[0]);
    ch->SetRemoteIceParameters(kIceParams[1]);
    ch->SignalNetworkRouteChanged.connect(
        this, &P2PTransportChannelPingTest::OnNetworkRouteChanged);
    ch->SignalReadyToSend.connect(this,
                                  &P2PTransportChannelPingTest::OnReadyToSend);
    ch->SignalStateChanged.connect(
        this, &P2PTransportChannelPingTest::OnChannelStateChanged);
    ch->SignalCandidatePairChanged.connect(
        this, &P2PTransportChannelPingTest::OnCandidatePairChanged);
  }

  Connection* WaitForConnectionTo(
      P2PTransportChannel* ch,
      const std::string& ip,
      int port_num,
      rtc::ThreadProcessingFakeClock* clock = nullptr) {
    if (clock == nullptr) {
      EXPECT_TRUE_WAIT(GetConnectionTo(ch, ip, port_num) != nullptr,
                       kMediumTimeout);
    } else {
      EXPECT_TRUE_SIMULATED_WAIT(GetConnectionTo(ch, ip, port_num) != nullptr,
                                 kMediumTimeout, *clock);
    }
    return GetConnectionTo(ch, ip, port_num);
  }

  Port* GetPort(P2PTransportChannel* ch) {
    if (ch->ports().empty()) {
      return nullptr;
    }
    return static_cast<Port*>(ch->ports()[0]);
  }

  Port* GetPrunedPort(P2PTransportChannel* ch) {
    if (ch->pruned_ports().empty()) {
      return nullptr;
    }
    return static_cast<Port*>(ch->pruned_ports()[0]);
  }

  Connection* GetConnectionTo(P2PTransportChannel* ch,
                              const std::string& ip,
                              int port_num) {
    Port* port = GetPort(ch);
    if (!port) {
      return nullptr;
    }
    return port->GetConnection(rtc::SocketAddress(ip, port_num));
  }

  Connection* FindNextPingableConnectionAndPingIt(P2PTransportChannel* ch) {
    Connection* conn = ch->FindNextPingableConnection();
    if (conn) {
      ch->MarkConnectionPinged(conn);
    }
    return conn;
  }

  int SendData(IceTransportInternal* channel,
               const char* data,
               size_t len,
               int packet_id) {
    rtc::PacketOptions options;
    options.packet_id = packet_id;
    return channel->SendPacket(data, len, options, 0);
  }

  Connection* CreateConnectionWithCandidate(P2PTransportChannel* channel,
                                            rtc::ScopedFakeClock* clock,
                                            const std::string& ip_addr,
                                            int port,
                                            int priority,
                                            bool writable) {
    channel->AddRemoteCandidate(
        CreateUdpCandidate(LOCAL_PORT_TYPE, ip_addr, port, priority));
    EXPECT_TRUE_SIMULATED_WAIT(
        GetConnectionTo(channel, ip_addr, port) != nullptr, kMediumTimeout,
        *clock);
    Connection* conn = GetConnectionTo(channel, ip_addr, port);

    if (conn && writable) {
      conn->ReceivedPingResponse(LOW_RTT, "id");  // make it writable
    }
    return conn;
  }

  void NominateConnection(Connection* conn, uint32_t remote_nomination = 1U) {
    conn->set_remote_nomination(remote_nomination);
    conn->SignalNominated(conn);
  }

  void OnNetworkRouteChanged(absl::optional<rtc::NetworkRoute> network_route) {
    last_network_route_ = network_route;
    if (last_network_route_) {
      last_sent_packet_id_ = last_network_route_->last_sent_packet_id;
    }
    ++selected_candidate_pair_switches_;
  }

  void ReceivePingOnConnection(
      Connection* conn,
      const std::string& remote_ufrag,
      int priority,
      uint32_t nomination,
      const absl::optional<std::string>& piggyback_ping_id) {
    IceMessage msg;
    msg.SetType(STUN_BINDING_REQUEST);
    msg.AddAttribute(std::make_unique<StunByteStringAttribute>(
        STUN_ATTR_USERNAME,
        conn->local_candidate().username() + ":" + remote_ufrag));
    msg.AddAttribute(
        std::make_unique<StunUInt32Attribute>(STUN_ATTR_PRIORITY, priority));
    if (nomination != 0) {
      msg.AddAttribute(std::make_unique<StunUInt32Attribute>(
          STUN_ATTR_NOMINATION, nomination));
    }
    if (piggyback_ping_id) {
      msg.AddAttribute(std::make_unique<StunByteStringAttribute>(
          STUN_ATTR_GOOG_LAST_ICE_CHECK_RECEIVED, piggyback_ping_id.value()));
    }
    msg.SetTransactionID(rtc::CreateRandomString(kStunTransactionIdLength));
    msg.AddMessageIntegrity(conn->local_candidate().password());
    msg.AddFingerprint();
    rtc::ByteBufferWriter buf;
    msg.Write(&buf);
    conn->OnReadPacket(buf.Data(), buf.Length(), rtc::TimeMicros());
  }

  void ReceivePingOnConnection(Connection* conn,
                               const std::string& remote_ufrag,
                               int priority,
                               uint32_t nomination = 0) {
    ReceivePingOnConnection(conn, remote_ufrag, priority, nomination,
                            absl::nullopt);
  }

  void OnReadyToSend(rtc::PacketTransportInternal* transport) {
    channel_ready_to_send_ = true;
  }
  void OnChannelStateChanged(IceTransportInternal* channel) {
    channel_state_ = channel->GetState();
  }
  void OnCandidatePairChanged(const CandidatePairChangeEvent& event) {
    last_candidate_change_event_ = event;
  }

  int last_sent_packet_id() { return last_sent_packet_id_; }
  bool channel_ready_to_send() { return channel_ready_to_send_; }
  void reset_channel_ready_to_send() { channel_ready_to_send_ = false; }
  IceTransportState channel_state() { return channel_state_; }
  int reset_selected_candidate_pair_switches() {
    int switches = selected_candidate_pair_switches_;
    selected_candidate_pair_switches_ = 0;
    return switches;
  }

  // Return true if the `pair` matches the last network route.
  bool CandidatePairMatchesNetworkRoute(CandidatePairInterface* pair) {
    if (!pair) {
      return !last_network_route_.has_value();
    } else {
      return pair->local_candidate().network_id() ==
                 last_network_route_->local.network_id() &&
             pair->remote_candidate().network_id() ==
                 last_network_route_->remote.network_id();
    }
  }

  bool ConnectionMatchesChangeEvent(Connection* conn, std::string reason) {
    if (!conn) {
      return !last_candidate_change_event_.has_value();
    } else {
      const auto& last_selected_pair =
          last_candidate_change_event_->selected_candidate_pair;
      return last_selected_pair.local_candidate().IsEquivalent(
                 conn->local_candidate()) &&
             last_selected_pair.remote_candidate().IsEquivalent(
                 conn->remote_candidate()) &&
             last_candidate_change_event_->last_data_received_ms ==
                 conn->last_data_received() &&
             last_candidate_change_event_->reason == reason;
    }
  }

  int64_t LastEstimatedDisconnectedTimeMs() const {
    if (!last_candidate_change_event_.has_value()) {
      return 0;
    } else {
      return last_candidate_change_event_->estimated_disconnected_time_ms;
    }
  }

  rtc::SocketServer* ss() const { return vss_.get(); }

 private:
  std::unique_ptr<rtc::VirtualSocketServer> vss_;
  rtc::AutoSocketServerThread thread_;
  int selected_candidate_pair_switches_ = 0;
  int last_sent_packet_id_ = -1;
  bool channel_ready_to_send_ = false;
  absl::optional<CandidatePairChangeEvent> last_candidate_change_event_;
  IceTransportState channel_state_ = IceTransportState::STATE_INIT;
  absl::optional<rtc::NetworkRoute> last_network_route_;
};

TEST_F(P2PTransportChannelPingTest, TestTriggeredChecks) {
  FakePortAllocator pa(rtc::Thread::Current(), nullptr);
  P2PTransportChannel ch("trigger checks", 1, &pa);
  PrepareChannel(&ch);
  ch.MaybeStartGathering();
  ch.AddRemoteCandidate(CreateUdpCandidate(LOCAL_PORT_TYPE, "1.1.1.1", 1, 1));
  ch.AddRemoteCandidate(CreateUdpCandidate(LOCAL_PORT_TYPE, "2.2.2.2", 2, 2));

  Connection* conn1 = WaitForConnectionTo(&ch, "1.1.1.1", 1);
  Connection* conn2 = WaitForConnectionTo(&ch, "2.2.2.2", 2);
  ASSERT_TRUE(conn1 != nullptr);
  ASSERT_TRUE(conn2 != nullptr);

  // Before a triggered check, the first connection to ping is the
  // highest priority one.
  EXPECT_EQ(conn2, FindNextPingableConnectionAndPingIt(&ch));

  // Receiving a ping causes a triggered check which should make conn1
  // be pinged first instead of conn2, even though conn2 has a higher
  // priority.
  conn1->ReceivedPing();
  EXPECT_EQ(conn1, FindNextPingableConnectionAndPingIt(&ch));
}

TEST_F(P2PTransportChannelPingTest, TestAllConnectionsPingedSufficiently) {
  FakePortAllocator pa(rtc::Thread::Current(), nullptr);
  P2PTransportChannel ch("ping sufficiently", 1, &pa);
  PrepareChannel(&ch);
  ch.MaybeStartGathering();
  ch.AddRemoteCandidate(CreateUdpCandidate(LOCAL_PORT_TYPE, "1.1.1.1", 1, 1));
  ch.AddRemoteCandidate(CreateUdpCandidate(LOCAL_PORT_TYPE, "2.2.2.2", 2, 2));

  Connection* conn1 = WaitForConnectionTo(&ch, "1.1.1.1", 1);
  Connection* conn2 = WaitForConnectionTo(&ch, "2.2.2.2", 2);
  ASSERT_TRUE(conn1 != nullptr);
  ASSERT_TRUE(conn2 != nullptr);

  // Low-priority connection becomes writable so that the other connection
  // is not pruned.
  conn1->ReceivedPingResponse(LOW_RTT, "id");
  EXPECT_TRUE_WAIT(
      conn1->num_pings_sent() >= MIN_PINGS_AT_WEAK_PING_INTERVAL &&
          conn2->num_pings_sent() >= MIN_PINGS_AT_WEAK_PING_INTERVAL,
      kDefaultTimeout);
}

// Verify that the connections are pinged at the right time.
TEST_F(P2PTransportChannelPingTest, TestStunPingIntervals) {
  rtc::ScopedFakeClock clock;
  int RTT_RATIO = 4;
  int SCHEDULING_RANGE = 200;
  int RTT_RANGE = 10;

  FakePortAllocator pa(rtc::Thread::Current(), nullptr);
  P2PTransportChannel ch("TestChannel", 1, &pa);
  PrepareChannel(&ch);
  ch.MaybeStartGathering();
  ch.AddRemoteCandidate(CreateUdpCandidate(LOCAL_PORT_TYPE, "1.1.1.1", 1, 1));
  Connection* conn = WaitForConnectionTo(&ch, "1.1.1.1", 1);

  ASSERT_TRUE(conn != nullptr);
  SIMULATED_WAIT(conn->num_pings_sent() == 1, kDefaultTimeout, clock);

  // Initializing.

  int64_t start = clock.TimeNanos();
  SIMULATED_WAIT(conn->num_pings_sent() >= MIN_PINGS_AT_WEAK_PING_INTERVAL,
                 kDefaultTimeout, clock);
  int64_t ping_interval_ms = (clock.TimeNanos() - start) /
                             rtc::kNumNanosecsPerMillisec /
                             (MIN_PINGS_AT_WEAK_PING_INTERVAL - 1);
  EXPECT_EQ(ping_interval_ms, WEAK_PING_INTERVAL);

  // Stabilizing.

  conn->ReceivedPingResponse(LOW_RTT, "id");
  int ping_sent_before = conn->num_pings_sent();
  start = clock.TimeNanos();
  // The connection becomes strong but not stable because we haven't been able
  // to converge the RTT.
  SIMULATED_WAIT(conn->num_pings_sent() == ping_sent_before + 1, kMediumTimeout,
                 clock);
  ping_interval_ms = (clock.TimeNanos() - start) / rtc::kNumNanosecsPerMillisec;
  EXPECT_GE(ping_interval_ms,
            WEAK_OR_STABILIZING_WRITABLE_CONNECTION_PING_INTERVAL);
  EXPECT_LE(
      ping_interval_ms,
      WEAK_OR_STABILIZING_WRITABLE_CONNECTION_PING_INTERVAL + SCHEDULING_RANGE);

  // Stabilized.

  // The connection becomes stable after receiving more than RTT_RATIO rtt
  // samples.
  for (int i = 0; i < RTT_RATIO; i++) {
    conn->ReceivedPingResponse(LOW_RTT, "id");
  }
  ping_sent_before = conn->num_pings_sent();
  start = clock.TimeNanos();
  SIMULATED_WAIT(conn->num_pings_sent() == ping_sent_before + 1, kMediumTimeout,
                 clock);
  ping_interval_ms = (clock.TimeNanos() - start) / rtc::kNumNanosecsPerMillisec;
  EXPECT_GE(ping_interval_ms,
            STRONG_AND_STABLE_WRITABLE_CONNECTION_PING_INTERVAL);
  EXPECT_LE(
      ping_interval_ms,
      STRONG_AND_STABLE_WRITABLE_CONNECTION_PING_INTERVAL + SCHEDULING_RANGE);

  // Destabilized.

  conn->ReceivedPingResponse(LOW_RTT, "id");
  // Create a in-flight ping.
  conn->Ping(clock.TimeNanos() / rtc::kNumNanosecsPerMillisec);
  start = clock.TimeNanos();
  // In-flight ping timeout and the connection will be unstable.
  SIMULATED_WAIT(
      !conn->stable(clock.TimeNanos() / rtc::kNumNanosecsPerMillisec),
      kMediumTimeout, clock);
  int64_t duration_ms =
      (clock.TimeNanos() - start) / rtc::kNumNanosecsPerMillisec;
  EXPECT_GE(duration_ms, 2 * conn->rtt() - RTT_RANGE);
  EXPECT_LE(duration_ms, 2 * conn->rtt() + RTT_RANGE);
  // The connection become unstable due to not receiving ping responses.
  ping_sent_before = conn->num_pings_sent();
  SIMULATED_WAIT(conn->num_pings_sent() == ping_sent_before + 1, kMediumTimeout,
                 clock);
  // The interval is expected to be
  // WEAK_OR_STABILIZING_WRITABLE_CONNECTION_PING_INTERVAL.
  start = clock.TimeNanos();
  ping_sent_before = conn->num_pings_sent();
  SIMULATED_WAIT(conn->num_pings_sent() == ping_sent_before + 1, kMediumTimeout,
                 clock);
  ping_interval_ms = (clock.TimeNanos() - start) / rtc::kNumNanosecsPerMillisec;
  EXPECT_GE(ping_interval_ms,
            WEAK_OR_STABILIZING_WRITABLE_CONNECTION_PING_INTERVAL);
  EXPECT_LE(
      ping_interval_ms,
      WEAK_OR_STABILIZING_WRITABLE_CONNECTION_PING_INTERVAL + SCHEDULING_RANGE);
}

// Test that we start pinging as soon as we have a connection and remote ICE
// parameters.
TEST_F(P2PTransportChannelPingTest, PingingStartedAsSoonAsPossible) {
  rtc::ScopedFakeClock clock;

  FakePortAllocator pa(rtc::Thread::Current(), nullptr);
  P2PTransportChannel ch("TestChannel", 1, &pa);
  ch.SetIceRole(ICEROLE_CONTROLLING);
  ch.SetIceParameters(kIceParams[0]);
  ch.MaybeStartGathering();
  EXPECT_EQ_WAIT(IceGatheringState::kIceGatheringComplete, ch.gathering_state(),
                 kDefaultTimeout);

  // Simulate a binding request being received, creating a peer reflexive
  // candidate pair while we still don't have remote ICE parameters.
  IceMessage request;
  request.SetType(STUN_BINDING_REQUEST);
  request.AddAttribute(std::make_unique<StunByteStringAttribute>(
      STUN_ATTR_USERNAME, kIceUfrag[1]));
  uint32_t prflx_priority = ICE_TYPE_PREFERENCE_PRFLX << 24;
  request.AddAttribute(std::make_unique<StunUInt32Attribute>(STUN_ATTR_PRIORITY,
                                                             prflx_priority));
  Port* port = GetPort(&ch);
  ASSERT_NE(nullptr, port);
  port->SignalUnknownAddress(port, rtc::SocketAddress("1.1.1.1", 1), PROTO_UDP,
                             &request, kIceUfrag[1], false);
  Connection* conn = GetConnectionTo(&ch, "1.1.1.1", 1);
  ASSERT_NE(nullptr, conn);

  // Simulate waiting for a second (and change) and verify that no pings were
  // sent, since we don't yet have remote ICE parameters.
  SIMULATED_WAIT(conn->num_pings_sent() > 0, 1025, clock);
  EXPECT_EQ(0, conn->num_pings_sent());

  // Set remote ICE parameters. Now we should be able to ping. Ensure that
  // the first ping is sent as soon as possible, within one simulated clock
  // tick.
  ch.SetRemoteIceParameters(kIceParams[1]);
  EXPECT_TRUE_SIMULATED_WAIT(conn->num_pings_sent() > 0, 1, clock);
}

TEST_F(P2PTransportChannelPingTest, TestNoTriggeredChecksWhenWritable) {
  FakePortAllocator pa(rtc::Thread::Current(), nullptr);
  P2PTransportChannel ch("trigger checks", 1, &pa);
  PrepareChannel(&ch);
  ch.MaybeStartGathering();
  ch.AddRemoteCandidate(CreateUdpCandidate(LOCAL_PORT_TYPE, "1.1.1.1", 1, 1));
  ch.AddRemoteCandidate(CreateUdpCandidate(LOCAL_PORT_TYPE, "2.2.2.2", 2, 2));

  Connection* conn1 = WaitForConnectionTo(&ch, "1.1.1.1", 1);
  Connection* conn2 = WaitForConnectionTo(&ch, "2.2.2.2", 2);
  ASSERT_TRUE(conn1 != nullptr);
  ASSERT_TRUE(conn2 != nullptr);

  EXPECT_EQ(conn2, FindNextPingableConnectionAndPingIt(&ch));
  EXPECT_EQ(conn1, FindNextPingableConnectionAndPingIt(&ch));
  conn1->ReceivedPingResponse(LOW_RTT, "id");
  ASSERT_TRUE(conn1->writable());
  conn1->ReceivedPing();

  // Ping received, but the connection is already writable, so no
  // "triggered check" and conn2 is pinged before conn1 because it has
  // a higher priority.
  EXPECT_EQ(conn2, FindNextPingableConnectionAndPingIt(&ch));
}

TEST_F(P2PTransportChannelPingTest, TestFailedConnectionNotPingable) {
  FakePortAllocator pa(rtc::Thread::Current(), nullptr);
  P2PTransportChannel ch("Do not ping failed connections", 1, &pa);
  PrepareChannel(&ch);
  ch.MaybeStartGathering();
  ch.AddRemoteCandidate(CreateUdpCandidate(LOCAL_PORT_TYPE, "1.1.1.1", 1, 1));

  Connection* conn1 = WaitForConnectionTo(&ch, "1.1.1.1", 1);
  ASSERT_TRUE(conn1 != nullptr);

  EXPECT_EQ(conn1, ch.FindNextPingableConnection());
  conn1->Prune();  // A pruned connection may still be pingable.
  EXPECT_EQ(conn1, ch.FindNextPingableConnection());
  conn1->FailAndPrune();
  EXPECT_TRUE(nullptr == ch.FindNextPingableConnection());
}

TEST_F(P2PTransportChannelPingTest, TestSignalStateChanged) {
  FakePortAllocator pa(rtc::Thread::Current(), nullptr);
  P2PTransportChannel ch("state change", 1, &pa);
  PrepareChannel(&ch);
  ch.MaybeStartGathering();
  ch.AddRemoteCandidate(CreateUdpCandidate(LOCAL_PORT_TYPE, "1.1.1.1", 1, 1));
  Connection* conn1 = WaitForConnectionTo(&ch, "1.1.1.1", 1);
  ASSERT_TRUE(conn1 != nullptr);
  // Pruning the connection reduces the set of active connections and changes
  // the channel state.
  conn1->Prune();
  EXPECT_EQ_WAIT(IceTransportState::STATE_FAILED, channel_state(),
                 kDefaultTimeout);
}

// Test adding remote candidates with different ufrags. If a remote candidate
// is added with an old ufrag, it will be discarded. If it is added with a
// ufrag that was not seen before, it will be used to create connections
// although the ICE pwd in the remote candidate will be set when the ICE
// parameters arrive. If a remote candidate is added with the current ICE
// ufrag, its pwd and generation will be set properly.
TEST_F(P2PTransportChannelPingTest, TestAddRemoteCandidateWithVariousUfrags) {
  FakePortAllocator pa(rtc::Thread::Current(), nullptr);
  P2PTransportChannel ch("add candidate", 1, &pa);
  PrepareChannel(&ch);
  ch.MaybeStartGathering();
  // Add a candidate with a future ufrag.
  ch.AddRemoteCandidate(
      CreateUdpCandidate(LOCAL_PORT_TYPE, "1.1.1.1", 1, 1, kIceUfrag[2]));
  Connection* conn1 = WaitForConnectionTo(&ch, "1.1.1.1", 1);
  ASSERT_TRUE(conn1 != nullptr);
  const Candidate& candidate = conn1->remote_candidate();
  EXPECT_EQ(kIceUfrag[2], candidate.username());
  EXPECT_TRUE(candidate.password().empty());
  EXPECT_TRUE(FindNextPingableConnectionAndPingIt(&ch) == nullptr);

  // Set the remote ICE parameters with the "future" ufrag.
  // This should set the ICE pwd in the remote candidate of `conn1`, making
  // it pingable.
  ch.SetRemoteIceParameters(kIceParams[2]);
  EXPECT_EQ(kIceUfrag[2], candidate.username());
  EXPECT_EQ(kIcePwd[2], candidate.password());
  EXPECT_EQ(conn1, FindNextPingableConnectionAndPingIt(&ch));

  // Add a candidate with an old ufrag. No connection will be created.
  ch.AddRemoteCandidate(
      CreateUdpCandidate(LOCAL_PORT_TYPE, "2.2.2.2", 2, 2, kIceUfrag[1]));
  rtc::Thread::Current()->ProcessMessages(500);
  EXPECT_TRUE(GetConnectionTo(&ch, "2.2.2.2", 2) == nullptr);

  // Add a candidate with the current ufrag, its pwd and generation will be
  // assigned, even if the generation is not set.
  ch.AddRemoteCandidate(
      CreateUdpCandidate(LOCAL_PORT_TYPE, "3.3.3.3", 3, 0, kIceUfrag[2]));
  Connection* conn3 = nullptr;
  ASSERT_TRUE_WAIT((conn3 = GetConnectionTo(&ch, "3.3.3.3", 3)) != nullptr,
                   kMediumTimeout);
  const Candidate& new_candidate = conn3->remote_candidate();
  EXPECT_EQ(kIcePwd[2], new_candidate.password());
  EXPECT_EQ(1U, new_candidate.generation());

  // Check that the pwd of all remote candidates are properly assigned.
  for (const RemoteCandidate& candidate : ch.remote_candidates()) {
    EXPECT_TRUE(candidate.username() == kIceUfrag[1] ||
                candidate.username() == kIceUfrag[2]);
    if (candidate.username() == kIceUfrag[1]) {
      EXPECT_EQ(kIcePwd[1], candidate.password());
    } else if (candidate.username() == kIceUfrag[2]) {
      EXPECT_EQ(kIcePwd[2], candidate.password());
    }
  }
}

TEST_F(P2PTransportChannelPingTest, ConnectionResurrection) {
  FakePortAllocator pa(rtc::Thread::Current(), nullptr);
  P2PTransportChannel ch("connection resurrection", 1, &pa);
  PrepareChannel(&ch);
  ch.MaybeStartGathering();

  // Create conn1 and keep track of original candidate priority.
  ch.AddRemoteCandidate(CreateUdpCandidate(LOCAL_PORT_TYPE, "1.1.1.1", 1, 1));
  Connection* conn1 = WaitForConnectionTo(&ch, "1.1.1.1", 1);
  ASSERT_TRUE(conn1 != nullptr);
  uint32_t remote_priority = conn1->remote_candidate().priority();

  // Create a higher priority candidate and make the connection
  // receiving/writable. This will prune conn1.
  ch.AddRemoteCandidate(CreateUdpCandidate(LOCAL_PORT_TYPE, "2.2.2.2", 2, 2));
  Connection* conn2 = WaitForConnectionTo(&ch, "2.2.2.2", 2);
  ASSERT_TRUE(conn2 != nullptr);
  conn2->ReceivedPing();
  conn2->ReceivedPingResponse(LOW_RTT, "id");

  // Wait for conn2 to be selected.
  EXPECT_EQ_WAIT(conn2, ch.selected_connection(), kMediumTimeout);
  // Destroy the connection to test SignalUnknownAddress.
  ch.RemoveConnectionForTest(conn1);
  EXPECT_TRUE_WAIT(GetConnectionTo(&ch, "1.1.1.1", 1) == nullptr,
                   kMediumTimeout);

  // Create a minimal STUN message with prflx priority.
  IceMessage request;
  request.SetType(STUN_BINDING_REQUEST);
  request.AddAttribute(std::make_unique<StunByteStringAttribute>(
      STUN_ATTR_USERNAME, kIceUfrag[1]));
  uint32_t prflx_priority = ICE_TYPE_PREFERENCE_PRFLX << 24;
  request.AddAttribute(std::make_unique<StunUInt32Attribute>(STUN_ATTR_PRIORITY,
                                                             prflx_priority));
  EXPECT_NE(prflx_priority, remote_priority);

  Port* port = GetPort(&ch);
  // conn1 should be resurrected with original priority.
  port->SignalUnknownAddress(port, rtc::SocketAddress("1.1.1.1", 1), PROTO_UDP,
                             &request, kIceUfrag[1], false);
  conn1 = WaitForConnectionTo(&ch, "1.1.1.1", 1);
  ASSERT_TRUE(conn1 != nullptr);
  EXPECT_EQ(conn1->remote_candidate().priority(), remote_priority);

  // conn3, a real prflx connection, should have prflx priority.
  port->SignalUnknownAddress(port, rtc::SocketAddress("3.3.3.3", 1), PROTO_UDP,
                             &request, kIceUfrag[1], false);
  Connection* conn3 = WaitForConnectionTo(&ch, "3.3.3.3", 1);
  ASSERT_TRUE(conn3 != nullptr);
  EXPECT_EQ(conn3->remote_candidate().priority(), prflx_priority);
}

TEST_F(P2PTransportChannelPingTest, TestReceivingStateChange) {
  rtc::ScopedFakeClock clock;
  FakePortAllocator pa(rtc::Thread::Current(), nullptr);
  P2PTransportChannel ch("receiving state change", 1, &pa);
  PrepareChannel(&ch);
  // Default receiving timeout and checking receiving interval should not be too
  // small.
  EXPECT_LE(1000, ch.config().receiving_timeout_or_default());
  EXPECT_LE(200, ch.check_receiving_interval());
  ch.SetIceConfig(CreateIceConfig(500, GATHER_ONCE));
  EXPECT_EQ(500, ch.config().receiving_timeout_or_default());
  EXPECT_EQ(50, ch.check_receiving_interval());
  ch.MaybeStartGathering();
  ch.AddRemoteCandidate(CreateUdpCandidate(LOCAL_PORT_TYPE, "1.1.1.1", 1, 1));
  Connection* conn1 = WaitForConnectionTo(&ch, "1.1.1.1", 1, &clock);
  ASSERT_TRUE(conn1 != nullptr);

  clock.AdvanceTime(webrtc::TimeDelta::Seconds(1));
  conn1->ReceivedPing();
  conn1->OnReadPacket("ABC", 3, rtc::TimeMicros());
  EXPECT_TRUE_SIMULATED_WAIT(ch.receiving(), kShortTimeout, clock);
  EXPECT_TRUE_SIMULATED_WAIT(!ch.receiving(), kShortTimeout, clock);
}

// The controlled side will select a connection as the "selected connection"
// based on priority until the controlling side nominates a connection, at which
// point the controlled side will select that connection as the
// "selected connection". Plus, SignalNetworkRouteChanged will be fired if the
// selected connection changes and SignalReadyToSend will be fired if the new
// selected connection is writable.
TEST_F(P2PTransportChannelPingTest, TestSelectConnectionBeforeNomination) {
  FakePortAllocator pa(rtc::Thread::Current(), nullptr);
  P2PTransportChannel ch("receiving state change", 1, &pa);
  PrepareChannel(&ch);
  ch.SetIceRole(ICEROLE_CONTROLLED);
  ch.MaybeStartGathering();
  ch.AddRemoteCandidate(CreateUdpCandidate(LOCAL_PORT_TYPE, "1.1.1.1", 1, 1));
  Connection* conn1 = WaitForConnectionTo(&ch, "1.1.1.1", 1);
  ASSERT_TRUE(conn1 != nullptr);
  // Channel is not ready to send because it is not writable.
  EXPECT_FALSE(channel_ready_to_send());
  int last_packet_id = 0;
  const char* data = "ABCDEFGH";
  int len = static_cast<int>(strlen(data));
  EXPECT_EQ(-1, SendData(&ch, data, len, ++last_packet_id));
  EXPECT_EQ(-1, last_sent_packet_id());

  // A connection needs to be writable before it is selected for transmission.
  conn1->ReceivedPingResponse(LOW_RTT, "id");
  EXPECT_EQ_WAIT(conn1, ch.selected_connection(), kDefaultTimeout);
  EXPECT_TRUE(CandidatePairMatchesNetworkRoute(conn1));
  EXPECT_TRUE(ConnectionMatchesChangeEvent(
      conn1, "remote candidate generation maybe changed"));
  EXPECT_EQ(len, SendData(&ch, data, len, ++last_packet_id));

  // When a higher priority candidate comes in, the new connection is chosen
  // as the selected connection.
  ch.AddRemoteCandidate(CreateUdpCandidate(LOCAL_PORT_TYPE, "2.2.2.2", 2, 10));
  Connection* conn2 = WaitForConnectionTo(&ch, "2.2.2.2", 2);
  ASSERT_TRUE(conn2 != nullptr);
  conn2->ReceivedPingResponse(LOW_RTT, "id");
  EXPECT_EQ_WAIT(conn2, ch.selected_connection(), kDefaultTimeout);
  EXPECT_TRUE(CandidatePairMatchesNetworkRoute(conn2));
  EXPECT_TRUE(
      ConnectionMatchesChangeEvent(conn2, "candidate pair state changed"));
  EXPECT_TRUE(channel_ready_to_send());
  EXPECT_EQ(last_packet_id, last_sent_packet_id());

  // If a stun request with use-candidate attribute arrives, the receiving
  // connection will be set as the selected connection, even though
  // its priority is lower.
  EXPECT_EQ(len, SendData(&ch, data, len, ++last_packet_id));
  ch.AddRemoteCandidate(CreateUdpCandidate(LOCAL_PORT_TYPE, "3.3.3.3", 3, 1));
  Connection* conn3 = WaitForConnectionTo(&ch, "3.3.3.3", 3);
  ASSERT_TRUE(conn3 != nullptr);
  // Because it has a lower priority, the selected connection is still conn2.
  EXPECT_EQ(conn2, ch.selected_connection());
  conn3->ReceivedPingResponse(LOW_RTT, "id");  // Become writable.
  // But if it is nominated via use_candidate, it is chosen as the selected
  // connection.
  NominateConnection(conn3);
  ASSERT_EQ(conn3, ch.selected_connection());

  EXPECT_TRUE(CandidatePairMatchesNetworkRoute(conn3));
  EXPECT_TRUE(
      ConnectionMatchesChangeEvent(conn3, "nomination on the controlled side"));
  EXPECT_EQ(last_packet_id, last_sent_packet_id());
  EXPECT_TRUE(channel_ready_to_send());

  // Even if another higher priority candidate arrives, it will not be set as
  // the selected connection because the selected connection is nominated by
  // the controlling side.
  EXPECT_EQ(len, SendData(&ch, data, len, ++last_packet_id));
  ch.AddRemoteCandidate(CreateUdpCandidate(LOCAL_PORT_TYPE, "4.4.4.4", 4, 100));
  Connection* conn4 = WaitForConnectionTo(&ch, "4.4.4.4", 4);
  ASSERT_TRUE(conn4 != nullptr);
  EXPECT_EQ(conn3, ch.selected_connection());
  // But if it is nominated via use_candidate and writable, it will be set as
  // the selected connection.
  NominateConnection(conn4);
  // Not switched yet because conn4 is not writable.
  EXPECT_EQ(conn3, ch.selected_connection());
  reset_channel_ready_to_send();
  // The selected connection switches after conn4 becomes writable.
  conn4->ReceivedPingResponse(LOW_RTT, "id");
  EXPECT_EQ_WAIT(conn4, ch.selected_connection(), kDefaultTimeout);
  EXPECT_TRUE(CandidatePairMatchesNetworkRoute(conn4));
  EXPECT_TRUE(
      ConnectionMatchesChangeEvent(conn4, "candidate pair state changed"));
  EXPECT_EQ(last_packet_id, last_sent_packet_id());
  // SignalReadyToSend is fired again because conn4 is writable.
  EXPECT_TRUE(channel_ready_to_send());
}

// Test the field trial send_ping_on_nomination_ice_controlled
// that sends a ping directly when a connection has been nominated
// i.e on the ICE_CONTROLLED-side.
TEST_F(P2PTransportChannelPingTest, TestPingOnNomination) {
  webrtc::test::ScopedKeyValueConfig field_trials(
      "WebRTC-IceFieldTrials/send_ping_on_nomination_ice_controlled:true/");
  FakePortAllocator pa(rtc::Thread::Current(), nullptr);
  P2PTransportChannel ch("receiving state change", 1, &pa, &field_trials);
  PrepareChannel(&ch);
  ch.SetIceConfig(ch.config());
  ch.SetIceRole(ICEROLE_CONTROLLED);
  ch.MaybeStartGathering();
  ch.AddRemoteCandidate(CreateUdpCandidate(LOCAL_PORT_TYPE, "1.1.1.1", 1, 1));
  Connection* conn1 = WaitForConnectionTo(&ch, "1.1.1.1", 1);
  ASSERT_TRUE(conn1 != nullptr);

  // A connection needs to be writable before it is selected for transmission.
  conn1->ReceivedPingResponse(LOW_RTT, "id");
  EXPECT_EQ_WAIT(conn1, ch.selected_connection(), kDefaultTimeout);
  EXPECT_TRUE(CandidatePairMatchesNetworkRoute(conn1));

  // When a higher priority candidate comes in, the new connection is chosen
  // as the selected connection.
  ch.AddRemoteCandidate(CreateUdpCandidate(LOCAL_PORT_TYPE, "2.2.2.2", 2, 10));
  Connection* conn2 = WaitForConnectionTo(&ch, "2.2.2.2", 2);
  ASSERT_TRUE(conn2 != nullptr);
  conn2->ReceivedPingResponse(LOW_RTT, "id");
  EXPECT_EQ_WAIT(conn2, ch.selected_connection(), kDefaultTimeout);
  EXPECT_TRUE(CandidatePairMatchesNetworkRoute(conn2));

  // Now nominate conn1 (low prio), it shall be choosen.
  const int before = conn1->num_pings_sent();
  NominateConnection(conn1);
  ASSERT_EQ(conn1, ch.selected_connection());
  EXPECT_TRUE(CandidatePairMatchesNetworkRoute(conn1));

  // And the additional ping should have been sent directly.
  EXPECT_EQ(conn1->num_pings_sent(), before + 1);
}

// Test the field trial send_ping_on_switch_ice_controlling
// that sends a ping directly when switching to a new connection
// on the ICE_CONTROLLING-side.
TEST_F(P2PTransportChannelPingTest, TestPingOnSwitch) {
  webrtc::test::ScopedKeyValueConfig field_trials(
      "WebRTC-IceFieldTrials/send_ping_on_switch_ice_controlling:true/");
  FakePortAllocator pa(rtc::Thread::Current(), nullptr);
  P2PTransportChannel ch("receiving state change", 1, &pa, &field_trials);
  PrepareChannel(&ch);
  ch.SetIceConfig(ch.config());
  ch.SetIceRole(ICEROLE_CONTROLLING);
  ch.MaybeStartGathering();
  ch.AddRemoteCandidate(CreateUdpCandidate(LOCAL_PORT_TYPE, "1.1.1.1", 1, 1));
  Connection* conn1 = WaitForConnectionTo(&ch, "1.1.1.1", 1);
  ASSERT_TRUE(conn1 != nullptr);

  // A connection needs to be writable before it is selected for transmission.
  conn1->ReceivedPingResponse(LOW_RTT, "id");
  EXPECT_EQ_WAIT(conn1, ch.selected_connection(), kDefaultTimeout);
  EXPECT_TRUE(CandidatePairMatchesNetworkRoute(conn1));

  // When a higher priority candidate comes in, the new connection is chosen
  // as the selected connection.
  ch.AddRemoteCandidate(CreateUdpCandidate(LOCAL_PORT_TYPE, "2.2.2.2", 2, 10));
  Connection* conn2 = WaitForConnectionTo(&ch, "2.2.2.2", 2);
  ASSERT_TRUE(conn2 != nullptr);

  const int before = conn2->num_pings_sent();

  conn2->ReceivedPingResponse(LOW_RTT, "id");
  EXPECT_EQ_WAIT(conn2, ch.selected_connection(), kDefaultTimeout);
  EXPECT_TRUE(CandidatePairMatchesNetworkRoute(conn2));

  // And the additional ping should have been sent directly.
  EXPECT_EQ(conn2->num_pings_sent(), before + 1);
}

// Test the field trial send_ping_on_switch_ice_controlling
// that sends a ping directly when selecteing a new connection
// on the ICE_CONTROLLING-side (i.e also initial selection).
TEST_F(P2PTransportChannelPingTest, TestPingOnSelected) {
  webrtc::test::ScopedKeyValueConfig field_trials(
      "WebRTC-IceFieldTrials/send_ping_on_selected_ice_controlling:true/");
  FakePortAllocator pa(rtc::Thread::Current(), nullptr);
  P2PTransportChannel ch("receiving state change", 1, &pa, &field_trials);
  PrepareChannel(&ch);
  ch.SetIceConfig(ch.config());
  ch.SetIceRole(ICEROLE_CONTROLLING);
  ch.MaybeStartGathering();
  ch.AddRemoteCandidate(CreateUdpCandidate(LOCAL_PORT_TYPE, "1.1.1.1", 1, 1));
  Connection* conn1 = WaitForConnectionTo(&ch, "1.1.1.1", 1);
  ASSERT_TRUE(conn1 != nullptr);

  const int before = conn1->num_pings_sent();

  // A connection needs to be writable before it is selected for transmission.
  conn1->ReceivedPingResponse(LOW_RTT, "id");
  EXPECT_EQ_WAIT(conn1, ch.selected_connection(), kDefaultTimeout);
  EXPECT_TRUE(CandidatePairMatchesNetworkRoute(conn1));

  // And the additional ping should have been sent directly.
  EXPECT_EQ(conn1->num_pings_sent(), before + 1);
}

// The controlled side will select a connection as the "selected connection"
// based on requests from an unknown address before the controlling side
// nominates a connection, and will nominate a connection from an unknown
// address if the request contains the use_candidate attribute. Plus, it will
// also sends back a ping response and set the ICE pwd in the remote candidate
// appropriately.
TEST_F(P2PTransportChannelPingTest, TestSelectConnectionFromUnknownAddress) {
  FakePortAllocator pa(rtc::Thread::Current(), nullptr);
  P2PTransportChannel ch("receiving state change", 1, &pa);
  PrepareChannel(&ch);
  ch.SetIceRole(ICEROLE_CONTROLLED);
  ch.MaybeStartGathering();
  // A minimal STUN message with prflx priority.
  IceMessage request;
  request.SetType(STUN_BINDING_REQUEST);
  request.AddAttribute(std::make_unique<StunByteStringAttribute>(
      STUN_ATTR_USERNAME, kIceUfrag[1]));
  uint32_t prflx_priority = ICE_TYPE_PREFERENCE_PRFLX << 24;
  request.AddAttribute(std::make_unique<StunUInt32Attribute>(STUN_ATTR_PRIORITY,
                                                             prflx_priority));
  TestUDPPort* port = static_cast<TestUDPPort*>(GetPort(&ch));
  port->SignalUnknownAddress(port, rtc::SocketAddress("1.1.1.1", 1), PROTO_UDP,
                             &request, kIceUfrag[1], false);
  Connection* conn1 = WaitForConnectionTo(&ch, "1.1.1.1", 1);
  ASSERT_TRUE(conn1 != nullptr);
  EXPECT_EQ(conn1->stats().sent_ping_responses, 1u);
  EXPECT_NE(conn1, ch.selected_connection());
  conn1->ReceivedPingResponse(LOW_RTT, "id");
  EXPECT_EQ_WAIT(conn1, ch.selected_connection(), kDefaultTimeout);

  // Another connection is nominated via use_candidate.
  ch.AddRemoteCandidate(CreateUdpCandidate(LOCAL_PORT_TYPE, "2.2.2.2", 2, 1));
  Connection* conn2 = WaitForConnectionTo(&ch, "2.2.2.2", 2);
  ASSERT_TRUE(conn2 != nullptr);
  // Because it has a lower priority, the selected connection is still conn1.
  EXPECT_EQ(conn1, ch.selected_connection());
  // When it is nominated via use_candidate and writable, it is chosen as the
  // selected connection.
  conn2->ReceivedPingResponse(LOW_RTT, "id");  // Become writable.
  NominateConnection(conn2);
  EXPECT_EQ(conn2, ch.selected_connection());

  // Another request with unknown address, it will not be set as the selected
  // connection because the selected connection was nominated by the controlling
  // side.
  port->SignalUnknownAddress(port, rtc::SocketAddress("3.3.3.3", 3), PROTO_UDP,
                             &request, kIceUfrag[1], false);
  Connection* conn3 = WaitForConnectionTo(&ch, "3.3.3.3", 3);
  ASSERT_TRUE(conn3 != nullptr);
  EXPECT_EQ(conn3->stats().sent_ping_responses, 1u);
  conn3->ReceivedPingResponse(LOW_RTT, "id");  // Become writable.
  EXPECT_EQ(conn2, ch.selected_connection());

  // However if the request contains use_candidate attribute, it will be
  // selected as the selected connection.
  request.AddAttribute(
      std::make_unique<StunByteStringAttribute>(STUN_ATTR_USE_CANDIDATE));
  port->SignalUnknownAddress(port, rtc::SocketAddress("4.4.4.4", 4), PROTO_UDP,
                             &request, kIceUfrag[1], false);
  Connection* conn4 = WaitForConnectionTo(&ch, "4.4.4.4", 4);
  ASSERT_TRUE(conn4 != nullptr);
  EXPECT_EQ(conn4->stats().sent_ping_responses, 1u);
  // conn4 is not the selected connection yet because it is not writable.
  EXPECT_EQ(conn2, ch.selected_connection());
  conn4->ReceivedPingResponse(LOW_RTT, "id");  // Become writable.
  EXPECT_EQ_WAIT(conn4, ch.selected_connection(), kDefaultTimeout);

  // Test that the request from an unknown address contains a ufrag from an old
  // generation.
  // port->set_sent_binding_response(false);
  ch.SetRemoteIceParameters(kIceParams[2]);
  ch.SetRemoteIceParameters(kIceParams[3]);
  port->SignalUnknownAddress(port, rtc::SocketAddress("5.5.5.5", 5), PROTO_UDP,
                             &request, kIceUfrag[2], false);
  Connection* conn5 = WaitForConnectionTo(&ch, "5.5.5.5", 5);
  ASSERT_TRUE(conn5 != nullptr);
  EXPECT_EQ(conn5->stats().sent_ping_responses, 1u);
  EXPECT_EQ(kIcePwd[2], conn5->remote_candidate().password());
}

// The controlled side will select a connection as the "selected connection"
// based on media received until the controlling side nominates a connection,
// at which point the controlled side will select that connection as
// the "selected connection".
TEST_F(P2PTransportChannelPingTest, TestSelectConnectionBasedOnMediaReceived) {
  FakePortAllocator pa(rtc::Thread::Current(), nullptr);
  P2PTransportChannel ch("receiving state change", 1, &pa);
  PrepareChannel(&ch);
  ch.SetIceRole(ICEROLE_CONTROLLED);
  ch.MaybeStartGathering();
  ch.AddRemoteCandidate(CreateUdpCandidate(LOCAL_PORT_TYPE, "1.1.1.1", 1, 10));
  Connection* conn1 = WaitForConnectionTo(&ch, "1.1.1.1", 1);
  ASSERT_TRUE(conn1 != nullptr);
  conn1->ReceivedPingResponse(LOW_RTT, "id");
  EXPECT_EQ_WAIT(conn1, ch.selected_connection(), kDefaultTimeout);

  // If a data packet is received on conn2, the selected connection should
  // switch to conn2 because the controlled side must mirror the media path
  // chosen by the controlling side.
  ch.AddRemoteCandidate(CreateUdpCandidate(LOCAL_PORT_TYPE, "2.2.2.2", 2, 1));
  Connection* conn2 = WaitForConnectionTo(&ch, "2.2.2.2", 2);
  ASSERT_TRUE(conn2 != nullptr);
  conn2->ReceivedPingResponse(LOW_RTT, "id");  // Become writable and receiving.
  conn2->OnReadPacket("ABC", 3, rtc::TimeMicros());
  EXPECT_EQ(conn2, ch.selected_connection());
  conn2->ReceivedPingResponse(LOW_RTT, "id");  // Become writable.

  // Now another STUN message with an unknown address and use_candidate will
  // nominate the selected connection.
  IceMessage request;
  request.SetType(STUN_BINDING_REQUEST);
  request.AddAttribute(std::make_unique<StunByteStringAttribute>(
      STUN_ATTR_USERNAME, kIceUfrag[1]));
  uint32_t prflx_priority = ICE_TYPE_PREFERENCE_PRFLX << 24;
  request.AddAttribute(std::make_unique<StunUInt32Attribute>(STUN_ATTR_PRIORITY,
                                                             prflx_priority));
  request.AddAttribute(
      std::make_unique<StunByteStringAttribute>(STUN_ATTR_USE_CANDIDATE));
  Port* port = GetPort(&ch);
  port->SignalUnknownAddress(port, rtc::SocketAddress("3.3.3.3", 3), PROTO_UDP,
                             &request, kIceUfrag[1], false);
  Connection* conn3 = WaitForConnectionTo(&ch, "3.3.3.3", 3);
  ASSERT_TRUE(conn3 != nullptr);
  EXPECT_NE(conn3, ch.selected_connection());  // Not writable yet.
  conn3->ReceivedPingResponse(LOW_RTT, "id");  // Become writable.
  EXPECT_EQ_WAIT(conn3, ch.selected_connection(), kDefaultTimeout);

  // Now another data packet will not switch the selected connection because the
  // selected connection was nominated by the controlling side.
  conn2->ReceivedPing();
  conn2->ReceivedPingResponse(LOW_RTT, "id");
  conn2->OnReadPacket("XYZ", 3, rtc::TimeMicros());
  EXPECT_EQ_WAIT(conn3, ch.selected_connection(), kDefaultTimeout);
}

TEST_F(P2PTransportChannelPingTest,
       TestControlledAgentDataReceivingTakesHigherPrecedenceThanPriority) {
  rtc::ScopedFakeClock clock;
  clock.AdvanceTime(webrtc::TimeDelta::Seconds(1));
  FakePortAllocator pa(rtc::Thread::Current(), nullptr);
  P2PTransportChannel ch("SwitchSelectedConnection", 1, &pa);
  PrepareChannel(&ch);
  ch.SetIceRole(ICEROLE_CONTROLLED);
  ch.MaybeStartGathering();
  // The connections have decreasing priority.
  Connection* conn1 =
      CreateConnectionWithCandidate(&ch, &clock, "1.1.1.1", 1, 10, true);
  ASSERT_TRUE(conn1 != nullptr);
  Connection* conn2 =
      CreateConnectionWithCandidate(&ch, &clock, "2.2.2.2", 2, 9, true);
  ASSERT_TRUE(conn2 != nullptr);

  // Initially, connections are selected based on priority.
  EXPECT_EQ(1, reset_selected_candidate_pair_switches());
  EXPECT_TRUE(CandidatePairMatchesNetworkRoute(conn1));

  // conn2 receives data; it becomes selected.
  // Advance the clock by 1ms so that the last data receiving timestamp of
  // conn2 is larger.
  SIMULATED_WAIT(false, 1, clock);
  conn2->OnReadPacket("XYZ", 3, rtc::TimeMicros());
  EXPECT_EQ(1, reset_selected_candidate_pair_switches());
  EXPECT_TRUE(CandidatePairMatchesNetworkRoute(conn2));

  // conn1 also receives data; it becomes selected due to priority again.
  conn1->OnReadPacket("XYZ", 3, rtc::TimeMicros());
  EXPECT_EQ(1, reset_selected_candidate_pair_switches());
  EXPECT_TRUE(CandidatePairMatchesNetworkRoute(conn2));

  // conn2 received data more recently; it is selected now because it
  // received data more recently.
  SIMULATED_WAIT(false, 1, clock);
  // Need to become writable again because it was pruned.
  conn2->ReceivedPingResponse(LOW_RTT, "id");
  conn2->OnReadPacket("XYZ", 3, rtc::TimeMicros());
  EXPECT_EQ(1, reset_selected_candidate_pair_switches());
  EXPECT_TRUE(CandidatePairMatchesNetworkRoute(conn2));

  // Make sure sorting won't reselect candidate pair.
  SIMULATED_WAIT(false, 10, clock);
  EXPECT_EQ(0, reset_selected_candidate_pair_switches());
}

TEST_F(P2PTransportChannelPingTest,
       TestControlledAgentNominationTakesHigherPrecedenceThanDataReceiving) {
  rtc::ScopedFakeClock clock;
  clock.AdvanceTime(webrtc::TimeDelta::Seconds(1));

  FakePortAllocator pa(rtc::Thread::Current(), nullptr);
  P2PTransportChannel ch("SwitchSelectedConnection", 1, &pa);
  PrepareChannel(&ch);
  ch.SetIceRole(ICEROLE_CONTROLLED);
  ch.MaybeStartGathering();
  // The connections have decreasing priority.
  Connection* conn1 =
      CreateConnectionWithCandidate(&ch, &clock, "1.1.1.1", 1, 10, true);
  ASSERT_TRUE(conn1 != nullptr);
  Connection* conn2 =
      CreateConnectionWithCandidate(&ch, &clock, "2.2.2.2", 2, 9, true);
  ASSERT_TRUE(conn2 != nullptr);

  // conn1 received data; it is the selected connection.
  // Advance the clock to have a non-zero last-data-receiving time.
  SIMULATED_WAIT(false, 1, clock);
  conn1->OnReadPacket("XYZ", 3, rtc::TimeMicros());
  EXPECT_EQ(1, reset_selected_candidate_pair_switches());
  EXPECT_TRUE(CandidatePairMatchesNetworkRoute(conn1));

  // conn2 is nominated; it becomes the selected connection.
  NominateConnection(conn2);
  EXPECT_EQ(1, reset_selected_candidate_pair_switches());
  EXPECT_TRUE(CandidatePairMatchesNetworkRoute(conn2));

  // conn1 is selected because it has higher priority and also nominated.
  NominateConnection(conn1);
  EXPECT_EQ(1, reset_selected_candidate_pair_switches());
  EXPECT_TRUE(CandidatePairMatchesNetworkRoute(conn2));

  // Make sure sorting won't reselect candidate pair.
  SIMULATED_WAIT(false, 10, clock);
  EXPECT_EQ(0, reset_selected_candidate_pair_switches());
}

TEST_F(P2PTransportChannelPingTest,
       TestControlledAgentSelectsConnectionWithHigherNomination) {
  rtc::ScopedFakeClock clock;
  clock.AdvanceTime(webrtc::TimeDelta::Seconds(1));

  FakePortAllocator pa(rtc::Thread::Current(), nullptr);
  P2PTransportChannel ch("test", 1, &pa);
  PrepareChannel(&ch);
  ch.SetIceRole(ICEROLE_CONTROLLED);
  ch.MaybeStartGathering();
  // The connections have decreasing priority.
  Connection* conn1 =
      CreateConnectionWithCandidate(&ch, &clock, "1.1.1.1", 1, 10, true);
  ASSERT_TRUE(conn1 != nullptr);
  Connection* conn2 =
      CreateConnectionWithCandidate(&ch, &clock, "2.2.2.2", 2, 9, true);
  ASSERT_TRUE(conn2 != nullptr);

  // conn1 is the selected connection because it has a higher priority,
  EXPECT_EQ_SIMULATED_WAIT(conn1, ch.selected_connection(), kDefaultTimeout,
                           clock);
  EXPECT_TRUE(CandidatePairMatchesNetworkRoute(conn1));
  reset_selected_candidate_pair_switches();

  // conn2 is nominated; it becomes selected.
  NominateConnection(conn2);
  EXPECT_EQ(1, reset_selected_candidate_pair_switches());
  EXPECT_EQ(conn2, ch.selected_connection());
  EXPECT_TRUE(CandidatePairMatchesNetworkRoute(conn2));

  // conn1 is selected because of its priority.
  NominateConnection(conn1);
  EXPECT_EQ(1, reset_selected_candidate_pair_switches());
  EXPECT_EQ(conn1, ch.selected_connection());
  EXPECT_TRUE(CandidatePairMatchesNetworkRoute(conn1));

  // conn2 gets higher remote nomination; it is selected again.
  NominateConnection(conn2, 2U);
  EXPECT_EQ(1, reset_selected_candidate_pair_switches());
  EXPECT_EQ(conn2, ch.selected_connection());
  EXPECT_TRUE(CandidatePairMatchesNetworkRoute(conn2));

  // Make sure sorting won't reselect candidate pair.
  SIMULATED_WAIT(false, 100, clock);
  EXPECT_EQ(0, reset_selected_candidate_pair_switches());
}

TEST_F(P2PTransportChannelPingTest, TestEstimatedDisconnectedTime) {
  rtc::ScopedFakeClock clock;
  clock.AdvanceTime(webrtc::TimeDelta::Seconds(1));

  FakePortAllocator pa(rtc::Thread::Current(), nullptr);
  P2PTransportChannel ch("test", 1, &pa);
  PrepareChannel(&ch);
  ch.SetIceRole(ICEROLE_CONTROLLED);
  ch.MaybeStartGathering();
  // The connections have decreasing priority.
  Connection* conn1 =
      CreateConnectionWithCandidate(&ch, &clock, "1.1.1.1", /* port= */ 1,
                                    /* priority= */ 10, /* writable= */ true);
  ASSERT_TRUE(conn1 != nullptr);
  Connection* conn2 =
      CreateConnectionWithCandidate(&ch, &clock, "2.2.2.2", /* port= */ 2,
                                    /* priority= */ 9, /* writable= */ true);
  ASSERT_TRUE(conn2 != nullptr);

  // conn1 is the selected connection because it has a higher priority,
  EXPECT_EQ_SIMULATED_WAIT(conn1, ch.selected_connection(), kDefaultTimeout,
                           clock);
  EXPECT_TRUE(CandidatePairMatchesNetworkRoute(conn1));
  // No estimateded disconnect time at first connect <=> value is 0.
  EXPECT_EQ(LastEstimatedDisconnectedTimeMs(), 0);

  // Use nomination to force switching of selected connection.
  int nomination = 1;

  {
    clock.AdvanceTime(webrtc::TimeDelta::Seconds(1));
    // This will not parse as STUN, and is considered data
    conn1->OnReadPacket("XYZ", 3, rtc::TimeMicros());
    clock.AdvanceTime(webrtc::TimeDelta::Seconds(2));

    // conn2 is nominated; it becomes selected.
    NominateConnection(conn2, nomination++);
    EXPECT_EQ(conn2, ch.selected_connection());
    // We got data 2s ago...guess that we lost 2s of connectivity.
    EXPECT_EQ(LastEstimatedDisconnectedTimeMs(), 2000);
  }

  {
    clock.AdvanceTime(webrtc::TimeDelta::Seconds(1));
    conn2->OnReadPacket("XYZ", 3, rtc::TimeMicros());

    clock.AdvanceTime(webrtc::TimeDelta::Seconds(2));
    ReceivePingOnConnection(conn2, kIceUfrag[1], 1, nomination++);

    clock.AdvanceTime(webrtc::TimeDelta::Millis(500));

    ReceivePingOnConnection(conn1, kIceUfrag[1], 1, nomination++);
    EXPECT_EQ(conn1, ch.selected_connection());
    // We got ping 500ms ago...guess that we lost 500ms of connectivity.
    EXPECT_EQ(LastEstimatedDisconnectedTimeMs(), 500);
  }
}

TEST_F(P2PTransportChannelPingTest,
       TestControlledAgentIgnoresSmallerNomination) {
  rtc::ScopedFakeClock clock;
  clock.AdvanceTime(webrtc::TimeDelta::Seconds(1));

  FakePortAllocator pa(rtc::Thread::Current(), nullptr);
  P2PTransportChannel ch("test", 1, &pa);
  PrepareChannel(&ch);
  ch.SetIceRole(ICEROLE_CONTROLLED);
  ch.MaybeStartGathering();
  Connection* conn =
      CreateConnectionWithCandidate(&ch, &clock, "1.1.1.1", 1, 10, false);
  ReceivePingOnConnection(conn, kIceUfrag[1], 1, 2U);
  EXPECT_EQ(2U, conn->remote_nomination());
  // Smaller nomination is ignored.
  ReceivePingOnConnection(conn, kIceUfrag[1], 1, 1U);
  EXPECT_EQ(2U, conn->remote_nomination());
}

TEST_F(P2PTransportChannelPingTest,
       TestControlledAgentWriteStateTakesHigherPrecedenceThanNomination) {
  rtc::ScopedFakeClock clock;

  FakePortAllocator pa(rtc::Thread::Current(), nullptr);
  P2PTransportChannel ch("SwitchSelectedConnection", 1, &pa);
  PrepareChannel(&ch);
  ch.SetIceRole(ICEROLE_CONTROLLED);
  ch.MaybeStartGathering();
  // The connections have decreasing priority.
  Connection* conn1 =
      CreateConnectionWithCandidate(&ch, &clock, "1.1.1.1", 1, 10, false);
  ASSERT_TRUE(conn1 != nullptr);
  Connection* conn2 =
      CreateConnectionWithCandidate(&ch, &clock, "2.2.2.2", 2, 9, false);
  ASSERT_TRUE(conn2 != nullptr);

  NominateConnection(conn1);
  // There is no selected connection because no connection is writable.
  EXPECT_EQ(0, reset_selected_candidate_pair_switches());

  // conn2 becomes writable; it is selected even though it is not nominated.
  conn2->ReceivedPingResponse(LOW_RTT, "id");
  EXPECT_EQ_SIMULATED_WAIT(1, reset_selected_candidate_pair_switches(),
                           kDefaultTimeout, clock);
  EXPECT_EQ_SIMULATED_WAIT(conn2, ch.selected_connection(), kDefaultTimeout,
                           clock);
  EXPECT_TRUE(CandidatePairMatchesNetworkRoute(conn2));

  // If conn1 is also writable, it will become selected.
  conn1->ReceivedPingResponse(LOW_RTT, "id");
  EXPECT_EQ_SIMULATED_WAIT(1, reset_selected_candidate_pair_switches(),
                           kDefaultTimeout, clock);
  EXPECT_EQ_SIMULATED_WAIT(conn1, ch.selected_connection(), kDefaultTimeout,
                           clock);
  EXPECT_TRUE(CandidatePairMatchesNetworkRoute(conn1));

  // Make sure sorting won't reselect candidate pair.
  SIMULATED_WAIT(false, 10, clock);
  EXPECT_EQ(0, reset_selected_candidate_pair_switches());
}

// Test that if a new remote candidate has the same address and port with
// an old one, it will be used to create a new connection.
TEST_F(P2PTransportChannelPingTest, TestAddRemoteCandidateWithAddressReuse) {
  FakePortAllocator pa(rtc::Thread::Current(), nullptr);
  P2PTransportChannel ch("candidate reuse", 1, &pa);
  PrepareChannel(&ch);
  ch.MaybeStartGathering();
  const std::string host_address = "1.1.1.1";
  const int port_num = 1;

  // kIceUfrag[1] is the current generation ufrag.
  Candidate candidate = CreateUdpCandidate(LOCAL_PORT_TYPE, host_address,
                                           port_num, 1, kIceUfrag[1]);
  ch.AddRemoteCandidate(candidate);
  Connection* conn1 = WaitForConnectionTo(&ch, host_address, port_num);
  ASSERT_TRUE(conn1 != nullptr);
  EXPECT_EQ(0u, conn1->remote_candidate().generation());

  // Simply adding the same candidate again won't create a new connection.
  ch.AddRemoteCandidate(candidate);
  Connection* conn2 = GetConnectionTo(&ch, host_address, port_num);
  EXPECT_EQ(conn1, conn2);

  // Update the ufrag of the candidate and add it again.
  candidate.set_username(kIceUfrag[2]);
  ch.AddRemoteCandidate(candidate);
  conn2 = GetConnectionTo(&ch, host_address, port_num);
  EXPECT_NE(conn1, conn2);
  EXPECT_EQ(kIceUfrag[2], conn2->remote_candidate().username());
  EXPECT_EQ(1u, conn2->remote_candidate().generation());

  // Verify that a ping with the new ufrag can be received on the new
  // connection.
  EXPECT_EQ(0, conn2->last_ping_received());
  ReceivePingOnConnection(conn2, kIceUfrag[2], 1 /* priority */);
  EXPECT_GT(conn2->last_ping_received(), 0);
}

// When the current selected connection is strong, lower-priority connections
// will be pruned. Otherwise, lower-priority connections are kept.
TEST_F(P2PTransportChannelPingTest, TestDontPruneWhenWeak) {
  rtc::ScopedFakeClock clock;
  clock.AdvanceTime(webrtc::TimeDelta::Seconds(1));
  FakePortAllocator pa(rtc::Thread::Current(), nullptr);
  P2PTransportChannel ch("test channel", 1, &pa);
  PrepareChannel(&ch);
  ch.SetIceRole(ICEROLE_CONTROLLED);
  ch.MaybeStartGathering();
  ch.AddRemoteCandidate(CreateUdpCandidate(LOCAL_PORT_TYPE, "1.1.1.1", 1, 1));
  Connection* conn1 = WaitForConnectionTo(&ch, "1.1.1.1", 1);
  ASSERT_TRUE(conn1 != nullptr);
  EXPECT_EQ(nullptr, ch.selected_connection());
  conn1->ReceivedPingResponse(LOW_RTT, "id");  // Becomes writable and receiving

  // When a higher-priority, nominated candidate comes in, the connections with
  // lower-priority are pruned.
  ch.AddRemoteCandidate(CreateUdpCandidate(LOCAL_PORT_TYPE, "2.2.2.2", 2, 10));
  Connection* conn2 = WaitForConnectionTo(&ch, "2.2.2.2", 2, &clock);
  ASSERT_TRUE(conn2 != nullptr);
  conn2->ReceivedPingResponse(LOW_RTT, "id");  // Becomes writable and receiving
  NominateConnection(conn2);
  EXPECT_TRUE_SIMULATED_WAIT(conn1->pruned(), kMediumTimeout, clock);

  ch.SetIceConfig(CreateIceConfig(500, GATHER_ONCE));
  // Wait until conn2 becomes not receiving.
  EXPECT_TRUE_SIMULATED_WAIT(!conn2->receiving(), kMediumTimeout, clock);

  ch.AddRemoteCandidate(CreateUdpCandidate(LOCAL_PORT_TYPE, "3.3.3.3", 3, 1));
  Connection* conn3 = WaitForConnectionTo(&ch, "3.3.3.3", 3, &clock);
  ASSERT_TRUE(conn3 != nullptr);
  // The selected connection should still be conn2. Even through conn3 has lower
  // priority and is not receiving/writable, it is not pruned because the
  // selected connection is not receiving.
  SIMULATED_WAIT(conn3->pruned(), kShortTimeout, clock);
  EXPECT_FALSE(conn3->pruned());
}

TEST_F(P2PTransportChannelPingTest, TestDontPruneHighPriorityConnections) {
  rtc::ScopedFakeClock clock;
  FakePortAllocator pa(rtc::Thread::Current(), nullptr);
  P2PTransportChannel ch("test channel", 1, &pa);
  PrepareChannel(&ch);
  ch.SetIceRole(ICEROLE_CONTROLLED);
  ch.MaybeStartGathering();
  Connection* conn1 =
      CreateConnectionWithCandidate(&ch, &clock, "1.1.1.1", 1, 100, true);
  ASSERT_TRUE(conn1 != nullptr);
  Connection* conn2 =
      CreateConnectionWithCandidate(&ch, &clock, "2.2.2.2", 2, 200, false);
  ASSERT_TRUE(conn2 != nullptr);
  // Even if conn1 is writable, nominated, receiving data, it should not prune
  // conn2.
  NominateConnection(conn1);
  SIMULATED_WAIT(false, 1, clock);
  conn1->OnReadPacket("XYZ", 3, rtc::TimeMicros());
  SIMULATED_WAIT(conn2->pruned(), 100, clock);
  EXPECT_FALSE(conn2->pruned());
}

// Test that GetState returns the state correctly.
TEST_F(P2PTransportChannelPingTest, TestGetState) {
  rtc::ScopedFakeClock clock;
  clock.AdvanceTime(webrtc::TimeDelta::Seconds(1));
  FakePortAllocator pa(rtc::Thread::Current(), nullptr);
  P2PTransportChannel ch("test channel", 1, &pa);
  EXPECT_EQ(webrtc::IceTransportState::kNew, ch.GetIceTransportState());
  PrepareChannel(&ch);
  ch.MaybeStartGathering();
  // After gathering we are still in the kNew state because we aren't checking
  // any connections yet.
  EXPECT_EQ(webrtc::IceTransportState::kNew, ch.GetIceTransportState());
  EXPECT_EQ(IceTransportState::STATE_INIT, ch.GetState());
  ch.AddRemoteCandidate(CreateUdpCandidate(LOCAL_PORT_TYPE, "1.1.1.1", 1, 100));
  ch.AddRemoteCandidate(CreateUdpCandidate(LOCAL_PORT_TYPE, "2.2.2.2", 2, 1));
  // Checking candidates that have been added with gathered candidates.
  ASSERT_GT(ch.connections().size(), 0u);
  EXPECT_EQ(webrtc::IceTransportState::kChecking, ch.GetIceTransportState());
  Connection* conn1 = WaitForConnectionTo(&ch, "1.1.1.1", 1, &clock);
  Connection* conn2 = WaitForConnectionTo(&ch, "2.2.2.2", 2, &clock);
  ASSERT_TRUE(conn1 != nullptr);
  ASSERT_TRUE(conn2 != nullptr);
  // Now there are two connections, so the transport channel is connecting.
  EXPECT_EQ(IceTransportState::STATE_CONNECTING, ch.GetState());
  // No connections are writable yet, so we should still be in the kChecking
  // state.
  EXPECT_EQ(webrtc::IceTransportState::kChecking, ch.GetIceTransportState());
  // `conn1` becomes writable and receiving; it then should prune `conn2`.
  conn1->ReceivedPingResponse(LOW_RTT, "id");
  EXPECT_TRUE_SIMULATED_WAIT(conn2->pruned(), kShortTimeout, clock);
  EXPECT_EQ(IceTransportState::STATE_COMPLETED, ch.GetState());
  EXPECT_EQ(webrtc::IceTransportState::kConnected, ch.GetIceTransportState());
  conn1->Prune();  // All connections are pruned.
  // Need to wait until the channel state is updated.
  EXPECT_EQ_SIMULATED_WAIT(IceTransportState::STATE_FAILED, ch.GetState(),
                           kShortTimeout, clock);
  EXPECT_EQ(webrtc::IceTransportState::kFailed, ch.GetIceTransportState());
}

// Test that when a low-priority connection is pruned, it is not deleted
// right away, and it can become active and be pruned again.
TEST_F(P2PTransportChannelPingTest, TestConnectionPrunedAgain) {
  rtc::ScopedFakeClock clock;
  clock.AdvanceTime(webrtc::TimeDelta::Seconds(1));

  FakePortAllocator pa(rtc::Thread::Current(), nullptr);
  P2PTransportChannel ch("test channel", 1, &pa);
  PrepareChannel(&ch);
  IceConfig config = CreateIceConfig(1000, GATHER_ONCE);
  config.receiving_switching_delay = 800;
  ch.SetIceConfig(config);
  ch.MaybeStartGathering();
  ch.AddRemoteCandidate(CreateUdpCandidate(LOCAL_PORT_TYPE, "1.1.1.1", 1, 100));
  Connection* conn1 = WaitForConnectionTo(&ch, "1.1.1.1", 1, &clock);
  ASSERT_TRUE(conn1 != nullptr);
  EXPECT_EQ(nullptr, ch.selected_connection());
  conn1->ReceivedPingResponse(LOW_RTT, "id");  // Becomes writable and receiving
  EXPECT_EQ_SIMULATED_WAIT(conn1, ch.selected_connection(), kDefaultTimeout,
                           clock);

  // Add a low-priority connection `conn2`, which will be pruned, but it will
  // not be deleted right away. Once the current selected connection becomes not
  // receiving, `conn2` will start to ping and upon receiving the ping response,
  // it will become the selected connection.
  ch.AddRemoteCandidate(CreateUdpCandidate(LOCAL_PORT_TYPE, "2.2.2.2", 2, 1));
  Connection* conn2 = WaitForConnectionTo(&ch, "2.2.2.2", 2, &clock);
  ASSERT_TRUE(conn2 != nullptr);
  EXPECT_TRUE_SIMULATED_WAIT(!conn2->active(), kDefaultTimeout, clock);
  // `conn2` should not send a ping yet.
  EXPECT_EQ(IceCandidatePairState::WAITING, conn2->state());
  EXPECT_EQ(IceTransportState::STATE_COMPLETED, ch.GetState());
  // Wait for `conn1` becoming not receiving.
  EXPECT_TRUE_SIMULATED_WAIT(!conn1->receiving(), kMediumTimeout, clock);
  // Make sure conn2 is not deleted.
  conn2 = WaitForConnectionTo(&ch, "2.2.2.2", 2, &clock);
  ASSERT_TRUE(conn2 != nullptr);
  EXPECT_EQ_SIMULATED_WAIT(IceCandidatePairState::IN_PROGRESS, conn2->state(),
                           kDefaultTimeout, clock);
  conn2->ReceivedPingResponse(LOW_RTT, "id");
  EXPECT_EQ_SIMULATED_WAIT(conn2, ch.selected_connection(), kDefaultTimeout,
                           clock);
  EXPECT_EQ(IceTransportState::STATE_CONNECTING, ch.GetState());

  // When `conn1` comes back again, `conn2` will be pruned again.
  conn1->ReceivedPingResponse(LOW_RTT, "id");
  EXPECT_EQ_SIMULATED_WAIT(conn1, ch.selected_connection(), kDefaultTimeout,
                           clock);
  EXPECT_TRUE_SIMULATED_WAIT(!conn2->active(), kDefaultTimeout, clock);
  EXPECT_EQ(IceTransportState::STATE_COMPLETED, ch.GetState());
}

// Test that if all connections in a channel has timed out on writing, they
// will all be deleted. We use Prune to simulate write_time_out.
TEST_F(P2PTransportChannelPingTest, TestDeleteConnectionsIfAllWriteTimedout) {
  rtc::ScopedFakeClock clock;
  FakePortAllocator pa(rtc::Thread::Current(), nullptr);
  P2PTransportChannel ch("test channel", 1, &pa);
  PrepareChannel(&ch);
  ch.MaybeStartGathering();
  // Have one connection only but later becomes write-time-out.
  ch.AddRemoteCandidate(CreateUdpCandidate(LOCAL_PORT_TYPE, "1.1.1.1", 1, 100));
  Connection* conn1 = WaitForConnectionTo(&ch, "1.1.1.1", 1, &clock);
  ASSERT_TRUE(conn1 != nullptr);
  conn1->ReceivedPing();  // Becomes receiving
  conn1->Prune();
  EXPECT_TRUE_SIMULATED_WAIT(ch.connections().empty(), kShortTimeout, clock);

  // Have two connections but both become write-time-out later.
  ch.AddRemoteCandidate(CreateUdpCandidate(LOCAL_PORT_TYPE, "2.2.2.2", 2, 1));
  Connection* conn2 = WaitForConnectionTo(&ch, "2.2.2.2", 2, &clock);
  ASSERT_TRUE(conn2 != nullptr);
  conn2->ReceivedPing();  // Becomes receiving
  ch.AddRemoteCandidate(CreateUdpCandidate(LOCAL_PORT_TYPE, "3.3.3.3", 3, 2));
  Connection* conn3 = WaitForConnectionTo(&ch, "3.3.3.3", 3, &clock);
  ASSERT_TRUE(conn3 != nullptr);
  conn3->ReceivedPing();  // Becomes receiving
  // Now prune both conn2 and conn3; they will be deleted soon.
  conn2->Prune();
  conn3->Prune();
  EXPECT_TRUE_SIMULATED_WAIT(ch.connections().empty(), kShortTimeout, clock);
}

// Tests that after a port allocator session is started, it will be stopped
// when a new connection becomes writable and receiving. Also tests that if a
// connection belonging to an old session becomes writable, it won't stop
// the current port allocator session.
TEST_F(P2PTransportChannelPingTest, TestStopPortAllocatorSessions) {
  FakePortAllocator pa(rtc::Thread::Current(), nullptr);
  P2PTransportChannel ch("test channel", 1, &pa);
  PrepareChannel(&ch);
  ch.SetIceConfig(CreateIceConfig(2000, GATHER_ONCE));
  ch.MaybeStartGathering();
  ch.AddRemoteCandidate(CreateUdpCandidate(LOCAL_PORT_TYPE, "1.1.1.1", 1, 100));
  Connection* conn1 = WaitForConnectionTo(&ch, "1.1.1.1", 1);
  ASSERT_TRUE(conn1 != nullptr);
  conn1->ReceivedPingResponse(LOW_RTT, "id");  // Becomes writable and receiving
  EXPECT_TRUE(!ch.allocator_session()->IsGettingPorts());

  // Start a new session. Even though conn1, which belongs to an older
  // session, becomes unwritable and writable again, it should not stop the
  // current session.
  ch.SetIceParameters(kIceParams[1]);
  ch.MaybeStartGathering();
  conn1->Prune();
  conn1->ReceivedPingResponse(LOW_RTT, "id");
  EXPECT_TRUE(ch.allocator_session()->IsGettingPorts());

  // But if a new connection created from the new session becomes writable,
  // it will stop the current session.
  ch.AddRemoteCandidate(CreateUdpCandidate(LOCAL_PORT_TYPE, "2.2.2.2", 2, 100));
  Connection* conn2 = WaitForConnectionTo(&ch, "2.2.2.2", 2);
  ASSERT_TRUE(conn2 != nullptr);
  conn2->ReceivedPingResponse(LOW_RTT, "id");  // Becomes writable and receiving
  EXPECT_TRUE(!ch.allocator_session()->IsGettingPorts());
}

// Test that the ICE role is updated even on ports that has been removed.
// These ports may still have connections that need a correct role, in case that
// the connections on it may still receive stun pings.
TEST_F(P2PTransportChannelPingTest, TestIceRoleUpdatedOnRemovedPort) {
  FakePortAllocator pa(rtc::Thread::Current(), nullptr);
  P2PTransportChannel ch("test channel", ICE_CANDIDATE_COMPONENT_DEFAULT, &pa);
  // Starts with ICEROLE_CONTROLLING.
  PrepareChannel(&ch);
  IceConfig config = CreateIceConfig(1000, GATHER_CONTINUALLY);
  ch.SetIceConfig(config);
  ch.MaybeStartGathering();
  ch.AddRemoteCandidate(CreateUdpCandidate(LOCAL_PORT_TYPE, "1.1.1.1", 1, 1));

  Connection* conn = WaitForConnectionTo(&ch, "1.1.1.1", 1);
  ASSERT_TRUE(conn != nullptr);

  // Make a fake signal to remove the ports in the p2ptransportchannel. then
  // change the ICE role and expect it to be updated.
  std::vector<PortInterface*> ports(1, conn->PortForTest());
  ch.allocator_session()->SignalPortsPruned(ch.allocator_session(), ports);
  ch.SetIceRole(ICEROLE_CONTROLLED);
  EXPECT_EQ(ICEROLE_CONTROLLED, conn->PortForTest()->GetIceRole());
}

// Test that the ICE role is updated even on ports with inactive networks.
// These ports may still have connections that need a correct role, for the
// pings sent by those connections until they're replaced by newer-generation
// connections.
TEST_F(P2PTransportChannelPingTest, TestIceRoleUpdatedOnPortAfterIceRestart) {
  FakePortAllocator pa(rtc::Thread::Current(), nullptr);
  P2PTransportChannel ch("test channel", ICE_CANDIDATE_COMPONENT_DEFAULT, &pa);
  // Starts with ICEROLE_CONTROLLING.
  PrepareChannel(&ch);
  ch.MaybeStartGathering();
  ch.AddRemoteCandidate(CreateUdpCandidate(LOCAL_PORT_TYPE, "1.1.1.1", 1, 1));

  Connection* conn = WaitForConnectionTo(&ch, "1.1.1.1", 1);
  ASSERT_TRUE(conn != nullptr);

  // Do an ICE restart, change the role, and expect the old port to have its
  // role updated.
  ch.SetIceParameters(kIceParams[1]);
  ch.MaybeStartGathering();
  ch.SetIceRole(ICEROLE_CONTROLLED);
  EXPECT_EQ(ICEROLE_CONTROLLED, conn->PortForTest()->GetIceRole());
}

// Test that after some amount of time without receiving data, the connection
// will be destroyed. The port will only be destroyed after it is marked as
// "pruned."
TEST_F(P2PTransportChannelPingTest, TestPortDestroyedAfterTimeoutAndPruned) {
  rtc::ScopedFakeClock fake_clock;

  FakePortAllocator pa(rtc::Thread::Current(), nullptr);
  P2PTransportChannel ch("test channel", ICE_CANDIDATE_COMPONENT_DEFAULT, &pa);
  PrepareChannel(&ch);
  ch.SetIceRole(ICEROLE_CONTROLLED);
  ch.MaybeStartGathering();
  ch.AddRemoteCandidate(CreateUdpCandidate(LOCAL_PORT_TYPE, "1.1.1.1", 1, 1));

  Connection* conn = WaitForConnectionTo(&ch, "1.1.1.1", 1);
  ASSERT_TRUE(conn != nullptr);

  // Simulate 2 minutes going by. This should be enough time for the port to
  // time out.
  for (int second = 0; second < 120; ++second) {
    fake_clock.AdvanceTime(webrtc::TimeDelta::Seconds(1));
  }
  EXPECT_EQ(nullptr, GetConnectionTo(&ch, "1.1.1.1", 1));
  // Port will not be removed because it is not pruned yet.
  PortInterface* port = GetPort(&ch);
  ASSERT_NE(nullptr, port);

  // If the session prunes all ports, the port will be destroyed.
  ch.allocator_session()->PruneAllPorts();
  EXPECT_EQ_SIMULATED_WAIT(nullptr, GetPort(&ch), 1, fake_clock);
  EXPECT_EQ_SIMULATED_WAIT(nullptr, GetPrunedPort(&ch), 1, fake_clock);
}

TEST_F(P2PTransportChannelPingTest, TestMaxOutstandingPingsFieldTrial) {
  webrtc::test::ScopedKeyValueConfig field_trials(
      "WebRTC-IceFieldTrials/max_outstanding_pings:3/");
  FakePortAllocator pa(rtc::Thread::Current(), nullptr);
  P2PTransportChannel ch("max", 1, &pa, &field_trials);
  ch.SetIceConfig(ch.config());
  PrepareChannel(&ch);
  ch.MaybeStartGathering();
  ch.AddRemoteCandidate(CreateUdpCandidate(LOCAL_PORT_TYPE, "1.1.1.1", 1, 1));
  ch.AddRemoteCandidate(CreateUdpCandidate(LOCAL_PORT_TYPE, "2.2.2.2", 2, 2));

  Connection* conn1 = WaitForConnectionTo(&ch, "1.1.1.1", 1);
  Connection* conn2 = WaitForConnectionTo(&ch, "2.2.2.2", 2);
  ASSERT_TRUE(conn1 != nullptr);
  ASSERT_TRUE(conn2 != nullptr);

  EXPECT_TRUE_WAIT(conn1->num_pings_sent() == 3 && conn2->num_pings_sent() == 3,
                   kDefaultTimeout);

  // Check that these connections don't send any more pings.
  EXPECT_EQ(nullptr, ch.FindNextPingableConnection());
}

class P2PTransportChannelMostLikelyToWorkFirstTest
    : public P2PTransportChannelPingTest {
 public:
  P2PTransportChannelMostLikelyToWorkFirstTest()
      : turn_server_(rtc::Thread::Current(),
                     ss(),
                     kTurnUdpIntAddr,
                     kTurnUdpExtAddr) {
    network_manager_.AddInterface(kPublicAddrs[0]);
    allocator_.reset(
        CreateBasicPortAllocator(&network_manager_, ServerAddresses(),
                                 kTurnUdpIntAddr, rtc::SocketAddress()));
    allocator_->set_flags(allocator_->flags() | PORTALLOCATOR_DISABLE_STUN |
                          PORTALLOCATOR_DISABLE_TCP);
    allocator_->set_step_delay(kMinimumStepDelay);
  }

  P2PTransportChannel& StartTransportChannel(
      bool prioritize_most_likely_to_work,
      int stable_writable_connection_ping_interval,
<<<<<<< HEAD
      const webrtc::WebRtcKeyValueConfig* field_trials = nullptr) {
=======
      const webrtc::FieldTrialsView* field_trials = nullptr) {
>>>>>>> 8f9b44ba
    channel_.reset(
        new P2PTransportChannel("checks", 1, allocator(), field_trials));
    IceConfig config = channel_->config();
    config.prioritize_most_likely_candidate_pairs =
        prioritize_most_likely_to_work;
    config.stable_writable_connection_ping_interval =
        stable_writable_connection_ping_interval;
    channel_->SetIceConfig(config);
    PrepareChannel(channel_.get());
    channel_->MaybeStartGathering();
    return *channel_.get();
  }

  BasicPortAllocator* allocator() { return allocator_.get(); }
  TestTurnServer* turn_server() { return &turn_server_; }

  // This verifies the next pingable connection has the expected candidates'
  // types and, for relay local candidate, the expected relay protocol and ping
  // it.
  void VerifyNextPingableConnection(
      const std::string& local_candidate_type,
      const std::string& remote_candidate_type,
      const std::string& relay_protocol_type = UDP_PROTOCOL_NAME) {
    Connection* conn = FindNextPingableConnectionAndPingIt(channel_.get());
    ASSERT_TRUE(conn != nullptr);
    EXPECT_EQ(conn->local_candidate().type(), local_candidate_type);
    if (conn->local_candidate().type() == RELAY_PORT_TYPE) {
      EXPECT_EQ(conn->local_candidate().relay_protocol(), relay_protocol_type);
    }
    EXPECT_EQ(conn->remote_candidate().type(), remote_candidate_type);
  }

 private:
  std::unique_ptr<BasicPortAllocator> allocator_;
  rtc::FakeNetworkManager network_manager_;
  TestTurnServer turn_server_;
  std::unique_ptr<P2PTransportChannel> channel_;
};

// Test that Relay/Relay connections will be pinged first when no other
// connections have been pinged yet, unless we need to ping a trigger check or
// we have a selected connection.
TEST_F(P2PTransportChannelMostLikelyToWorkFirstTest,
       TestRelayRelayFirstWhenNothingPingedYet) {
  const int max_strong_interval = 500;
  P2PTransportChannel& ch = StartTransportChannel(true, max_strong_interval);
  EXPECT_TRUE_WAIT(ch.ports().size() == 2, kDefaultTimeout);
  EXPECT_EQ(ch.ports()[0]->Type(), LOCAL_PORT_TYPE);
  EXPECT_EQ(ch.ports()[1]->Type(), RELAY_PORT_TYPE);

  ch.AddRemoteCandidate(CreateUdpCandidate(RELAY_PORT_TYPE, "1.1.1.1", 1, 1));
  ch.AddRemoteCandidate(CreateUdpCandidate(LOCAL_PORT_TYPE, "2.2.2.2", 2, 2));

  EXPECT_TRUE_WAIT(ch.connections().size() == 4, kDefaultTimeout);

  // Relay/Relay should be the first pingable connection.
  Connection* conn = FindNextPingableConnectionAndPingIt(&ch);
  ASSERT_TRUE(conn != nullptr);
  EXPECT_EQ(conn->local_candidate().type(), RELAY_PORT_TYPE);
  EXPECT_EQ(conn->remote_candidate().type(), RELAY_PORT_TYPE);

  // Unless that we have a trigger check waiting to be pinged.
  Connection* conn2 = WaitForConnectionTo(&ch, "2.2.2.2", 2);
  ASSERT_TRUE(conn2 != nullptr);
  EXPECT_EQ(conn2->local_candidate().type(), LOCAL_PORT_TYPE);
  EXPECT_EQ(conn2->remote_candidate().type(), LOCAL_PORT_TYPE);
  conn2->ReceivedPing();
  EXPECT_EQ(conn2, FindNextPingableConnectionAndPingIt(&ch));

  // Make conn3 the selected connection.
  Connection* conn3 = WaitForConnectionTo(&ch, "1.1.1.1", 1);
  ASSERT_TRUE(conn3 != nullptr);
  EXPECT_EQ(conn3->local_candidate().type(), LOCAL_PORT_TYPE);
  EXPECT_EQ(conn3->remote_candidate().type(), RELAY_PORT_TYPE);
  conn3->ReceivedPingResponse(LOW_RTT, "id");
  ASSERT_TRUE(conn3->writable());
  conn3->ReceivedPing();

  /*

  TODO(honghaiz): Re-enable this once we use fake clock for this test to fix
  the flakiness. The following test becomes flaky because we now ping the
  connections with fast rates until every connection is pinged at least three
  times. The selected connection may have been pinged before
  `max_strong_interval`, so it may not be the next connection to be pinged as
  expected in the test.

  // Verify that conn3 will be the "selected connection" since it is readable
  // and writable. After `MAX_CURRENT_STRONG_INTERVAL`, it should be the next
  // pingable connection.
  EXPECT_TRUE_WAIT(conn3 == ch.selected_connection(), kDefaultTimeout);
  WAIT(false, max_strong_interval + 100);
  conn3->ReceivedPingResponse(LOW_RTT, "id");
  ASSERT_TRUE(conn3->writable());
  EXPECT_EQ(conn3, FindNextPingableConnectionAndPingIt(&ch));

  */
}

// Test that Relay/Relay connections will be pinged first when everything has
// been pinged even if the Relay/Relay connection wasn't the first to be pinged
// in the first round.
TEST_F(P2PTransportChannelMostLikelyToWorkFirstTest,
       TestRelayRelayFirstWhenEverythingPinged) {
  P2PTransportChannel& ch = StartTransportChannel(true, 500);
  EXPECT_TRUE_WAIT(ch.ports().size() == 2, kDefaultTimeout);
  EXPECT_EQ(ch.ports()[0]->Type(), LOCAL_PORT_TYPE);
  EXPECT_EQ(ch.ports()[1]->Type(), RELAY_PORT_TYPE);

  ch.AddRemoteCandidate(CreateUdpCandidate(LOCAL_PORT_TYPE, "1.1.1.1", 1, 1));
  EXPECT_TRUE_WAIT(ch.connections().size() == 2, kDefaultTimeout);

  // Initially, only have Local/Local and Local/Relay.
  VerifyNextPingableConnection(LOCAL_PORT_TYPE, LOCAL_PORT_TYPE);
  VerifyNextPingableConnection(RELAY_PORT_TYPE, LOCAL_PORT_TYPE);

  // Remote Relay candidate arrives.
  ch.AddRemoteCandidate(CreateUdpCandidate(RELAY_PORT_TYPE, "2.2.2.2", 2, 2));
  EXPECT_TRUE_WAIT(ch.connections().size() == 4, kDefaultTimeout);

  // Relay/Relay should be the first since it hasn't been pinged before.
  VerifyNextPingableConnection(RELAY_PORT_TYPE, RELAY_PORT_TYPE);

  // Local/Relay is the final one.
  VerifyNextPingableConnection(LOCAL_PORT_TYPE, RELAY_PORT_TYPE);

  // Now, every connection has been pinged once. The next one should be
  // Relay/Relay.
  VerifyNextPingableConnection(RELAY_PORT_TYPE, RELAY_PORT_TYPE);
}

// Test that when we receive a new remote candidate, they will be tried first
// before we re-ping Relay/Relay connections again.
TEST_F(P2PTransportChannelMostLikelyToWorkFirstTest,
       TestNoStarvationOnNonRelayConnection) {
  P2PTransportChannel& ch = StartTransportChannel(true, 500);
  EXPECT_TRUE_WAIT(ch.ports().size() == 2, kDefaultTimeout);
  EXPECT_EQ(ch.ports()[0]->Type(), LOCAL_PORT_TYPE);
  EXPECT_EQ(ch.ports()[1]->Type(), RELAY_PORT_TYPE);

  ch.AddRemoteCandidate(CreateUdpCandidate(RELAY_PORT_TYPE, "1.1.1.1", 1, 1));
  EXPECT_TRUE_WAIT(ch.connections().size() == 2, kDefaultTimeout);

  // Initially, only have Relay/Relay and Local/Relay. Ping Relay/Relay first.
  VerifyNextPingableConnection(RELAY_PORT_TYPE, RELAY_PORT_TYPE);

  // Next, ping Local/Relay.
  VerifyNextPingableConnection(LOCAL_PORT_TYPE, RELAY_PORT_TYPE);

  // Remote Local candidate arrives.
  ch.AddRemoteCandidate(CreateUdpCandidate(LOCAL_PORT_TYPE, "2.2.2.2", 2, 2));
  EXPECT_TRUE_WAIT(ch.connections().size() == 4, kDefaultTimeout);

  // Local/Local should be the first since it hasn't been pinged before.
  VerifyNextPingableConnection(LOCAL_PORT_TYPE, LOCAL_PORT_TYPE);

  // Relay/Local is the final one.
  VerifyNextPingableConnection(RELAY_PORT_TYPE, LOCAL_PORT_TYPE);

  // Now, every connection has been pinged once. The next one should be
  // Relay/Relay.
  VerifyNextPingableConnection(RELAY_PORT_TYPE, RELAY_PORT_TYPE);
}

// Test skip_relay_to_non_relay_connections field-trial.
// I.e that we never create connection between relay and non-relay.
TEST_F(P2PTransportChannelMostLikelyToWorkFirstTest,
       TestSkipRelayToNonRelayConnectionsFieldTrial) {
  webrtc::test::ScopedKeyValueConfig field_trials(
      "WebRTC-IceFieldTrials/skip_relay_to_non_relay_connections:true/");
  P2PTransportChannel& ch = StartTransportChannel(true, 500, &field_trials);
  EXPECT_TRUE_WAIT(ch.ports().size() == 2, kDefaultTimeout);
  EXPECT_EQ(ch.ports()[0]->Type(), LOCAL_PORT_TYPE);
  EXPECT_EQ(ch.ports()[1]->Type(), RELAY_PORT_TYPE);

  // Remote Relay candidate arrives.
  ch.AddRemoteCandidate(CreateUdpCandidate(RELAY_PORT_TYPE, "1.1.1.1", 1, 1));
  EXPECT_TRUE_WAIT(ch.connections().size() == 1, kDefaultTimeout);

  // Remote Local candidate arrives.
  ch.AddRemoteCandidate(CreateUdpCandidate(LOCAL_PORT_TYPE, "2.2.2.2", 2, 2));
  EXPECT_TRUE_WAIT(ch.connections().size() == 2, kDefaultTimeout);
}

// Test the ping sequence is UDP Relay/Relay followed by TCP Relay/Relay,
// followed by the rest.
TEST_F(P2PTransportChannelMostLikelyToWorkFirstTest, TestTcpTurn) {
  // Add a Tcp Turn server.
  turn_server()->AddInternalSocket(kTurnTcpIntAddr, PROTO_TCP);
  RelayServerConfig config;
  config.credentials = kRelayCredentials;
  config.ports.push_back(ProtocolAddress(kTurnTcpIntAddr, PROTO_TCP));
  allocator()->AddTurnServer(config);

  P2PTransportChannel& ch = StartTransportChannel(true, 500);
  EXPECT_TRUE_WAIT(ch.ports().size() == 3, kDefaultTimeout);
  EXPECT_EQ(ch.ports()[0]->Type(), LOCAL_PORT_TYPE);
  EXPECT_EQ(ch.ports()[1]->Type(), RELAY_PORT_TYPE);
  EXPECT_EQ(ch.ports()[2]->Type(), RELAY_PORT_TYPE);

  // Remote Relay candidate arrives.
  ch.AddRemoteCandidate(CreateUdpCandidate(RELAY_PORT_TYPE, "1.1.1.1", 1, 1));
  EXPECT_TRUE_WAIT(ch.connections().size() == 3, kDefaultTimeout);

  // UDP Relay/Relay should be pinged first.
  VerifyNextPingableConnection(RELAY_PORT_TYPE, RELAY_PORT_TYPE);

  // TCP Relay/Relay is the next.
  VerifyNextPingableConnection(RELAY_PORT_TYPE, RELAY_PORT_TYPE,
                               TCP_PROTOCOL_NAME);

  // Finally, Local/Relay will be pinged.
  VerifyNextPingableConnection(LOCAL_PORT_TYPE, RELAY_PORT_TYPE);
}

// Test that a resolver is created, asked for a result, and destroyed
// when the address is a hostname. The destruction should happen even
// if the channel is not destroyed.
TEST(P2PTransportChannelResolverTest, HostnameCandidateIsResolved) {
  ResolverFactoryFixture resolver_fixture;
  FakePortAllocator allocator(rtc::Thread::Current(), nullptr);
  webrtc::IceTransportInit init;
  init.set_port_allocator(&allocator);
  init.set_async_dns_resolver_factory(&resolver_fixture);
  auto channel = P2PTransportChannel::Create("tn", 0, std::move(init));
  Candidate hostname_candidate;
  SocketAddress hostname_address("fake.test", 1000);
  hostname_candidate.set_address(hostname_address);
  channel->AddRemoteCandidate(hostname_candidate);

  ASSERT_EQ_WAIT(1u, channel->remote_candidates().size(), kDefaultTimeout);
  const RemoteCandidate& candidate = channel->remote_candidates()[0];
  EXPECT_FALSE(candidate.address().IsUnresolvedIP());
}

// Test that if we signal a hostname candidate after the remote endpoint
// discovers a prflx remote candidate with the same underlying IP address, the
// prflx candidate is updated to a host candidate after the name resolution is
// done.
TEST_F(P2PTransportChannelTest,
       PeerReflexiveCandidateBeforeSignalingWithMdnsName) {
  // ep1 and ep2 will only gather host candidates with addresses
  // kPublicAddrs[0] and kPublicAddrs[1], respectively.
  ConfigureEndpoints(OPEN, OPEN, kOnlyLocalPorts, kOnlyLocalPorts);
  // ICE parameter will be set up when creating the channels.
  set_remote_ice_parameter_source(FROM_SETICEPARAMETERS);
  GetEndpoint(0)->network_manager_.set_mdns_responder(
      std::make_unique<webrtc::FakeMdnsResponder>(rtc::Thread::Current()));

  ResolverFactoryFixture resolver_fixture;
  GetEndpoint(1)->async_dns_resolver_factory_ = &resolver_fixture;
  CreateChannels();
  // Pause sending candidates from both endpoints until we find out what port
  // number is assgined to ep1's host candidate.
  PauseCandidates(0);
  PauseCandidates(1);
  ASSERT_EQ_WAIT(1u, GetEndpoint(0)->saved_candidates_.size(), kMediumTimeout);
  ASSERT_EQ(1u, GetEndpoint(0)->saved_candidates_[0]->candidates.size());
  const auto& local_candidate =
      GetEndpoint(0)->saved_candidates_[0]->candidates[0];
  // The IP address of ep1's host candidate should be obfuscated.
  EXPECT_TRUE(local_candidate.address().IsUnresolvedIP());
  // This is the underlying private IP address of the same candidate at ep1.
  const auto local_address = rtc::SocketAddress(
      kPublicAddrs[0].ipaddr(), local_candidate.address().port());

  // Let ep2 signal its candidate to ep1. ep1 should form a candidate
  // pair and start to ping. After receiving the ping, ep2 discovers a prflx
  // remote candidate and form a candidate pair as well.
  ResumeCandidates(1);
  ASSERT_TRUE_WAIT(ep1_ch1()->selected_connection() != nullptr, kMediumTimeout);
  // ep2 should have the selected connection connected to the prflx remote
  // candidate.
  const Connection* selected_connection = nullptr;
  ASSERT_TRUE_WAIT(
      (selected_connection = ep2_ch1()->selected_connection()) != nullptr,
      kMediumTimeout);
  EXPECT_EQ(PRFLX_PORT_TYPE, selected_connection->remote_candidate().type());
  EXPECT_EQ(kIceUfrag[0], selected_connection->remote_candidate().username());
  EXPECT_EQ(kIcePwd[0], selected_connection->remote_candidate().password());
  // Set expectation before ep1 signals a hostname candidate.
  resolver_fixture.SetAddressToReturn(local_address);
  ResumeCandidates(0);
  // Verify ep2's selected connection is updated to use the 'local' candidate.
  EXPECT_EQ_WAIT(LOCAL_PORT_TYPE,
                 ep2_ch1()->selected_connection()->remote_candidate().type(),
                 kMediumTimeout);
  EXPECT_EQ(selected_connection, ep2_ch1()->selected_connection());

  DestroyChannels();
}

// Test that if we discover a prflx candidate during the process of name
// resolution for a remote hostname candidate, we update the prflx candidate to
// a host candidate if the hostname candidate turns out to have the same IP
// address after the resolution completes.
TEST_F(P2PTransportChannelTest,
       PeerReflexiveCandidateDuringResolvingHostCandidateWithMdnsName) {
  ResolverFactoryFixture resolver_fixture;
  // Prevent resolution until triggered by FireDelayedResolution.
  resolver_fixture.DelayResolution();

  // ep1 and ep2 will only gather host candidates with addresses
  // kPublicAddrs[0] and kPublicAddrs[1], respectively.
  ConfigureEndpoints(OPEN, OPEN, kOnlyLocalPorts, kOnlyLocalPorts);
  // ICE parameter will be set up when creating the channels.
  set_remote_ice_parameter_source(FROM_SETICEPARAMETERS);
  GetEndpoint(0)->network_manager_.set_mdns_responder(
      std::make_unique<webrtc::FakeMdnsResponder>(rtc::Thread::Current()));
  GetEndpoint(1)->async_dns_resolver_factory_ = &resolver_fixture;
  CreateChannels();
  // Pause sending candidates from both endpoints until we find out what port
  // number is assgined to ep1's host candidate.
  PauseCandidates(0);
  PauseCandidates(1);

  ASSERT_EQ_WAIT(1u, GetEndpoint(0)->saved_candidates_.size(), kMediumTimeout);
  ASSERT_EQ(1u, GetEndpoint(0)->saved_candidates_[0]->candidates.size());
  const auto& local_candidate =
      GetEndpoint(0)->saved_candidates_[0]->candidates[0];
  // The IP address of ep1's host candidate should be obfuscated.
  ASSERT_TRUE(local_candidate.address().IsUnresolvedIP());
  // This is the underlying private IP address of the same candidate at ep1.
  const auto local_address = rtc::SocketAddress(
      kPublicAddrs[0].ipaddr(), local_candidate.address().port());
  // Let ep1 signal its hostname candidate to ep2.
  ResumeCandidates(0);
  // Now that ep2 is in the process of resolving the hostname candidate signaled
  // by ep1. Let ep2 signal its host candidate with an IP address to ep1, so
  // that ep1 can form a candidate pair, select it and start to ping ep2.
  ResumeCandidates(1);
  ASSERT_TRUE_WAIT(ep1_ch1()->selected_connection() != nullptr, kMediumTimeout);
  // Let the mock resolver of ep2 receives the correct resolution.
  resolver_fixture.SetAddressToReturn(local_address);

  // Upon receiving a ping from ep1, ep2 adds a prflx candidate from the
  // unknown address and establishes a connection.
  //
  // There is a caveat in our implementation associated with this expectation.
  // See the big comment in P2PTransportChannel::OnUnknownAddress.
  ASSERT_TRUE_WAIT(ep2_ch1()->selected_connection() != nullptr, kMediumTimeout);
  EXPECT_EQ(PRFLX_PORT_TYPE,
            ep2_ch1()->selected_connection()->remote_candidate().type());
  // ep2 should also be able resolve the hostname candidate. The resolved remote
  // host candidate should be merged with the prflx remote candidate.

  resolver_fixture.FireDelayedResolution();

  EXPECT_EQ_WAIT(LOCAL_PORT_TYPE,
                 ep2_ch1()->selected_connection()->remote_candidate().type(),
                 kMediumTimeout);
  EXPECT_EQ(1u, ep2_ch1()->remote_candidates().size());

  DestroyChannels();
}

// Test that if we only gather and signal a host candidate, the IP address of
// which is obfuscated by an mDNS name, and if the peer can complete the name
// resolution with the correct IP address, we can have a p2p connection.
TEST_F(P2PTransportChannelTest, CanConnectWithHostCandidateWithMdnsName) {
  ResolverFactoryFixture resolver_fixture;

  // ep1 and ep2 will only gather host candidates with addresses
  // kPublicAddrs[0] and kPublicAddrs[1], respectively.
  ConfigureEndpoints(OPEN, OPEN, kOnlyLocalPorts, kOnlyLocalPorts);
  // ICE parameter will be set up when creating the channels.
  set_remote_ice_parameter_source(FROM_SETICEPARAMETERS);
  GetEndpoint(0)->network_manager_.set_mdns_responder(
      std::make_unique<webrtc::FakeMdnsResponder>(rtc::Thread::Current()));
  GetEndpoint(1)->async_dns_resolver_factory_ = &resolver_fixture;
  CreateChannels();
  // Pause sending candidates from both endpoints until we find out what port
  // number is assgined to ep1's host candidate.
  PauseCandidates(0);
  PauseCandidates(1);
  ASSERT_EQ_WAIT(1u, GetEndpoint(0)->saved_candidates_.size(), kMediumTimeout);
  ASSERT_EQ(1u, GetEndpoint(0)->saved_candidates_[0]->candidates.size());
  const auto& local_candidate_ep1 =
      GetEndpoint(0)->saved_candidates_[0]->candidates[0];
  // The IP address of ep1's host candidate should be obfuscated.
  EXPECT_TRUE(local_candidate_ep1.address().IsUnresolvedIP());
  // This is the underlying private IP address of the same candidate at ep1,
  // and let the mock resolver of ep2 receive the correct resolution.
  rtc::SocketAddress resolved_address_ep1(local_candidate_ep1.address());
  resolved_address_ep1.SetResolvedIP(kPublicAddrs[0].ipaddr());

  resolver_fixture.SetAddressToReturn(resolved_address_ep1);
  // Let ep1 signal its hostname candidate to ep2.
  ResumeCandidates(0);

  // We should be able to receive a ping from ep2 and establish a connection
  // with a peer reflexive candidate from ep2.
  ASSERT_TRUE_WAIT((ep1_ch1()->selected_connection()) != nullptr,
                   kMediumTimeout);
  EXPECT_EQ(LOCAL_PORT_TYPE,
            ep1_ch1()->selected_connection()->local_candidate().type());
  EXPECT_EQ(PRFLX_PORT_TYPE,
            ep1_ch1()->selected_connection()->remote_candidate().type());

  DestroyChannels();
}

// Test that when the IP of a host candidate is concealed by an mDNS name, the
// stats from the gathering ICE endpoint do not reveal the address of this local
// host candidate or the related address of a local srflx candidate from the
// same endpoint. Also, the remote ICE endpoint that successfully resolves a
// signaled host candidate with an mDNS name should not reveal the address of
// this remote host candidate in stats.
TEST_F(P2PTransportChannelTest,
       CandidatesSanitizedInStatsWhenMdnsObfuscationEnabled) {
  ResolverFactoryFixture resolver_fixture;

  // ep1 and ep2 will gather host candidates with addresses
  // kPublicAddrs[0] and kPublicAddrs[1], respectively. ep1 also gathers a srflx
  // and a relay candidates.
  ConfigureEndpoints(OPEN, OPEN,
                     kDefaultPortAllocatorFlags | PORTALLOCATOR_DISABLE_TCP,
                     kOnlyLocalPorts);
  // ICE parameter will be set up when creating the channels.
  set_remote_ice_parameter_source(FROM_SETICEPARAMETERS);
  GetEndpoint(0)->network_manager_.set_mdns_responder(
      std::make_unique<webrtc::FakeMdnsResponder>(rtc::Thread::Current()));
  GetEndpoint(1)->async_dns_resolver_factory_ = &resolver_fixture;
  CreateChannels();
  // Pause sending candidates from both endpoints until we find out what port
  // number is assigned to ep1's host candidate.
  PauseCandidates(0);
  PauseCandidates(1);
  // Ep1 has a UDP host, a srflx and a relay candidates.
  ASSERT_EQ_WAIT(3u, GetEndpoint(0)->saved_candidates_.size(), kMediumTimeout);
  ASSERT_EQ_WAIT(1u, GetEndpoint(1)->saved_candidates_.size(), kMediumTimeout);

  for (const auto& candidates_data : GetEndpoint(0)->saved_candidates_) {
    ASSERT_EQ(1u, candidates_data->candidates.size());
    const auto& local_candidate_ep1 = candidates_data->candidates[0];
    if (local_candidate_ep1.type() == LOCAL_PORT_TYPE) {
      // This is the underlying private IP address of the same candidate at ep1,
      // and let the mock resolver of ep2 receive the correct resolution.
      rtc::SocketAddress resolved_address_ep1(local_candidate_ep1.address());
      resolved_address_ep1.SetResolvedIP(kPublicAddrs[0].ipaddr());
      resolver_fixture.SetAddressToReturn(resolved_address_ep1);
      break;
    }
  }
  ResumeCandidates(0);
  ResumeCandidates(1);

  ASSERT_EQ_WAIT(kIceGatheringComplete, ep1_ch1()->gathering_state(),
                 kMediumTimeout);
  // We should have the following candidate pairs on both endpoints:
  // ep1_host <-> ep2_host, ep1_srflx <-> ep2_host, ep1_relay <-> ep2_host
  ASSERT_EQ_WAIT(3u, ep1_ch1()->connections().size(), kMediumTimeout);
  ASSERT_EQ_WAIT(3u, ep2_ch1()->connections().size(), kMediumTimeout);

  IceTransportStats ice_transport_stats1;
  IceTransportStats ice_transport_stats2;
  ep1_ch1()->GetStats(&ice_transport_stats1);
  ep2_ch1()->GetStats(&ice_transport_stats2);
  EXPECT_EQ(3u, ice_transport_stats1.connection_infos.size());
  EXPECT_EQ(3u, ice_transport_stats1.candidate_stats_list.size());
  EXPECT_EQ(3u, ice_transport_stats2.connection_infos.size());
  // Check the stats of ep1 seen by ep1.
  for (const auto& connection_info : ice_transport_stats1.connection_infos) {
    const auto& local_candidate = connection_info.local_candidate;
    if (local_candidate.type() == LOCAL_PORT_TYPE) {
      EXPECT_TRUE(local_candidate.address().IsUnresolvedIP());
    } else if (local_candidate.type() == STUN_PORT_TYPE) {
      EXPECT_TRUE(local_candidate.related_address().IsAnyIP());
    } else if (local_candidate.type() == RELAY_PORT_TYPE) {
      // The related address of the relay candidate should be equal to the
      // srflx address. Note that NAT is not configured, hence the following
      // expectation.
      EXPECT_EQ(kPublicAddrs[0].ipaddr(),
                local_candidate.related_address().ipaddr());
    } else {
      FAIL();
    }
  }
  // Check the stats of ep1 seen by ep2.
  for (const auto& connection_info : ice_transport_stats2.connection_infos) {
    const auto& remote_candidate = connection_info.remote_candidate;
    if (remote_candidate.type() == LOCAL_PORT_TYPE) {
      EXPECT_TRUE(remote_candidate.address().IsUnresolvedIP());
    } else if (remote_candidate.type() == STUN_PORT_TYPE) {
      EXPECT_TRUE(remote_candidate.related_address().IsAnyIP());
    } else if (remote_candidate.type() == RELAY_PORT_TYPE) {
      EXPECT_EQ(kPublicAddrs[0].ipaddr(),
                remote_candidate.related_address().ipaddr());
    } else {
      FAIL();
    }
  }
  DestroyChannels();
}

TEST_F(P2PTransportChannelTest,
       ConnectingIncreasesSelectedCandidatePairChanges) {
  rtc::ScopedFakeClock clock;
  ConfigureEndpoints(OPEN, OPEN, kDefaultPortAllocatorFlags,
                     kDefaultPortAllocatorFlags);
  CreateChannels();

  IceTransportStats ice_transport_stats;
  ASSERT_TRUE(ep1_ch1()->GetStats(&ice_transport_stats));
  EXPECT_EQ(0u, ice_transport_stats.selected_candidate_pair_changes);

  // Let the channels connect.
  EXPECT_TRUE_SIMULATED_WAIT(ep1_ch1()->selected_connection() != nullptr,
                             kMediumTimeout, clock);

  ASSERT_TRUE(ep1_ch1()->GetStats(&ice_transport_stats));
  EXPECT_EQ(1u, ice_transport_stats.selected_candidate_pair_changes);

  DestroyChannels();
}

TEST_F(P2PTransportChannelTest,
       DisconnectedIncreasesSelectedCandidatePairChanges) {
  rtc::ScopedFakeClock clock;
  ConfigureEndpoints(OPEN, OPEN, kDefaultPortAllocatorFlags,
                     kDefaultPortAllocatorFlags);
  CreateChannels();

  IceTransportStats ice_transport_stats;
  ASSERT_TRUE(ep1_ch1()->GetStats(&ice_transport_stats));
  EXPECT_EQ(0u, ice_transport_stats.selected_candidate_pair_changes);

  // Let the channels connect.
  EXPECT_TRUE_SIMULATED_WAIT(ep1_ch1()->selected_connection() != nullptr,
                             kMediumTimeout, clock);

  ASSERT_TRUE(ep1_ch1()->GetStats(&ice_transport_stats));
  EXPECT_EQ(1u, ice_transport_stats.selected_candidate_pair_changes);

  // Prune connections and wait for disconnect.
  for (Connection* con : ep1_ch1()->connections()) {
    con->Prune();
  }
  EXPECT_TRUE_SIMULATED_WAIT(ep1_ch1()->selected_connection() == nullptr,
                             kMediumTimeout, clock);

  ASSERT_TRUE(ep1_ch1()->GetStats(&ice_transport_stats));
  EXPECT_EQ(2u, ice_transport_stats.selected_candidate_pair_changes);

  DestroyChannels();
}

TEST_F(P2PTransportChannelTest,
       NewSelectionIncreasesSelectedCandidatePairChanges) {
  rtc::ScopedFakeClock clock;
  ConfigureEndpoints(OPEN, OPEN, kDefaultPortAllocatorFlags,
                     kDefaultPortAllocatorFlags);
  CreateChannels();

  IceTransportStats ice_transport_stats;
  ASSERT_TRUE(ep1_ch1()->GetStats(&ice_transport_stats));
  EXPECT_EQ(0u, ice_transport_stats.selected_candidate_pair_changes);

  // Let the channels connect.
  EXPECT_TRUE_SIMULATED_WAIT(ep1_ch1()->selected_connection() != nullptr,
                             kMediumTimeout, clock);

  ASSERT_TRUE(ep1_ch1()->GetStats(&ice_transport_stats));
  EXPECT_EQ(1u, ice_transport_stats.selected_candidate_pair_changes);

  // Prune the currently selected connection and wait for selection
  // of a new one.
  const Connection* selected_connection = ep1_ch1()->selected_connection();
  for (Connection* con : ep1_ch1()->connections()) {
    if (con == selected_connection) {
      con->Prune();
    }
  }
  EXPECT_TRUE_SIMULATED_WAIT(
      ep1_ch1()->selected_connection() != nullptr &&
          (ep1_ch1()->GetStats(&ice_transport_stats),
           ice_transport_stats.selected_candidate_pair_changes >= 2u),
      kMediumTimeout, clock);

  ASSERT_TRUE(ep1_ch1()->GetStats(&ice_transport_stats));
  EXPECT_GE(ice_transport_stats.selected_candidate_pair_changes, 2u);

  DestroyChannels();
}

// A similar test as above to check the selected candidate pair is sanitized
// when it is queried via GetSelectedCandidatePair.
TEST_F(P2PTransportChannelTest,
       SelectedCandidatePairSanitizedWhenMdnsObfuscationEnabled) {
  ResolverFactoryFixture resolver_fixture;

  // ep1 and ep2 will gather host candidates with addresses
  // kPublicAddrs[0] and kPublicAddrs[1], respectively.
  ConfigureEndpoints(OPEN, OPEN, kOnlyLocalPorts, kOnlyLocalPorts);
  // ICE parameter will be set up when creating the channels.
  set_remote_ice_parameter_source(FROM_SETICEPARAMETERS);
  GetEndpoint(0)->network_manager_.set_mdns_responder(
      std::make_unique<webrtc::FakeMdnsResponder>(rtc::Thread::Current()));
  GetEndpoint(1)->async_dns_resolver_factory_ = &resolver_fixture;
  CreateChannels();
  // Pause sending candidates from both endpoints until we find out what port
  // number is assigned to ep1's host candidate.
  PauseCandidates(0);
  PauseCandidates(1);
  ASSERT_EQ_WAIT(1u, GetEndpoint(0)->saved_candidates_.size(), kMediumTimeout);
  const auto& candidates_data = GetEndpoint(0)->saved_candidates_[0];
  ASSERT_EQ(1u, candidates_data->candidates.size());
  const auto& local_candidate_ep1 = candidates_data->candidates[0];
  ASSERT_TRUE(local_candidate_ep1.type() == LOCAL_PORT_TYPE);
  // This is the underlying private IP address of the same candidate at ep1,
  // and let the mock resolver of ep2 receive the correct resolution.
  rtc::SocketAddress resolved_address_ep1(local_candidate_ep1.address());
  resolved_address_ep1.SetResolvedIP(kPublicAddrs[0].ipaddr());
  resolver_fixture.SetAddressToReturn(resolved_address_ep1);

  ResumeCandidates(0);
  ResumeCandidates(1);

  ASSERT_TRUE_WAIT(ep1_ch1()->selected_connection() != nullptr &&
                       ep2_ch1()->selected_connection() != nullptr,
                   kMediumTimeout);

  const auto pair_ep1 = ep1_ch1()->GetSelectedCandidatePair();
  ASSERT_TRUE(pair_ep1.has_value());
  EXPECT_EQ(LOCAL_PORT_TYPE, pair_ep1->local_candidate().type());
  EXPECT_TRUE(pair_ep1->local_candidate().address().IsUnresolvedIP());

  const auto pair_ep2 = ep2_ch1()->GetSelectedCandidatePair();
  ASSERT_TRUE(pair_ep2.has_value());
  EXPECT_EQ(LOCAL_PORT_TYPE, pair_ep2->remote_candidate().type());
  EXPECT_TRUE(pair_ep2->remote_candidate().address().IsUnresolvedIP());

  DestroyChannels();
}

TEST_F(P2PTransportChannelTest,
       NoPairOfLocalRelayCandidateWithRemoteMdnsCandidate) {
  const int kOnlyRelayPorts = cricket::PORTALLOCATOR_DISABLE_UDP |
                              cricket::PORTALLOCATOR_DISABLE_STUN |
                              cricket::PORTALLOCATOR_DISABLE_TCP;
  // We use one endpoint to test the behavior of adding remote candidates, and
  // this endpoint only gathers relay candidates.
  ConfigureEndpoints(OPEN, OPEN, kOnlyRelayPorts, kDefaultPortAllocatorFlags);
  GetEndpoint(0)->cd1_.ch_ = CreateChannel(0, ICE_CANDIDATE_COMPONENT_DEFAULT,
                                           kIceParams[0], kIceParams[1]);
  IceConfig config;
  // Start gathering and we should have only a single relay port.
  ep1_ch1()->SetIceConfig(config);
  ep1_ch1()->MaybeStartGathering();
  EXPECT_EQ_WAIT(IceGatheringState::kIceGatheringComplete,
                 ep1_ch1()->gathering_state(), kDefaultTimeout);
  EXPECT_EQ(1u, ep1_ch1()->ports().size());
  // Add a plain remote host candidate and three remote mDNS candidates with the
  // host, srflx and relay types. Note that the candidates differ in their
  // ports.
  cricket::Candidate host_candidate = CreateUdpCandidate(
      LOCAL_PORT_TYPE, "1.1.1.1", 1 /* port */, 0 /* priority */);
  ep1_ch1()->AddRemoteCandidate(host_candidate);

  std::vector<cricket::Candidate> mdns_candidates;
  mdns_candidates.push_back(CreateUdpCandidate(LOCAL_PORT_TYPE, "example.local",
                                               2 /* port */, 0 /* priority */));
  mdns_candidates.push_back(CreateUdpCandidate(STUN_PORT_TYPE, "example.local",
                                               3 /* port */, 0 /* priority */));
  mdns_candidates.push_back(CreateUdpCandidate(RELAY_PORT_TYPE, "example.local",
                                               4 /* port */, 0 /* priority */));
  // We just resolve the hostname to 1.1.1.1, and add the candidates with this
  // address directly to simulate the process of adding remote candidates with
  // the name resolution.
  for (auto& mdns_candidate : mdns_candidates) {
    rtc::SocketAddress resolved_address(mdns_candidate.address());
    resolved_address.SetResolvedIP(0x1111);  // 1.1.1.1
    mdns_candidate.set_address(resolved_address);
    EXPECT_FALSE(mdns_candidate.address().IsUnresolvedIP());
    ep1_ch1()->AddRemoteCandidate(mdns_candidate);
  }

  // All remote candidates should have been successfully added.
  EXPECT_EQ(4u, ep1_ch1()->remote_candidates().size());

  // Expect that there is no connection paired with any mDNS candidate.
  ASSERT_EQ(1u, ep1_ch1()->connections().size());
  ASSERT_NE(nullptr, ep1_ch1()->connections()[0]);
  EXPECT_EQ(
      "1.1.1.1:1",
      ep1_ch1()->connections()[0]->remote_candidate().address().ToString());
  DestroyChannels();
}

class MockMdnsResponder : public webrtc::MdnsResponderInterface {
 public:
  MOCK_METHOD(void,
              CreateNameForAddress,
              (const rtc::IPAddress&, NameCreatedCallback),
              (override));
  MOCK_METHOD(void,
              RemoveNameForAddress,
              (const rtc::IPAddress&, NameRemovedCallback),
              (override));
};

TEST_F(P2PTransportChannelTest,
       SrflxCandidateCanBeGatheredBeforeMdnsCandidateToCreateConnection) {
  // ep1 and ep2 will only gather host and srflx candidates with base addresses
  // kPublicAddrs[0] and kPublicAddrs[1], respectively, and we use a shared
  // socket in gathering.
  const auto kOnlyLocalAndStunPorts =
      cricket::PORTALLOCATOR_DISABLE_RELAY |
      cricket::PORTALLOCATOR_DISABLE_TCP |
      cricket::PORTALLOCATOR_ENABLE_SHARED_SOCKET;
  // ep1 is configured with a NAT so that we do gather a srflx candidate.
  ConfigureEndpoints(NAT_FULL_CONE, OPEN, kOnlyLocalAndStunPorts,
                     kOnlyLocalAndStunPorts);
  // ICE parameter will be set up when creating the channels.
  set_remote_ice_parameter_source(FROM_SETICEPARAMETERS);
  // Use a mock mDNS responder, which does not complete the name registration by
  // ignoring the completion callback.
  auto mock_mdns_responder = std::make_unique<MockMdnsResponder>();
  EXPECT_CALL(*mock_mdns_responder, CreateNameForAddress(_, _))
      .Times(1)
      .WillOnce(Return());
  GetEndpoint(0)->network_manager_.set_mdns_responder(
      std::move(mock_mdns_responder));

  CreateChannels();

  // We should be able to form a srflx-host connection to ep2.
  ASSERT_TRUE_WAIT((ep1_ch1()->selected_connection()) != nullptr,
                   kMediumTimeout);
  EXPECT_EQ(STUN_PORT_TYPE,
            ep1_ch1()->selected_connection()->local_candidate().type());
  EXPECT_EQ(LOCAL_PORT_TYPE,
            ep1_ch1()->selected_connection()->remote_candidate().type());

  DestroyChannels();
}

// Test that after changing the candidate filter from relay-only to allowing all
// types of candidates when doing continual gathering, we can gather without ICE
// restart the other types of candidates that are now enabled and form candidate
// pairs. Also, we verify that the relay candidates gathered previously are not
// removed and are still usable for necessary route switching.
TEST_F(P2PTransportChannelTest,
       SurfaceHostCandidateOnCandidateFilterChangeFromRelayToAll) {
  rtc::ScopedFakeClock clock;

  ConfigureEndpoints(
      OPEN, OPEN,
      kDefaultPortAllocatorFlags | PORTALLOCATOR_ENABLE_SHARED_SOCKET,
      kDefaultPortAllocatorFlags | PORTALLOCATOR_ENABLE_SHARED_SOCKET);
  auto* ep1 = GetEndpoint(0);
  auto* ep2 = GetEndpoint(1);
  ep1->allocator_->SetCandidateFilter(CF_RELAY);
  ep2->allocator_->SetCandidateFilter(CF_RELAY);
  // Enable continual gathering and also resurfacing gathered candidates upon
  // the candidate filter changed in the ICE configuration.
  IceConfig ice_config = CreateIceConfig(1000, GATHER_CONTINUALLY);
  ice_config.surface_ice_candidates_on_ice_transport_type_changed = true;
  CreateChannels(ice_config, ice_config);
  ASSERT_TRUE_SIMULATED_WAIT(ep1_ch1()->selected_connection() != nullptr,
                             kDefaultTimeout, clock);
  ASSERT_TRUE_SIMULATED_WAIT(ep2_ch1()->selected_connection() != nullptr,
                             kDefaultTimeout, clock);
  EXPECT_EQ(RELAY_PORT_TYPE,
            ep1_ch1()->selected_connection()->local_candidate().type());
  EXPECT_EQ(RELAY_PORT_TYPE,
            ep2_ch1()->selected_connection()->local_candidate().type());

  // Loosen the candidate filter at ep1.
  ep1->allocator_->SetCandidateFilter(CF_ALL);
  EXPECT_TRUE_SIMULATED_WAIT(
      ep1_ch1()->selected_connection() != nullptr &&
          ep1_ch1()->selected_connection()->local_candidate().type() ==
              LOCAL_PORT_TYPE,
      kDefaultTimeout, clock);
  EXPECT_EQ(RELAY_PORT_TYPE,
            ep1_ch1()->selected_connection()->remote_candidate().type());

  // Loosen the candidate filter at ep2.
  ep2->allocator_->SetCandidateFilter(CF_ALL);
  EXPECT_TRUE_SIMULATED_WAIT(
      ep2_ch1()->selected_connection() != nullptr &&
          ep2_ch1()->selected_connection()->local_candidate().type() ==
              LOCAL_PORT_TYPE,
      kDefaultTimeout, clock);
  // We have migrated to a host-host candidate pair.
  EXPECT_EQ(LOCAL_PORT_TYPE,
            ep2_ch1()->selected_connection()->remote_candidate().type());

  // Block the traffic over non-relay-to-relay routes and expect a route change.
  fw()->AddRule(false, rtc::FP_ANY, kPublicAddrs[0], kPublicAddrs[1]);
  fw()->AddRule(false, rtc::FP_ANY, kPublicAddrs[1], kPublicAddrs[0]);
  fw()->AddRule(false, rtc::FP_ANY, kPublicAddrs[0], kTurnUdpExtAddr);
  fw()->AddRule(false, rtc::FP_ANY, kPublicAddrs[1], kTurnUdpExtAddr);

  // We should be able to reuse the previously gathered relay candidates.
  EXPECT_EQ_SIMULATED_WAIT(
      RELAY_PORT_TYPE,
      ep1_ch1()->selected_connection()->local_candidate().type(),
      kDefaultTimeout, clock);
  EXPECT_EQ(RELAY_PORT_TYPE,
            ep1_ch1()->selected_connection()->remote_candidate().type());
  DestroyChannels();
}

// A similar test as SurfaceHostCandidateOnCandidateFilterChangeFromRelayToAll,
// and we should surface server-reflexive candidates that are enabled after
// changing the candidate filter.
TEST_F(P2PTransportChannelTest,
       SurfaceSrflxCandidateOnCandidateFilterChangeFromRelayToNoHost) {
  rtc::ScopedFakeClock clock;
  // We need an actual NAT so that the host candidate is not equivalent to the
  // srflx candidate; otherwise, the host candidate would still surface even
  // though we disable it via the candidate filter below. This is a result of
  // the following limitation in the current implementation:
  //  1. We don't generate the srflx candidate when we have public IP.
  //  2. We keep the host candidate in this case in CheckCandidateFilter even
  //     though we intend to filter them.
  ConfigureEndpoints(
      NAT_FULL_CONE, NAT_FULL_CONE,
      kDefaultPortAllocatorFlags | PORTALLOCATOR_ENABLE_SHARED_SOCKET,
      kDefaultPortAllocatorFlags | PORTALLOCATOR_ENABLE_SHARED_SOCKET);
  auto* ep1 = GetEndpoint(0);
  auto* ep2 = GetEndpoint(1);
  ep1->allocator_->SetCandidateFilter(CF_RELAY);
  ep2->allocator_->SetCandidateFilter(CF_RELAY);
  // Enable continual gathering and also resurfacing gathered candidates upon
  // the candidate filter changed in the ICE configuration.
  IceConfig ice_config = CreateIceConfig(1000, GATHER_CONTINUALLY);
  ice_config.surface_ice_candidates_on_ice_transport_type_changed = true;
  CreateChannels(ice_config, ice_config);
  ASSERT_TRUE_SIMULATED_WAIT(ep1_ch1()->selected_connection() != nullptr,
                             kDefaultTimeout, clock);
  ASSERT_TRUE_SIMULATED_WAIT(ep2_ch1()->selected_connection() != nullptr,
                             kDefaultTimeout, clock);
  const uint32_t kCandidateFilterNoHost = CF_ALL & ~CF_HOST;
  // Loosen the candidate filter at ep1.
  ep1->allocator_->SetCandidateFilter(kCandidateFilterNoHost);
  EXPECT_TRUE_SIMULATED_WAIT(
      ep1_ch1()->selected_connection() != nullptr &&
          ep1_ch1()->selected_connection()->local_candidate().type() ==
              STUN_PORT_TYPE,
      kDefaultTimeout, clock);
  EXPECT_EQ(RELAY_PORT_TYPE,
            ep1_ch1()->selected_connection()->remote_candidate().type());

  // Loosen the candidate filter at ep2.
  ep2->allocator_->SetCandidateFilter(kCandidateFilterNoHost);
  EXPECT_TRUE_SIMULATED_WAIT(
      ep2_ch1()->selected_connection() != nullptr &&
          ep2_ch1()->selected_connection()->local_candidate().type() ==
              STUN_PORT_TYPE,
      kDefaultTimeout, clock);
  // We have migrated to a srflx-srflx candidate pair.
  EXPECT_EQ(STUN_PORT_TYPE,
            ep2_ch1()->selected_connection()->remote_candidate().type());

  // Block the traffic over non-relay-to-relay routes and expect a route change.
  fw()->AddRule(false, rtc::FP_ANY, kPrivateAddrs[0], kPublicAddrs[1]);
  fw()->AddRule(false, rtc::FP_ANY, kPrivateAddrs[1], kPublicAddrs[0]);
  fw()->AddRule(false, rtc::FP_ANY, kPrivateAddrs[0], kTurnUdpExtAddr);
  fw()->AddRule(false, rtc::FP_ANY, kPrivateAddrs[1], kTurnUdpExtAddr);
  // We should be able to reuse the previously gathered relay candidates.
  EXPECT_EQ_SIMULATED_WAIT(
      RELAY_PORT_TYPE,
      ep1_ch1()->selected_connection()->local_candidate().type(),
      kDefaultTimeout, clock);
  EXPECT_EQ(RELAY_PORT_TYPE,
            ep1_ch1()->selected_connection()->remote_candidate().type());
  DestroyChannels();
}

// This is the complement to
// SurfaceHostCandidateOnCandidateFilterChangeFromRelayToAll, and instead of
// gathering continually we only gather once, which makes the config
// `surface_ice_candidates_on_ice_transport_type_changed` ineffective after the
// gathering stopped.
TEST_F(P2PTransportChannelTest,
       CannotSurfaceTheNewlyAllowedOnFilterChangeIfNotGatheringContinually) {
  rtc::ScopedFakeClock clock;

  ConfigureEndpoints(
      OPEN, OPEN,
      kDefaultPortAllocatorFlags | PORTALLOCATOR_ENABLE_SHARED_SOCKET,
      kDefaultPortAllocatorFlags | PORTALLOCATOR_ENABLE_SHARED_SOCKET);
  auto* ep1 = GetEndpoint(0);
  auto* ep2 = GetEndpoint(1);
  ep1->allocator_->SetCandidateFilter(CF_RELAY);
  ep2->allocator_->SetCandidateFilter(CF_RELAY);
  // Only gather once.
  IceConfig ice_config = CreateIceConfig(1000, GATHER_ONCE);
  ice_config.surface_ice_candidates_on_ice_transport_type_changed = true;
  CreateChannels(ice_config, ice_config);
  ASSERT_TRUE_SIMULATED_WAIT(ep1_ch1()->selected_connection() != nullptr,
                             kDefaultTimeout, clock);
  ASSERT_TRUE_SIMULATED_WAIT(ep2_ch1()->selected_connection() != nullptr,
                             kDefaultTimeout, clock);
  // Loosen the candidate filter at ep1.
  ep1->allocator_->SetCandidateFilter(CF_ALL);
  // Wait for a period for any potential surfacing of new candidates.
  SIMULATED_WAIT(false, kDefaultTimeout, clock);
  EXPECT_EQ(RELAY_PORT_TYPE,
            ep1_ch1()->selected_connection()->local_candidate().type());

  // Loosen the candidate filter at ep2.
  ep2->allocator_->SetCandidateFilter(CF_ALL);
  EXPECT_EQ(RELAY_PORT_TYPE,
            ep2_ch1()->selected_connection()->local_candidate().type());
  DestroyChannels();
}

// Test that when the candidate filter is updated to be more restrictive,
// candidates that 1) have already been gathered and signaled 2) but no longer
// match the filter, are not removed.
TEST_F(P2PTransportChannelTest,
       RestrictingCandidateFilterDoesNotRemoveRegatheredCandidates) {
  rtc::ScopedFakeClock clock;

  ConfigureEndpoints(
      OPEN, OPEN,
      kDefaultPortAllocatorFlags | PORTALLOCATOR_ENABLE_SHARED_SOCKET,
      kDefaultPortAllocatorFlags | PORTALLOCATOR_ENABLE_SHARED_SOCKET);
  auto* ep1 = GetEndpoint(0);
  auto* ep2 = GetEndpoint(1);
  ep1->allocator_->SetCandidateFilter(CF_ALL);
  ep2->allocator_->SetCandidateFilter(CF_ALL);
  // Enable continual gathering and also resurfacing gathered candidates upon
  // the candidate filter changed in the ICE configuration.
  IceConfig ice_config = CreateIceConfig(1000, GATHER_CONTINUALLY);
  ice_config.surface_ice_candidates_on_ice_transport_type_changed = true;
  // Pause candidates so we can gather all types of candidates. See
  // P2PTransportChannel::OnConnectionStateChange, where we would stop the
  // gathering when we have a strongly connected candidate pair.
  PauseCandidates(0);
  PauseCandidates(1);
  CreateChannels(ice_config, ice_config);

  // We have gathered host, srflx and relay candidates.
  EXPECT_TRUE_SIMULATED_WAIT(ep1->saved_candidates_.size() == 3u,
                             kDefaultTimeout, clock);
  ResumeCandidates(0);
  ResumeCandidates(1);
  ASSERT_TRUE_SIMULATED_WAIT(
      ep1_ch1()->selected_connection() != nullptr &&
          LOCAL_PORT_TYPE ==
              ep1_ch1()->selected_connection()->local_candidate().type() &&
          ep2_ch1()->selected_connection() != nullptr &&
          LOCAL_PORT_TYPE ==
              ep1_ch1()->selected_connection()->remote_candidate().type(),
      kDefaultTimeout, clock);
  ASSERT_TRUE_SIMULATED_WAIT(ep2_ch1()->selected_connection() != nullptr,
                             kDefaultTimeout, clock);
  // Test that we have a host-host candidate pair selected and the number of
  // candidates signaled to the remote peer stays the same.
  auto test_invariants = [this]() {
    EXPECT_EQ(LOCAL_PORT_TYPE,
              ep1_ch1()->selected_connection()->local_candidate().type());
    EXPECT_EQ(LOCAL_PORT_TYPE,
              ep1_ch1()->selected_connection()->remote_candidate().type());
    EXPECT_THAT(ep2_ch1()->remote_candidates(), SizeIs(3));
  };

  test_invariants();

  // Set a more restrictive candidate filter at ep1.
  ep1->allocator_->SetCandidateFilter(CF_HOST | CF_REFLEXIVE);
  SIMULATED_WAIT(false, kDefaultTimeout, clock);
  test_invariants();

  ep1->allocator_->SetCandidateFilter(CF_HOST);
  SIMULATED_WAIT(false, kDefaultTimeout, clock);
  test_invariants();

  ep1->allocator_->SetCandidateFilter(CF_NONE);
  SIMULATED_WAIT(false, kDefaultTimeout, clock);
  test_invariants();
  DestroyChannels();
}

// Verify that things break unless
// - both parties use the surface_ice_candidates_on_ice_transport_type_changed
// - both parties loosen candidate filter at the same time (approx.).
//
// i.e surface_ice_candidates_on_ice_transport_type_changed requires
// coordination outside of webrtc to function properly.
TEST_F(P2PTransportChannelTest, SurfaceRequiresCoordination) {
  webrtc::test::ScopedKeyValueConfig field_trials(
      field_trials_,
      "WebRTC-IceFieldTrials/skip_relay_to_non_relay_connections:true/");
  rtc::ScopedFakeClock clock;

  ConfigureEndpoints(
      OPEN, OPEN,
      kDefaultPortAllocatorFlags | PORTALLOCATOR_ENABLE_SHARED_SOCKET,
      kDefaultPortAllocatorFlags | PORTALLOCATOR_ENABLE_SHARED_SOCKET);
  auto* ep1 = GetEndpoint(0);
  auto* ep2 = GetEndpoint(1);
  ep1->allocator_->SetCandidateFilter(CF_RELAY);
  ep2->allocator_->SetCandidateFilter(CF_ALL);
  // Enable continual gathering and also resurfacing gathered candidates upon
  // the candidate filter changed in the ICE configuration.
  IceConfig ice_config = CreateIceConfig(1000, GATHER_CONTINUALLY);
  ice_config.surface_ice_candidates_on_ice_transport_type_changed = true;
  // Pause candidates gathering so we can gather all types of candidates. See
  // P2PTransportChannel::OnConnectionStateChange, where we would stop the
  // gathering when we have a strongly connected candidate pair.
  PauseCandidates(0);
  PauseCandidates(1);
  CreateChannels(ice_config, ice_config);

  // On the caller we only have relay,
  // on the callee we have host, srflx and relay.
  EXPECT_TRUE_SIMULATED_WAIT(ep1->saved_candidates_.size() == 1u,
                             kDefaultTimeout, clock);
  EXPECT_TRUE_SIMULATED_WAIT(ep2->saved_candidates_.size() == 3u,
                             kDefaultTimeout, clock);

  ResumeCandidates(0);
  ResumeCandidates(1);
  ASSERT_TRUE_SIMULATED_WAIT(
      ep1_ch1()->selected_connection() != nullptr &&
          RELAY_PORT_TYPE ==
              ep1_ch1()->selected_connection()->local_candidate().type() &&
          ep2_ch1()->selected_connection() != nullptr &&
          RELAY_PORT_TYPE ==
              ep1_ch1()->selected_connection()->remote_candidate().type(),
      kDefaultTimeout, clock);
  ASSERT_TRUE_SIMULATED_WAIT(ep2_ch1()->selected_connection() != nullptr,
                             kDefaultTimeout, clock);

  // Wait until the callee discards it's candidates
  // since they don't manage to connect.
  SIMULATED_WAIT(false, 300000, clock);

  // And then loosen caller candidate filter.
  ep1->allocator_->SetCandidateFilter(CF_ALL);

  SIMULATED_WAIT(false, kDefaultTimeout, clock);

  // No p2p connection will be made, it will remain on relay.
  EXPECT_TRUE(ep1_ch1()->selected_connection() != nullptr &&
              RELAY_PORT_TYPE ==
                  ep1_ch1()->selected_connection()->local_candidate().type() &&
              ep2_ch1()->selected_connection() != nullptr &&
              RELAY_PORT_TYPE ==
                  ep1_ch1()->selected_connection()->remote_candidate().type());

  DestroyChannels();
}

TEST_F(P2PTransportChannelPingTest, TestInitialSelectDampening0) {
  webrtc::test::ScopedKeyValueConfig field_trials(
      "WebRTC-IceFieldTrials/initial_select_dampening:0/");

  constexpr int kMargin = 10;
  rtc::ScopedFakeClock clock;
  clock.AdvanceTime(webrtc::TimeDelta::Seconds(1));

  FakePortAllocator pa(rtc::Thread::Current(), nullptr);
  P2PTransportChannel ch("test channel", 1, &pa, &field_trials);
  PrepareChannel(&ch);
  ch.SetIceConfig(ch.config());
  ch.MaybeStartGathering();

  ch.AddRemoteCandidate(CreateUdpCandidate(LOCAL_PORT_TYPE, "1.1.1.1", 1, 100));
  Connection* conn1 = WaitForConnectionTo(&ch, "1.1.1.1", 1, &clock);
  ASSERT_TRUE(conn1 != nullptr);
  EXPECT_EQ(nullptr, ch.selected_connection());
  conn1->ReceivedPingResponse(LOW_RTT, "id");  // Becomes writable and receiving
  // It shall not be selected until 0ms has passed....i.e it should be connected
  // directly.
  EXPECT_EQ_SIMULATED_WAIT(conn1, ch.selected_connection(), kMargin, clock);
}

TEST_F(P2PTransportChannelPingTest, TestInitialSelectDampening) {
  webrtc::test::ScopedKeyValueConfig field_trials(
      "WebRTC-IceFieldTrials/initial_select_dampening:100/");

  constexpr int kMargin = 10;
  rtc::ScopedFakeClock clock;
  clock.AdvanceTime(webrtc::TimeDelta::Seconds(1));

  FakePortAllocator pa(rtc::Thread::Current(), nullptr);
  P2PTransportChannel ch("test channel", 1, &pa, &field_trials);
  PrepareChannel(&ch);
  ch.SetIceConfig(ch.config());
  ch.MaybeStartGathering();

  ch.AddRemoteCandidate(CreateUdpCandidate(LOCAL_PORT_TYPE, "1.1.1.1", 1, 100));
  Connection* conn1 = WaitForConnectionTo(&ch, "1.1.1.1", 1, &clock);
  ASSERT_TRUE(conn1 != nullptr);
  EXPECT_EQ(nullptr, ch.selected_connection());
  conn1->ReceivedPingResponse(LOW_RTT, "id");  // Becomes writable and receiving
  // It shall not be selected until 100ms has passed.
  SIMULATED_WAIT(conn1 == ch.selected_connection(), 100 - kMargin, clock);
  EXPECT_EQ_SIMULATED_WAIT(conn1, ch.selected_connection(), 2 * kMargin, clock);
}

TEST_F(P2PTransportChannelPingTest, TestInitialSelectDampeningPingReceived) {
  webrtc::test::ScopedKeyValueConfig field_trials(
      "WebRTC-IceFieldTrials/initial_select_dampening_ping_received:100/");

  constexpr int kMargin = 10;
  rtc::ScopedFakeClock clock;
  clock.AdvanceTime(webrtc::TimeDelta::Seconds(1));

  FakePortAllocator pa(rtc::Thread::Current(), nullptr);
  P2PTransportChannel ch("test channel", 1, &pa, &field_trials);
  PrepareChannel(&ch);
  ch.SetIceConfig(ch.config());
  ch.MaybeStartGathering();

  ch.AddRemoteCandidate(CreateUdpCandidate(LOCAL_PORT_TYPE, "1.1.1.1", 1, 100));
  Connection* conn1 = WaitForConnectionTo(&ch, "1.1.1.1", 1, &clock);
  ASSERT_TRUE(conn1 != nullptr);
  EXPECT_EQ(nullptr, ch.selected_connection());
  conn1->ReceivedPingResponse(LOW_RTT, "id");  // Becomes writable and receiving
  conn1->ReceivedPing("id1");                  //
  // It shall not be selected until 100ms has passed.
  SIMULATED_WAIT(conn1 == ch.selected_connection(), 100 - kMargin, clock);
  EXPECT_EQ_SIMULATED_WAIT(conn1, ch.selected_connection(), 2 * kMargin, clock);
}

TEST_F(P2PTransportChannelPingTest, TestInitialSelectDampeningBoth) {
  webrtc::test::ScopedKeyValueConfig field_trials(
      "WebRTC-IceFieldTrials/"
      "initial_select_dampening:100,initial_select_dampening_ping_received:"
      "50/");

  constexpr int kMargin = 10;
  rtc::ScopedFakeClock clock;
  clock.AdvanceTime(webrtc::TimeDelta::Seconds(1));

  FakePortAllocator pa(rtc::Thread::Current(), nullptr);
  P2PTransportChannel ch("test channel", 1, &pa, &field_trials);
  PrepareChannel(&ch);
  ch.SetIceConfig(ch.config());
  ch.MaybeStartGathering();

  ch.AddRemoteCandidate(CreateUdpCandidate(LOCAL_PORT_TYPE, "1.1.1.1", 1, 100));
  Connection* conn1 = WaitForConnectionTo(&ch, "1.1.1.1", 1, &clock);
  ASSERT_TRUE(conn1 != nullptr);
  EXPECT_EQ(nullptr, ch.selected_connection());
  conn1->ReceivedPingResponse(LOW_RTT, "id");  // Becomes writable and receiving
  // It shall not be selected until 100ms has passed....but only wait ~50 now.
  SIMULATED_WAIT(conn1 == ch.selected_connection(), 50 - kMargin, clock);
  // Now receiving ping and new timeout should kick in.
  conn1->ReceivedPing("id1");  //
  EXPECT_EQ_SIMULATED_WAIT(conn1, ch.selected_connection(), 2 * kMargin, clock);
}

TEST(P2PTransportChannel, InjectIceController) {
  MockIceControllerFactory factory;
  FakePortAllocator pa(rtc::Thread::Current(), nullptr);
  EXPECT_CALL(factory, RecordIceControllerCreated()).Times(1);
  webrtc::IceTransportInit init;
  init.set_port_allocator(&pa);
  init.set_ice_controller_factory(&factory);
  auto dummy =
      P2PTransportChannel::Create("transport_name",
                                  /* component= */ 77, std::move(init));
<<<<<<< HEAD
}

TEST_F(P2PTransportChannelPingTest, Forking) {
  // Prepare two transports with a shared gatherer
  rtc::ScopedFakeClock clock;
  FakePortAllocator fake_port_allocator1(rtc::Thread::Current(), nullptr);
  auto transport1 = std::make_unique<P2PTransportChannel>(
      "transport1", 1, &fake_port_allocator1);
  PrepareChannel(transport1.get());

  FakePortAllocator fake_port_allocator2(rtc::Thread::Current(), nullptr);
  auto transport2 = std::make_unique<P2PTransportChannel>(
      "transport2", 1, &fake_port_allocator2);
  PrepareChannel(transport2.get());

  auto shared_pa =
      std::make_unique<FakePortAllocator>(rtc::Thread::Current(), nullptr);
  auto gatherer = shared_pa->CreateIceGatherer("test");

  EXPECT_EQ(IceGatheringState::kIceGatheringNew, transport1->gathering_state());
  transport1->StartGatheringWithSharedGatherer(gatherer);
  SIMULATED_WAIT(
      IceGatheringState::kIceGatheringComplete == transport1->gathering_state(),
      kShortTimeout, clock);
  transport1->SetRemoteIceParameters(kIceParams[1]);
  transport1->AddRemoteCandidate(
      CreateUdpCandidate(LOCAL_PORT_TYPE, "1.1.1.1", 1, 1));
  ASSERT_EQ(1u, transport1->connections().size());
  Connection* transport1_conn =
      WaitForConnectionTo(transport1.get(), "1.1.1.1", 1, &clock);
  ASSERT_TRUE(transport1_conn);
  EXPECT_EQ(gatherer->port_allocator_session()->ice_ufrag(),
            transport1_conn->local_candidate().username());
  EXPECT_EQ(gatherer->port_allocator_session()->ice_pwd(),
            transport1_conn->local_candidate().password());
  EXPECT_EQ(kIceParams[1].ufrag,
            transport1_conn->remote_candidate().username());
  EXPECT_EQ(kIceParams[1].pwd, transport1_conn->remote_candidate().password());

  // Start the second
  EXPECT_EQ(IceGatheringState::kIceGatheringNew, transport2->gathering_state());
  transport2->StartGatheringWithSharedGatherer(gatherer);
  SIMULATED_WAIT(
      IceGatheringState::kIceGatheringComplete == transport1->gathering_state(),
      kShortTimeout, clock);
  transport2->SetRemoteIceParameters(kIceParams[2]);
  transport2->AddRemoteCandidate(
      CreateUdpCandidate(LOCAL_PORT_TYPE, "2.2.2.2", 2, 2));
  ASSERT_EQ(1u, transport2->connections().size());
  Connection* transport2_conn =
      WaitForConnectionTo(transport2.get(), "2.2.2.2", 2, &clock);
  EXPECT_EQ(gatherer->port_allocator_session()->ice_ufrag(),
            transport2_conn->local_candidate().username());
  EXPECT_EQ(gatherer->port_allocator_session()->ice_pwd(),
            transport2_conn->local_candidate().password());
  EXPECT_EQ(kIceParams[2].ufrag,
            transport2_conn->remote_candidate().username());
  EXPECT_EQ(kIceParams[2].pwd, transport2_conn->remote_candidate().password());

  // Restart the first and make sure the generation gets incremented properly
  transport1->SetIceParameters(kIceParams[3]);
  transport1->SetRemoteIceParameters(kIceParams[3]);
  transport1->MaybeStartGathering();
  EXPECT_EQ(1u, transport1->allocator_session()->generation());

  // Destroy the second transport and make sure things don't blow up.
  transport2.reset();
  gatherer->port_allocator_session()->SignalCandidatesAllocationDone(
      gatherer->port_allocator_session());
  // Make sure destroying the second transport doesn't close the gatherer's
  // ports.
  EXPECT_TRUE(gatherer->port_allocator_session()->IsGettingPorts());

  // Destroy the PortAllocator backing the gatherer and make sure things don't
  // blow up.
  shared_pa.reset();
  gatherer->port_allocator_session()->SignalCandidatesAllocationDone(
      gatherer->port_allocator_session());
=======
>>>>>>> 8f9b44ba
}


class ForgetLearnedStateController : public cricket::BasicIceController {
 public:
  explicit ForgetLearnedStateController(
      const cricket::IceControllerFactoryArgs& args)
      : cricket::BasicIceController(args) {}

  SwitchResult SortAndSwitchConnection(IceControllerEvent reason) override {
    auto result = cricket::BasicIceController::SortAndSwitchConnection(reason);
    if (forget_connnection_) {
      result.connections_to_forget_state_on.push_back(forget_connnection_);
      forget_connnection_ = nullptr;
    }
    result.recheck_event =
        IceControllerEvent(IceControllerEvent::ICE_CONTROLLER_RECHECK);
    result.recheck_event->recheck_delay_ms = 100;
    return result;
  }

  void ForgetThisConnectionNextTimeSortAndSwitchConnectionIsCalled(
      Connection* con) {
    forget_connnection_ = con;
  }

 private:
  Connection* forget_connnection_ = nullptr;
};

class ForgetLearnedStateControllerFactory
    : public cricket::IceControllerFactoryInterface {
 public:
  std::unique_ptr<cricket::IceControllerInterface> Create(
      const cricket::IceControllerFactoryArgs& args) override {
    auto controller = std::make_unique<ForgetLearnedStateController>(args);
    // Keep a pointer to allow modifying calls.
    // Must not be used after the p2ptransportchannel has been destructed.
    controller_ = controller.get();
    return controller;
  }
  virtual ~ForgetLearnedStateControllerFactory() = default;

  ForgetLearnedStateController* controller_;
};

TEST_F(P2PTransportChannelPingTest, TestForgetLearnedState) {
  ForgetLearnedStateControllerFactory factory;
  FakePortAllocator pa(rtc::Thread::Current(), nullptr);
  webrtc::IceTransportInit init;
  init.set_port_allocator(&pa);
  init.set_ice_controller_factory(&factory);
  auto ch =
      P2PTransportChannel::Create("ping sufficiently", 1, std::move(init));

  PrepareChannel(ch.get());
  ch->MaybeStartGathering();
  ch->AddRemoteCandidate(CreateUdpCandidate(LOCAL_PORT_TYPE, "1.1.1.1", 1, 1));
  ch->AddRemoteCandidate(CreateUdpCandidate(LOCAL_PORT_TYPE, "2.2.2.2", 2, 2));

  Connection* conn1 = WaitForConnectionTo(ch.get(), "1.1.1.1", 1);
  Connection* conn2 = WaitForConnectionTo(ch.get(), "2.2.2.2", 2);
  ASSERT_TRUE(conn1 != nullptr);
  ASSERT_TRUE(conn2 != nullptr);

  // Wait for conn1 to be selected.
  conn1->ReceivedPingResponse(LOW_RTT, "id");
  EXPECT_EQ_WAIT(conn1, ch->selected_connection(), kMediumTimeout);

  conn2->ReceivedPingResponse(LOW_RTT, "id");
  EXPECT_TRUE(conn2->writable());

  // Now let the ice controller signal to P2PTransportChannel that it
  // should Forget conn2.
  factory.controller_
      ->ForgetThisConnectionNextTimeSortAndSwitchConnectionIsCalled(conn2);

  // We don't have a mock Connection, so verify this by checking that it
  // is no longer writable.
  EXPECT_EQ_WAIT(false, conn2->writable(), kMediumTimeout);
}

TEST_F(P2PTransportChannelTest, DisableDnsLookupsWithTransportPolicyRelay) {
  ConfigureEndpoints(OPEN, OPEN, kDefaultPortAllocatorFlags,
                     kDefaultPortAllocatorFlags);
  auto* ep1 = GetEndpoint(0);
  ep1->allocator_->SetCandidateFilter(CF_RELAY);

  std::unique_ptr<webrtc::MockAsyncDnsResolver> mock_async_resolver =
      std::make_unique<webrtc::MockAsyncDnsResolver>();
  // This test expects resolution to not be started.
  EXPECT_CALL(*mock_async_resolver, Start(_, _)).Times(0);

  webrtc::MockAsyncDnsResolverFactory mock_async_resolver_factory;
  ON_CALL(mock_async_resolver_factory, Create())
      .WillByDefault(
          [&mock_async_resolver]() { return std::move(mock_async_resolver); });

  ep1->async_dns_resolver_factory_ = &mock_async_resolver_factory;

  CreateChannels();

  ep1_ch1()->AddRemoteCandidate(
      CreateUdpCandidate(LOCAL_PORT_TYPE, "hostname.test", 1, 100));

  DestroyChannels();
}

TEST_F(P2PTransportChannelTest, DisableDnsLookupsWithTransportPolicyNone) {
  ConfigureEndpoints(OPEN, OPEN, kDefaultPortAllocatorFlags,
                     kDefaultPortAllocatorFlags);
  auto* ep1 = GetEndpoint(0);
  ep1->allocator_->SetCandidateFilter(CF_NONE);

  std::unique_ptr<webrtc::MockAsyncDnsResolver> mock_async_resolver =
      std::make_unique<webrtc::MockAsyncDnsResolver>();
  // This test expects resolution to not be started.
  EXPECT_CALL(*mock_async_resolver, Start(_, _)).Times(0);

  webrtc::MockAsyncDnsResolverFactory mock_async_resolver_factory;
  ON_CALL(mock_async_resolver_factory, Create())
      .WillByDefault(
          [&mock_async_resolver]() { return std::move(mock_async_resolver); });

  ep1->async_dns_resolver_factory_ = &mock_async_resolver_factory;

  CreateChannels();

  ep1_ch1()->AddRemoteCandidate(
      CreateUdpCandidate(LOCAL_PORT_TYPE, "hostname.test", 1, 100));

  DestroyChannels();
}

TEST_F(P2PTransportChannelTest, EnableDnsLookupsWithTransportPolicyNoHost) {
  ConfigureEndpoints(OPEN, OPEN, kDefaultPortAllocatorFlags,
                     kDefaultPortAllocatorFlags);
  auto* ep1 = GetEndpoint(0);
  ep1->allocator_->SetCandidateFilter(CF_ALL & ~CF_HOST);

  std::unique_ptr<webrtc::MockAsyncDnsResolver> mock_async_resolver =
      std::make_unique<webrtc::MockAsyncDnsResolver>();
  bool lookup_started = false;
  EXPECT_CALL(*mock_async_resolver, Start(_, _))
      .WillOnce(Assign(&lookup_started, true));

  webrtc::MockAsyncDnsResolverFactory mock_async_resolver_factory;
  EXPECT_CALL(mock_async_resolver_factory, Create())
      .WillOnce(
          [&mock_async_resolver]() { return std::move(mock_async_resolver); });

  ep1->async_dns_resolver_factory_ = &mock_async_resolver_factory;

  CreateChannels();

  ep1_ch1()->AddRemoteCandidate(
      CreateUdpCandidate(LOCAL_PORT_TYPE, "hostname.test", 1, 100));

  EXPECT_TRUE(lookup_started);

  DestroyChannels();
}

class GatherAfterConnectedTest : public P2PTransportChannelTest,
                                 public ::testing::WithParamInterface<bool> {};

TEST_P(GatherAfterConnectedTest, GatherAfterConnected) {
  const bool stop_gather_on_strongly_connected = GetParam();
  const std::string field_trial =
      std::string("WebRTC-IceFieldTrials/stop_gather_on_strongly_connected:") +
      (stop_gather_on_strongly_connected ? "true/" : "false/");
  webrtc::test::ScopedKeyValueConfig field_trials(field_trials_, field_trial);

  rtc::ScopedFakeClock clock;
  // Use local + relay
  constexpr uint32_t flags =
      kDefaultPortAllocatorFlags | PORTALLOCATOR_ENABLE_SHARED_SOCKET |
      PORTALLOCATOR_DISABLE_STUN | PORTALLOCATOR_DISABLE_TCP;
  ConfigureEndpoints(OPEN, OPEN, flags, flags);
  auto* ep1 = GetEndpoint(0);
  auto* ep2 = GetEndpoint(1);
  ep1->allocator_->SetCandidateFilter(CF_ALL);
  ep2->allocator_->SetCandidateFilter(CF_ALL);

  // Use step delay 3s which is long enough for
  // connection to be established before managing to gather relay candidates.
  int delay = 3000;
  SetAllocationStepDelay(0, delay);
  SetAllocationStepDelay(1, delay);
  IceConfig ice_config = CreateIceConfig(1000, GATHER_CONTINUALLY);
  CreateChannels(ice_config, ice_config);

  PauseCandidates(0);
  PauseCandidates(1);

  // We have gathered host candidates but not relay.
  ASSERT_TRUE_SIMULATED_WAIT(ep1->saved_candidates_.size() == 1u &&
                                 ep2->saved_candidates_.size() == 1u,
                             kDefaultTimeout, clock);

  ResumeCandidates(0);
  ResumeCandidates(1);

  PauseCandidates(0);
  PauseCandidates(1);

  ASSERT_TRUE_SIMULATED_WAIT(ep1_ch1()->remote_candidates().size() == 1 &&
                                 ep2_ch1()->remote_candidates().size() == 1,
                             kDefaultTimeout, clock);

  ASSERT_TRUE_SIMULATED_WAIT(
      ep1_ch1()->selected_connection() && ep2_ch1()->selected_connection(),
      kDefaultTimeout, clock);

  clock.AdvanceTime(webrtc::TimeDelta::Millis(10 * delay));

  if (stop_gather_on_strongly_connected) {
    // The relay candidates gathered has not been propagated to channel.
    EXPECT_EQ(ep1->saved_candidates_.size(), 0u);
    EXPECT_EQ(ep2->saved_candidates_.size(), 0u);
  } else {
    // The relay candidates gathered has been propagated to channel.
    EXPECT_EQ(ep1->saved_candidates_.size(), 1u);
    EXPECT_EQ(ep2->saved_candidates_.size(), 1u);
  }
}

TEST_P(GatherAfterConnectedTest, GatherAfterConnectedMultiHomed) {
  const bool stop_gather_on_strongly_connected = GetParam();
  const std::string field_trial =
      std::string("WebRTC-IceFieldTrials/stop_gather_on_strongly_connected:") +
      (stop_gather_on_strongly_connected ? "true/" : "false/");
  webrtc::test::ScopedKeyValueConfig field_trials(field_trials_, field_trial);

  rtc::ScopedFakeClock clock;
  // Use local + relay
  constexpr uint32_t flags =
      kDefaultPortAllocatorFlags | PORTALLOCATOR_ENABLE_SHARED_SOCKET |
      PORTALLOCATOR_DISABLE_STUN | PORTALLOCATOR_DISABLE_TCP;
  AddAddress(0, kAlternateAddrs[0]);
  ConfigureEndpoints(OPEN, OPEN, flags, flags);
  auto* ep1 = GetEndpoint(0);
  auto* ep2 = GetEndpoint(1);
  ep1->allocator_->SetCandidateFilter(CF_ALL);
  ep2->allocator_->SetCandidateFilter(CF_ALL);

  // Use step delay 3s which is long enough for
  // connection to be established before managing to gather relay candidates.
  int delay = 3000;
  SetAllocationStepDelay(0, delay);
  SetAllocationStepDelay(1, delay);
  IceConfig ice_config = CreateIceConfig(1000, GATHER_CONTINUALLY);
  CreateChannels(ice_config, ice_config);

  PauseCandidates(0);
  PauseCandidates(1);

  // We have gathered host candidates but not relay.
  ASSERT_TRUE_SIMULATED_WAIT(ep1->saved_candidates_.size() == 2u &&
                                 ep2->saved_candidates_.size() == 1u,
                             kDefaultTimeout, clock);

  ResumeCandidates(0);
  ResumeCandidates(1);

  PauseCandidates(0);
  PauseCandidates(1);

  ASSERT_TRUE_SIMULATED_WAIT(ep1_ch1()->remote_candidates().size() == 1 &&
                                 ep2_ch1()->remote_candidates().size() == 2,
                             kDefaultTimeout, clock);

  ASSERT_TRUE_SIMULATED_WAIT(
      ep1_ch1()->selected_connection() && ep2_ch1()->selected_connection(),
      kDefaultTimeout, clock);

  clock.AdvanceTime(webrtc::TimeDelta::Millis(10 * delay));

  if (stop_gather_on_strongly_connected) {
    // The relay candidates gathered has not been propagated to channel.
    EXPECT_EQ(ep1->saved_candidates_.size(), 0u);
    EXPECT_EQ(ep2->saved_candidates_.size(), 0u);
  } else {
    // The relay candidates gathered has been propagated.
    EXPECT_EQ(ep1->saved_candidates_.size(), 2u);
    EXPECT_EQ(ep2->saved_candidates_.size(), 1u);
  }
}

INSTANTIATE_TEST_SUITE_P(GatherAfterConnectedTest,
                         GatherAfterConnectedTest,
                         ::testing::Values(true, false));

// Tests no candidates are generated with old ice ufrag/passwd after an ice
// restart even if continual gathering is enabled.
TEST_F(P2PTransportChannelTest, TestIceNoOldCandidatesAfterIceRestart) {
  rtc::ScopedFakeClock clock;
  AddAddress(0, kAlternateAddrs[0]);
  ConfigureEndpoints(OPEN, OPEN, kDefaultPortAllocatorFlags,
                     kDefaultPortAllocatorFlags);

  // gathers continually.
  IceConfig config = CreateIceConfig(1000, GATHER_CONTINUALLY);
  CreateChannels(config, config);

  EXPECT_TRUE_SIMULATED_WAIT(CheckConnected(ep1_ch1(), ep2_ch1()),
                             kDefaultTimeout, clock);

  PauseCandidates(0);

  ep1_ch1()->SetIceParameters(kIceParams[3]);
  ep1_ch1()->MaybeStartGathering();

  EXPECT_TRUE_SIMULATED_WAIT(GetEndpoint(0)->saved_candidates_.size() > 0,
                             kDefaultTimeout, clock);

  for (const auto& cd : GetEndpoint(0)->saved_candidates_) {
    for (const auto& c : cd->candidates) {
      EXPECT_EQ(c.username(), kIceUfrag[3]);
    }
  }

  DestroyChannels();
}

}  // namespace cricket<|MERGE_RESOLUTION|>--- conflicted
+++ resolved
@@ -4930,11 +4930,7 @@
   P2PTransportChannel& StartTransportChannel(
       bool prioritize_most_likely_to_work,
       int stable_writable_connection_ping_interval,
-<<<<<<< HEAD
-      const webrtc::WebRtcKeyValueConfig* field_trials = nullptr) {
-=======
       const webrtc::FieldTrialsView* field_trials = nullptr) {
->>>>>>> 8f9b44ba
     channel_.reset(
         new P2PTransportChannel("checks", 1, allocator(), field_trials));
     IceConfig config = channel_->config();
@@ -6096,7 +6092,6 @@
   auto dummy =
       P2PTransportChannel::Create("transport_name",
                                   /* component= */ 77, std::move(init));
-<<<<<<< HEAD
 }
 
 TEST_F(P2PTransportChannelPingTest, Forking) {
@@ -6175,8 +6170,6 @@
   shared_pa.reset();
   gatherer->port_allocator_session()->SignalCandidatesAllocationDone(
       gatherer->port_allocator_session());
-=======
->>>>>>> 8f9b44ba
 }
 
 
