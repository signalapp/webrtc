/*
 *  Copyright 2009 The WebRTC Project Authors. All rights reserved.
 *
 *  Use of this source code is governed by a BSD-style license
 *  that can be found in the LICENSE file in the root of the source
 *  tree. An additional intellectual property rights grant can be found
 *  in the file PATENTS.  All contributing project authors may
 *  be found in the AUTHORS file in the root of the source tree.
 */

#include "p2p/base/p2p_transport_channel.h"

#include <cstddef>
#include <cstdint>
#include <cstring>
#include <list>
#include <map>
#include <memory>
#include <optional>
#include <string>
#include <tuple>
#include <utility>
#include <vector>

#include "absl/algorithm/container.h"
#include "absl/functional/any_invocable.h"
#include "absl/strings/string_view.h"
#include "api/array_view.h"
#include "api/async_dns_resolver.h"
#include "api/candidate.h"
#include "api/environment/environment.h"
#include "api/environment/environment_factory.h"
#include "api/ice_transport_interface.h"
#include "api/packet_socket_factory.h"
#include "api/scoped_refptr.h"
#include "api/task_queue/pending_task_safety_flag.h"
#include "api/test/mock_async_dns_resolver.h"
#include "api/test/mock_local_network_access_permission.h"
#include "api/test/rtc_error_matchers.h"
#include "api/transport/enums.h"
#include "api/transport/stun.h"
#include "api/units/time_delta.h"
#include "api/units/timestamp.h"
#include "p2p/base/basic_ice_controller.h"
#include "p2p/base/basic_packet_socket_factory.h"
#include "p2p/base/candidate_pair_interface.h"
#include "p2p/base/connection.h"
#include "p2p/base/connection_info.h"
#include "p2p/base/ice_controller_factory_interface.h"
#include "p2p/base/ice_controller_interface.h"
#include "p2p/base/ice_switch_reason.h"
#include "p2p/base/ice_transport_internal.h"
#include "p2p/base/p2p_constants.h"
#include "p2p/base/packet_transport_internal.h"
#include "p2p/base/port.h"
#include "p2p/base/port_allocator.h"
#include "p2p/base/port_interface.h"
#include "p2p/base/stun_dictionary.h"
#include "p2p/base/transport_description.h"
#include "p2p/client/basic_port_allocator.h"
#include "p2p/dtls/dtls_stun_piggyback_callbacks.h"
#include "p2p/test/fake_port_allocator.h"
#include "p2p/test/mock_active_ice_controller.h"
#include "p2p/test/mock_ice_controller.h"
#include "p2p/test/nat_socket_factory.h"
#include "p2p/test/nat_types.h"
#include "p2p/test/stun_server.h"
#include "p2p/test/test_stun_server.h"
#include "p2p/test/test_turn_server.h"
#include "rtc_base/async_packet_socket.h"
#include "rtc_base/buffer.h"
#include "rtc_base/byte_buffer.h"
#include "rtc_base/checks.h"
#include "rtc_base/dscp.h"
#include "rtc_base/fake_clock.h"
#include "rtc_base/fake_mdns_responder.h"
#include "rtc_base/fake_network.h"
#include "rtc_base/firewall_socket_server.h"
#include "rtc_base/gunit.h"
#include "rtc_base/internal/default_socket_server.h"
#include "rtc_base/ip_address.h"
#include "rtc_base/logging.h"
#include "rtc_base/mdns_responder_interface.h"
#include "rtc_base/net_helper.h"
#include "rtc_base/net_helpers.h"
#include "rtc_base/network.h"
#include "rtc_base/network/received_packet.h"
#include "rtc_base/network/sent_packet.h"
#include "rtc_base/network_constants.h"
#include "rtc_base/network_route.h"
#include "rtc_base/socket.h"
#include "rtc_base/socket_address.h"
#include "rtc_base/socket_server.h"
#include "rtc_base/third_party/sigslot/sigslot.h"
#include "rtc_base/thread.h"
#include "rtc_base/time_utils.h"
#include "rtc_base/virtual_socket_server.h"
#include "system_wrappers/include/metrics.h"
#include "test/create_test_field_trials.h"
#include "test/gmock.h"
#include "test/gtest.h"
#include "test/wait_until.h"

<<<<<<< HEAD
// RingRTC change to support ICE forking
#include "p2p/base/ice_gatherer.h"

=======
namespace webrtc {
>>>>>>> 29d6eaba
namespace {

using ::testing::_;
using ::testing::Assign;
using ::testing::Contains;
using ::testing::DoAll;
using ::testing::Eq;
using ::testing::Gt;
using ::testing::MockFunction;
using ::testing::Ne;
using ::testing::NotNull;
using ::testing::Property;
using ::testing::Return;
using ::testing::ReturnRef;
using ::testing::SetArgPointee;
using ::testing::SizeIs;
using ::testing::Values;
using ::testing::WithParamInterface;
using LnaFakeResult = FakeLocalNetworkAccessPermissionFactory::Result;

// Default timeout for tests in this file.
// Should be large enough for slow buildbots to run the tests reliably.
constexpr TimeDelta kDefaultTimeout = TimeDelta::Seconds(10);
constexpr TimeDelta kMediumTimeout = TimeDelta::Seconds(3);
constexpr TimeDelta kShortTimeout = TimeDelta::Seconds(1);

constexpr int kOnlyLocalPorts = PORTALLOCATOR_DISABLE_STUN |
                                PORTALLOCATOR_DISABLE_RELAY |
                                PORTALLOCATOR_DISABLE_TCP;
constexpr TimeDelta kLowRtt = TimeDelta::Millis(20);
// Addresses on the public internet.
const SocketAddress kPublicAddrs[2] = {SocketAddress("11.11.11.11", 0),
                                       SocketAddress("22.22.22.22", 0)};
// IPv6 Addresses on the public internet.
const SocketAddress kIPv6PublicAddrs[2] = {
    SocketAddress("2400:4030:1:2c00:be30:abcd:efab:cdef", 0),
    SocketAddress("2600:0:1000:1b03:2e41:38ff:fea6:f2a4", 0)};
// For configuring multihomed clients.
const SocketAddress kAlternateAddrs[2] = {SocketAddress("101.101.101.101", 0),
                                          SocketAddress("202.202.202.202", 0)};
const SocketAddress kIPv6AlternateAddrs[2] = {
    SocketAddress("2401:4030:1:2c00:be30:abcd:efab:cdef", 0),
    SocketAddress("2601:0:1000:1b03:2e41:38ff:fea6:f2a4", 0)};
// Internal addresses for NAT boxes.
const SocketAddress kNatAddrs[2] = {SocketAddress("192.168.1.1", 0),
                                    SocketAddress("192.168.2.1", 0)};
// Private addresses inside the NAT private networks.
const SocketAddress kPrivateAddrs[2] = {SocketAddress("192.168.1.11", 0),
                                        SocketAddress("192.168.2.22", 0)};
// For cascaded NATs, the internal addresses of the inner NAT boxes.
const SocketAddress kCascadedNatAddrs[2] = {SocketAddress("192.168.10.1", 0),
                                            SocketAddress("192.168.20.1", 0)};
// For cascaded NATs, private addresses inside the inner private networks.
const SocketAddress kCascadedPrivateAddrs[2] = {
    SocketAddress("192.168.10.11", 0), SocketAddress("192.168.20.22", 0)};
// The address of the public STUN server.
const SocketAddress kStunAddr("99.99.99.1", STUN_SERVER_PORT);
// The addresses for the public turn server.
const SocketAddress kTurnUdpIntAddr("99.99.99.3", STUN_SERVER_PORT);
const SocketAddress kTurnTcpIntAddr("99.99.99.4", STUN_SERVER_PORT + 1);
const SocketAddress kTurnUdpExtAddr("99.99.99.5", 0);
const RelayCredentials kRelayCredentials("test", "test");

// Based on ICE_UFRAG_LENGTH
const char* kIceUfrag[4] = {"UF00", "UF01", "UF02", "UF03"};
// Based on ICE_PWD_LENGTH
const char* kIcePwd[4] = {
    "TESTICEPWD00000000000000", "TESTICEPWD00000000000001",
    "TESTICEPWD00000000000002", "TESTICEPWD00000000000003"};
const IceParameters kIceParams[4] = {{kIceUfrag[0], kIcePwd[0], false},
                                     {kIceUfrag[1], kIcePwd[1], false},
                                     {kIceUfrag[2], kIcePwd[2], false},
                                     {kIceUfrag[3], kIcePwd[3], false}};

IceConfig CreateIceConfig(
    TimeDelta receiving_timeout,
    ContinualGatheringPolicy continual_gathering_policy,
    std::optional<TimeDelta> backup_ping_interval = std::nullopt) {
  IceConfig config;
  config.receiving_timeout = receiving_timeout;
  config.continual_gathering_policy = continual_gathering_policy;
  config.backup_connection_ping_interval = backup_ping_interval;
  return config;
}

Candidate CreateUdpCandidate(IceCandidateType type,
                             absl::string_view ip,
                             int port,
                             int priority,
                             absl::string_view ufrag = "") {
  Candidate c;
  c.set_address(SocketAddress(ip, port));
  c.set_component(ICE_CANDIDATE_COMPONENT_DEFAULT);
  c.set_protocol(UDP_PROTOCOL_NAME);
  c.set_priority(priority);
  c.set_username(ufrag);
  c.set_type(type);
  return c;
}

std::unique_ptr<BasicPortAllocator> CreateBasicPortAllocator(
    const Environment& env,
    NetworkManager* network_manager,
    PacketSocketFactory* socket_factory,
    const ServerAddresses& stun_servers,
    const SocketAddress& turn_server_udp,
    const SocketAddress& turn_server_tcp) {
  RelayServerConfig turn_server;
  turn_server.credentials = kRelayCredentials;
  if (!turn_server_udp.IsNil()) {
    turn_server.ports.push_back(ProtocolAddress(turn_server_udp, PROTO_UDP));
  }
  if (!turn_server_tcp.IsNil()) {
    turn_server.ports.push_back(ProtocolAddress(turn_server_tcp, PROTO_TCP));
  }
  std::vector<RelayServerConfig> turn_servers(1, turn_server);

  auto allocator = std::make_unique<BasicPortAllocator>(env, network_manager,
                                                        socket_factory);
  allocator->Initialize();
  allocator->SetConfiguration(stun_servers, turn_servers, 0, NO_PRUNE);
  return allocator;
}

// An one-shot resolver factory with default return arguments.
// Resolution is immediate, always succeeds, and returns nonsense.
class ResolverFactoryFixture : public MockAsyncDnsResolverFactory {
 public:
  ResolverFactoryFixture() {
    mock_async_dns_resolver_ = std::make_unique<MockAsyncDnsResolver>();
    EXPECT_CALL(*mock_async_dns_resolver_, Start(_, _))
        .WillRepeatedly(
            [](const SocketAddress& /* addr */,
               absl::AnyInvocable<void()> callback) { callback(); });
    EXPECT_CALL(*mock_async_dns_resolver_, result())
        .WillOnce(ReturnRef(mock_async_dns_resolver_result_));

    // A default action for GetResolvedAddress. Will be overruled
    // by SetAddressToReturn.
    EXPECT_CALL(mock_async_dns_resolver_result_, GetResolvedAddress(_, _))
        .WillRepeatedly(Return(true));

    EXPECT_CALL(mock_async_dns_resolver_result_, GetError())
        .WillOnce(Return(0));
    EXPECT_CALL(*this, Create()).WillOnce([this]() {
      return std::move(mock_async_dns_resolver_);
    });
  }

  void SetAddressToReturn(SocketAddress address_to_return) {
    EXPECT_CALL(mock_async_dns_resolver_result_, GetResolvedAddress(_, _))
        .WillOnce(DoAll(SetArgPointee<1>(address_to_return), Return(true)));
  }
  void DelayResolution() {
    // This function must be called before Create().
    ASSERT_TRUE(!!mock_async_dns_resolver_);
    EXPECT_CALL(*mock_async_dns_resolver_, Start(_, _))
        .WillOnce([this](const SocketAddress& addr,
                         absl::AnyInvocable<void()> callback) {
          saved_callback_ = std::move(callback);
        });
  }
  void FireDelayedResolution() {
    // This function must be called after Create().
    ASSERT_TRUE(saved_callback_);
    saved_callback_();
  }

 private:
  std::unique_ptr<MockAsyncDnsResolver> mock_async_dns_resolver_;
  MockAsyncDnsResolverResult mock_async_dns_resolver_result_;
  absl::AnyInvocable<void()> saved_callback_;
};

bool HasLocalAddress(const CandidatePairInterface* pair,
                     const SocketAddress& address) {
  return pair->local_candidate().address().EqualIPs(address);
}

bool HasRemoteAddress(const CandidatePairInterface* pair,
                      const SocketAddress& address) {
  return pair->remote_candidate().address().EqualIPs(address);
}

// This test simulates 2 P2P endpoints that want to establish connectivity
// with each other over various network topologies and conditions, which can be
// specified in each individial test.
// A virtual network (via VirtualSocketServer) along with virtual firewalls and
// NATs (via Firewall/NATSocketServer) are used to simulate the various network
// conditions. We can configure the IP addresses of the endpoints,
// block various types of connectivity, or add arbitrary levels of NAT.
// We also run a STUN server and a relay server on the virtual network to allow
// our typical P2P mechanisms to do their thing.
// For each case, we expect the P2P stack to eventually settle on a specific
// form of connectivity to the other side. The test checks that the P2P
// negotiation successfully establishes connectivity within a certain time,
// and that the result is what we expect.
// Note that this class is a base class for use by other tests, who will provide
// specialized test behavior.
class P2PTransportChannelTestBase : public ::testing::Test,
                                    public sigslot::has_slots<> {
 public:
  P2PTransportChannelTestBase()
      : vss_(new VirtualSocketServer()),
        nss_(new NATSocketServer(vss_.get())),
        ss_(new FirewallSocketServer(nss_.get())),
        socket_factory_(new BasicPacketSocketFactory(ss_.get())),
        main_(ss_.get()),
        force_relay_(false) {
    ep1_.role_ = ICEROLE_CONTROLLING;
    ep2_.role_ = ICEROLE_CONTROLLED;

    metrics::Reset();
  }

  void CreatePortAllocators(const Environment& env) {
    stun_server_ = TestStunServer::Create(env, kStunAddr, *ss_, main_);
    turn_server_.emplace(env, &main_, ss_.get(), kTurnUdpIntAddr,
                         kTurnUdpExtAddr);
    ServerAddresses stun_servers = {kStunAddr};
    ep1_.allocator_ = CreateBasicPortAllocator(
        env, &ep1_.network_manager_, socket_factory_.get(), stun_servers,
        kTurnUdpIntAddr, SocketAddress());
    ep2_.allocator_ = CreateBasicPortAllocator(
        env, &ep2_.network_manager_, socket_factory_.get(), stun_servers,
        kTurnUdpIntAddr, SocketAddress());
  }

 protected:
  enum Config {
    OPEN,                         // Open to the Internet
    NAT_FULL_CONE,                // NAT, no filtering
    NAT_ADDR_RESTRICTED,          // NAT, must send to an addr to recv
    NAT_PORT_RESTRICTED,          // NAT, must send to an addr+port to recv
    NAT_SYMMETRIC,                // NAT, endpoint-dependent bindings
    NAT_DOUBLE_CONE,              // Double NAT, both cone
    NAT_SYMMETRIC_THEN_CONE,      // Double NAT, symmetric outer, cone inner
    BLOCK_UDP,                    // Firewall, UDP in/out blocked
    BLOCK_UDP_AND_INCOMING_TCP,   // Firewall, UDP in/out and TCP in blocked
    BLOCK_ALL_BUT_OUTGOING_HTTP,  // Firewall, only TCP out on 80/443
    NUM_CONFIGS
  };

  struct Result {
    Result(IceCandidateType controlling_type,
           absl::string_view controlling_protocol,
           IceCandidateType controlled_type,
           absl::string_view controlled_protocol,
           TimeDelta wait)
        : controlling_type(controlling_type),
          controlling_protocol(controlling_protocol),
          controlled_type(controlled_type),
          controlled_protocol(controlled_protocol),
          connect_wait(wait) {}

    // The expected candidate type and protocol of the controlling ICE agent.
    IceCandidateType controlling_type;
    std::string controlling_protocol;
    // The expected candidate type and protocol of the controlled ICE agent.
    IceCandidateType controlled_type;
    std::string controlled_protocol;
    // How long to wait before the correct candidate pair is selected.
    TimeDelta connect_wait;
  };

  struct ChannelData {
    bool CheckData(const char* data, int len) {
      bool ret = false;
      if (!ch_packets_.empty()) {
        std::string packet = ch_packets_.front();
        ret = (packet == std::string(data, len));
        ch_packets_.pop_front();
      }
      return ret;
    }

    std::string name_;  // TODO(?) - Currently not used.
    std::list<std::string> ch_packets_;
    std::unique_ptr<P2PTransportChannel> ch_;
  };

  struct CandidateData {
    IceTransportInternal* channel;
    Candidate candidate;
  };

  struct Endpoint : public sigslot::has_slots<> {
    Endpoint()
        : role_(ICEROLE_UNKNOWN),
          role_conflict_(false),
          save_candidates_(false) {}
    bool HasTransport(const PacketTransportInternal* transport) {
      return (transport == cd1_.ch_.get() || transport == cd2_.ch_.get());
    }
    ChannelData* GetChannelData(PacketTransportInternal* transport) {
      if (!HasTransport(transport))
        return nullptr;
      if (cd1_.ch_.get() == transport)
        return &cd1_;
      else
        return &cd2_;
    }

    void SetIceRole(IceRole role) { role_ = role; }
    IceRole ice_role() { return role_; }
    void OnRoleConflict(bool role_conflict) { role_conflict_ = role_conflict; }
    bool role_conflict() { return role_conflict_; }
    void SetAllocationStepDelay(uint32_t delay) {
      allocator_->set_step_delay(delay);
    }
    void SetAllowTcpListen(bool allow_tcp_listen) {
      allocator_->set_allow_tcp_listen(allow_tcp_listen);
    }

    void OnIceRegathering(PortAllocatorSession*, IceRegatheringReason reason) {
      ++ice_regathering_counter_[reason];
    }

    int GetIceRegatheringCountForReason(IceRegatheringReason reason) {
      return ice_regathering_counter_[reason];
    }

    FakeNetworkManager network_manager_{Thread::Current()};
    std::unique_ptr<BasicPortAllocator> allocator_;
    AsyncDnsResolverFactoryInterface* async_dns_resolver_factory_ = nullptr;
    ChannelData cd1_;
    ChannelData cd2_;
    IceRole role_;
    bool role_conflict_;
    bool save_candidates_;
    std::vector<CandidateData> saved_candidates_;
    bool ready_to_send_ = false;
    std::map<IceRegatheringReason, int> ice_regathering_counter_;
  };

  ChannelData* GetChannelData(PacketTransportInternal* transport) {
    if (ep1_.HasTransport(transport))
      return ep1_.GetChannelData(transport);
    else
      return ep2_.GetChannelData(transport);
  }

  IceParameters IceParamsWithRenomination(const IceParameters& ice,
                                          bool renomination) {
    IceParameters new_ice = ice;
    new_ice.renomination = renomination;
    return new_ice;
  }

  void CreateChannels(const Environment& env,
                      const IceConfig& ep1_config,
                      const IceConfig& ep2_config,
                      bool renomination = false) {
    IceParameters ice_ep1_cd1_ch =
        IceParamsWithRenomination(kIceParams[0], renomination);
    IceParameters ice_ep2_cd1_ch =
        IceParamsWithRenomination(kIceParams[1], renomination);
    ep1_.cd1_.ch_ = CreateChannel(env, 0, ICE_CANDIDATE_COMPONENT_DEFAULT,
                                  ice_ep1_cd1_ch, ice_ep2_cd1_ch);
    ep2_.cd1_.ch_ = CreateChannel(env, 1, ICE_CANDIDATE_COMPONENT_DEFAULT,
                                  ice_ep2_cd1_ch, ice_ep1_cd1_ch);
    ep1_.cd1_.ch_->SetIceConfig(ep1_config);
    ep2_.cd1_.ch_->SetIceConfig(ep2_config);
    ep1_.cd1_.ch_->MaybeStartGathering();
    ep2_.cd1_.ch_->MaybeStartGathering();
    ep1_.cd1_.ch_->allocator_session()->SubscribeIceRegathering(
        [this](PortAllocatorSession* allocator_session,
               IceRegatheringReason reason) {
          ep1_.OnIceRegathering(allocator_session, reason);
        });
    ep2_.cd1_.ch_->allocator_session()->SubscribeIceRegathering(
        [this](PortAllocatorSession* allocator_session,
               IceRegatheringReason reason) {
          ep2_.OnIceRegathering(allocator_session, reason);
        });
  }

  void CreateChannels(const Environment& env) {
    IceConfig default_config;
    CreateChannels(env, default_config, default_config, false);
  }

  std::unique_ptr<P2PTransportChannel> CreateChannel(
      const Environment& env,
      int endpoint,
      int component,
      const IceParameters& local_ice,
      const IceParameters& remote_ice) {
    IceTransportInit init(env);
    init.set_port_allocator(GetAllocator(endpoint));
    init.set_async_dns_resolver_factory(
        GetEndpoint(endpoint)->async_dns_resolver_factory_);
    auto channel = P2PTransportChannel::Create("test content name", component,
                                               std::move(init));
    channel->SubscribeReadyToSend(this,
                                  [this](PacketTransportInternal* transport) {
                                    OnReadyToSend(transport);
                                  });
    channel->SubscribeCandidateGathered(
        [this](IceTransportInternal* transport, const Candidate& candidate) {
          OnCandidateGathered(transport, candidate);
        });
    channel->SetCandidatesRemovedCallback(
        [this](IceTransportInternal* transport, const Candidates& candidates) {
          OnCandidatesRemoved(transport, candidates);
        });
    channel->RegisterReceivedPacketCallback(
        this, [&](PacketTransportInternal* transport,
                  const ReceivedIpPacket& packet) {
          OnReadPacket(transport, packet);
        });
    channel->SubscribeRoleConflict(
        [this](IceTransportInternal* transport) { OnRoleConflict(transport); });
    channel->SubscribeNetworkRouteChanged(
        this, [this](std::optional<NetworkRoute> network_route) {
          OnNetworkRouteChanged(network_route);
        });
    channel->SignalSentPacket.connect(
        this, &P2PTransportChannelTestBase::OnSentPacket);
    channel->SetIceParameters(local_ice);
    if (remote_ice_parameter_source_ == FROM_SETICEPARAMETERS) {
      channel->SetRemoteIceParameters(remote_ice);
    }
    channel->SetIceRole(GetEndpoint(endpoint)->ice_role());
    return channel;
  }

  void DestroyChannels() {
    safety_->SetNotAlive();
    ep1_.cd1_.ch_.reset();
    ep2_.cd1_.ch_.reset();
    ep1_.cd2_.ch_.reset();
    ep2_.cd2_.ch_.reset();
    // Process pending tasks that need to run for cleanup purposes such as
    // pending deletion of Connection objects (see Connection::Destroy).
    Thread::Current()->ProcessMessages(0);
  }
  P2PTransportChannel* ep1_ch1() { return ep1_.cd1_.ch_.get(); }
  P2PTransportChannel* ep1_ch2() { return ep1_.cd2_.ch_.get(); }
  P2PTransportChannel* ep2_ch1() { return ep2_.cd1_.ch_.get(); }
  P2PTransportChannel* ep2_ch2() { return ep2_.cd2_.ch_.get(); }

  TestTurnServer* test_turn_server() {
    EXPECT_TRUE(turn_server_.has_value());
    return &*turn_server_;
  }
  VirtualSocketServer* virtual_socket_server() { return vss_.get(); }

  // Common results.
  static const Result kLocalUdpToLocalUdp;
  static const Result kLocalUdpToStunUdp;
  static const Result kLocalUdpToPrflxUdp;
  static const Result kPrflxUdpToLocalUdp;
  static const Result kStunUdpToLocalUdp;
  static const Result kStunUdpToStunUdp;
  static const Result kStunUdpToPrflxUdp;
  static const Result kPrflxUdpToStunUdp;
  static const Result kLocalUdpToRelayUdp;
  static const Result kPrflxUdpToRelayUdp;
  static const Result kRelayUdpToPrflxUdp;
  static const Result kLocalTcpToLocalTcp;
  static const Result kLocalTcpToPrflxTcp;
  static const Result kPrflxTcpToLocalTcp;

  NATSocketServer* nat() { return nss_.get(); }
  FirewallSocketServer* fw() { return ss_.get(); }

  Endpoint* GetEndpoint(int endpoint) {
    if (endpoint == 0) {
      return &ep1_;
    } else if (endpoint == 1) {
      return &ep2_;
    } else {
      return nullptr;
    }
  }
  BasicPortAllocator* GetAllocator(int endpoint) {
    return GetEndpoint(endpoint)->allocator_.get();
  }
  void AddAddress(int endpoint, const SocketAddress& addr) {
    GetEndpoint(endpoint)->network_manager_.AddInterface(addr);
  }
  void AddAddress(
      int endpoint,
      const SocketAddress& addr,
      absl::string_view ifname,
      AdapterType adapter_type,
      std::optional<AdapterType> underlying_vpn_adapter_type = std::nullopt) {
    GetEndpoint(endpoint)->network_manager_.AddInterface(
        addr, ifname, adapter_type, underlying_vpn_adapter_type);
  }
  void RemoveAddress(int endpoint, const SocketAddress& addr) {
    GetEndpoint(endpoint)->network_manager_.RemoveInterface(addr);
    fw()->AddRule(false, FP_ANY, FD_ANY, addr);
  }
  void SetAllocatorFlags(int endpoint, int flags) {
    GetAllocator(endpoint)->set_flags(flags);
  }
  void SetIceRole(int endpoint, IceRole role) {
    GetEndpoint(endpoint)->SetIceRole(role);
  }
  bool GetRoleConflict(int endpoint) {
    return GetEndpoint(endpoint)->role_conflict();
  }
  void SetAllocationStepDelay(int endpoint, uint32_t delay) {
    return GetEndpoint(endpoint)->SetAllocationStepDelay(delay);
  }
  void SetAllowTcpListen(int endpoint, bool allow_tcp_listen) {
    return GetEndpoint(endpoint)->SetAllowTcpListen(allow_tcp_listen);
  }

  // Return true if the appropriate parts of the expected Result, based
  // on the local and remote candidate of ep1_ch1, match.  This can be
  // used in an EXPECT_TRUE_WAIT.
  bool CheckCandidate1(const Result& expected) {
    auto local_type = LocalCandidate(ep1_ch1())->type();
    const std::string& local_protocol = LocalCandidate(ep1_ch1())->protocol();
    auto remote_type = RemoteCandidate(ep1_ch1())->type();
    const std::string& remote_protocol = RemoteCandidate(ep1_ch1())->protocol();
    return (local_protocol == expected.controlling_protocol &&
            remote_protocol == expected.controlled_protocol &&
            local_type == expected.controlling_type &&
            remote_type == expected.controlled_type);
  }

  // EXPECT_EQ on the appropriate parts of the expected Result, based
  // on the local and remote candidate of ep1_ch1.  This is like
  // CheckCandidate1, except that it will provide more detail about
  // what didn't match.
  void ExpectCandidate1(const Result& expected) {
    if (CheckCandidate1(expected)) {
      return;
    }

    auto local_type = LocalCandidate(ep1_ch1())->type();
    const std::string& local_protocol = LocalCandidate(ep1_ch1())->protocol();
    auto remote_type = RemoteCandidate(ep1_ch1())->type();
    const std::string& remote_protocol = RemoteCandidate(ep1_ch1())->protocol();
    EXPECT_EQ(expected.controlling_type, local_type);
    EXPECT_EQ(expected.controlled_type, remote_type);
    EXPECT_EQ(expected.controlling_protocol, local_protocol);
    EXPECT_EQ(expected.controlled_protocol, remote_protocol);
  }

  // Return true if the appropriate parts of the expected Result, based
  // on the local and remote candidate of ep2_ch1, match.  This can be
  // used in an EXPECT_TRUE_WAIT.
  bool CheckCandidate2(const Result& expected) {
    auto local_type = LocalCandidate(ep2_ch1())->type();
    const std::string& local_protocol = LocalCandidate(ep2_ch1())->protocol();
    auto remote_type = RemoteCandidate(ep2_ch1())->type();
    const std::string& remote_protocol = RemoteCandidate(ep2_ch1())->protocol();
    return (local_protocol == expected.controlled_protocol &&
            remote_protocol == expected.controlling_protocol &&
            local_type == expected.controlled_type &&
            remote_type == expected.controlling_type);
  }

  // EXPECT_EQ on the appropriate parts of the expected Result, based
  // on the local and remote candidate of ep2_ch1.  This is like
  // CheckCandidate2, except that it will provide more detail about
  // what didn't match.
  void ExpectCandidate2(const Result& expected) {
    if (CheckCandidate2(expected)) {
      return;
    }

    auto local_type = LocalCandidate(ep2_ch1())->type();
    const std::string& local_protocol = LocalCandidate(ep2_ch1())->protocol();
    auto remote_type = RemoteCandidate(ep2_ch1())->type();
    const std::string& remote_protocol = RemoteCandidate(ep2_ch1())->protocol();
    EXPECT_EQ(expected.controlled_type, local_type);
    EXPECT_EQ(expected.controlling_type, remote_type);
    EXPECT_EQ(expected.controlled_protocol, local_protocol);
    EXPECT_EQ(expected.controlling_protocol, remote_protocol);
  }

  static bool CheckCandidate(P2PTransportChannel* channel,
                             SocketAddress from,
                             SocketAddress to) {
    auto local_candidate = LocalCandidate(channel);
    auto remote_candidate = RemoteCandidate(channel);
    return local_candidate != nullptr &&
           local_candidate->address().EqualIPs(from) &&
           remote_candidate != nullptr &&
           remote_candidate->address().EqualIPs(to);
  }

  static bool CheckCandidatePair(P2PTransportChannel* ch1,
                                 P2PTransportChannel* ch2,
                                 SocketAddress from,
                                 SocketAddress to) {
    return CheckCandidate(ch1, from, to) && CheckCandidate(ch2, to, from);
  }

  static bool CheckConnected(P2PTransportChannel* ch1,
                             P2PTransportChannel* ch2) {
    return ch1 != nullptr && ch1->receiving() && ch1->writable() &&
           ch2 != nullptr && ch2->receiving() && ch2->writable();
  }

  static bool CheckCandidatePairAndConnected(P2PTransportChannel* ch1,
                                             P2PTransportChannel* ch2,
                                             SocketAddress from,
                                             SocketAddress to) {
    return CheckConnected(ch1, ch2) && CheckCandidatePair(ch1, ch2, from, to);
  }

  void Test(const Environment& env, const Result& expected) {
    ScopedFakeClock clock;
    int64_t connect_start = env.clock().TimeInMilliseconds();
    int64_t connect_time;

    // Create the channels and wait for them to connect.
    CreateChannels(env);
    EXPECT_TRUE(WaitUntil(
        [&] { return CheckConnected(ep1_ch1(), ep2_ch1()); },
        {.timeout = expected.connect_wait + kShortTimeout, .clock = &clock}));
    connect_time = env.clock().TimeInMilliseconds() - connect_start;
    if (connect_time < expected.connect_wait.ms()) {
      RTC_LOG(LS_INFO) << "Connect time: " << connect_time << " ms";
    } else {
      RTC_LOG(LS_INFO) << "Connect time: TIMEOUT (" << expected.connect_wait
                       << ")";
    }

    // Allow a few turns of the crank for the selected connections to emerge.
    // This may take up to 2 seconds.
    if (ep1_ch1()->selected_connection() && ep2_ch1()->selected_connection()) {
      int64_t converge_start = env.clock().TimeInMilliseconds();
      int64_t converge_time;
      // Verifying local and remote channel selected connection information.
      // This is done only for the RFC 5245 as controlled agent will use
      // USE-CANDIDATE from controlling (ep1) agent. We can easily predict from
      // EP1 result matrix.
      EXPECT_TRUE(WaitUntil(
          [&] {
            return CheckCandidate1(expected) && CheckCandidate2(expected);
          },
          {.timeout = kDefaultTimeout, .clock = &clock}));
      // Also do EXPECT_EQ on each part so that failures are more verbose.
      ExpectCandidate1(expected);
      ExpectCandidate2(expected);

      converge_time = env.clock().TimeInMilliseconds() - converge_start;
      int64_t converge_wait = 2000;
      if (converge_time < converge_wait) {
        RTC_LOG(LS_INFO) << "Converge time: " << converge_time << " ms";
      } else {
        RTC_LOG(LS_INFO) << "Converge time: TIMEOUT (" << converge_time
                         << " ms)";
      }
    }
    // Try sending some data to other end.
    TestSendRecv(&clock);

    // Destroy the channels, and wait for them to be fully cleaned up.
    DestroyChannels();
  }

  void TestSendRecv(ThreadProcessingFakeClock* clock) {
    for (int i = 0; i < 10; ++i) {
      const char* data = "ABCDEFGHIJKLMNOPQRSTUVWXYZ1234567890";
      int len = static_cast<int>(strlen(data));
      // local_channel1 <==> remote_channel1
      EXPECT_THAT(
          WaitUntil([&] { return SendData(ep1_ch1(), data, len); }, Eq(len),
                    {.timeout = kMediumTimeout, .clock = clock}),
          IsRtcOk());
      EXPECT_TRUE(
          WaitUntil([&] { return CheckDataOnChannel(ep2_ch1(), data, len); },
                    {.timeout = kMediumTimeout, .clock = clock}));
      EXPECT_THAT(
          WaitUntil([&] { return SendData(ep2_ch1(), data, len); }, Eq(len),
                    {.timeout = kMediumTimeout, .clock = clock}),
          IsRtcOk());
      EXPECT_TRUE(
          WaitUntil([&] { return CheckDataOnChannel(ep1_ch1(), data, len); },
                    {.timeout = kMediumTimeout, .clock = clock}));
    }
  }

  // This test waits for the transport to become receiving and writable on both
  // end points. Once they are, the end points set new local ice parameters and
  // restart the ice gathering. Finally it waits for the transport to select a
  // new connection using the newly generated ice candidates.
  // Before calling this function the end points must be configured.
  void TestHandleIceUfragPasswordChanged() {
    ScopedFakeClock clock;
    ep1_ch1()->SetRemoteIceParameters(kIceParams[1]);
    ep2_ch1()->SetRemoteIceParameters(kIceParams[0]);
    EXPECT_TRUE(WaitUntil([&] { return CheckConnected(ep1_ch1(), ep2_ch1()); },
                          {.timeout = kMediumTimeout, .clock = &clock}));

    const Candidate* old_local_candidate1 = LocalCandidate(ep1_ch1());
    const Candidate* old_local_candidate2 = LocalCandidate(ep2_ch1());
    const Candidate* old_remote_candidate1 = RemoteCandidate(ep1_ch1());
    const Candidate* old_remote_candidate2 = RemoteCandidate(ep2_ch1());

    ep1_ch1()->SetIceParameters(kIceParams[2]);
    ep1_ch1()->SetRemoteIceParameters(kIceParams[3]);
    ep1_ch1()->MaybeStartGathering();
    ep2_ch1()->SetIceParameters(kIceParams[3]);

    ep2_ch1()->SetRemoteIceParameters(kIceParams[2]);
    ep2_ch1()->MaybeStartGathering();

    EXPECT_THAT(
        WaitUntil([&] { return LocalCandidate(ep1_ch1())->generation(); },
                  Ne(old_local_candidate1->generation()),
                  {.timeout = kMediumTimeout, .clock = &clock}),
        IsRtcOk());
    EXPECT_THAT(
        WaitUntil([&] { return LocalCandidate(ep2_ch1())->generation(); },
                  Ne(old_local_candidate2->generation()),
                  {.timeout = kMediumTimeout, .clock = &clock}),
        IsRtcOk());
    EXPECT_THAT(
        WaitUntil([&] { return RemoteCandidate(ep1_ch1())->generation(); },
                  Ne(old_remote_candidate1->generation()),
                  {.timeout = kMediumTimeout, .clock = &clock}),
        IsRtcOk());
    EXPECT_THAT(
        WaitUntil([&] { return RemoteCandidate(ep2_ch1())->generation(); },
                  Ne(old_remote_candidate2->generation()),
                  {.timeout = kMediumTimeout, .clock = &clock}),
        IsRtcOk());
    EXPECT_EQ(1u, RemoteCandidate(ep2_ch1())->generation());
    EXPECT_EQ(1u, RemoteCandidate(ep1_ch1())->generation());
  }

  void TestPacketInfoIsSet(PacketInfo info) {
    EXPECT_NE(info.packet_type, PacketType::kUnknown);
    EXPECT_NE(info.protocol, PacketInfoProtocolType::kUnknown);
    EXPECT_TRUE(info.network_id.has_value());
  }

  void OnReadyToSend(PacketTransportInternal* transport) {
    GetEndpoint(transport)->ready_to_send_ = true;
  }

  // We pass the candidates directly to the other side.
  void OnCandidateGathered(IceTransportInternal* ch, const Candidate& c) {
    if (force_relay_ && !c.is_relay())
      return;

    if (GetEndpoint(ch)->save_candidates_) {
      GetEndpoint(ch)->saved_candidates_.push_back(
          {.channel = ch, .candidate = c});
    } else {
      main_.PostTask(SafeTask(
          safety_, [this, ch, c = c]() mutable { AddCandidate(ch, c); }));
    }
  }

  void OnNetworkRouteChanged(std::optional<NetworkRoute> network_route) {
    // If the `network_route` is unset, don't count. This is used in the case
    // when the network on remote side is down, the signal will be fired with an
    // unset network route and it shouldn't trigger a connection switch.
    if (network_route) {
      ++selected_candidate_pair_switches_;
    }
  }

  int reset_selected_candidate_pair_switches() {
    int switches = selected_candidate_pair_switches_;
    selected_candidate_pair_switches_ = 0;
    return switches;
  }

  void PauseCandidates(int endpoint) {
    GetEndpoint(endpoint)->save_candidates_ = true;
  }

  void OnCandidatesRemoved(IceTransportInternal* ch,
                           const std::vector<Candidate>& candidates) {
    // Candidate removals are not paused.
    main_.PostTask(SafeTask(safety_, [this, ch, candidates]() mutable {
      P2PTransportChannel* rch = GetRemoteChannel(ch);
      if (rch == nullptr) {
        return;
      }
      for (const Candidate& c : candidates) {
        RTC_LOG(LS_INFO) << "Removed remote candidate " << c.ToString();
        rch->RemoveRemoteCandidate(c);
      }
    }));
  }

  // Tcp candidate verification has to be done when they are generated.
  void VerifySavedTcpCandidates(int endpoint, absl::string_view tcptype) {
    for (auto& data : GetEndpoint(endpoint)->saved_candidates_) {
      EXPECT_EQ(data.candidate.protocol(), TCP_PROTOCOL_NAME);
      EXPECT_EQ(data.candidate.tcptype(), tcptype);
      if (data.candidate.tcptype() == TCPTYPE_ACTIVE_STR) {
        EXPECT_EQ(data.candidate.address().port(), DISCARD_PORT);
      } else if (data.candidate.tcptype() == TCPTYPE_PASSIVE_STR) {
        EXPECT_NE(data.candidate.address().port(), DISCARD_PORT);
      } else {
        FAIL() << "Unknown tcptype: " << data.candidate.tcptype();
      }
    }
  }

  void ResumeCandidates(int endpoint) {
    Endpoint* ed = GetEndpoint(endpoint);
    std::vector<CandidateData> candidates = std::move(ed->saved_candidates_);
    if (!candidates.empty()) {
      main_.PostTask(SafeTask(
          safety_, [this, candidates = std::move(candidates)]() mutable {
            for (CandidateData& data : candidates) {
              AddCandidate(data.channel, data.candidate);
            }
          }));
    }
    ed->saved_candidates_.clear();
    ed->save_candidates_ = false;
  }

  void AddCandidate(IceTransportInternal* channel, Candidate& candidate) {
    P2PTransportChannel* rch = GetRemoteChannel(channel);
    if (rch == nullptr) {
      return;
    }
    if (remote_ice_parameter_source_ != FROM_CANDIDATE) {
      candidate.set_username("");
      candidate.set_password("");
    }
    RTC_LOG(LS_INFO) << "Candidate(" << channel->component() << "->"
                     << rch->component() << "): " << candidate.ToString();
    rch->AddRemoteCandidate(candidate);
  }

  void OnReadPacket(PacketTransportInternal* transport,
                    const ReceivedIpPacket& packet) {
    std::list<std::string>& packets = GetPacketList(transport);
    packets.push_front(
        std::string(reinterpret_cast<const char*>(packet.payload().data()),
                    packet.payload().size()));
  }

  void OnRoleConflict(IceTransportInternal* channel) {
    GetEndpoint(channel)->OnRoleConflict(true);
    IceRole new_role = GetEndpoint(channel)->ice_role() == ICEROLE_CONTROLLING
                           ? ICEROLE_CONTROLLED
                           : ICEROLE_CONTROLLING;
    channel->SetIceRole(new_role);
  }

  void OnSentPacket(PacketTransportInternal* transport,
                    const SentPacketInfo& packet) {
    TestPacketInfoIsSet(packet.info);
  }

  int SendData(IceTransportInternal* channel, const char* data, size_t len) {
    AsyncSocketPacketOptions options;
    return channel->SendPacket(data, len, options, 0);
  }
  bool CheckDataOnChannel(IceTransportInternal* channel,
                          const char* data,
                          int len) {
    return GetChannelData(channel)->CheckData(data, len);
  }
  static const Candidate* LocalCandidate(P2PTransportChannel* ch) {
    return (ch && ch->selected_connection())
               ? &ch->selected_connection()->local_candidate()
               : nullptr;
  }
  static const Candidate* RemoteCandidate(P2PTransportChannel* ch) {
    return (ch && ch->selected_connection())
               ? &ch->selected_connection()->remote_candidate()
               : nullptr;
  }
  Endpoint* GetEndpoint(PacketTransportInternal* transport) {
    if (ep1_.HasTransport(transport)) {
      return &ep1_;
    } else if (ep2_.HasTransport(transport)) {
      return &ep2_;
    } else {
      return nullptr;
    }
  }
  P2PTransportChannel* GetRemoteChannel(IceTransportInternal* ch) {
    if (ch == ep1_ch1())
      return ep2_ch1();
    else if (ch == ep1_ch2())
      return ep2_ch2();
    else if (ch == ep2_ch1())
      return ep1_ch1();
    else if (ch == ep2_ch2())
      return ep1_ch2();
    else
      return nullptr;
  }
  std::list<std::string>& GetPacketList(PacketTransportInternal* transport) {
    return GetChannelData(transport)->ch_packets_;
  }

  enum RemoteIceParameterSource { FROM_CANDIDATE, FROM_SETICEPARAMETERS };

  // How does the test pass ICE parameters to the P2PTransportChannel?
  // On the candidate itself, or through SetRemoteIceParameters?
  // Goes through the candidate itself by default.
  void set_remote_ice_parameter_source(RemoteIceParameterSource source) {
    remote_ice_parameter_source_ = source;
  }

  void set_force_relay(bool relay) { force_relay_ = relay; }

  void ConnectSignalNominated(Connection* conn) {
    conn->SubscribeNominated(
        [this](Connection* connection) { OnNominated(connection); });
  }

  void OnNominated(Connection* conn) { nominated_ = true; }
  bool nominated() { return nominated_; }

 private:
  std::unique_ptr<VirtualSocketServer> vss_;
  std::unique_ptr<NATSocketServer> nss_;
  std::unique_ptr<FirewallSocketServer> ss_;
  std::unique_ptr<BasicPacketSocketFactory> socket_factory_;

  AutoSocketServerThread main_;
  scoped_refptr<PendingTaskSafetyFlag> safety_ =
      PendingTaskSafetyFlag::Create();
  TestStunServer::StunServerPtr stun_server_;
  std::optional<TestTurnServer> turn_server_;
  Endpoint ep1_;
  Endpoint ep2_;
  RemoteIceParameterSource remote_ice_parameter_source_ = FROM_CANDIDATE;
  bool force_relay_;
  int selected_candidate_pair_switches_ = 0;

  bool nominated_ = false;
};

// The tests have only a few outcomes, which we predefine.
const P2PTransportChannelTestBase::Result
    P2PTransportChannelTestBase::kLocalUdpToLocalUdp(IceCandidateType::kHost,
                                                     "udp",
                                                     IceCandidateType::kHost,
                                                     "udp",
                                                     TimeDelta::Seconds(1));
const P2PTransportChannelTestBase::Result
    P2PTransportChannelTestBase::kLocalUdpToStunUdp(IceCandidateType::kHost,
                                                    "udp",
                                                    IceCandidateType::kSrflx,
                                                    "udp",
                                                    TimeDelta::Seconds(1));
const P2PTransportChannelTestBase::Result
    P2PTransportChannelTestBase::kLocalUdpToPrflxUdp(IceCandidateType::kHost,
                                                     "udp",
                                                     IceCandidateType::kPrflx,
                                                     "udp",
                                                     TimeDelta::Seconds(1));
const P2PTransportChannelTestBase::Result
    P2PTransportChannelTestBase::kPrflxUdpToLocalUdp(IceCandidateType::kPrflx,
                                                     "udp",
                                                     IceCandidateType::kHost,
                                                     "udp",
                                                     TimeDelta::Seconds(1));
const P2PTransportChannelTestBase::Result
    P2PTransportChannelTestBase::kStunUdpToLocalUdp(IceCandidateType::kSrflx,
                                                    "udp",
                                                    IceCandidateType::kHost,
                                                    "udp",
                                                    TimeDelta::Seconds(1));
const P2PTransportChannelTestBase::Result
    P2PTransportChannelTestBase::kStunUdpToStunUdp(IceCandidateType::kSrflx,
                                                   "udp",
                                                   IceCandidateType::kSrflx,
                                                   "udp",
                                                   TimeDelta::Seconds(1));
const P2PTransportChannelTestBase::Result
    P2PTransportChannelTestBase::kStunUdpToPrflxUdp(IceCandidateType::kSrflx,
                                                    "udp",
                                                    IceCandidateType::kPrflx,
                                                    "udp",
                                                    TimeDelta::Seconds(1));
const P2PTransportChannelTestBase::Result
    P2PTransportChannelTestBase::kPrflxUdpToStunUdp(IceCandidateType::kPrflx,
                                                    "udp",
                                                    IceCandidateType::kSrflx,
                                                    "udp",
                                                    TimeDelta::Seconds(1));
const P2PTransportChannelTestBase::Result
    P2PTransportChannelTestBase::kLocalUdpToRelayUdp(IceCandidateType::kHost,
                                                     "udp",
                                                     IceCandidateType::kRelay,
                                                     "udp",
                                                     TimeDelta::Seconds(2));
const P2PTransportChannelTestBase::Result
    P2PTransportChannelTestBase::kPrflxUdpToRelayUdp(IceCandidateType::kPrflx,
                                                     "udp",
                                                     IceCandidateType::kRelay,
                                                     "udp",
                                                     TimeDelta::Seconds(2));
const P2PTransportChannelTestBase::Result
    P2PTransportChannelTestBase::kRelayUdpToPrflxUdp(IceCandidateType::kRelay,
                                                     "udp",
                                                     IceCandidateType::kPrflx,
                                                     "udp",
                                                     TimeDelta::Seconds(2));
const P2PTransportChannelTestBase::Result
    P2PTransportChannelTestBase::kLocalTcpToLocalTcp(IceCandidateType::kHost,
                                                     "tcp",
                                                     IceCandidateType::kHost,
                                                     "tcp",
                                                     TimeDelta::Seconds(3));
const P2PTransportChannelTestBase::Result
    P2PTransportChannelTestBase::kLocalTcpToPrflxTcp(IceCandidateType::kHost,
                                                     "tcp",
                                                     IceCandidateType::kPrflx,
                                                     "tcp",
                                                     TimeDelta::Seconds(3));
const P2PTransportChannelTestBase::Result
    P2PTransportChannelTestBase::kPrflxTcpToLocalTcp(IceCandidateType::kPrflx,
                                                     "tcp",
                                                     IceCandidateType::kHost,
                                                     "tcp",
                                                     TimeDelta::Seconds(3));

// Test the matrix of all the connectivity types we expect to see in the wild.
// Just test every combination of the configs in the Config enum.
class P2PTransportChannelTest : public P2PTransportChannelTestBase {
 protected:
  void ConfigureEndpoints(const Environment& env,
                          Config config1,
                          Config config2,
                          int allocator_flags1,
                          int allocator_flags2) {
    CreatePortAllocators(env);
    ConfigureEndpoint(env, 0, config1);
    SetAllocatorFlags(0, allocator_flags1);
    SetAllocationStepDelay(0, kMinimumStepDelay);
    ConfigureEndpoint(env, 1, config2);
    SetAllocatorFlags(1, allocator_flags2);
    SetAllocationStepDelay(1, kMinimumStepDelay);

    set_remote_ice_parameter_source(FROM_SETICEPARAMETERS);
  }
  void ConfigureEndpoint(const Environment& env, int endpoint, Config config) {
    switch (config) {
      case OPEN:
        AddAddress(endpoint, kPublicAddrs[endpoint]);
        break;
      case NAT_FULL_CONE:
      case NAT_ADDR_RESTRICTED:
      case NAT_PORT_RESTRICTED:
      case NAT_SYMMETRIC:
        AddAddress(endpoint, kPrivateAddrs[endpoint]);
        // Add a single NAT of the desired type
        nat()
            ->AddTranslator(env, kPublicAddrs[endpoint], kNatAddrs[endpoint],
                            static_cast<NATType>(config - NAT_FULL_CONE))
            ->AddClient(kPrivateAddrs[endpoint]);
        break;
      case NAT_DOUBLE_CONE:
      case NAT_SYMMETRIC_THEN_CONE:
        AddAddress(endpoint, kCascadedPrivateAddrs[endpoint]);
        // Add a two cascaded NATs of the desired types
        nat()
            ->AddTranslator(env, kPublicAddrs[endpoint], kNatAddrs[endpoint],
                            (config == Config::NAT_DOUBLE_CONE)
                                ? NATType::NAT_OPEN_CONE
                                : NATType::NAT_SYMMETRIC)
            ->AddTranslator(env, kPrivateAddrs[endpoint],
                            kCascadedNatAddrs[endpoint], NAT_OPEN_CONE)
            ->AddClient(kCascadedPrivateAddrs[endpoint]);
        break;
      case BLOCK_UDP:
      case BLOCK_UDP_AND_INCOMING_TCP:
      case BLOCK_ALL_BUT_OUTGOING_HTTP:
        AddAddress(endpoint, kPublicAddrs[endpoint]);
        // Block all UDP
        fw()->AddRule(false, FP_UDP, FD_ANY, kPublicAddrs[endpoint]);
        if (config == BLOCK_UDP_AND_INCOMING_TCP) {
          // Block TCP inbound to the endpoint
          fw()->AddRule(false, FP_TCP, SocketAddress(), kPublicAddrs[endpoint]);
        } else if (config == BLOCK_ALL_BUT_OUTGOING_HTTP) {
          // Block all TCP to/from the endpoint except 80/443 out
          fw()->AddRule(true, FP_TCP, kPublicAddrs[endpoint],
                        SocketAddress(IPAddress(INADDR_ANY), 80));
          fw()->AddRule(true, FP_TCP, kPublicAddrs[endpoint],
                        SocketAddress(IPAddress(INADDR_ANY), 443));
          fw()->AddRule(false, FP_TCP, FD_ANY, kPublicAddrs[endpoint]);
        }
        break;
      default:
        RTC_DCHECK_NOTREACHED();
        break;
    }
  }
};

class P2PTransportChannelMatrixTest : public P2PTransportChannelTest,
                                      public WithParamInterface<std::string> {
 protected:
  static const Result* kMatrix[NUM_CONFIGS][NUM_CONFIGS];
};

// Shorthands for use in the test matrix.
#define LULU &kLocalUdpToLocalUdp
#define LUSU &kLocalUdpToStunUdp
#define LUPU &kLocalUdpToPrflxUdp
#define PULU &kPrflxUdpToLocalUdp
#define SULU &kStunUdpToLocalUdp
#define SUSU &kStunUdpToStunUdp
#define SUPU &kStunUdpToPrflxUdp
#define PUSU &kPrflxUdpToStunUdp
#define LURU &kLocalUdpToRelayUdp
#define PURU &kPrflxUdpToRelayUdp
#define RUPU &kRelayUdpToPrflxUdp
#define LTLT &kLocalTcpToLocalTcp
#define LTPT &kLocalTcpToPrflxTcp
#define PTLT &kPrflxTcpToLocalTcp
// TODO(?): Enable these once TestRelayServer can accept external TCP.
#define LTRT NULL
#define LSRS NULL

// Test matrix. Originator behavior defined by rows, receiever by columns.

// TODO(?): Fix NULLs caused by lack of TCP support in NATSocket.
// TODO(?): Rearrange rows/columns from best to worst.
const P2PTransportChannelMatrixTest::Result*
    P2PTransportChannelMatrixTest::kMatrix[NUM_CONFIGS][NUM_CONFIGS] = {
        // OPEN  CONE  ADDR  PORT  SYMM  2CON  SCON  !UDP  !TCP  HTTP
        /*OP*/
        {LULU, LUSU, LUSU, LUSU, LUPU, LUSU, LUPU, LTPT, LTPT, LSRS},
        /*CO*/
        {SULU, SUSU, SUSU, SUSU, SUPU, SUSU, SUPU, nullptr, nullptr, LSRS},
        /*AD*/
        {SULU, SUSU, SUSU, SUSU, SUPU, SUSU, SUPU, nullptr, nullptr, LSRS},
        /*PO*/
        {SULU, SUSU, SUSU, SUSU, RUPU, SUSU, RUPU, nullptr, nullptr, LSRS},
        /*SY*/
        {PULU, PUSU, PUSU, PURU, PURU, PUSU, PURU, nullptr, nullptr, LSRS},
        /*2C*/
        {SULU, SUSU, SUSU, SUSU, SUPU, SUSU, SUPU, nullptr, nullptr, LSRS},
        /*SC*/
        {PULU, PUSU, PUSU, PURU, PURU, PUSU, PURU, nullptr, nullptr, LSRS},
        /*!U*/
        {LTPT, nullptr, nullptr, nullptr, nullptr, nullptr, nullptr, LTPT, LTPT,
         LSRS},
        /*!T*/
        {PTLT, nullptr, nullptr, nullptr, nullptr, nullptr, nullptr, PTLT, LTRT,
         LSRS},
        /*HT*/
        {LSRS, LSRS, LSRS, LSRS, LSRS, LSRS, LSRS, LSRS, LSRS, LSRS},
};

// The actual tests that exercise all the various configurations.
// Test names are of the form P2PTransportChannelTest_TestOPENToNAT_FULL_CONE
#define P2P_TEST_DECLARATION(x, y, z)                                 \
  TEST_P(P2PTransportChannelMatrixTest, z##Test##x##To##y) {          \
    const Environment env =                                           \
        CreateEnvironment(CreateTestFieldTrialsPtr(GetParam()));      \
    ConfigureEndpoints(env, x, y, PORTALLOCATOR_ENABLE_SHARED_SOCKET, \
                       PORTALLOCATOR_ENABLE_SHARED_SOCKET);           \
    if (kMatrix[x][y] != NULL)                                        \
      Test(env, *kMatrix[x][y]);                                      \
    else                                                              \
      RTC_LOG(LS_WARNING) << "Not yet implemented";                   \
  }

#define P2P_TEST(x, y) P2P_TEST_DECLARATION(x, y, /* empty argument */)

#define P2P_TEST_SET(x)                   \
  P2P_TEST(x, OPEN)                       \
  P2P_TEST(x, NAT_FULL_CONE)              \
  P2P_TEST(x, NAT_ADDR_RESTRICTED)        \
  P2P_TEST(x, NAT_PORT_RESTRICTED)        \
  P2P_TEST(x, NAT_SYMMETRIC)              \
  P2P_TEST(x, NAT_DOUBLE_CONE)            \
  P2P_TEST(x, NAT_SYMMETRIC_THEN_CONE)    \
  P2P_TEST(x, BLOCK_UDP)                  \
  P2P_TEST(x, BLOCK_UDP_AND_INCOMING_TCP) \
  P2P_TEST(x, BLOCK_ALL_BUT_OUTGOING_HTTP)

P2P_TEST_SET(OPEN)
P2P_TEST_SET(NAT_FULL_CONE)
P2P_TEST_SET(NAT_ADDR_RESTRICTED)
P2P_TEST_SET(NAT_PORT_RESTRICTED)
P2P_TEST_SET(NAT_SYMMETRIC)
P2P_TEST_SET(NAT_DOUBLE_CONE)
P2P_TEST_SET(NAT_SYMMETRIC_THEN_CONE)
P2P_TEST_SET(BLOCK_UDP)
P2P_TEST_SET(BLOCK_UDP_AND_INCOMING_TCP)
P2P_TEST_SET(BLOCK_ALL_BUT_OUTGOING_HTTP)

INSTANTIATE_TEST_SUITE_P(
    All,
    P2PTransportChannelMatrixTest,
    // Each field-trial is ~144 tests (some return not-yet-implemented).
    Values("", "WebRTC-IceFieldTrials/enable_goog_ping:true/"));

// Test that we restart candidate allocation when local ufrag&pwd changed.
// Standard Ice protocol is used.
TEST_F(P2PTransportChannelTest, HandleUfragPwdChange) {
  const Environment env = CreateEnvironment();
  ConfigureEndpoints(env, OPEN, OPEN, kDefaultPortAllocatorFlags,
                     kDefaultPortAllocatorFlags);
  CreateChannels(env);
  TestHandleIceUfragPasswordChanged();
  DestroyChannels();
}

// Same as above test, but with a symmetric NAT.
// We should end up with relay<->prflx candidate pairs, with generation "1".
TEST_F(P2PTransportChannelTest, HandleUfragPwdChangeSymmetricNat) {
  const Environment env = CreateEnvironment();
  ConfigureEndpoints(env, NAT_SYMMETRIC, NAT_SYMMETRIC,
                     kDefaultPortAllocatorFlags, kDefaultPortAllocatorFlags);
  CreateChannels(env);
  TestHandleIceUfragPasswordChanged();
  DestroyChannels();
}

// Test the operation of GetStats.
TEST_F(P2PTransportChannelTest, GetStats) {
  ScopedFakeClock clock;
  const Environment env = CreateEnvironment();
  ConfigureEndpoints(env, OPEN, OPEN, kDefaultPortAllocatorFlags,
                     kDefaultPortAllocatorFlags);
  CreateChannels(env);
  EXPECT_TRUE(WaitUntil(
      [&] {
        return ep1_ch1()->receiving() && ep1_ch1()->writable() &&
               ep2_ch1()->receiving() && ep2_ch1()->writable();
      },
      {.timeout = kMediumTimeout, .clock = &clock}));
  // Sends and receives 10 packets.
  TestSendRecv(&clock);

  // Try sending a packet which is discarded due to the socket being blocked.
  virtual_socket_server()->SetSendingBlocked(true);
  const char* data = "ABCDEFGHIJKLMNOPQRSTUVWXYZ1234567890";
  int len = static_cast<int>(strlen(data));
  EXPECT_EQ(-1, SendData(ep1_ch1(), data, len));

  IceTransportStats ice_transport_stats;
  ASSERT_TRUE(ep1_ch1()->GetStats(&ice_transport_stats));
  ASSERT_GE(ice_transport_stats.connection_infos.size(), 1u);
  ASSERT_GE(ice_transport_stats.candidate_stats_list.size(), 1u);
  EXPECT_EQ(ice_transport_stats.selected_candidate_pair_changes, 1u);
  ConnectionInfo* best_conn_info = nullptr;
  for (ConnectionInfo& info : ice_transport_stats.connection_infos) {
    if (info.best_connection) {
      best_conn_info = &info;
      break;
    }
  }
  ASSERT_TRUE(best_conn_info != nullptr);
  EXPECT_TRUE(best_conn_info->receiving);
  EXPECT_TRUE(best_conn_info->writable);
  EXPECT_FALSE(best_conn_info->timeout);
  // Note that discarded packets are counted in sent_total_packets but not
  // sent_total_bytes.
  EXPECT_EQ(11U, best_conn_info->sent_total_packets);
  EXPECT_EQ(1U, best_conn_info->sent_discarded_packets);
  EXPECT_EQ(10 * 36U, best_conn_info->sent_total_bytes);
  EXPECT_EQ(36U, best_conn_info->sent_discarded_bytes);
  EXPECT_EQ(10 * 36U, best_conn_info->recv_total_bytes);
  EXPECT_EQ(10U, best_conn_info->packets_received);

  EXPECT_EQ(10 * 36U, ice_transport_stats.bytes_sent);
  EXPECT_EQ(10 * 36U, ice_transport_stats.bytes_received);

  DestroyChannels();
}

TEST_F(P2PTransportChannelTest, GetStatsSwitchConnection) {
  ScopedFakeClock clock;
  const Environment env = CreateEnvironment();
  IceConfig continual_gathering_config =
      CreateIceConfig(TimeDelta::Seconds(1), GATHER_CONTINUALLY);

  ConfigureEndpoints(env, OPEN, OPEN, kDefaultPortAllocatorFlags,
                     kDefaultPortAllocatorFlags);

  AddAddress(0, kAlternateAddrs[1], "rmnet0", ADAPTER_TYPE_CELLULAR);

  CreateChannels(env, continual_gathering_config, continual_gathering_config);
  EXPECT_TRUE(WaitUntil(
      [&] {
        return ep1_ch1()->receiving() && ep1_ch1()->writable() &&
               ep2_ch1()->receiving() && ep2_ch1()->writable();
      },
      {.timeout = kMediumTimeout, .clock = &clock}));
  // Sends and receives 10 packets.
  TestSendRecv(&clock);

  IceTransportStats ice_transport_stats;
  ASSERT_TRUE(ep1_ch1()->GetStats(&ice_transport_stats));
  ASSERT_GE(ice_transport_stats.connection_infos.size(), 2u);
  ASSERT_GE(ice_transport_stats.candidate_stats_list.size(), 2u);
  EXPECT_EQ(ice_transport_stats.selected_candidate_pair_changes, 1u);

  ConnectionInfo* best_conn_info = nullptr;
  for (ConnectionInfo& info : ice_transport_stats.connection_infos) {
    if (info.best_connection) {
      best_conn_info = &info;
      break;
    }
  }
  ASSERT_TRUE(best_conn_info != nullptr);
  EXPECT_TRUE(best_conn_info->receiving);
  EXPECT_TRUE(best_conn_info->writable);
  EXPECT_FALSE(best_conn_info->timeout);

  EXPECT_EQ(10 * 36U, best_conn_info->sent_total_bytes);
  EXPECT_EQ(10 * 36U, best_conn_info->recv_total_bytes);
  EXPECT_EQ(10 * 36U, ice_transport_stats.bytes_sent);
  EXPECT_EQ(10 * 36U, ice_transport_stats.bytes_received);

  auto old_selected_connection = ep1_ch1()->selected_connection();
  ep1_ch1()->RemoveConnectionForTest(
      const_cast<Connection*>(old_selected_connection));

  EXPECT_THAT(
      WaitUntil([&] { return ep1_ch1()->selected_connection(); }, Ne(nullptr),
                {.timeout = kMediumTimeout, .clock = &clock}),
      IsRtcOk());

  // Sends and receives 10 packets.
  TestSendRecv(&clock);

  IceTransportStats ice_transport_stats2;
  ASSERT_TRUE(ep1_ch1()->GetStats(&ice_transport_stats2));

  int64_t sum_bytes_sent = 0;
  int64_t sum_bytes_received = 0;
  for (ConnectionInfo& info : ice_transport_stats.connection_infos) {
    sum_bytes_sent += info.sent_total_bytes;
    sum_bytes_received += info.recv_total_bytes;
  }

  EXPECT_EQ(10 * 36U, sum_bytes_sent);
  EXPECT_EQ(10 * 36U, sum_bytes_received);

  EXPECT_EQ(20 * 36U, ice_transport_stats2.bytes_sent);
  EXPECT_EQ(20 * 36U, ice_transport_stats2.bytes_received);

  DestroyChannels();
}

// Tests that an ICE regathering reason is recorded when there is a network
// change if and only if continual gathering is enabled.
TEST_F(P2PTransportChannelTest,
       TestIceRegatheringReasonContinualGatheringByNetworkChange) {
  ScopedFakeClock clock;
  const Environment env = CreateEnvironment();
  ConfigureEndpoints(env, OPEN, OPEN, kOnlyLocalPorts, kOnlyLocalPorts);

  // ep1 gathers continually but ep2 does not.
  IceConfig continual_gathering_config =
      CreateIceConfig(TimeDelta::Seconds(1), GATHER_CONTINUALLY);
  IceConfig default_config;
  CreateChannels(env, continual_gathering_config, default_config);

  EXPECT_TRUE(WaitUntil([&] { return CheckConnected(ep1_ch1(), ep2_ch1()); },
                        {.timeout = kDefaultTimeout, .clock = &clock}));

  // Adding address in ep1 will trigger continual gathering.
  AddAddress(0, kAlternateAddrs[0]);
  EXPECT_THAT(
      WaitUntil(
          [&] {
            return GetEndpoint(0)->GetIceRegatheringCountForReason(
                IceRegatheringReason::NETWORK_CHANGE);
          },
          Eq(1), {.timeout = kDefaultTimeout, .clock = &clock}),
      IsRtcOk());

  ep2_ch1()->SetIceParameters(kIceParams[3]);
  ep2_ch1()->SetRemoteIceParameters(kIceParams[2]);
  ep2_ch1()->MaybeStartGathering();

  AddAddress(1, kAlternateAddrs[1]);
  SIMULATED_WAIT(false, kDefaultTimeout.ms(), clock);
  // ep2 has not enabled continual gathering.
  EXPECT_EQ(0, GetEndpoint(1)->GetIceRegatheringCountForReason(
                   IceRegatheringReason::NETWORK_CHANGE));

  DestroyChannels();
}

// Tests that an ICE regathering reason is recorded when there is a network
// failure if and only if continual gathering is enabled.
TEST_F(P2PTransportChannelTest,
       TestIceRegatheringReasonContinualGatheringByNetworkFailure) {
  ScopedFakeClock clock;
  const Environment env = CreateEnvironment();
  ConfigureEndpoints(env, OPEN, OPEN, kOnlyLocalPorts, kOnlyLocalPorts);

  // ep1 gathers continually but ep2 does not.
  IceConfig config1 =
      CreateIceConfig(TimeDelta::Seconds(1), GATHER_CONTINUALLY);
  config1.regather_on_failed_networks_interval = TimeDelta::Seconds(2);
  IceConfig config2;
  config2.regather_on_failed_networks_interval = TimeDelta::Seconds(2);
  CreateChannels(env, config1, config2);

  EXPECT_TRUE(WaitUntil([&] { return CheckConnected(ep1_ch1(), ep2_ch1()); },
                        {.timeout = kDefaultTimeout, .clock = &clock}));

  fw()->AddRule(false, FP_ANY, FD_ANY, kPublicAddrs[0]);
  // Timeout value such that all connections are deleted.
  const int kNetworkFailureTimeout = 35000;
  SIMULATED_WAIT(false, kNetworkFailureTimeout, clock);
  EXPECT_LE(1, GetEndpoint(0)->GetIceRegatheringCountForReason(
                   IceRegatheringReason::NETWORK_FAILURE));
  EXPECT_EQ(0, GetEndpoint(1)->GetIceRegatheringCountForReason(
                   IceRegatheringReason::NETWORK_FAILURE));

  DestroyChannels();
}

// Test that we properly create a connection on a STUN ping from unknown address
// when the signaling is slow.
TEST_F(P2PTransportChannelTest, PeerReflexiveCandidateBeforeSignaling) {
  const Environment env = CreateEnvironment();
  ConfigureEndpoints(env, OPEN, OPEN, kDefaultPortAllocatorFlags,
                     kDefaultPortAllocatorFlags);
  // Emulate no remote parameters coming in.
  set_remote_ice_parameter_source(FROM_CANDIDATE);
  CreateChannels(env);
  // Only have remote parameters come in for ep2, not ep1.
  ep2_ch1()->SetRemoteIceParameters(kIceParams[0]);

  // Pause sending ep2's candidates to ep1 until ep1 receives the peer reflexive
  // candidate.
  PauseCandidates(1);

  // Wait until the callee becomes writable to make sure that a ping request is
  // received by the caller before their remote ICE credentials are set.
  ASSERT_THAT(WaitUntil([&] { return ep2_ch1()->selected_connection(); },
                        Ne(nullptr), {.timeout = kMediumTimeout}),
              IsRtcOk());
  // Add two sets of remote ICE credentials, so that the ones used by the
  // candidate will be generation 1 instead of 0.
  ep1_ch1()->SetRemoteIceParameters(kIceParams[3]);
  ep1_ch1()->SetRemoteIceParameters(kIceParams[1]);
  // The caller should have the selected connection connected to the peer
  // reflexive candidate.
  const Connection* selected_connection = nullptr;
  ASSERT_THAT(WaitUntil(
                  [&] {
                    return selected_connection =
                               ep1_ch1()->selected_connection();
                  },
                  Ne(nullptr), {.timeout = kMediumTimeout}),
              IsRtcOk());
  EXPECT_TRUE(selected_connection->remote_candidate().is_prflx());
  EXPECT_EQ(kIceUfrag[1], selected_connection->remote_candidate().username());
  EXPECT_EQ(kIcePwd[1], selected_connection->remote_candidate().password());
  EXPECT_EQ(1u, selected_connection->remote_candidate().generation());

  ResumeCandidates(1);
  // Verify ep1's selected connection is updated to use the 'local' candidate.
  EXPECT_TRUE(WaitUntil(
      [&] {
        return ep1_ch1()->selected_connection()->remote_candidate().is_local();
      },
      {.timeout = kMediumTimeout}));
  EXPECT_EQ(selected_connection, ep1_ch1()->selected_connection());
  DestroyChannels();
}

// Test that if we learn a prflx remote candidate, its address is concealed in
// 1. the selected candidate pair accessed via the public API, and
// 2. the candidate pair stats
// until we learn the same address from signaling.
TEST_F(P2PTransportChannelTest, PeerReflexiveRemoteCandidateIsSanitized) {
  const Environment env = CreateEnvironment();
  ConfigureEndpoints(env, OPEN, OPEN, kOnlyLocalPorts, kOnlyLocalPorts);
  // Emulate no remote parameters coming in.
  set_remote_ice_parameter_source(FROM_CANDIDATE);
  CreateChannels(env);
  // Only have remote parameters come in for ep2, not ep1.
  ep2_ch1()->SetRemoteIceParameters(kIceParams[0]);

  // Pause sending ep2's candidates to ep1 until ep1 receives the peer reflexive
  // candidate.
  PauseCandidates(1);

  ASSERT_THAT(WaitUntil([&] { return ep2_ch1()->selected_connection(); },
                        Ne(nullptr), {.timeout = kMediumTimeout}),
              IsRtcOk());
  ep1_ch1()->SetRemoteIceParameters(kIceParams[1]);
  ASSERT_THAT(WaitUntil([&] { return ep1_ch1()->selected_connection(); },
                        Ne(nullptr), {.timeout = kMediumTimeout}),
              IsRtcOk());

  // Check the selected candidate pair.
  auto pair_ep1 = ep1_ch1()->GetSelectedCandidatePair();
  ASSERT_TRUE(pair_ep1.has_value());
  EXPECT_TRUE(pair_ep1->remote_candidate().is_prflx());
  EXPECT_TRUE(pair_ep1->remote_candidate().address().ipaddr().IsNil());

  IceTransportStats ice_transport_stats;
  ep1_ch1()->GetStats(&ice_transport_stats);
  // Check the candidate pair stats.
  ASSERT_EQ(1u, ice_transport_stats.connection_infos.size());
  EXPECT_TRUE(
      ice_transport_stats.connection_infos[0].remote_candidate.is_prflx());
  EXPECT_TRUE(ice_transport_stats.connection_infos[0]
                  .remote_candidate.address()
                  .ipaddr()
                  .IsNil());

  // Let ep1 receive the remote candidate to update its type from prflx to host.
  ResumeCandidates(1);
  ASSERT_TRUE(WaitUntil(
      [&] {
        return ep1_ch1()->selected_connection() != nullptr &&
               ep1_ch1()->selected_connection()->remote_candidate().is_local();
      },
      {.timeout = kMediumTimeout}));

  // We should be able to reveal the address after it is learnt via
  // AddIceCandidate.
  //
  // Check the selected candidate pair.
  auto updated_pair_ep1 = ep1_ch1()->GetSelectedCandidatePair();
  ASSERT_TRUE(updated_pair_ep1.has_value());
  EXPECT_TRUE(updated_pair_ep1->remote_candidate().is_local());
  EXPECT_TRUE(HasRemoteAddress(&updated_pair_ep1.value(), kPublicAddrs[1]));

  ep1_ch1()->GetStats(&ice_transport_stats);
  // Check the candidate pair stats.
  ASSERT_EQ(1u, ice_transport_stats.connection_infos.size());
  EXPECT_TRUE(
      ice_transport_stats.connection_infos[0].remote_candidate.is_local());
  EXPECT_TRUE(ice_transport_stats.connection_infos[0]
                  .remote_candidate.address()
                  .EqualIPs(kPublicAddrs[1]));

  DestroyChannels();
}

// Test that we properly create a connection on a STUN ping from unknown address
// when the signaling is slow and the end points are behind NAT.
TEST_F(P2PTransportChannelTest, PeerReflexiveCandidateBeforeSignalingWithNAT) {
  const Environment env = CreateEnvironment();
  ConfigureEndpoints(env, OPEN, NAT_SYMMETRIC, kDefaultPortAllocatorFlags,
                     kDefaultPortAllocatorFlags);
  // Emulate no remote parameters coming in.
  set_remote_ice_parameter_source(FROM_CANDIDATE);
  CreateChannels(env);
  // Only have remote parameters come in for ep2, not ep1.
  ep2_ch1()->SetRemoteIceParameters(kIceParams[0]);
  // Pause sending ep2's candidates to ep1 until ep1 receives the peer reflexive
  // candidate.
  PauseCandidates(1);

  // Wait until the callee becomes writable to make sure that a ping request is
  // received by the caller before their remote ICE credentials are set.
  ASSERT_THAT(WaitUntil([&] { return ep2_ch1()->selected_connection(); },
                        Ne(nullptr), {.timeout = kMediumTimeout}),
              IsRtcOk());
  // Add two sets of remote ICE credentials, so that the ones used by the
  // candidate will be generation 1 instead of 0.
  ep1_ch1()->SetRemoteIceParameters(kIceParams[3]);
  ep1_ch1()->SetRemoteIceParameters(kIceParams[1]);

  // The caller's selected connection should be connected to the peer reflexive
  // candidate.
  const Connection* selected_connection = nullptr;
  ASSERT_THAT(WaitUntil(
                  [&] {
                    return selected_connection =
                               ep1_ch1()->selected_connection();
                  },
                  Ne(nullptr), {.timeout = kMediumTimeout}),
              IsRtcOk());
  EXPECT_TRUE(selected_connection->remote_candidate().is_prflx());
  EXPECT_EQ(kIceUfrag[1], selected_connection->remote_candidate().username());
  EXPECT_EQ(kIcePwd[1], selected_connection->remote_candidate().password());
  EXPECT_EQ(1u, selected_connection->remote_candidate().generation());

  ResumeCandidates(1);

  EXPECT_TRUE(WaitUntil(
      [&] {
        return ep1_ch1()->selected_connection()->remote_candidate().is_prflx();
      },
      {.timeout = kMediumTimeout}));
  EXPECT_EQ(selected_connection, ep1_ch1()->selected_connection());
  DestroyChannels();
}

// Test that we properly create a connection on a STUN ping from unknown address
// when the signaling is slow, even if the new candidate is created due to the
// remote peer doing an ICE restart, pairing this candidate across generations.
//
// Previously this wasn't working due to a bug where the peer reflexive
// candidate was only updated for the newest generation candidate pairs, and
// not older-generation candidate pairs created by pairing candidates across
// generations. This resulted in the old-generation prflx candidate being
// prioritized above new-generation candidate pairs.
TEST_F(P2PTransportChannelTest,
       PeerReflexiveCandidateBeforeSignalingWithIceRestart) {
  const Environment env = CreateEnvironment();
  ConfigureEndpoints(env, OPEN, OPEN, kDefaultPortAllocatorFlags,
                     kDefaultPortAllocatorFlags);
  // Only gather relay candidates, so that when the prflx candidate arrives
  // it's prioritized above the current candidate pair.
  GetEndpoint(0)->allocator_->SetCandidateFilter(CF_RELAY);
  GetEndpoint(1)->allocator_->SetCandidateFilter(CF_RELAY);
  // Setting this allows us to control when SetRemoteIceParameters is called.
  set_remote_ice_parameter_source(FROM_CANDIDATE);
  CreateChannels(env);
  // Wait for the initial connection to be made.
  ep1_ch1()->SetRemoteIceParameters(kIceParams[1]);
  ep2_ch1()->SetRemoteIceParameters(kIceParams[0]);
  EXPECT_TRUE(WaitUntil([&] { return CheckConnected(ep1_ch1(), ep2_ch1()); },
                        {.timeout = kDefaultTimeout}));

  // Simulate an ICE restart on ep2, but don't signal the candidate or new
  // ICE parameters until after a prflx connection has been made.
  PauseCandidates(1);
  ep2_ch1()->SetIceParameters(kIceParams[3]);

  ep1_ch1()->SetRemoteIceParameters(kIceParams[3]);
  ep2_ch1()->MaybeStartGathering();

  // The caller should have the selected connection connected to the peer
  // reflexive candidate.
  EXPECT_TRUE(WaitUntil(
      [&] {
        return ep1_ch1()->selected_connection()->remote_candidate().is_prflx();
      },
      {.timeout = kDefaultTimeout}));
  const Connection* prflx_selected_connection =
      ep1_ch1()->selected_connection();

  // Now simulate the ICE restart on ep1.
  ep1_ch1()->SetIceParameters(kIceParams[2]);

  ep2_ch1()->SetRemoteIceParameters(kIceParams[2]);
  ep1_ch1()->MaybeStartGathering();

  // Finally send the candidates from ep2's ICE restart and verify that ep1 uses
  // their information to update the peer reflexive candidate.
  ResumeCandidates(1);

  EXPECT_TRUE(WaitUntil(
      [&] {
        return ep1_ch1()->selected_connection()->remote_candidate().is_relay();
      },
      {.timeout = kDefaultTimeout}));
  EXPECT_EQ(prflx_selected_connection, ep1_ch1()->selected_connection());
  DestroyChannels();
}

// Test that if remote candidates don't have ufrag and pwd, we still work.
TEST_F(P2PTransportChannelTest, RemoteCandidatesWithoutUfragPwd) {
  ScopedFakeClock clock;
  const Environment env = CreateEnvironment();
  set_remote_ice_parameter_source(FROM_SETICEPARAMETERS);
  ConfigureEndpoints(env, OPEN, OPEN, kDefaultPortAllocatorFlags,
                     kDefaultPortAllocatorFlags);
  CreateChannels(env);
  const Connection* selected_connection = nullptr;
  // Wait until the callee's connections are created.
  EXPECT_THAT(WaitUntil(
                  [&] {
                    return selected_connection =
                               ep2_ch1()->selected_connection();
                  },
                  NotNull(), {.timeout = kMediumTimeout, .clock = &clock}),
              IsRtcOk());
  // Wait to make sure the selected connection is not changed.
  SIMULATED_WAIT(ep2_ch1()->selected_connection() != selected_connection,
                 kShortTimeout.ms(), clock);
  EXPECT_TRUE(ep2_ch1()->selected_connection() == selected_connection);
  DestroyChannels();
}

// Test that a host behind NAT cannot be reached when incoming_only
// is set to true.
TEST_F(P2PTransportChannelTest, IncomingOnlyBlocked) {
  ScopedFakeClock clock;
  const Environment env = CreateEnvironment();
  ConfigureEndpoints(env, NAT_FULL_CONE, OPEN, kDefaultPortAllocatorFlags,
                     kDefaultPortAllocatorFlags);

  SetAllocatorFlags(0, kOnlyLocalPorts);
  CreateChannels(env);
  ep1_ch1()->set_incoming_only(true);

  // Pump for 1 second and verify that the channels are not connected.
  SIMULATED_WAIT(false, kShortTimeout.ms(), clock);

  EXPECT_FALSE(ep1_ch1()->receiving());
  EXPECT_FALSE(ep1_ch1()->writable());
  EXPECT_FALSE(ep2_ch1()->receiving());
  EXPECT_FALSE(ep2_ch1()->writable());

  DestroyChannels();
}

// Test that a peer behind NAT can connect to a peer that has
// incoming_only flag set.
TEST_F(P2PTransportChannelTest, IncomingOnlyOpen) {
  ScopedFakeClock clock;
  const Environment env = CreateEnvironment();
  ConfigureEndpoints(env, OPEN, NAT_FULL_CONE, kDefaultPortAllocatorFlags,
                     kDefaultPortAllocatorFlags);

  SetAllocatorFlags(0, kOnlyLocalPorts);
  CreateChannels(env);
  ep1_ch1()->set_incoming_only(true);

  EXPECT_TRUE(WaitUntil([&] { return CheckConnected(ep1_ch1(), ep2_ch1()); },
                        {.timeout = kMediumTimeout, .clock = &clock}));

  DestroyChannels();
}

// Test that two peers can connect when one can only make outgoing TCP
// connections. This has been observed in some scenarios involving
// VPNs/firewalls.
TEST_F(P2PTransportChannelTest, CanOnlyMakeOutgoingTcpConnections) {
  const Environment env = CreateEnvironment();
  // The PORTALLOCATOR_ENABLE_ANY_ADDRESS_PORTS flag is required if the
  // application needs this use case to work, since the application must accept
  // the tradeoff that more candidates need to be allocated.
  //
  // TODO(deadbeef): Later, make this flag the default, and do more elegant
  // things to ensure extra candidates don't waste resources?
  ConfigureEndpoints(
      env, OPEN, OPEN,
      kDefaultPortAllocatorFlags | PORTALLOCATOR_ENABLE_ANY_ADDRESS_PORTS,
      kDefaultPortAllocatorFlags);
  // In order to simulate nothing working but outgoing TCP connections, prevent
  // the endpoint from binding to its interface's address as well as the
  // "any" addresses. It can then only make a connection by using "Connect()".
  fw()->SetUnbindableIps(
      {GetAnyIP(AF_INET), GetAnyIP(AF_INET6), kPublicAddrs[0].ipaddr()});
  CreateChannels(env);
  // Expect a IceCandidateType::kPrflx candidate on the side that can only make
  // outgoing connections, endpoint 0.
  Test(env, kPrflxTcpToLocalTcp);
  DestroyChannels();
}

TEST_F(P2PTransportChannelTest, TestTcpConnectionsFromActiveToPassive) {
  ScopedFakeClock clock;
  const Environment env = CreateEnvironment();
  CreatePortAllocators(env);
  AddAddress(0, kPublicAddrs[0]);
  AddAddress(1, kPublicAddrs[1]);

  SetAllocationStepDelay(0, kMinimumStepDelay);
  SetAllocationStepDelay(1, kMinimumStepDelay);

  int kOnlyLocalTcpPorts = PORTALLOCATOR_DISABLE_UDP |
                           PORTALLOCATOR_DISABLE_STUN |
                           PORTALLOCATOR_DISABLE_RELAY;
  // Disable all protocols except TCP.
  SetAllocatorFlags(0, kOnlyLocalTcpPorts);
  SetAllocatorFlags(1, kOnlyLocalTcpPorts);

  SetAllowTcpListen(0, true);   // actpass.
  SetAllowTcpListen(1, false);  // active.

  // We want SetRemoteIceParameters to be called as it normally would.
  // Otherwise we won't know what parameters to use for the expected
  // prflx TCP candidates.
  set_remote_ice_parameter_source(FROM_SETICEPARAMETERS);

  // Pause candidate so we could verify the candidate properties.
  PauseCandidates(0);
  PauseCandidates(1);
  CreateChannels(env);

  // Verify tcp candidates.
  VerifySavedTcpCandidates(0, TCPTYPE_PASSIVE_STR);
  VerifySavedTcpCandidates(1, TCPTYPE_ACTIVE_STR);

  // Resume candidates.
  ResumeCandidates(0);
  ResumeCandidates(1);

  EXPECT_TRUE(WaitUntil(
      [&] {
        return CheckCandidatePairAndConnected(ep1_ch1(), ep2_ch1(),
                                              kPublicAddrs[0], kPublicAddrs[1]);
      },
      {.timeout = kShortTimeout, .clock = &clock}));

  TestSendRecv(&clock);
  DestroyChannels();
}

// Test that tcptype is set on all candidates for a connection running over TCP.
TEST_F(P2PTransportChannelTest, TestTcpConnectionTcptypeSet) {
  ScopedFakeClock clock;
  const Environment env = CreateEnvironment();
  ConfigureEndpoints(env, BLOCK_UDP_AND_INCOMING_TCP, OPEN,
                     PORTALLOCATOR_ENABLE_SHARED_SOCKET,
                     PORTALLOCATOR_ENABLE_SHARED_SOCKET);

  SetAllowTcpListen(0, false);  // active.
  SetAllowTcpListen(1, true);   // actpass.
  CreateChannels(env);

  EXPECT_TRUE(WaitUntil([&] { return CheckConnected(ep1_ch1(), ep2_ch1()); },
                        {.timeout = kMediumTimeout, .clock = &clock}));
  SIMULATED_WAIT(false, kDefaultTimeout.ms(), clock);

  EXPECT_EQ(RemoteCandidate(ep1_ch1())->tcptype(), "passive");
  EXPECT_EQ(LocalCandidate(ep1_ch1())->tcptype(), "active");
  EXPECT_EQ(RemoteCandidate(ep2_ch1())->tcptype(), "active");
  EXPECT_EQ(LocalCandidate(ep2_ch1())->tcptype(), "passive");

  DestroyChannels();
}

TEST_F(P2PTransportChannelTest, TestIceRoleConflict) {
  ScopedFakeClock clock;
  const Environment env = CreateEnvironment();
  CreatePortAllocators(env);
  AddAddress(0, kPublicAddrs[0]);
  AddAddress(1, kPublicAddrs[1]);

  // Creating channels with both channels role set to CONTROLLING.
  SetIceRole(0, ICEROLE_CONTROLLING);
  SetIceRole(1, ICEROLE_CONTROLLING);

  CreateChannels(env);
  bool first_endpoint_has_lower_tiebreaker =
      GetEndpoint(0)->allocator_->ice_tiebreaker() <
      GetEndpoint(1)->allocator_->ice_tiebreaker();
  // Since both the channels initiated with controlling state, the channel with
  // the lower tiebreaker should receive SignalRoleConflict.
  EXPECT_TRUE(WaitUntil(
      [&] {
        return GetRoleConflict(first_endpoint_has_lower_tiebreaker ? 0 : 1);
      },
      {.timeout = kShortTimeout, .clock = &clock}));
  EXPECT_FALSE(GetRoleConflict(first_endpoint_has_lower_tiebreaker ? 1 : 0));

  EXPECT_TRUE(WaitUntil([&] { return CheckConnected(ep1_ch1(), ep2_ch1()); },
                        {.timeout = kShortTimeout, .clock = &clock}));

  EXPECT_TRUE(ep1_ch1()->selected_connection() &&
              ep2_ch1()->selected_connection());

  TestSendRecv(&clock);
  DestroyChannels();
}

// Tests that the ice configs (protocol and role) can be passed down to ports.
TEST_F(P2PTransportChannelTest, TestIceConfigWillPassDownToPort) {
  ScopedFakeClock clock;
  const Environment env = CreateEnvironment();
  CreatePortAllocators(env);
  AddAddress(0, kPublicAddrs[0]);
  AddAddress(1, kPublicAddrs[1]);

  SetIceRole(0, ICEROLE_CONTROLLING);
  SetIceRole(1, ICEROLE_CONTROLLING);

  CreateChannels(env);

  // Pick channel with the higher tiebreaker so its role won't change unless we
  // tell it to.
  P2PTransportChannel* channel =
      GetEndpoint(0)->allocator_->ice_tiebreaker() >
              GetEndpoint(1)->allocator_->ice_tiebreaker()
          ? ep1_ch1()
          : ep2_ch1();

  EXPECT_THAT(WaitUntil([&] { return channel->ports(); }, SizeIs(2),
                        {.timeout = kShortTimeout, .clock = &clock}),
              IsRtcOk());

  EXPECT_THAT(channel->ports(), Each(Property(&PortInterface::GetIceRole,
                                              Eq(ICEROLE_CONTROLLING))));

  channel->SetIceRole(ICEROLE_CONTROLLED);

  EXPECT_THAT(channel->ports(), Each(Property(&PortInterface::GetIceRole,
                                              Eq(ICEROLE_CONTROLLED))));

  EXPECT_TRUE(WaitUntil([&] { return CheckConnected(ep1_ch1(), ep2_ch1()); },
                        {.timeout = kShortTimeout, .clock = &clock}));

  EXPECT_TRUE(ep1_ch1()->selected_connection() &&
              ep2_ch1()->selected_connection());

  TestSendRecv(&clock);
  DestroyChannels();
}

// Verify that we can set DSCP value and retrieve properly from P2PTC.
TEST_F(P2PTransportChannelTest, TestDefaultDscpValue) {
  const Environment env = CreateEnvironment();
  CreatePortAllocators(env);
  AddAddress(0, kPublicAddrs[0]);
  AddAddress(1, kPublicAddrs[1]);

  CreateChannels(env);
  EXPECT_EQ(DSCP_NO_CHANGE, GetEndpoint(0)->cd1_.ch_->DefaultDscpValue());
  EXPECT_EQ(DSCP_NO_CHANGE, GetEndpoint(1)->cd1_.ch_->DefaultDscpValue());
  GetEndpoint(0)->cd1_.ch_->SetOption(Socket::OPT_DSCP, DSCP_CS6);
  GetEndpoint(1)->cd1_.ch_->SetOption(Socket::OPT_DSCP, DSCP_CS6);
  EXPECT_EQ(DSCP_CS6, GetEndpoint(0)->cd1_.ch_->DefaultDscpValue());
  EXPECT_EQ(DSCP_CS6, GetEndpoint(1)->cd1_.ch_->DefaultDscpValue());
  GetEndpoint(0)->cd1_.ch_->SetOption(Socket::OPT_DSCP, DSCP_AF41);
  GetEndpoint(1)->cd1_.ch_->SetOption(Socket::OPT_DSCP, DSCP_AF41);
  EXPECT_EQ(DSCP_AF41, GetEndpoint(0)->cd1_.ch_->DefaultDscpValue());
  EXPECT_EQ(DSCP_AF41, GetEndpoint(1)->cd1_.ch_->DefaultDscpValue());
  DestroyChannels();
}

// Verify IPv6 connection is preferred over IPv4.
TEST_F(P2PTransportChannelTest, TestIPv6Connections) {
  ScopedFakeClock clock;
  const Environment env = CreateEnvironment();
  CreatePortAllocators(env);
  AddAddress(0, kIPv6PublicAddrs[0]);
  AddAddress(0, kPublicAddrs[0]);
  AddAddress(1, kIPv6PublicAddrs[1]);
  AddAddress(1, kPublicAddrs[1]);

  SetAllocationStepDelay(0, kMinimumStepDelay);
  SetAllocationStepDelay(1, kMinimumStepDelay);

  // Enable IPv6
  SetAllocatorFlags(
      0, PORTALLOCATOR_ENABLE_IPV6 | PORTALLOCATOR_ENABLE_IPV6_ON_WIFI);
  SetAllocatorFlags(
      1, PORTALLOCATOR_ENABLE_IPV6 | PORTALLOCATOR_ENABLE_IPV6_ON_WIFI);

  CreateChannels(env);

  EXPECT_TRUE(WaitUntil(
      [&] {
        return CheckCandidatePairAndConnected(
            ep1_ch1(), ep2_ch1(), kIPv6PublicAddrs[0], kIPv6PublicAddrs[1]);
      },
      {.timeout = kShortTimeout, .clock = &clock}));

  TestSendRecv(&clock);
  DestroyChannels();
}

// Testing forceful TURN connections.
TEST_F(P2PTransportChannelTest, TestForceTurn) {
  ScopedFakeClock clock;
  const Environment env = CreateEnvironment();
  ConfigureEndpoints(
      env, NAT_PORT_RESTRICTED, NAT_SYMMETRIC,
      kDefaultPortAllocatorFlags | PORTALLOCATOR_ENABLE_SHARED_SOCKET,
      kDefaultPortAllocatorFlags | PORTALLOCATOR_ENABLE_SHARED_SOCKET);
  set_force_relay(true);

  SetAllocationStepDelay(0, kMinimumStepDelay);
  SetAllocationStepDelay(1, kMinimumStepDelay);

  CreateChannels(env);

  EXPECT_TRUE(WaitUntil([&] { return CheckConnected(ep1_ch1(), ep2_ch1()); },
                        {.timeout = kMediumTimeout, .clock = &clock}));

  EXPECT_TRUE(ep1_ch1()->selected_connection() &&
              ep2_ch1()->selected_connection());

  EXPECT_TRUE(RemoteCandidate(ep1_ch1())->is_relay());
  EXPECT_TRUE(LocalCandidate(ep1_ch1())->is_relay());
  EXPECT_TRUE(RemoteCandidate(ep2_ch1())->is_relay());
  EXPECT_TRUE(LocalCandidate(ep2_ch1())->is_relay());

  TestSendRecv(&clock);
  DestroyChannels();
}

// Test that if continual gathering is set to true, ICE gathering state will
// not change to "Complete", and vice versa.
TEST_F(P2PTransportChannelTest, TestContinualGathering) {
  ScopedFakeClock clock;
  const Environment env = CreateEnvironment();
  ConfigureEndpoints(env, OPEN, OPEN, kDefaultPortAllocatorFlags,
                     kDefaultPortAllocatorFlags);
  SetAllocationStepDelay(0, kDefaultStepDelay);
  SetAllocationStepDelay(1, kDefaultStepDelay);
  IceConfig continual_gathering_config =
      CreateIceConfig(TimeDelta::Seconds(1), GATHER_CONTINUALLY);
  // By default, ep2 does not gather continually.
  IceConfig default_config;
  CreateChannels(env, continual_gathering_config, default_config);

  EXPECT_TRUE(WaitUntil([&] { return CheckConnected(ep1_ch1(), ep2_ch1()); },
                        {.timeout = kMediumTimeout, .clock = &clock}));
  SIMULATED_WAIT(
      IceGatheringState::kIceGatheringComplete == ep1_ch1()->gathering_state(),
      kShortTimeout.ms(), clock);
  EXPECT_EQ(IceGatheringState::kIceGatheringGathering,
            ep1_ch1()->gathering_state());
  // By now, ep2 should have completed gathering.
  EXPECT_EQ(IceGatheringState::kIceGatheringComplete,
            ep2_ch1()->gathering_state());

  DestroyChannels();
}

// Test that a connection succeeds when the P2PTransportChannel uses a pooled
// PortAllocatorSession that has not yet finished gathering candidates.
TEST_F(P2PTransportChannelTest, TestUsingPooledSessionBeforeDoneGathering) {
  ScopedFakeClock clock;
  const Environment env = CreateEnvironment();
  ConfigureEndpoints(env, OPEN, OPEN, kDefaultPortAllocatorFlags,
                     kDefaultPortAllocatorFlags);
  // First create a pooled session for each endpoint.
  auto& allocator_1 = GetEndpoint(0)->allocator_;
  auto& allocator_2 = GetEndpoint(1)->allocator_;
  int pool_size = 1;
  allocator_1->SetConfiguration(allocator_1->stun_servers(),
                                allocator_1->turn_servers(), pool_size,
                                NO_PRUNE);
  allocator_2->SetConfiguration(allocator_2->stun_servers(),
                                allocator_2->turn_servers(), pool_size,
                                NO_PRUNE);
  const PortAllocatorSession* pooled_session_1 =
      allocator_1->GetPooledSession();
  const PortAllocatorSession* pooled_session_2 =
      allocator_2->GetPooledSession();
  ASSERT_NE(nullptr, pooled_session_1);
  ASSERT_NE(nullptr, pooled_session_2);
  // Sanity check that pooled sessions haven't gathered anything yet.
  EXPECT_TRUE(pooled_session_1->ReadyPorts().empty());
  EXPECT_TRUE(pooled_session_1->ReadyCandidates().empty());
  EXPECT_TRUE(pooled_session_2->ReadyPorts().empty());
  EXPECT_TRUE(pooled_session_2->ReadyCandidates().empty());
  // Now let the endpoints connect and try exchanging some data.
  CreateChannels(env);
  EXPECT_TRUE(WaitUntil([&] { return CheckConnected(ep1_ch1(), ep2_ch1()); },
                        {.timeout = kMediumTimeout, .clock = &clock}));
  TestSendRecv(&clock);
  // Make sure the P2PTransportChannels are actually using ports from the
  // pooled sessions.
  auto pooled_ports_1 = pooled_session_1->ReadyPorts();
  auto pooled_ports_2 = pooled_session_2->ReadyPorts();
  EXPECT_THAT(pooled_ports_1,
              Contains(ep1_ch1()->selected_connection()->PortForTest()));
  EXPECT_THAT(pooled_ports_2,
              Contains(ep2_ch1()->selected_connection()->PortForTest()));
  DestroyChannels();
}

// Test that a connection succeeds when the P2PTransportChannel uses a pooled
// PortAllocatorSession that already finished gathering candidates.
TEST_F(P2PTransportChannelTest, TestUsingPooledSessionAfterDoneGathering) {
  ScopedFakeClock clock;
  const Environment env = CreateEnvironment();
  ConfigureEndpoints(env, OPEN, OPEN, kDefaultPortAllocatorFlags,
                     kDefaultPortAllocatorFlags);
  // First create a pooled session for each endpoint.
  auto& allocator_1 = GetEndpoint(0)->allocator_;
  auto& allocator_2 = GetEndpoint(1)->allocator_;
  int pool_size = 1;
  allocator_1->SetConfiguration(allocator_1->stun_servers(),
                                allocator_1->turn_servers(), pool_size,
                                NO_PRUNE);
  allocator_2->SetConfiguration(allocator_2->stun_servers(),
                                allocator_2->turn_servers(), pool_size,
                                NO_PRUNE);
  const PortAllocatorSession* pooled_session_1 =
      allocator_1->GetPooledSession();
  const PortAllocatorSession* pooled_session_2 =
      allocator_2->GetPooledSession();
  ASSERT_NE(nullptr, pooled_session_1);
  ASSERT_NE(nullptr, pooled_session_2);
  // Wait for the pooled sessions to finish gathering before the
  // P2PTransportChannels try to use them.
  EXPECT_TRUE(WaitUntil(
      [&] {
        return pooled_session_1->CandidatesAllocationDone() &&
               pooled_session_2->CandidatesAllocationDone();
      },
      {.timeout = kDefaultTimeout, .clock = &clock}));
  // Now let the endpoints connect and try exchanging some data.
  CreateChannels(env);
  EXPECT_TRUE(WaitUntil([&] { return CheckConnected(ep1_ch1(), ep2_ch1()); },
                        {.timeout = kMediumTimeout, .clock = &clock}));
  TestSendRecv(&clock);
  // Make sure the P2PTransportChannels are actually using ports from the
  // pooled sessions.
  auto pooled_ports_1 = pooled_session_1->ReadyPorts();
  auto pooled_ports_2 = pooled_session_2->ReadyPorts();
  EXPECT_THAT(pooled_ports_1,
              Contains(ep1_ch1()->selected_connection()->PortForTest()));
  EXPECT_THAT(pooled_ports_2,
              Contains(ep2_ch1()->selected_connection()->PortForTest()));
  DestroyChannels();
}

// Test that when the "presume_writable_when_fully_relayed" flag is set to
// true and there's a TURN-TURN candidate pair, it's presumed to be writable
// as soon as it's created.
// TODO(deadbeef): Move this and other "presumed writable" tests into a test
// class that operates on a single P2PTransportChannel, once an appropriate one
// (which supports TURN servers and TURN candidate gathering) is available.
TEST_F(P2PTransportChannelTest, TurnToTurnPresumedWritable) {
  const Environment env = CreateEnvironment();
  ConfigureEndpoints(env, OPEN, OPEN, kDefaultPortAllocatorFlags,
                     kDefaultPortAllocatorFlags);
  // Only configure one channel so we can control when the remote candidate
  // is added.
  GetEndpoint(0)->cd1_.ch_ = CreateChannel(
      env, 0, ICE_CANDIDATE_COMPONENT_DEFAULT, kIceParams[0], kIceParams[1]);
  IceConfig config;
  config.presume_writable_when_fully_relayed = true;
  ep1_ch1()->SetIceConfig(config);
  ep1_ch1()->MaybeStartGathering();
  EXPECT_THAT(WaitUntil([&] { return ep1_ch1()->gathering_state(); },
                        Eq(IceGatheringState::kIceGatheringComplete),
                        {.timeout = kDefaultTimeout}),
              IsRtcOk());
  // Add two remote candidates; a host candidate (with higher priority)
  // and TURN candidate.
  ep1_ch1()->AddRemoteCandidate(
      CreateUdpCandidate(IceCandidateType::kHost, "1.1.1.1", 1, 100));
  ep1_ch1()->AddRemoteCandidate(
      CreateUdpCandidate(IceCandidateType::kRelay, "2.2.2.2", 2, 0));
  // Expect that the TURN-TURN candidate pair will be prioritized since it's
  // "probably writable".
  EXPECT_THAT(WaitUntil([&] { return ep1_ch1()->selected_connection(); },
                        Ne(nullptr), {.timeout = kShortTimeout}),
              IsRtcOk());
  EXPECT_TRUE(LocalCandidate(ep1_ch1())->is_relay());
  EXPECT_TRUE(RemoteCandidate(ep1_ch1())->is_relay());
  // Also expect that the channel instantly indicates that it's writable since
  // it has a TURN-TURN pair.
  EXPECT_TRUE(ep1_ch1()->writable());
  EXPECT_TRUE(GetEndpoint(0)->ready_to_send_);
  // Also make sure we can immediately send packets.
  const char* data = "test";
  int len = static_cast<int>(strlen(data));
  EXPECT_EQ(len, SendData(ep1_ch1(), data, len));
  // Prevent pending messages to access endpoints after their destruction.
  DestroyChannels();
}

// Test that a TURN/peer reflexive candidate pair is also presumed writable.
TEST_F(P2PTransportChannelTest, TurnToPrflxPresumedWritable) {
  ScopedFakeClock fake_clock;
  const Environment env = CreateEnvironment();

  // We need to add artificial network delay to verify that the connection
  // is presumed writable before it's actually writable. Without this delay
  // it would become writable instantly.
  virtual_socket_server()->set_delay_mean(50);
  virtual_socket_server()->UpdateDelayDistribution();

  ConfigureEndpoints(env, NAT_SYMMETRIC, NAT_SYMMETRIC,
                     kDefaultPortAllocatorFlags, kDefaultPortAllocatorFlags);
  // We want the remote TURN candidate to show up as prflx. To do this we need
  // to configure the server to accept packets from an address we haven't
  // explicitly installed permission for.
  test_turn_server()->set_enable_permission_checks(false);
  IceConfig config;
  config.presume_writable_when_fully_relayed = true;
  GetEndpoint(0)->cd1_.ch_ = CreateChannel(
      env, 0, ICE_CANDIDATE_COMPONENT_DEFAULT, kIceParams[0], kIceParams[1]);
  GetEndpoint(1)->cd1_.ch_ = CreateChannel(
      env, 1, ICE_CANDIDATE_COMPONENT_DEFAULT, kIceParams[1], kIceParams[0]);
  ep1_ch1()->SetIceConfig(config);
  ep2_ch1()->SetIceConfig(config);
  // Don't signal candidates from channel 2, so that channel 1 sees the TURN
  // candidate as peer reflexive.
  PauseCandidates(1);
  ep1_ch1()->MaybeStartGathering();
  ep2_ch1()->MaybeStartGathering();

  // Wait for the TURN<->prflx connection.
  EXPECT_TRUE(
      WaitUntil([&] { return ep1_ch1()->receiving() && ep1_ch1()->writable(); },
                {.timeout = kShortTimeout, .clock = &fake_clock}));
  ASSERT_NE(nullptr, ep1_ch1()->selected_connection());
  EXPECT_TRUE(LocalCandidate(ep1_ch1())->is_relay());
  EXPECT_TRUE(RemoteCandidate(ep1_ch1())->is_prflx());
  // Make sure that at this point the connection is only presumed writable,
  // not fully writable.
  EXPECT_FALSE(ep1_ch1()->selected_connection()->writable());

  // Now wait for it to actually become writable.
  EXPECT_TRUE(
      WaitUntil([&] { return ep1_ch1()->selected_connection()->writable(); },
                {.timeout = kShortTimeout, .clock = &fake_clock}));

  // Explitly destroy channels, before fake clock is destroyed.
  DestroyChannels();
}

// Test that a presumed-writable TURN<->TURN connection is preferred above an
// unreliable connection (one that has failed to be pinged for some time).
TEST_F(P2PTransportChannelTest, PresumedWritablePreferredOverUnreliable) {
  ScopedFakeClock fake_clock;
  const Environment env = CreateEnvironment();

  ConfigureEndpoints(env, NAT_SYMMETRIC, NAT_SYMMETRIC,
                     kDefaultPortAllocatorFlags, kDefaultPortAllocatorFlags);
  IceConfig config;
  config.presume_writable_when_fully_relayed = true;
  GetEndpoint(0)->cd1_.ch_ = CreateChannel(
      env, 0, ICE_CANDIDATE_COMPONENT_DEFAULT, kIceParams[0], kIceParams[1]);
  GetEndpoint(1)->cd1_.ch_ = CreateChannel(
      env, 1, ICE_CANDIDATE_COMPONENT_DEFAULT, kIceParams[1], kIceParams[0]);
  ep1_ch1()->SetIceConfig(config);
  ep2_ch1()->SetIceConfig(config);
  ep1_ch1()->MaybeStartGathering();
  ep2_ch1()->MaybeStartGathering();
  // Wait for initial connection as usual.
  EXPECT_TRUE(WaitUntil([&] { return CheckConnected(ep1_ch1(), ep2_ch1()); },
                        {.timeout = kShortTimeout, .clock = &fake_clock}));
  const Connection* old_selected_connection = ep1_ch1()->selected_connection();
  // Destroy the second channel and wait for the current connection on the
  // first channel to become "unreliable", making it no longer writable.
  GetEndpoint(1)->cd1_.ch_.reset();
  EXPECT_TRUE(WaitUntil([&] { return !ep1_ch1()->writable(); },
                        {.timeout = kDefaultTimeout, .clock = &fake_clock}));
  EXPECT_NE(nullptr, ep1_ch1()->selected_connection());
  // Add a remote TURN candidate. The first channel should still have a TURN
  // port available to make a TURN<->TURN pair that's presumed writable.
  ep1_ch1()->AddRemoteCandidate(
      CreateUdpCandidate(IceCandidateType::kRelay, "2.2.2.2", 2, 0));
  EXPECT_TRUE(LocalCandidate(ep1_ch1())->is_relay());
  EXPECT_TRUE(RemoteCandidate(ep1_ch1())->is_relay());
  EXPECT_TRUE(ep1_ch1()->writable());
  EXPECT_TRUE(GetEndpoint(0)->ready_to_send_);
  EXPECT_NE(old_selected_connection, ep1_ch1()->selected_connection());
  // Explitly destroy channels, before fake clock is destroyed.
  DestroyChannels();
}

// Ensure that "SignalReadyToSend" is fired as expected with a "presumed
// writable" connection. Previously this did not work.
TEST_F(P2PTransportChannelTest, SignalReadyToSendWithPresumedWritable) {
  const Environment env = CreateEnvironment();
  ConfigureEndpoints(env, OPEN, OPEN, kDefaultPortAllocatorFlags,
                     kDefaultPortAllocatorFlags);
  // Only test one endpoint, so we can ensure the connection doesn't receive a
  // binding response and advance beyond being "presumed" writable.
  GetEndpoint(0)->cd1_.ch_ = CreateChannel(
      env, 0, ICE_CANDIDATE_COMPONENT_DEFAULT, kIceParams[0], kIceParams[1]);
  IceConfig config;
  config.presume_writable_when_fully_relayed = true;
  ep1_ch1()->SetIceConfig(config);
  ep1_ch1()->MaybeStartGathering();
  EXPECT_THAT(WaitUntil([&] { return ep1_ch1()->gathering_state(); },
                        Eq(IceGatheringState::kIceGatheringComplete),
                        {.timeout = kDefaultTimeout}),
              IsRtcOk());
  ep1_ch1()->AddRemoteCandidate(
      CreateUdpCandidate(IceCandidateType::kRelay, "1.1.1.1", 1, 0));
  // Sanity checking the type of the connection.
  EXPECT_THAT(WaitUntil([&] { return ep1_ch1()->selected_connection(); },
                        Ne(nullptr), {.timeout = kShortTimeout}),
              IsRtcOk());
  EXPECT_TRUE(LocalCandidate(ep1_ch1())->is_relay());
  EXPECT_TRUE(RemoteCandidate(ep1_ch1())->is_relay());

  // Tell the socket server to block packets (returning EWOULDBLOCK).
  virtual_socket_server()->SetSendingBlocked(true);
  const char* data = "test";
  int len = static_cast<int>(strlen(data));
  EXPECT_EQ(-1, SendData(ep1_ch1(), data, len));

  // Reset `ready_to_send_` flag, which is set to true if the event fires as it
  // should.
  GetEndpoint(0)->ready_to_send_ = false;
  virtual_socket_server()->SetSendingBlocked(false);
  EXPECT_TRUE(GetEndpoint(0)->ready_to_send_);
  EXPECT_EQ(len, SendData(ep1_ch1(), data, len));
  DestroyChannels();
}

// Test that role conflict error responses are sent as expected when receiving a
// ping from an unknown address over a TURN connection. Regression test for
// crbug.com/webrtc/9034.
TEST_F(P2PTransportChannelTest,
       TurnToPrflxSelectedAfterResolvingIceControllingRoleConflict) {
  ScopedFakeClock clock;
  const Environment env = CreateEnvironment();
  // Gather only relay candidates.
  ConfigureEndpoints(env, NAT_SYMMETRIC, NAT_SYMMETRIC,
                     kDefaultPortAllocatorFlags | PORTALLOCATOR_DISABLE_UDP |
                         PORTALLOCATOR_DISABLE_STUN | PORTALLOCATOR_DISABLE_TCP,
                     kDefaultPortAllocatorFlags | PORTALLOCATOR_DISABLE_UDP |
                         PORTALLOCATOR_DISABLE_STUN |
                         PORTALLOCATOR_DISABLE_TCP);

  SetIceRole(0, ICEROLE_CONTROLLING);
  SetIceRole(1, ICEROLE_CONTROLLING);
  // We want the remote TURN candidate to show up as prflx. To do this we need
  // to configure the server to accept packets from an address we haven't
  // explicitly installed permission for.
  test_turn_server()->set_enable_permission_checks(false);
  GetEndpoint(0)->cd1_.ch_ = CreateChannel(
      env, 0, ICE_CANDIDATE_COMPONENT_DEFAULT, kIceParams[0], kIceParams[1]);
  GetEndpoint(1)->cd1_.ch_ = CreateChannel(
      env, 1, ICE_CANDIDATE_COMPONENT_DEFAULT, kIceParams[1], kIceParams[0]);
  // Don't signal candidates from channel 2, so that channel 1 sees the TURN
  // candidate as peer reflexive.
  PauseCandidates(1);
  ep1_ch1()->MaybeStartGathering();
  ep2_ch1()->MaybeStartGathering();

  EXPECT_TRUE(
      WaitUntil([&] { return ep1_ch1()->receiving() && ep1_ch1()->writable(); },
                {.timeout = kMediumTimeout, .clock = &clock}));

  ASSERT_NE(nullptr, ep1_ch1()->selected_connection());

  EXPECT_TRUE(LocalCandidate(ep1_ch1())->is_relay());
  EXPECT_TRUE(RemoteCandidate(ep1_ch1())->is_prflx());

  DestroyChannels();
}

// Test that the writability can be established with the piggyback
// acknowledgement in the connectivity check from the remote peer.
TEST_F(P2PTransportChannelTest,
       CanConnectWithPiggybackCheckAcknowledgementWhenCheckResponseBlocked) {
  ScopedFakeClock clock;
  const Environment env = CreateEnvironment(CreateTestFieldTrialsPtr(
      "WebRTC-PiggybackIceCheckAcknowledgement/Enabled/"));
  ConfigureEndpoints(env, OPEN, OPEN, kOnlyLocalPorts, kOnlyLocalPorts);
  IceConfig ep1_config;
  IceConfig ep2_config =
      CreateIceConfig(TimeDelta::Seconds(1), GATHER_CONTINUALLY);
  // Let ep2 be tolerable of the loss of connectivity checks, so that it keeps
  // sending pings even after ep1 becomes unwritable as we configure the
  // firewall below.
  ep2_config.receiving_timeout = TimeDelta::Seconds(30);
  ep2_config.ice_unwritable_timeout = TimeDelta::Seconds(30);
  ep2_config.ice_unwritable_min_checks = 30;
  ep2_config.ice_inactive_timeout = TimeDelta::Seconds(60);

  CreateChannels(env, ep1_config, ep2_config);

  // Wait until both sides become writable for the first time.
  EXPECT_TRUE(WaitUntil([&] { return CheckConnected(ep1_ch1(), ep2_ch1()); },
                        {.timeout = kDefaultTimeout, .clock = &clock}));
  // Block the ingress traffic to ep1 so that there is no check response from
  // ep2.
  ASSERT_NE(nullptr, LocalCandidate(ep1_ch1()));
  fw()->AddRule(false, FP_ANY, FD_IN, LocalCandidate(ep1_ch1())->address());
  // Wait until ep1 becomes unwritable. At the same time ep2 should be still
  // fine so that it will keep sending pings.
  EXPECT_TRUE(
      WaitUntil([&] { return ep1_ch1() != nullptr && !ep1_ch1()->writable(); },
                {.timeout = kDefaultTimeout, .clock = &clock}));
  EXPECT_TRUE(ep2_ch1() != nullptr && ep2_ch1()->writable());
  // Now let the pings from ep2 to flow but block any pings from ep1, so that
  // ep1 can only become writable again after receiving an incoming ping from
  // ep2 with piggyback acknowledgement of its previously sent pings. Note
  // though that ep1 should have stopped sending pings after becoming unwritable
  // in the current design.
  fw()->ClearRules();
  fw()->AddRule(false, FP_ANY, FD_OUT, LocalCandidate(ep1_ch1())->address());
  EXPECT_TRUE(
      WaitUntil([&] { return ep1_ch1() != nullptr && ep1_ch1()->writable(); },
                {.timeout = kDefaultTimeout, .clock = &clock}));
  DestroyChannels();
}

// Test what happens when we have 2 users behind the same NAT. This can lead
// to interesting behavior because the STUN server will only give out the
// address of the outermost NAT.
class P2PTransportChannelSameNatTest : public P2PTransportChannelTestBase {
 protected:
  void ConfigureEndpoints(const Environment& env,
                          Config nat_type,
                          Config config1,
                          Config config2) {
    RTC_CHECK_GE(nat_type, NAT_FULL_CONE);
    RTC_CHECK_LE(nat_type, NAT_SYMMETRIC);
    CreatePortAllocators(env);
    NATSocketServer::Translator* outer_nat =
        nat()->AddTranslator(env, kPublicAddrs[0], kNatAddrs[0],
                             static_cast<NATType>(nat_type - NAT_FULL_CONE));
    ConfigureEndpoint(env, outer_nat, 0, config1);
    ConfigureEndpoint(env, outer_nat, 1, config2);
    set_remote_ice_parameter_source(FROM_SETICEPARAMETERS);
  }
  void ConfigureEndpoint(const Environment& env,
                         NATSocketServer::Translator* nat,
                         int endpoint,
                         Config config) {
    RTC_CHECK(config <= NAT_SYMMETRIC);
    if (config == OPEN) {
      AddAddress(endpoint, kPrivateAddrs[endpoint]);
      nat->AddClient(kPrivateAddrs[endpoint]);
    } else {
      AddAddress(endpoint, kCascadedPrivateAddrs[endpoint]);
      nat->AddTranslator(env, kPrivateAddrs[endpoint],
                         kCascadedNatAddrs[endpoint],
                         static_cast<NATType>(config - NAT_FULL_CONE))
          ->AddClient(kCascadedPrivateAddrs[endpoint]);
    }
  }
};

TEST_F(P2PTransportChannelSameNatTest, TestConesBehindSameCone) {
  const Environment env = CreateEnvironment();
  ConfigureEndpoints(env, NAT_FULL_CONE, NAT_FULL_CONE, NAT_FULL_CONE);
  Test(env, P2PTransportChannelTestBase::Result(IceCandidateType::kPrflx, "udp",
                                                IceCandidateType::kSrflx, "udp",
                                                TimeDelta::Seconds(1)));
}

// Test what happens when we have multiple available pathways.
// In the future we will try different RTTs and configs for the different
// interfaces, so that we can simulate a user with Ethernet and VPN networks.
class P2PTransportChannelMultihomedTest : public P2PTransportChannelTest {
 public:
  const Connection* GetConnectionWithRemoteAddress(
      P2PTransportChannel* channel,
      const SocketAddress& address) {
    for (Connection* conn : channel->connections()) {
      if (HasRemoteAddress(conn, address)) {
        return conn;
      }
    }
    return nullptr;
  }

  Connection* GetConnectionWithLocalAddress(P2PTransportChannel* channel,
                                            const SocketAddress& address) {
    for (Connection* conn : channel->connections()) {
      if (HasLocalAddress(conn, address)) {
        return conn;
      }
    }
    return nullptr;
  }

  Connection* GetConnection(P2PTransportChannel* channel,
                            const SocketAddress& local,
                            const SocketAddress& remote) {
    for (Connection* conn : channel->connections()) {
      if (HasLocalAddress(conn, local) && HasRemoteAddress(conn, remote)) {
        return conn;
      }
    }
    return nullptr;
  }

  Connection* GetBestConnection(P2PTransportChannel* channel) {
    ArrayView<Connection* const> connections = channel->connections();
    auto it = absl::c_find(connections, channel->selected_connection());
    if (it == connections.end()) {
      return nullptr;
    }
    return *it;
  }

  Connection* GetBackupConnection(P2PTransportChannel* channel) {
    ArrayView<Connection* const> connections = channel->connections();
    auto it = absl::c_find_if_not(connections, [channel](Connection* conn) {
      return conn == channel->selected_connection();
    });
    if (it == connections.end()) {
      return nullptr;
    }
    return *it;
  }

  void DestroyAllButBestConnection(P2PTransportChannel* channel) {
    const Connection* selected_connection = channel->selected_connection();
    // Copy the list of connections since the original will be modified.
    ArrayView<Connection* const> view = channel->connections();
    std::vector<Connection*> connections(view.begin(), view.end());
    for (Connection* conn : connections) {
      if (conn != selected_connection)
        channel->RemoveConnectionForTest(conn);
    }
  }
};

// Test that we can establish connectivity when both peers are multihomed.
TEST_F(P2PTransportChannelMultihomedTest, TestBasic) {
  const Environment env = CreateEnvironment();
  CreatePortAllocators(env);
  AddAddress(0, kPublicAddrs[0]);
  AddAddress(0, kAlternateAddrs[0]);
  AddAddress(1, kPublicAddrs[1]);
  AddAddress(1, kAlternateAddrs[1]);
  Test(env, kLocalUdpToLocalUdp);
}

// Test that we can quickly switch links if an interface goes down.
// The controlled side has two interfaces and one will die.
TEST_F(P2PTransportChannelMultihomedTest, TestFailoverControlledSide) {
  ScopedFakeClock clock;
  const Environment env = CreateEnvironment();
  CreatePortAllocators(env);
  AddAddress(0, kPublicAddrs[0]);
  // Simulate failing over from Wi-Fi to cell interface.
  AddAddress(1, kPublicAddrs[1], "eth0", ADAPTER_TYPE_WIFI);
  AddAddress(1, kAlternateAddrs[1], "wlan0", ADAPTER_TYPE_CELLULAR);

  // Use only local ports for simplicity.
  SetAllocatorFlags(0, kOnlyLocalPorts);
  SetAllocatorFlags(1, kOnlyLocalPorts);

  // Make the receiving timeout shorter for testing.
  IceConfig config = CreateIceConfig(TimeDelta::Seconds(1), GATHER_ONCE);
  // Create channels and let them go writable, as usual.
  CreateChannels(env, config, config);

  EXPECT_TRUE(WaitUntil(
      [&] {
        return CheckCandidatePairAndConnected(ep1_ch1(), ep2_ch1(),
                                              kPublicAddrs[0], kPublicAddrs[1]);
      },
      {.timeout = kMediumTimeout, .clock = &clock}));

  // Blackhole any traffic to or from the public addrs.
  RTC_LOG(LS_INFO) << "Failing over...";
  fw()->AddRule(false, FP_ANY, FD_ANY, kPublicAddrs[1]);
  // The selected connections may switch, so keep references to them.
  const Connection* selected_connection1 = ep1_ch1()->selected_connection();
  // We should detect loss of receiving within 1 second or so.
  EXPECT_TRUE(WaitUntil([&] { return !selected_connection1->receiving(); },
                        {.timeout = kMediumTimeout, .clock = &clock}));

  // We should switch over to use the alternate addr on both sides
  // when we are not receiving.
  EXPECT_TRUE(WaitUntil(
      [&] {
        return ep1_ch1()->selected_connection()->receiving() &&
               ep2_ch1()->selected_connection()->receiving();
      },
      {.timeout = kMediumTimeout, .clock = &clock}));
  EXPECT_TRUE(LocalCandidate(ep1_ch1())->address().EqualIPs(kPublicAddrs[0]));
  EXPECT_TRUE(
      RemoteCandidate(ep1_ch1())->address().EqualIPs(kAlternateAddrs[1]));
  EXPECT_TRUE(
      LocalCandidate(ep2_ch1())->address().EqualIPs(kAlternateAddrs[1]));

  DestroyChannels();
}

// Test that we can quickly switch links if an interface goes down.
// The controlling side has two interfaces and one will die.
TEST_F(P2PTransportChannelMultihomedTest, TestFailoverControllingSide) {
  ScopedFakeClock clock;
  const Environment env = CreateEnvironment();
  CreatePortAllocators(env);
  // Simulate failing over from Wi-Fi to cell interface.
  AddAddress(0, kPublicAddrs[0], "eth0", ADAPTER_TYPE_WIFI);
  AddAddress(0, kAlternateAddrs[0], "wlan0", ADAPTER_TYPE_CELLULAR);
  AddAddress(1, kPublicAddrs[1]);

  // Use only local ports for simplicity.
  SetAllocatorFlags(0, kOnlyLocalPorts);
  SetAllocatorFlags(1, kOnlyLocalPorts);

  // Make the receiving timeout shorter for testing.
  IceConfig config = CreateIceConfig(TimeDelta::Seconds(1), GATHER_ONCE);
  // Create channels and let them go writable, as usual.
  CreateChannels(env, config, config);
  EXPECT_TRUE(WaitUntil(
      [&] {
        return CheckCandidatePairAndConnected(ep1_ch1(), ep2_ch1(),
                                              kPublicAddrs[0], kPublicAddrs[1]);
      },
      {.timeout = kMediumTimeout, .clock = &clock}));

  // Blackhole any traffic to or from the public addrs.
  RTC_LOG(LS_INFO) << "Failing over...";
  fw()->AddRule(false, FP_ANY, FD_ANY, kPublicAddrs[0]);

  // We should detect loss of receiving within 1 second or so.
  // We should switch over to use the alternate addr on both sides
  // when we are not receiving.
  EXPECT_TRUE(WaitUntil(
      [&] {
        return CheckCandidatePairAndConnected(
            ep1_ch1(), ep2_ch1(), kAlternateAddrs[0], kPublicAddrs[1]);
      },
      {.timeout = kMediumTimeout, .clock = &clock}));

  DestroyChannels();
}

// Tests that we can quickly switch links if an interface goes down when
// there are many connections.
TEST_F(P2PTransportChannelMultihomedTest, TestFailoverWithManyConnections) {
  ScopedFakeClock clock;
  const Environment env = CreateEnvironment();
  CreatePortAllocators(env);
  test_turn_server()->AddInternalSocket(kTurnTcpIntAddr, PROTO_TCP);
  RelayServerConfig turn_server;
  turn_server.credentials = kRelayCredentials;
  turn_server.ports.push_back(ProtocolAddress(kTurnTcpIntAddr, PROTO_TCP));
  GetAllocator(0)->AddTurnServerForTesting(turn_server);
  GetAllocator(1)->AddTurnServerForTesting(turn_server);
  // Enable IPv6
  SetAllocatorFlags(
      0, PORTALLOCATOR_ENABLE_IPV6 | PORTALLOCATOR_ENABLE_IPV6_ON_WIFI);
  SetAllocatorFlags(
      1, PORTALLOCATOR_ENABLE_IPV6 | PORTALLOCATOR_ENABLE_IPV6_ON_WIFI);
  SetAllocationStepDelay(0, kMinimumStepDelay);
  SetAllocationStepDelay(1, kMinimumStepDelay);

  auto& wifi = kPublicAddrs;
  auto& cellular = kAlternateAddrs;
  auto& wifiIpv6 = kIPv6PublicAddrs;
  auto& cellularIpv6 = kIPv6AlternateAddrs;
  AddAddress(0, wifi[0], "wifi0", ADAPTER_TYPE_WIFI);
  AddAddress(0, wifiIpv6[0], "wifi0", ADAPTER_TYPE_WIFI);
  AddAddress(0, cellular[0], "cellular0", ADAPTER_TYPE_CELLULAR);
  AddAddress(0, cellularIpv6[0], "cellular0", ADAPTER_TYPE_CELLULAR);
  AddAddress(1, wifi[1], "wifi1", ADAPTER_TYPE_WIFI);
  AddAddress(1, wifiIpv6[1], "wifi1", ADAPTER_TYPE_WIFI);
  AddAddress(1, cellular[1], "cellular1", ADAPTER_TYPE_CELLULAR);
  AddAddress(1, cellularIpv6[1], "cellular1", ADAPTER_TYPE_CELLULAR);

  // Set smaller delay on the TCP TURN server so that TCP TURN candidates
  // will be created in time.
  virtual_socket_server()->SetDelayOnAddress(kTurnTcpIntAddr, 1);
  virtual_socket_server()->SetDelayOnAddress(kTurnUdpExtAddr, 1);
  virtual_socket_server()->set_delay_mean(500);
  virtual_socket_server()->UpdateDelayDistribution();

  // Make the receiving timeout shorter for testing.
  IceConfig config = CreateIceConfig(TimeDelta::Seconds(1), GATHER_CONTINUALLY);
  // Create channels and let them go writable, as usual.
  CreateChannels(env, config, config, true /* ice_renomination */);
  EXPECT_TRUE(WaitUntil(
      [&] {
        return CheckCandidatePairAndConnected(ep1_ch1(), ep2_ch1(), wifiIpv6[0],
                                              wifiIpv6[1]);
      },
      {.timeout = kMediumTimeout, .clock = &clock}));

  // Blackhole any traffic to or from the wifi on endpoint 1.
  RTC_LOG(LS_INFO) << "Failing over...";
  fw()->AddRule(false, FP_ANY, FD_ANY, wifi[0]);
  fw()->AddRule(false, FP_ANY, FD_ANY, wifiIpv6[0]);

  // The selected connections may switch, so keep references to them.
  const Connection* selected_connection1 = ep1_ch1()->selected_connection();
  const Connection* selected_connection2 = ep2_ch1()->selected_connection();
  EXPECT_TRUE(WaitUntil(
      [&] {
        return !selected_connection1->receiving() &&
               !selected_connection2->receiving();
      },
      {.timeout = kMediumTimeout, .clock = &clock}));

  // Per-network best connections will be pinged at relatively higher rate when
  // the selected connection becomes not receiving.
  Connection* per_network_best_connection1 =
      GetConnection(ep1_ch1(), cellularIpv6[0], wifiIpv6[1]);
  ASSERT_NE(nullptr, per_network_best_connection1);
  Timestamp last_ping_sent1 = per_network_best_connection1->LastPingSent();
  int num_pings_sent1 = per_network_best_connection1->num_pings_sent();
  EXPECT_THAT(
      WaitUntil([&] { return per_network_best_connection1->num_pings_sent(); },
                Gt(num_pings_sent1),
                {.timeout = kMediumTimeout, .clock = &clock}),
      IsRtcOk());
  ASSERT_GT(per_network_best_connection1->num_pings_sent() - num_pings_sent1,
            0);
  TimeDelta ping_interval1 =
      (per_network_best_connection1->LastPingSent() - last_ping_sent1) /
      (per_network_best_connection1->num_pings_sent() - num_pings_sent1);
  constexpr TimeDelta kSchedulingDelay = TimeDelta::Millis(200);
  EXPECT_LT(ping_interval1, kWeakOrStabilizingWritableConnectionPingInterval +
                                kSchedulingDelay);

  // It should switch over to use the cellular IPv6 addr on endpoint 1 before
  // it timed out on writing.
  EXPECT_TRUE(WaitUntil(
      [&] {
        return CheckCandidatePairAndConnected(ep1_ch1(), ep2_ch1(),
                                              cellularIpv6[0], wifiIpv6[1]);
      },
      {.timeout = kMediumTimeout, .clock = &clock}));

  DestroyChannels();
}

// Test that when the controlling side switches the selected connection,
// the nomination of the selected connection on the controlled side will
// increase.
TEST_F(P2PTransportChannelMultihomedTest, TestIceRenomination) {
  ScopedFakeClock clock;
  const Environment env = CreateEnvironment();
  CreatePortAllocators(env);
  // Simulate failing over from Wi-Fi to cell interface.
  AddAddress(0, kPublicAddrs[0], "eth0", ADAPTER_TYPE_WIFI);
  AddAddress(0, kAlternateAddrs[0], "wlan0", ADAPTER_TYPE_CELLULAR);
  AddAddress(1, kPublicAddrs[1]);

  // Use only local ports for simplicity.
  SetAllocatorFlags(0, kOnlyLocalPorts);
  SetAllocatorFlags(1, kOnlyLocalPorts);

  // We want it to set the remote ICE parameters when creating channels.
  set_remote_ice_parameter_source(FROM_SETICEPARAMETERS);
  // Make the receiving timeout shorter for testing.
  IceConfig config = CreateIceConfig(TimeDelta::Seconds(1), GATHER_ONCE);
  // Create channels with ICE renomination and let them go writable as usual.
  CreateChannels(env, config, config, true);
  ASSERT_TRUE(WaitUntil([&] { return CheckConnected(ep1_ch1(), ep2_ch1()); },
                        {.timeout = kMediumTimeout, .clock = &clock}));
  EXPECT_TRUE(WaitUntil(
      [&] {
        return ep2_ch1()->selected_connection()->remote_nomination() > 0 &&
               ep1_ch1()->selected_connection()->acked_nomination() > 0;
      },
      {.timeout = kDefaultTimeout, .clock = &clock}));
  const Connection* selected_connection1 = ep1_ch1()->selected_connection();
  Connection* selected_connection2 =
      const_cast<Connection*>(ep2_ch1()->selected_connection());
  uint32_t remote_nomination2 = selected_connection2->remote_nomination();
  // `selected_connection2` should not be nominated any more since the previous
  // nomination has been acknowledged.
  ConnectSignalNominated(selected_connection2);
  SIMULATED_WAIT(nominated(), kMediumTimeout.ms(), clock);
  EXPECT_FALSE(nominated());

  // Blackhole any traffic to or from the public addrs.
  RTC_LOG(LS_INFO) << "Failing over...";
  fw()->AddRule(false, FP_ANY, FD_ANY, kPublicAddrs[0]);

  // The selected connection on the controlling side should switch.
  EXPECT_THAT(WaitUntil([&] { return ep1_ch1()->selected_connection(); },
                        Ne(selected_connection1),
                        {.timeout = kMediumTimeout, .clock = &clock}),
              IsRtcOk());
  // The connection on the controlled side should be nominated again
  // and have an increased nomination.
  EXPECT_THAT(
      WaitUntil(
          [&] { return ep2_ch1()->selected_connection()->remote_nomination(); },
          Gt(remote_nomination2),
          {.timeout = kDefaultTimeout, .clock = &clock}),
      IsRtcOk());

  DestroyChannels();
}

// Test that if an interface fails temporarily and then recovers quickly,
// the selected connection will not switch.
// The case that it will switch over to the backup connection if the selected
// connection does not recover after enough time is covered in
// TestFailoverControlledSide and TestFailoverControllingSide.
TEST_F(P2PTransportChannelMultihomedTest,
       TestConnectionSwitchDampeningControlledSide) {
  ScopedFakeClock clock;
  const Environment env = CreateEnvironment();
  CreatePortAllocators(env);
  AddAddress(0, kPublicAddrs[0]);
  // Simulate failing over from Wi-Fi to cell interface.
  AddAddress(1, kPublicAddrs[1], "eth0", ADAPTER_TYPE_WIFI);
  AddAddress(1, kAlternateAddrs[1], "wlan0", ADAPTER_TYPE_CELLULAR);

  // Use only local ports for simplicity.
  SetAllocatorFlags(0, kOnlyLocalPorts);
  SetAllocatorFlags(1, kOnlyLocalPorts);

  // Create channels and let them go writable, as usual.
  CreateChannels(env);

  EXPECT_TRUE(WaitUntil(
      [&] {
        return CheckCandidatePairAndConnected(ep1_ch1(), ep2_ch1(),
                                              kPublicAddrs[0], kPublicAddrs[1]);
      },
      {.timeout = kMediumTimeout, .clock = &clock}));

  // Make the receiving timeout shorter for testing.
  IceConfig config = CreateIceConfig(TimeDelta::Seconds(1), GATHER_ONCE);
  ep1_ch1()->SetIceConfig(config);
  ep2_ch1()->SetIceConfig(config);
  reset_selected_candidate_pair_switches();

  // Blackhole any traffic to or from the public addrs.
  RTC_LOG(LS_INFO) << "Failing over...";
  fw()->AddRule(false, FP_ANY, FD_ANY, kPublicAddrs[1]);

  // The selected connections may switch, so keep references to them.
  const Connection* selected_connection1 = ep1_ch1()->selected_connection();
  // We should detect loss of receiving within 1 second or so.
  EXPECT_TRUE(WaitUntil([&] { return !selected_connection1->receiving(); },
                        {.timeout = kMediumTimeout, .clock = &clock}));
  // After a short while, the link recovers itself.
  SIMULATED_WAIT(false, 10, clock);
  fw()->ClearRules();

  // We should remain on the public address on both sides and no connection
  // switches should have happened.
  EXPECT_TRUE(WaitUntil(
      [&] {
        return ep1_ch1()->selected_connection()->receiving() &&
               ep2_ch1()->selected_connection()->receiving();
      },
      {.timeout = kMediumTimeout, .clock = &clock}));
  EXPECT_TRUE(RemoteCandidate(ep1_ch1())->address().EqualIPs(kPublicAddrs[1]));
  EXPECT_TRUE(LocalCandidate(ep2_ch1())->address().EqualIPs(kPublicAddrs[1]));
  EXPECT_EQ(0, reset_selected_candidate_pair_switches());

  DestroyChannels();
}

// Test that if an interface fails temporarily and then recovers quickly,
// the selected connection will not switch.
TEST_F(P2PTransportChannelMultihomedTest,
       TestConnectionSwitchDampeningControllingSide) {
  ScopedFakeClock clock;
  const Environment env = CreateEnvironment();
  CreatePortAllocators(env);
  // Simulate failing over from Wi-Fi to cell interface.
  AddAddress(0, kPublicAddrs[0], "eth0", ADAPTER_TYPE_WIFI);
  AddAddress(0, kAlternateAddrs[0], "wlan0", ADAPTER_TYPE_CELLULAR);
  AddAddress(1, kPublicAddrs[1]);

  // Use only local ports for simplicity.
  SetAllocatorFlags(0, kOnlyLocalPorts);
  SetAllocatorFlags(1, kOnlyLocalPorts);

  // Create channels and let them go writable, as usual.
  CreateChannels(env);
  EXPECT_TRUE(WaitUntil(
      [&] {
        return CheckCandidatePairAndConnected(ep1_ch1(), ep2_ch1(),
                                              kPublicAddrs[0], kPublicAddrs[1]);
      },
      {.timeout = kMediumTimeout, .clock = &clock}));

  // Make the receiving timeout shorter for testing.
  IceConfig config = CreateIceConfig(TimeDelta::Seconds(1), GATHER_ONCE);
  ep1_ch1()->SetIceConfig(config);
  ep2_ch1()->SetIceConfig(config);
  reset_selected_candidate_pair_switches();

  // Blackhole any traffic to or from the public addrs.
  RTC_LOG(LS_INFO) << "Failing over...";
  fw()->AddRule(false, FP_ANY, FD_ANY, kPublicAddrs[0]);
  // The selected connections may switch, so keep references to them.
  const Connection* selected_connection1 = ep1_ch1()->selected_connection();
  // We should detect loss of receiving within 1 second or so.
  EXPECT_TRUE(WaitUntil([&] { return !selected_connection1->receiving(); },
                        {.timeout = kMediumTimeout, .clock = &clock}));
  // The link recovers after a short while.
  SIMULATED_WAIT(false, 10, clock);
  fw()->ClearRules();

  // We should not switch to the alternate addr on both sides because of the
  // dampening.
  EXPECT_TRUE(WaitUntil(
      [&] {
        return CheckCandidatePairAndConnected(ep1_ch1(), ep2_ch1(),
                                              kPublicAddrs[0], kPublicAddrs[1]);
      },
      {.timeout = kMediumTimeout, .clock = &clock}));
  EXPECT_EQ(0, reset_selected_candidate_pair_switches());
  DestroyChannels();
}

// Tests that if the remote side's network failed, it won't cause the local
// side to switch connections and networks.
TEST_F(P2PTransportChannelMultihomedTest, TestRemoteFailover) {
  ScopedFakeClock clock;
  const Environment env = CreateEnvironment();
  CreatePortAllocators(env);
  // The interface names are chosen so that `cellular` would have higher
  // candidate priority and higher cost.
  auto& wifi = kPublicAddrs;
  auto& cellular = kAlternateAddrs;
  AddAddress(0, wifi[0], "wifi0", ADAPTER_TYPE_WIFI);
  AddAddress(0, cellular[0], "cellular0", ADAPTER_TYPE_CELLULAR);
  AddAddress(1, wifi[1], "wifi0", ADAPTER_TYPE_WIFI);

  // Use only local ports for simplicity.
  SetAllocatorFlags(0, kOnlyLocalPorts);
  SetAllocatorFlags(1, kOnlyLocalPorts);
  // Create channels and let them go writable, as usual.
  CreateChannels(env);
  // Make the receiving timeout shorter for testing.
  // Set the backup connection ping interval to 25s.
  IceConfig config = CreateIceConfig(TimeDelta::Seconds(1), GATHER_ONCE,
                                     TimeDelta::Seconds(25));
  // Ping the best connection more frequently since we don't have traffic.
  config.stable_writable_connection_ping_interval = TimeDelta::Millis(900);
  ep1_ch1()->SetIceConfig(config);
  ep2_ch1()->SetIceConfig(config);
  // Need to wait to make sure the connections on both networks are writable.
  EXPECT_TRUE(WaitUntil(
      [&] {
        return CheckCandidatePairAndConnected(ep1_ch1(), ep2_ch1(), wifi[0],
                                              wifi[1]);
      },
      {.timeout = kDefaultTimeout, .clock = &clock}));
  Connection* backup_conn =
      GetConnectionWithLocalAddress(ep1_ch1(), cellular[0]);
  ASSERT_NE(nullptr, backup_conn);
  // After a short while, the backup connection will be writable but not
  // receiving because backup connection is pinged at a slower rate.
  EXPECT_TRUE(WaitUntil(
      [&] { return backup_conn->writable() && !backup_conn->receiving(); },
      {.timeout = kDefaultTimeout, .clock = &clock}));
  reset_selected_candidate_pair_switches();
  // Blackhole any traffic to or from the remote WiFi networks.
  RTC_LOG(LS_INFO) << "Failing over...";
  fw()->AddRule(false, FP_ANY, FD_ANY, wifi[1]);

  int num_switches = 0;
  SIMULATED_WAIT((num_switches = reset_selected_candidate_pair_switches()) > 0,
                 20000, clock);
  EXPECT_EQ(0, num_switches);
  DestroyChannels();
}

// Tests that a Wifi-Wifi connection has the highest precedence.
TEST_F(P2PTransportChannelMultihomedTest, TestPreferWifiToWifiConnection) {
  const Environment env = CreateEnvironment();
  CreatePortAllocators(env);
  // The interface names are chosen so that `cellular` would have higher
  // candidate priority if it is not for the network type.
  auto& wifi = kAlternateAddrs;
  auto& cellular = kPublicAddrs;
  AddAddress(0, wifi[0], "test0", ADAPTER_TYPE_WIFI);
  AddAddress(0, cellular[0], "test1", ADAPTER_TYPE_CELLULAR);
  AddAddress(1, wifi[1], "test0", ADAPTER_TYPE_WIFI);
  AddAddress(1, cellular[1], "test1", ADAPTER_TYPE_CELLULAR);

  // Use only local ports for simplicity.
  SetAllocatorFlags(0, kOnlyLocalPorts);
  SetAllocatorFlags(1, kOnlyLocalPorts);

  // Create channels and let them go writable, as usual.
  CreateChannels(env);

  EXPECT_TRUE(
      WaitUntil([&]() { return CheckConnected(ep1_ch1(), ep2_ch1()); }));
  // Need to wait to make sure the connections on both networks are writable.
  EXPECT_TRUE(WaitUntil([&] {
    return CheckCandidatePairAndConnected(ep1_ch1(), ep2_ch1(), wifi[0],
                                          wifi[1]);
  }));
  DestroyChannels();
}

// Tests that a Wifi-Cellular connection has higher precedence than
// a Cellular-Cellular connection.
TEST_F(P2PTransportChannelMultihomedTest, TestPreferWifiOverCellularNetwork) {
  const Environment env = CreateEnvironment();
  CreatePortAllocators(env);
  // The interface names are chosen so that `cellular` would have higher
  // candidate priority if it is not for the network type.
  auto& wifi = kAlternateAddrs;
  auto& cellular = kPublicAddrs;
  AddAddress(0, cellular[0], "test1", ADAPTER_TYPE_CELLULAR);
  AddAddress(1, wifi[1], "test0", ADAPTER_TYPE_WIFI);
  AddAddress(1, cellular[1], "test1", ADAPTER_TYPE_CELLULAR);

  // Use only local ports for simplicity.
  SetAllocatorFlags(0, kOnlyLocalPorts);
  SetAllocatorFlags(1, kOnlyLocalPorts);

  // Create channels and let them go writable, as usual.
  CreateChannels(env);

  EXPECT_TRUE(WaitUntil([&]() {
    return CheckCandidatePairAndConnected(ep1_ch1(), ep2_ch1(), cellular[0],
                                          wifi[1]);
  }));
  DestroyChannels();
}

// Test that the backup connection is pinged at a rate no faster than
// what was configured.
TEST_F(P2PTransportChannelMultihomedTest, TestPingBackupConnectionRate) {
  const Environment env = CreateEnvironment();
  CreatePortAllocators(env);
  AddAddress(0, kPublicAddrs[0]);
  // Adding alternate address will make sure `kPublicAddrs` has the higher
  // priority than others. This is due to FakeNetwork::AddInterface method.
  AddAddress(1, kAlternateAddrs[1]);
  AddAddress(1, kPublicAddrs[1]);

  // Use only local ports for simplicity.
  SetAllocatorFlags(0, kOnlyLocalPorts);
  SetAllocatorFlags(1, kOnlyLocalPorts);

  // Create channels and let them go writable, as usual.
  CreateChannels(env);
  EXPECT_TRUE(WaitUntil([&] { return CheckConnected(ep1_ch1(), ep2_ch1()); }));
  TimeDelta backup_ping_interval = TimeDelta::Seconds(2);
  ep2_ch1()->SetIceConfig(CreateIceConfig(TimeDelta::Seconds(2), GATHER_ONCE,
                                          backup_ping_interval));
  // After the state becomes COMPLETED, the backup connection will be pinged
  // once every `backup_ping_interval` milliseconds.
  ASSERT_THAT(WaitUntil([&] { return ep2_ch1()->GetState(); },
                        Eq(IceTransportStateInternal::STATE_COMPLETED)),
              IsRtcOk());
  auto connections = ep2_ch1()->connections();
  ASSERT_EQ(2U, connections.size());
  Connection* backup_conn = GetBackupConnection(ep2_ch1());
  EXPECT_TRUE(WaitUntil([&] { return backup_conn->writable(); },
                        {.timeout = kMediumTimeout}));
  Timestamp last_ping_response = backup_conn->LastPingResponseReceived();
  EXPECT_THAT(WaitUntil([&] { return backup_conn->LastPingResponseReceived(); },
                        Gt(last_ping_response), {.timeout = kDefaultTimeout}),
              IsRtcOk());
  TimeDelta time_elapsed =
      backup_conn->LastPingResponseReceived() - last_ping_response;
  RTC_LOG(LS_INFO) << "Time elapsed: " << time_elapsed;
  EXPECT_GE(time_elapsed, backup_ping_interval);

  DestroyChannels();
}

// Test that the connection is pinged at a rate no faster than
// what was configured when stable and writable.
TEST_F(P2PTransportChannelMultihomedTest, TestStableWritableRate) {
  const Environment env = CreateEnvironment();
  CreatePortAllocators(env);
  AddAddress(0, kPublicAddrs[0]);
  // Adding alternate address will make sure `kPublicAddrs` has the higher
  // priority than others. This is due to FakeNetwork::AddInterface method.
  AddAddress(1, kAlternateAddrs[1]);
  AddAddress(1, kPublicAddrs[1]);

  // Use only local ports for simplicity.
  SetAllocatorFlags(0, kOnlyLocalPorts);
  SetAllocatorFlags(1, kOnlyLocalPorts);

  // Create channels and let them go writable, as usual.
  CreateChannels(env);
  EXPECT_TRUE(WaitUntil([&] { return CheckConnected(ep1_ch1(), ep2_ch1()); }));
  // Set a value larger than the default value of 2500 ms
  TimeDelta ping_interval = TimeDelta::Millis(3'456);
  IceConfig config = CreateIceConfig(2 * ping_interval, GATHER_ONCE);
  config.stable_writable_connection_ping_interval = ping_interval;
  ep2_ch1()->SetIceConfig(config);
  // After the state becomes COMPLETED and is stable and writable, the
  // connection will be pinged once every `ping_interval`.
  ASSERT_THAT(WaitUntil([&] { return ep2_ch1()->GetState(); },
                        Eq(IceTransportStateInternal::STATE_COMPLETED)),
              IsRtcOk());
  auto connections = ep2_ch1()->connections();
  ASSERT_EQ(2U, connections.size());
  Connection* conn = GetBestConnection(ep2_ch1());
  EXPECT_TRUE(
      WaitUntil([&] { return conn->writable(); }, {.timeout = kMediumTimeout}));

  Timestamp last_ping_response = Timestamp::Zero();
  // Burn through some pings so the connection is stable.
  for (int i = 0; i < 5; i++) {
    last_ping_response = conn->LastPingResponseReceived();
    EXPECT_THAT(WaitUntil([&] { return conn->LastPingResponseReceived(); },
                          Gt(last_ping_response), {.timeout = kDefaultTimeout}),
                IsRtcOk());
  }
  EXPECT_TRUE(conn->stable(last_ping_response)) << "Connection not stable";
  TimeDelta time_elapsed =
      conn->LastPingResponseReceived() - last_ping_response;
  RTC_LOG(LS_INFO) << "Time elapsed: " << time_elapsed;
  EXPECT_GE(time_elapsed, ping_interval);

  DestroyChannels();
}

TEST_F(P2PTransportChannelMultihomedTest, TestGetState) {
  ScopedFakeClock clock;
  const Environment env = CreateEnvironment();
  CreatePortAllocators(env);
  AddAddress(0, kAlternateAddrs[0]);
  AddAddress(0, kPublicAddrs[0]);
  AddAddress(1, kPublicAddrs[1]);
  // Create channels and let them go writable, as usual.
  CreateChannels(env);

  // Both transport channels will reach STATE_COMPLETED quickly.
  EXPECT_THAT(WaitUntil([&] { return ep1_ch1()->GetState(); },
                        Eq(IceTransportStateInternal::STATE_COMPLETED),
                        {.timeout = kShortTimeout, .clock = &clock}),
              IsRtcOk());
  EXPECT_THAT(WaitUntil([&] { return ep2_ch1()->GetState(); },
                        Eq(IceTransportStateInternal::STATE_COMPLETED),
                        {.timeout = kShortTimeout, .clock = &clock}),
              IsRtcOk());
  DestroyChannels();
}

// Tests that when a network interface becomes inactive, if Continual Gathering
// policy is GATHER_CONTINUALLY, the ports associated with that network
// will be removed from the port list of the channel, and the respective
// remote candidates on the other participant will be removed eventually.
TEST_F(P2PTransportChannelMultihomedTest, TestNetworkBecomesInactive) {
  ScopedFakeClock clock;
  const Environment env = CreateEnvironment();
  CreatePortAllocators(env);
  AddAddress(0, kPublicAddrs[0]);
  AddAddress(1, kPublicAddrs[1]);
  // Create channels and let them go writable, as usual.
  IceConfig ep1_config =
      CreateIceConfig(TimeDelta::Seconds(2), GATHER_CONTINUALLY);
  IceConfig ep2_config = CreateIceConfig(TimeDelta::Seconds(2), GATHER_ONCE);
  CreateChannels(env, ep1_config, ep2_config);

  SetAllocatorFlags(0, kOnlyLocalPorts);
  SetAllocatorFlags(1, kOnlyLocalPorts);
  ASSERT_TRUE(WaitUntil([&] { return CheckConnected(ep1_ch1(), ep2_ch1()); },
                        {.timeout = kDefaultTimeout, .clock = &clock}));
  // More than one port has been created.
  EXPECT_LE(1U, ep1_ch1()->ports().size());
  // Endpoint 1 enabled continual gathering; the port will be removed
  // when the interface is removed.
  RemoveAddress(0, kPublicAddrs[0]);
  EXPECT_TRUE(ep1_ch1()->ports().empty());
  // The remote candidates will be removed eventually.
  EXPECT_TRUE(WaitUntil([&] { return ep2_ch1()->remote_candidates().empty(); },
                        {.clock = &clock}));

  size_t num_ports = ep2_ch1()->ports().size();
  EXPECT_LE(1U, num_ports);
  size_t num_remote_candidates = ep1_ch1()->remote_candidates().size();
  // Endpoint 2 did not enable continual gathering; the local port will still be
  // removed when the interface is removed but the remote candidates on the
  // other participant will not be removed.
  RemoveAddress(1, kPublicAddrs[1]);

  EXPECT_THAT(WaitUntil([&] { return ep2_ch1()->ports().size(); }, Eq(0U),
                        {.timeout = kDefaultTimeout, .clock = &clock}),
              IsRtcOk());
  SIMULATED_WAIT(ep1_ch1()->remote_candidates().empty(), 500, clock);
  EXPECT_EQ(num_remote_candidates, ep1_ch1()->remote_candidates().size());

  DestroyChannels();
}

// Tests that continual gathering will create new connections when a new
// interface is added.
TEST_F(P2PTransportChannelMultihomedTest,
       TestContinualGatheringOnNewInterface) {
  const Environment env = CreateEnvironment();
  CreatePortAllocators(env);
  auto& wifi = kAlternateAddrs;
  auto& cellular = kPublicAddrs;
  AddAddress(0, wifi[0], "test_wifi0", ADAPTER_TYPE_WIFI);
  AddAddress(1, cellular[1], "test_cell1", ADAPTER_TYPE_CELLULAR);
  // Set continual gathering policy.
  IceConfig continual_gathering_config =
      CreateIceConfig(TimeDelta::Seconds(1), GATHER_CONTINUALLY);
  CreateChannels(env, continual_gathering_config, continual_gathering_config);
  SetAllocatorFlags(0, kOnlyLocalPorts);
  SetAllocatorFlags(1, kOnlyLocalPorts);
  EXPECT_TRUE(WaitUntil([&] { return CheckConnected(ep1_ch1(), ep2_ch1()); },
                        {.timeout = kDefaultTimeout}));

  // Add a new wifi interface on end point 2. We should expect a new connection
  // to be created and the new one will be the best connection.
  AddAddress(1, wifi[1], "test_wifi1", ADAPTER_TYPE_WIFI);
  const Connection* conn;
  EXPECT_TRUE(WaitUntil(
      [&] {
        return (conn = ep1_ch1()->selected_connection()) != nullptr &&
               HasRemoteAddress(conn, wifi[1]);
      },
      {.timeout = kDefaultTimeout}));
  EXPECT_TRUE(WaitUntil(
      [&] {
        return (conn = ep2_ch1()->selected_connection()) != nullptr &&
               HasLocalAddress(conn, wifi[1]);
      },
      {.timeout = kDefaultTimeout}));

  // Add a new cellular interface on end point 1, we should expect a new
  // backup connection created using this new interface.
  AddAddress(0, cellular[0], "test_cellular0", ADAPTER_TYPE_CELLULAR);
  EXPECT_TRUE(WaitUntil(
      [&] {
        return ep1_ch1()->GetState() ==
                   IceTransportStateInternal::STATE_COMPLETED &&
               absl::c_any_of(ep1_ch1()->connections(),
                              [channel = ep1_ch1(),
                               address = cellular[0]](const Connection* conn) {
                                return HasLocalAddress(conn, address) &&
                                       conn != channel->selected_connection() &&
                                       conn->writable();
                              });
      },
      {.timeout = kDefaultTimeout}));
  EXPECT_TRUE(WaitUntil(
      [&] {
        return ep2_ch1()->GetState() ==
                   IceTransportStateInternal::STATE_COMPLETED &&
               absl::c_any_of(ep2_ch1()->connections(),
                              [channel = ep2_ch1(),
                               address = cellular[0]](const Connection* conn) {
                                return HasRemoteAddress(conn, address) &&
                                       conn != channel->selected_connection() &&
                                       conn->receiving();
                              });
      },
      {.timeout = kDefaultTimeout}));

  DestroyChannels();
}

// Tests that we can switch links via continual gathering.
TEST_F(P2PTransportChannelMultihomedTest,
       TestSwitchLinksViaContinualGathering) {
  ScopedFakeClock clock;
  const Environment env = CreateEnvironment();
  CreatePortAllocators(env);
  AddAddress(0, kPublicAddrs[0]);
  AddAddress(1, kPublicAddrs[1]);
  // Use only local ports for simplicity.
  SetAllocatorFlags(0, kOnlyLocalPorts);
  SetAllocatorFlags(1, kOnlyLocalPorts);

  // Set continual gathering policy.
  IceConfig continual_gathering_config =
      CreateIceConfig(TimeDelta::Seconds(1), GATHER_CONTINUALLY);
  // Create channels and let them go writable, as usual.
  CreateChannels(env, continual_gathering_config, continual_gathering_config);
  EXPECT_TRUE(WaitUntil(
      [&] {
        return CheckCandidatePairAndConnected(ep1_ch1(), ep2_ch1(),
                                              kPublicAddrs[0], kPublicAddrs[1]);
      },
      {.timeout = kMediumTimeout, .clock = &clock}));

  // Add the new address first and then remove the other one.
  RTC_LOG(LS_INFO) << "Draining...";
  AddAddress(1, kAlternateAddrs[1]);
  RemoveAddress(1, kPublicAddrs[1]);
  // We should switch to use the alternate address after an exchange of pings.
  EXPECT_TRUE(WaitUntil(
      [&] {
        return CheckCandidatePairAndConnected(
            ep1_ch1(), ep2_ch1(), kPublicAddrs[0], kAlternateAddrs[1]);
      },
      {.timeout = kMediumTimeout, .clock = &clock}));

  // Remove one address first and then add another address.
  RTC_LOG(LS_INFO) << "Draining again...";
  RemoveAddress(1, kAlternateAddrs[1]);
  AddAddress(1, kAlternateAddrs[0]);
  EXPECT_TRUE(WaitUntil(
      [&] {
        return CheckCandidatePairAndConnected(
            ep1_ch1(), ep2_ch1(), kPublicAddrs[0], kAlternateAddrs[0]);
      },
      {.timeout = kMediumTimeout, .clock = &clock}));

  DestroyChannels();
}

// Tests that the backup connection will be restored after it is destroyed.
TEST_F(P2PTransportChannelMultihomedTest, TestRestoreBackupConnection) {
  ScopedFakeClock clock;
  const Environment env = CreateEnvironment();
  CreatePortAllocators(env);
  auto& wifi = kAlternateAddrs;
  auto& cellular = kPublicAddrs;
  AddAddress(0, wifi[0], "test_wifi0", ADAPTER_TYPE_WIFI);
  AddAddress(0, cellular[0], "test_cell0", ADAPTER_TYPE_CELLULAR);
  AddAddress(1, wifi[1], "test_wifi1", ADAPTER_TYPE_WIFI);
  AddAddress(1, cellular[1], "test_cell1", ADAPTER_TYPE_CELLULAR);
  // Use only local ports for simplicity.
  SetAllocatorFlags(0, kOnlyLocalPorts);
  SetAllocatorFlags(1, kOnlyLocalPorts);

  // Create channels and let them go writable, as usual.
  IceConfig config = CreateIceConfig(TimeDelta::Seconds(1), GATHER_CONTINUALLY);
  config.regather_on_failed_networks_interval = TimeDelta::Seconds(2);
  CreateChannels(env, config, config);
  EXPECT_TRUE(WaitUntil(
      [&] {
        return CheckCandidatePairAndConnected(ep1_ch1(), ep2_ch1(), wifi[0],
                                              wifi[1]);
      },
      {.timeout = kMediumTimeout, .clock = &clock}));

  // Destroy all backup connections.
  DestroyAllButBestConnection(ep1_ch1());
  // Ensure the backup connection is removed first.
  EXPECT_THAT(
      WaitUntil(
          [&] { return GetConnectionWithLocalAddress(ep1_ch1(), cellular[0]); },
          Eq(nullptr), {.timeout = kDefaultTimeout, .clock = &clock}),
      IsRtcOk());
  const Connection* conn;
  EXPECT_TRUE(
      WaitUntil(
          [&] {
            return (conn = GetConnectionWithLocalAddress(
                        ep1_ch1(), cellular[0])) != nullptr &&
                   conn != ep1_ch1()->selected_connection() && conn->writable();
          },
          {.timeout = kDefaultTimeout, .clock = &clock}));

  DestroyChannels();
}

TEST_F(P2PTransportChannelMultihomedTest, TestVpnDefault) {
  ScopedFakeClock clock;
  const Environment env = CreateEnvironment();
  CreatePortAllocators(env);
  AddAddress(0, kPublicAddrs[0], "eth0", ADAPTER_TYPE_ETHERNET);
  AddAddress(0, kAlternateAddrs[0], "vpn0", ADAPTER_TYPE_VPN);
  AddAddress(1, kPublicAddrs[1]);

  IceConfig config;
  CreateChannels(env, config, config, false);
  EXPECT_TRUE(WaitUntil(
      [&] {
        return CheckConnected(ep1_ch1(), ep2_ch1()) &&
               !ep1_ch1()->selected_connection()->network()->IsVpn();
      },
      {.timeout = kDefaultTimeout, .clock = &clock}));
}

TEST_F(P2PTransportChannelMultihomedTest, TestVpnPreferVpn) {
  ScopedFakeClock clock;
  const Environment env = CreateEnvironment();
  CreatePortAllocators(env);
  AddAddress(0, kPublicAddrs[0], "eth0", ADAPTER_TYPE_ETHERNET);
  AddAddress(0, kAlternateAddrs[0], "vpn0", ADAPTER_TYPE_VPN,
             ADAPTER_TYPE_CELLULAR);
  AddAddress(1, kPublicAddrs[1]);

  IceConfig config;
  config.vpn_preference = VpnPreference::kPreferVpn;
  RTC_LOG(LS_INFO) << "KESO: config.vpn_preference: " << config.vpn_preference;
  CreateChannels(env, config, config, false);
  EXPECT_TRUE(WaitUntil(
      [&] {
        return CheckConnected(ep1_ch1(), ep2_ch1()) &&
               ep1_ch1()->selected_connection()->network()->IsVpn();
      },
      {.timeout = kDefaultTimeout, .clock = &clock}));

  // Block VPN.
  fw()->AddRule(false, FP_ANY, FD_ANY, kAlternateAddrs[0]);

  // Check that it switches to non-VPN
  EXPECT_TRUE(WaitUntil(
      [&] {
        return CheckConnected(ep1_ch1(), ep2_ch1()) &&
               !ep1_ch1()->selected_connection()->network()->IsVpn();
      },
      {.timeout = kDefaultTimeout, .clock = &clock}));
}

TEST_F(P2PTransportChannelMultihomedTest, TestVpnAvoidVpn) {
  ScopedFakeClock clock;
  const Environment env = CreateEnvironment();
  CreatePortAllocators(env);
  AddAddress(0, kPublicAddrs[0], "eth0", ADAPTER_TYPE_CELLULAR);
  AddAddress(0, kAlternateAddrs[0], "vpn0", ADAPTER_TYPE_VPN,
             ADAPTER_TYPE_ETHERNET);
  AddAddress(1, kPublicAddrs[1]);

  IceConfig config;
  config.vpn_preference = VpnPreference::kAvoidVpn;
  CreateChannels(env, config, config, false);
  EXPECT_TRUE(WaitUntil(
      [&] {
        return CheckConnected(ep1_ch1(), ep2_ch1()) &&
               !ep1_ch1()->selected_connection()->network()->IsVpn();
      },
      {.timeout = kDefaultTimeout, .clock = &clock}));

  // Block non-VPN.
  fw()->AddRule(false, FP_ANY, FD_ANY, kPublicAddrs[0]);

  // Check that it switches to VPN
  EXPECT_TRUE(WaitUntil(
      [&] {
        return CheckConnected(ep1_ch1(), ep2_ch1()) &&
               ep1_ch1()->selected_connection()->network()->IsVpn();
      },
      {.timeout = kDefaultTimeout, .clock = &clock}));
}

TEST_F(P2PTransportChannelMultihomedTest, TestVpnNeverVpn) {
  ScopedFakeClock clock;
  const Environment env = CreateEnvironment();
  CreatePortAllocators(env);
  AddAddress(0, kPublicAddrs[0], "eth0", ADAPTER_TYPE_CELLULAR);
  AddAddress(0, kAlternateAddrs[0], "vpn0", ADAPTER_TYPE_VPN,
             ADAPTER_TYPE_ETHERNET);
  AddAddress(1, kPublicAddrs[1]);

  IceConfig config;
  config.vpn_preference = VpnPreference::kNeverUseVpn;
  CreateChannels(env, config, config, false);
  EXPECT_TRUE(WaitUntil(
      [&] {
        return CheckConnected(ep1_ch1(), ep2_ch1()) &&
               !ep1_ch1()->selected_connection()->network()->IsVpn();
      },
      {.timeout = kDefaultTimeout, .clock = &clock}));

  // Block non-VPN.
  fw()->AddRule(false, FP_ANY, FD_ANY, kPublicAddrs[0]);

  // Check that it does not switches to VPN
  clock.AdvanceTime(kDefaultTimeout);
  EXPECT_TRUE(WaitUntil([&] { return !CheckConnected(ep1_ch1(), ep2_ch1()); },
                        {.timeout = kDefaultTimeout, .clock = &clock}));
}

TEST_F(P2PTransportChannelMultihomedTest, TestVpnOnlyVpn) {
  ScopedFakeClock clock;
  const Environment env = CreateEnvironment();
  CreatePortAllocators(env);
  AddAddress(0, kPublicAddrs[0], "eth0", ADAPTER_TYPE_CELLULAR);
  AddAddress(0, kAlternateAddrs[0], "vpn0", ADAPTER_TYPE_VPN,
             ADAPTER_TYPE_ETHERNET);
  AddAddress(1, kPublicAddrs[1]);

  IceConfig config;
  config.vpn_preference = VpnPreference::kOnlyUseVpn;
  CreateChannels(env, config, config, false);
  EXPECT_TRUE(WaitUntil(
      [&] {
        return CheckConnected(ep1_ch1(), ep2_ch1()) &&
               ep1_ch1()->selected_connection()->network()->IsVpn();
      },
      {.timeout = kDefaultTimeout, .clock = &clock}));

  // Block VPN.
  fw()->AddRule(false, FP_ANY, FD_ANY, kAlternateAddrs[0]);

  // Check that it does not switch to non-VPN
  clock.AdvanceTime(kDefaultTimeout);
  EXPECT_TRUE(WaitUntil([&] { return !CheckConnected(ep1_ch1(), ep2_ch1()); },
                        {.timeout = kDefaultTimeout, .clock = &clock}));
}

TEST_F(P2PTransportChannelMultihomedTest, StunDictionaryPerformsSync) {
  ScopedFakeClock clock;
  const Environment env = CreateEnvironment();
  CreatePortAllocators(env);
  AddAddress(0, kPublicAddrs[0], "eth0", ADAPTER_TYPE_CELLULAR);
  AddAddress(0, kAlternateAddrs[0], "vpn0", ADAPTER_TYPE_VPN,
             ADAPTER_TYPE_ETHERNET);
  AddAddress(1, kPublicAddrs[1]);

  // Create channels and let them go writable, as usual.
  CreateChannels(env);

  MockFunction<void(IceTransportInternal*, const StunDictionaryView&,
                    ArrayView<uint16_t>)>
      view_updated_func;
  ep2_ch1()->AddDictionaryViewUpdatedCallback(
      "tag", view_updated_func.AsStdFunction());
  MockFunction<void(IceTransportInternal*, const StunDictionaryWriter&)>
      writer_synced_func;
  ep1_ch1()->AddDictionaryWriterSyncedCallback(
      "tag", writer_synced_func.AsStdFunction());
  auto& dict_writer = ep1_ch1()->GetDictionaryWriter()->get();
  dict_writer.SetByteString(12)->CopyBytes("keso");
  EXPECT_CALL(view_updated_func, Call)
      .WillOnce([&](auto* channel, auto& view, auto keys) {
        EXPECT_EQ(keys.size(), 1u);
        EXPECT_EQ(keys[0], 12);
        EXPECT_EQ(view.GetByteString(12)->string_view(), "keso");
      });
  EXPECT_CALL(writer_synced_func, Call).Times(1);
  EXPECT_TRUE(WaitUntil([&] { return CheckConnected(ep1_ch1(), ep2_ch1()); },
                        {.timeout = kMediumTimeout, .clock = &clock}));
}

// A collection of tests which tests a single P2PTransportChannel by sending
// pings.
class P2PTransportChannelPingTest : public ::testing::Test,
                                    public sigslot::has_slots<> {
 public:
  P2PTransportChannelPingTest()
      : vss_(std::make_unique<VirtualSocketServer>()),
        packet_socket_factory_(
            std::make_unique<BasicPacketSocketFactory>(vss_.get())),
        thread_(vss_.get()) {}

 protected:
  void PrepareChannel(P2PTransportChannel* ch) {
    ch->SetIceRole(ICEROLE_CONTROLLING);
    ch->SetIceParameters(kIceParams[0]);
    ch->SetRemoteIceParameters(kIceParams[1]);
    ch->SubscribeNetworkRouteChanged(
        this, [this](std::optional<NetworkRoute> network_route) {
          OnNetworkRouteChanged(network_route);
        });
    ch->SubscribeReadyToSend(this, [this](PacketTransportInternal* transport) {
      OnReadyToSend(transport);
    });
    ch->SubscribeIceTransportStateChanged(
        [this](IceTransportInternal* transport) {
          OnChannelStateChanged(transport);
        });
    ch->SetCandidatePairChangeCallback(
        [this](const CandidatePairChangeEvent& event) {
          OnCandidatePairChanged(event);
        });
  }

  Connection* WaitForConnectionTo(P2PTransportChannel* ch,
                                  absl::string_view ip,
                                  int port_num,
                                  ThreadProcessingFakeClock* clock = nullptr) {
    if (clock == nullptr) {
      EXPECT_THAT(WaitUntil([&] { return GetConnectionTo(ch, ip, port_num); },
                            Ne(nullptr), {.timeout = kMediumTimeout}),
                  IsRtcOk());
    } else {
      EXPECT_THAT(
          WaitUntil([&] { return GetConnectionTo(ch, ip, port_num); },
                    Ne(nullptr), {.timeout = kMediumTimeout, .clock = clock}),
          IsRtcOk());
    }
    return GetConnectionTo(ch, ip, port_num);
  }

  Port* GetPort(P2PTransportChannel* ch) {
    if (ch->ports().empty()) {
      return nullptr;
    }
    return static_cast<Port*>(ch->ports()[0]);
  }

  Port* GetPrunedPort(P2PTransportChannel* ch) {
    if (ch->pruned_ports().empty()) {
      return nullptr;
    }
    return static_cast<Port*>(ch->pruned_ports()[0]);
  }

  Connection* GetConnectionTo(P2PTransportChannel* ch,
                              absl::string_view ip,
                              int port_num) {
    Port* port = GetPort(ch);
    if (!port) {
      return nullptr;
    }
    return port->GetConnection(SocketAddress(ip, port_num));
  }

  Connection* FindNextPingableConnectionAndPingIt(P2PTransportChannel* ch) {
    Connection* conn = ch->FindNextPingableConnection();
    if (conn) {
      ch->MarkConnectionPinged(conn);
    }
    return conn;
  }

  int SendData(IceTransportInternal* channel,
               const char* data,
               size_t len,
               int packet_id) {
    AsyncSocketPacketOptions options;
    options.packet_id = packet_id;
    return channel->SendPacket(data, len, options, 0);
  }

  Connection* CreateConnectionWithCandidate(P2PTransportChannel* channel,
                                            ScopedFakeClock* clock,
                                            absl::string_view ip_addr,
                                            int port,
                                            int priority,
                                            bool writable) {
    channel->AddRemoteCandidate(
        CreateUdpCandidate(IceCandidateType::kHost, ip_addr, port, priority));
    EXPECT_THAT(
        WaitUntil([&] { return GetConnectionTo(channel, ip_addr, port); },
                  Ne(nullptr), {.timeout = kMediumTimeout, .clock = clock}),
        IsRtcOk());
    Connection* conn = GetConnectionTo(channel, ip_addr, port);

    if (conn && writable) {
      conn->ReceivedPingResponse(kLowRtt, "id");  // make it writable
    }
    return conn;
  }

  void NominateConnection(Connection* conn, uint32_t remote_nomination = 1U) {
    conn->set_remote_nomination(remote_nomination);
    conn->NotifyNominatedForTesting(conn);
  }

  void OnNetworkRouteChanged(std::optional<NetworkRoute> network_route) {
    last_network_route_ = network_route;
    if (last_network_route_) {
      last_sent_packet_id_ = last_network_route_->last_sent_packet_id;
    }
    ++selected_candidate_pair_switches_;
  }

  void ReceivePingOnConnection(
      Connection* conn,
      absl::string_view remote_ufrag,
      int priority,
      uint32_t nomination,
      const std::optional<std::string>& piggyback_ping_id) {
    IceMessage msg(STUN_BINDING_REQUEST);
    msg.AddAttribute(std::make_unique<StunByteStringAttribute>(
        STUN_ATTR_USERNAME,
        conn->local_candidate().username() + ":" + std::string(remote_ufrag)));
    msg.AddAttribute(
        std::make_unique<StunUInt32Attribute>(STUN_ATTR_PRIORITY, priority));
    if (nomination != 0) {
      msg.AddAttribute(std::make_unique<StunUInt32Attribute>(
          STUN_ATTR_NOMINATION, nomination));
    }
    if (piggyback_ping_id) {
      msg.AddAttribute(std::make_unique<StunByteStringAttribute>(
          STUN_ATTR_GOOG_LAST_ICE_CHECK_RECEIVED, piggyback_ping_id.value()));
    }
    msg.AddMessageIntegrity(conn->local_candidate().password());
    msg.AddFingerprint();
    ByteBufferWriter buf;
    msg.Write(&buf);
    conn->OnReadPacket(ReceivedIpPacket::CreateFromLegacy(
        reinterpret_cast<const char*>(buf.Data()), buf.Length(), TimeMicros()));
  }

  void ReceivePingOnConnection(Connection* conn,
                               absl::string_view remote_ufrag,
                               int priority,
                               uint32_t nomination = 0) {
    ReceivePingOnConnection(conn, remote_ufrag, priority, nomination,
                            std::nullopt);
  }

  void OnReadyToSend(PacketTransportInternal* transport) {
    channel_ready_to_send_ = true;
  }
  void OnChannelStateChanged(IceTransportInternal* channel) {
    channel_state_ = channel->GetState();
  }
  void OnCandidatePairChanged(const CandidatePairChangeEvent& event) {
    RTC_DCHECK(!event.transport_name.empty());
    last_candidate_change_event_ = event;
  }

  int last_sent_packet_id() { return last_sent_packet_id_; }
  bool channel_ready_to_send() { return channel_ready_to_send_; }
  void reset_channel_ready_to_send() { channel_ready_to_send_ = false; }
  IceTransportStateInternal channel_state() { return channel_state_; }
  int reset_selected_candidate_pair_switches() {
    int switches = selected_candidate_pair_switches_;
    selected_candidate_pair_switches_ = 0;
    return switches;
  }

  // Return true if the `pair` matches the last network route.
  bool CandidatePairMatchesNetworkRoute(CandidatePairInterface* pair) {
    if (!pair) {
      return !last_network_route_.has_value();
    } else {
      return pair->local_candidate().network_id() ==
                 last_network_route_->local.network_id() &&
             pair->remote_candidate().network_id() ==
                 last_network_route_->remote.network_id();
    }
  }

  bool ConnectionMatchesChangeEvent(Connection* conn,
                                    absl::string_view reason) {
    if (!conn) {
      return !last_candidate_change_event_.has_value();
    } else {
      const auto& last_selected_pair =
          last_candidate_change_event_->selected_candidate_pair;
      return last_selected_pair.local_candidate().IsEquivalent(
                 conn->local_candidate()) &&
             last_selected_pair.remote_candidate().IsEquivalent(
                 conn->remote_candidate()) &&
             last_candidate_change_event_->last_data_received_ms ==
                 conn->LastDataReceived().ms() &&
             last_candidate_change_event_->reason == reason;
    }
  }

  int64_t LastEstimatedDisconnectedTimeMs() const {
    if (!last_candidate_change_event_.has_value()) {
      return 0;
    } else {
      return last_candidate_change_event_->estimated_disconnected_time_ms;
    }
  }

  SocketServer* ss() const { return vss_.get(); }

  PacketSocketFactory* packet_socket_factory() const {
    return packet_socket_factory_.get();
  }

 private:
  std::unique_ptr<VirtualSocketServer> vss_;
  std::unique_ptr<PacketSocketFactory> packet_socket_factory_;
  AutoSocketServerThread thread_;
  int selected_candidate_pair_switches_ = 0;
  int last_sent_packet_id_ = -1;
  bool channel_ready_to_send_ = false;
  std::optional<CandidatePairChangeEvent> last_candidate_change_event_;
  IceTransportStateInternal channel_state_ =
      IceTransportStateInternal::STATE_INIT;
  std::optional<NetworkRoute> last_network_route_;
};

TEST_F(P2PTransportChannelPingTest, TestTriggeredChecks) {
  const Environment env = CreateEnvironment();
  FakePortAllocator pa(env, ss());
  P2PTransportChannel ch(env, "trigger checks", 1, &pa);
  PrepareChannel(&ch);
  ch.MaybeStartGathering();
  ch.AddRemoteCandidate(
      CreateUdpCandidate(IceCandidateType::kHost, "1.1.1.1", 1, 1));
  ch.AddRemoteCandidate(
      CreateUdpCandidate(IceCandidateType::kHost, "2.2.2.2", 2, 2));

  Connection* conn1 = WaitForConnectionTo(&ch, "1.1.1.1", 1);
  Connection* conn2 = WaitForConnectionTo(&ch, "2.2.2.2", 2);
  ASSERT_TRUE(conn1 != nullptr);
  ASSERT_TRUE(conn2 != nullptr);

  // Before a triggered check, the first connection to ping is the
  // highest priority one.
  EXPECT_EQ(conn2, FindNextPingableConnectionAndPingIt(&ch));

  // Receiving a ping causes a triggered check which should make conn1
  // be pinged first instead of conn2, even though conn2 has a higher
  // priority.
  conn1->ReceivedPing();
  EXPECT_EQ(conn1, FindNextPingableConnectionAndPingIt(&ch));
}

TEST_F(P2PTransportChannelPingTest, TestAllConnectionsPingedSufficiently) {
  const Environment env = CreateEnvironment();
  FakePortAllocator pa(env, ss());
  P2PTransportChannel ch(env, "ping sufficiently", 1, &pa);
  PrepareChannel(&ch);
  ch.MaybeStartGathering();
  ch.AddRemoteCandidate(
      CreateUdpCandidate(IceCandidateType::kHost, "1.1.1.1", 1, 1));
  ch.AddRemoteCandidate(
      CreateUdpCandidate(IceCandidateType::kHost, "2.2.2.2", 2, 2));

  Connection* conn1 = WaitForConnectionTo(&ch, "1.1.1.1", 1);
  Connection* conn2 = WaitForConnectionTo(&ch, "2.2.2.2", 2);
  ASSERT_TRUE(conn1 != nullptr);
  ASSERT_TRUE(conn2 != nullptr);

  // Low-priority connection becomes writable so that the other connection
  // is not pruned.
  conn1->ReceivedPingResponse(kLowRtt, "id");
  EXPECT_TRUE(WaitUntil(
      [&] {
        return conn1->num_pings_sent() >= kMinPingsAtWeakPingInterval &&
               conn2->num_pings_sent() >= kMinPingsAtWeakPingInterval;
      },
      {.timeout = kDefaultTimeout}));
}

// Verify that the connections are pinged at the right time.
TEST_F(P2PTransportChannelPingTest, TestStunPingIntervals) {
  ScopedFakeClock clock;
  const Environment env = CreateEnvironment();
  int RTT_RATIO = 4;
  constexpr TimeDelta kSchedulingRange = TimeDelta::Millis(200);
  constexpr TimeDelta kRttRange = TimeDelta::Millis(10);

  FakePortAllocator pa(env, ss());
  P2PTransportChannel ch(env, "TestChannel", 1, &pa);
  PrepareChannel(&ch);
  ch.MaybeStartGathering();
  ch.AddRemoteCandidate(
      CreateUdpCandidate(IceCandidateType::kHost, "1.1.1.1", 1, 1));
  // RingRTC change to prevent hang.
  Connection* conn = WaitForConnectionTo(&ch, "1.1.1.1", 1, &clock);

  ASSERT_TRUE(conn != nullptr);
  SIMULATED_WAIT(conn->num_pings_sent() == 1, kDefaultTimeout.ms(), clock);

  // Initializing.

  Timestamp start = env.clock().CurrentTime();
  SIMULATED_WAIT(conn->num_pings_sent() >= kMinPingsAtWeakPingInterval,
                 kDefaultTimeout.ms(), clock);
  TimeDelta ping_interval =
      (env.clock().CurrentTime() - start) / (kMinPingsAtWeakPingInterval - 1);
  EXPECT_EQ(ping_interval, kWeakPingInterval);

  // Stabilizing.

  conn->ReceivedPingResponse(kLowRtt, "id");
  int ping_sent_before = conn->num_pings_sent();
  start = env.clock().CurrentTime();
  // The connection becomes strong but not stable because we haven't been able
  // to converge the RTT.
  SIMULATED_WAIT(conn->num_pings_sent() == ping_sent_before + 1,
                 kMediumTimeout.ms(), clock);
  ping_interval = env.clock().CurrentTime() - start;
  EXPECT_GE(ping_interval, kWeakOrStabilizingWritableConnectionPingInterval);
  EXPECT_LE(ping_interval, kWeakOrStabilizingWritableConnectionPingInterval +
                               kSchedulingRange);

  // Stabilized.

  // The connection becomes stable after receiving more than RTT_RATIO rtt
  // samples.
  for (int i = 0; i < RTT_RATIO; i++) {
    conn->ReceivedPingResponse(kLowRtt, "id");
  }
  ping_sent_before = conn->num_pings_sent();
  start = env.clock().CurrentTime();
  SIMULATED_WAIT(conn->num_pings_sent() == ping_sent_before + 1,
                 kMediumTimeout.ms(), clock);
  ping_interval = env.clock().CurrentTime() - start;
  EXPECT_GE(ping_interval, kStrongAndStableWritableConnectionPingInterval);
  EXPECT_LE(ping_interval,
            kStrongAndStableWritableConnectionPingInterval + kSchedulingRange);

  // Destabilized.

  conn->ReceivedPingResponse(kLowRtt, "id");
  // Create a in-flight ping.
  conn->Ping();
  start = env.clock().CurrentTime();
  // In-flight ping timeout and the connection will be unstable.
  SIMULATED_WAIT(!conn->stable(env.clock().CurrentTime()), kMediumTimeout.ms(),
                 clock);
  TimeDelta duration = env.clock().CurrentTime() - start;
  EXPECT_GE(duration, 2 * conn->Rtt() - kRttRange);
  EXPECT_LE(duration, 2 * conn->Rtt() + kRttRange);
  // The connection become unstable due to not receiving ping responses.
  ping_sent_before = conn->num_pings_sent();
  SIMULATED_WAIT(conn->num_pings_sent() == ping_sent_before + 1,
                 kMediumTimeout.ms(), clock);
  // The interval is expected to be
  // kWeakOrStabilizingWritableConnectionPingInterval.
  start = env.clock().CurrentTime();
  ping_sent_before = conn->num_pings_sent();
  SIMULATED_WAIT(conn->num_pings_sent() == ping_sent_before + 1,
                 kMediumTimeout.ms(), clock);
  ping_interval = env.clock().CurrentTime() - start;
  EXPECT_GE(ping_interval, kWeakOrStabilizingWritableConnectionPingInterval);
  EXPECT_LE(ping_interval, kWeakOrStabilizingWritableConnectionPingInterval +
                               kSchedulingRange);
}

// Test that we start pinging as soon as we have a connection and remote ICE
// parameters.
TEST_F(P2PTransportChannelPingTest, PingingStartedAsSoonAsPossible) {
  ScopedFakeClock clock;
  const Environment env = CreateEnvironment();

  FakePortAllocator pa(env, ss());
  P2PTransportChannel ch(env, "TestChannel", 1, &pa);
  ch.SetIceRole(ICEROLE_CONTROLLING);
  ch.SetIceParameters(kIceParams[0]);
  ch.MaybeStartGathering();
  EXPECT_THAT(WaitUntil([&] { return ch.gathering_state(); },
                        Eq(IceGatheringState::kIceGatheringComplete),
                        {.timeout = kDefaultTimeout}),
              IsRtcOk());

  // Simulate a binding request being received, creating a peer reflexive
  // candidate pair while we still don't have remote ICE parameters.
  IceMessage request(STUN_BINDING_REQUEST);
  request.AddAttribute(std::make_unique<StunByteStringAttribute>(
      STUN_ATTR_USERNAME, kIceUfrag[1]));
  uint32_t prflx_priority = ICE_TYPE_PREFERENCE_PRFLX << 24;
  request.AddAttribute(std::make_unique<StunUInt32Attribute>(STUN_ATTR_PRIORITY,
                                                             prflx_priority));
  Port* port = GetPort(&ch);
  ASSERT_NE(nullptr, port);
  port->NotifyUnknownAddress(port, SocketAddress("1.1.1.1", 1), PROTO_UDP,
                             &request, kIceUfrag[1], false);
  Connection* conn = GetConnectionTo(&ch, "1.1.1.1", 1);
  ASSERT_NE(nullptr, conn);

  // Simulate waiting for a second (and change) and verify that no pings were
  // sent, since we don't yet have remote ICE parameters.
  SIMULATED_WAIT(conn->num_pings_sent() > 0, 1025, clock);
  EXPECT_EQ(0, conn->num_pings_sent());

  // Set remote ICE parameters. Now we should be able to ping. Ensure that
  // the first ping is sent as soon as possible, within one simulated clock
  // tick.
  ch.SetRemoteIceParameters(kIceParams[1]);
  EXPECT_THAT(WaitUntil([&] { return conn->num_pings_sent(); }, Gt(0),
                        {.clock = &clock}),
              IsRtcOk());
}

TEST_F(P2PTransportChannelPingTest, TestNoTriggeredChecksWhenWritable) {
  const Environment env = CreateEnvironment();
  FakePortAllocator pa(env, ss());
  P2PTransportChannel ch(env, "trigger checks", 1, &pa);
  PrepareChannel(&ch);
  ch.MaybeStartGathering();
  ch.AddRemoteCandidate(
      CreateUdpCandidate(IceCandidateType::kHost, "1.1.1.1", 1, 1));
  ch.AddRemoteCandidate(
      CreateUdpCandidate(IceCandidateType::kHost, "2.2.2.2", 2, 2));

  Connection* conn1 = WaitForConnectionTo(&ch, "1.1.1.1", 1);
  Connection* conn2 = WaitForConnectionTo(&ch, "2.2.2.2", 2);
  ASSERT_TRUE(conn1 != nullptr);
  ASSERT_TRUE(conn2 != nullptr);

  EXPECT_EQ(conn2, FindNextPingableConnectionAndPingIt(&ch));
  EXPECT_EQ(conn1, FindNextPingableConnectionAndPingIt(&ch));
  conn1->ReceivedPingResponse(kLowRtt, "id");
  ASSERT_TRUE(conn1->writable());
  conn1->ReceivedPing();

  // Ping received, but the connection is already writable, so no
  // "triggered check" and conn2 is pinged before conn1 because it has
  // a higher priority.
  EXPECT_EQ(conn2, FindNextPingableConnectionAndPingIt(&ch));
}

TEST_F(P2PTransportChannelPingTest, TestFailedConnectionNotPingable) {
  const Environment env = CreateEnvironment();
  FakePortAllocator pa(env, ss());
  P2PTransportChannel ch(env, "Do not ping failed connections", 1, &pa);
  PrepareChannel(&ch);
  ch.MaybeStartGathering();
  ch.AddRemoteCandidate(
      CreateUdpCandidate(IceCandidateType::kHost, "1.1.1.1", 1, 1));

  Connection* conn1 = WaitForConnectionTo(&ch, "1.1.1.1", 1);
  ASSERT_TRUE(conn1 != nullptr);

  EXPECT_EQ(conn1, ch.FindNextPingableConnection());
  conn1->Prune();  // A pruned connection may still be pingable.
  EXPECT_EQ(conn1, ch.FindNextPingableConnection());
  conn1->FailAndPrune();
  EXPECT_TRUE(nullptr == ch.FindNextPingableConnection());
}

TEST_F(P2PTransportChannelPingTest, TestSignalStateChanged) {
  const Environment env = CreateEnvironment();
  FakePortAllocator pa(env, ss());
  P2PTransportChannel ch(env, "state change", 1, &pa);
  PrepareChannel(&ch);
  ch.MaybeStartGathering();
  ch.AddRemoteCandidate(
      CreateUdpCandidate(IceCandidateType::kHost, "1.1.1.1", 1, 1));
  Connection* conn1 = WaitForConnectionTo(&ch, "1.1.1.1", 1);
  ASSERT_TRUE(conn1 != nullptr);
  // Pruning the connection reduces the set of active connections and changes
  // the channel state.
  conn1->Prune();
  EXPECT_THAT(WaitUntil([&] { return channel_state(); },
                        Eq(IceTransportStateInternal::STATE_FAILED),
                        {.timeout = kDefaultTimeout}),
              IsRtcOk());
}

// Test adding remote candidates with different ufrags. If a remote candidate
// is added with an old ufrag, it will be discarded. If it is added with a
// ufrag that was not seen before, it will be used to create connections
// although the ICE pwd in the remote candidate will be set when the ICE
// parameters arrive. If a remote candidate is added with the current ICE
// ufrag, its pwd and generation will be set properly.
TEST_F(P2PTransportChannelPingTest, TestAddRemoteCandidateWithVariousUfrags) {
  const Environment env = CreateEnvironment();
  FakePortAllocator pa(env, ss());
  P2PTransportChannel ch(env, "add candidate", 1, &pa);
  PrepareChannel(&ch);
  ch.MaybeStartGathering();
  // Add a candidate with a future ufrag.
  ch.AddRemoteCandidate(CreateUdpCandidate(IceCandidateType::kHost, "1.1.1.1",
                                           1, 1, kIceUfrag[2]));
  Connection* conn1 = WaitForConnectionTo(&ch, "1.1.1.1", 1);
  ASSERT_TRUE(conn1 != nullptr);
  const Candidate& candidate = conn1->remote_candidate();
  EXPECT_EQ(kIceUfrag[2], candidate.username());
  EXPECT_TRUE(candidate.password().empty());
  EXPECT_TRUE(FindNextPingableConnectionAndPingIt(&ch) == nullptr);

  // Set the remote ICE parameters with the "future" ufrag.
  // This should set the ICE pwd in the remote candidate of `conn1`, making
  // it pingable.
  ch.SetRemoteIceParameters(kIceParams[2]);
  EXPECT_EQ(kIceUfrag[2], candidate.username());
  EXPECT_EQ(kIcePwd[2], candidate.password());
  EXPECT_EQ(conn1, FindNextPingableConnectionAndPingIt(&ch));

  // Add a candidate with an old ufrag. No connection will be created.
  ch.AddRemoteCandidate(CreateUdpCandidate(IceCandidateType::kHost, "2.2.2.2",
                                           2, 2, kIceUfrag[1]));
  Thread::Current()->ProcessMessages(500);
  EXPECT_TRUE(GetConnectionTo(&ch, "2.2.2.2", 2) == nullptr);

  // Add a candidate with the current ufrag, its pwd and generation will be
  // assigned, even if the generation is not set.
  ch.AddRemoteCandidate(CreateUdpCandidate(IceCandidateType::kHost, "3.3.3.3",
                                           3, 0, kIceUfrag[2]));
  Connection* conn3 = nullptr;
  ASSERT_THAT(
      WaitUntil([&] { return conn3 = GetConnectionTo(&ch, "3.3.3.3", 3); },
                Ne(nullptr), {.timeout = kMediumTimeout}),
      IsRtcOk());
  const Candidate& new_candidate = conn3->remote_candidate();
  EXPECT_EQ(kIcePwd[2], new_candidate.password());
  EXPECT_EQ(1U, new_candidate.generation());

  // Check that the pwd of all remote candidates are properly assigned.
  for (const RemoteCandidate& remote_candidate : ch.remote_candidates()) {
    EXPECT_TRUE(remote_candidate.username() == kIceUfrag[1] ||
                remote_candidate.username() == kIceUfrag[2]);
    if (remote_candidate.username() == kIceUfrag[1]) {
      EXPECT_EQ(kIcePwd[1], remote_candidate.password());
    } else if (remote_candidate.username() == kIceUfrag[2]) {
      EXPECT_EQ(kIcePwd[2], remote_candidate.password());
    }
  }
}

TEST_F(P2PTransportChannelPingTest, ConnectionResurrection) {
  const Environment env = CreateEnvironment();
  FakePortAllocator pa(env, ss());
  P2PTransportChannel ch(env, "connection resurrection", 1, &pa);
  PrepareChannel(&ch);
  ch.MaybeStartGathering();

  // Create conn1 and keep track of original candidate priority.
  ch.AddRemoteCandidate(
      CreateUdpCandidate(IceCandidateType::kHost, "1.1.1.1", 1, 1));
  Connection* conn1 = WaitForConnectionTo(&ch, "1.1.1.1", 1);
  ASSERT_TRUE(conn1 != nullptr);
  uint32_t remote_priority = conn1->remote_candidate().priority();

  // Create a higher priority candidate and make the connection
  // receiving/writable. This will prune conn1.
  ch.AddRemoteCandidate(
      CreateUdpCandidate(IceCandidateType::kHost, "2.2.2.2", 2, 2));
  Connection* conn2 = WaitForConnectionTo(&ch, "2.2.2.2", 2);
  ASSERT_TRUE(conn2 != nullptr);
  conn2->ReceivedPing();
  conn2->ReceivedPingResponse(kLowRtt, "id");

  // Wait for conn2 to be selected.
  EXPECT_THAT(WaitUntil([&] { return ch.selected_connection(); }, Eq(conn2),
                        {.timeout = kMediumTimeout}),
              IsRtcOk());
  // Destroy the connection to test SignalUnknownAddress.
  ch.RemoveConnectionForTest(conn1);
  EXPECT_THAT(WaitUntil([&] { return GetConnectionTo(&ch, "1.1.1.1", 1); },
                        Eq(nullptr), {.timeout = kMediumTimeout}),
              IsRtcOk());

  // Create a minimal STUN message with prflx priority.
  IceMessage request(STUN_BINDING_REQUEST);
  request.AddAttribute(std::make_unique<StunByteStringAttribute>(
      STUN_ATTR_USERNAME, kIceUfrag[1]));
  uint32_t prflx_priority = ICE_TYPE_PREFERENCE_PRFLX << 24;
  request.AddAttribute(std::make_unique<StunUInt32Attribute>(STUN_ATTR_PRIORITY,
                                                             prflx_priority));
  EXPECT_NE(prflx_priority, remote_priority);

  Port* port = GetPort(&ch);
  // conn1 should be resurrected with original priority.
  port->NotifyUnknownAddress(port, SocketAddress("1.1.1.1", 1), PROTO_UDP,
                             &request, kIceUfrag[1], false);
  conn1 = WaitForConnectionTo(&ch, "1.1.1.1", 1);
  ASSERT_TRUE(conn1 != nullptr);
  EXPECT_EQ(conn1->remote_candidate().priority(), remote_priority);

  // conn3, a real prflx connection, should have prflx priority.
  port->NotifyUnknownAddress(port, SocketAddress("3.3.3.3", 1), PROTO_UDP,
                             &request, kIceUfrag[1], false);
  Connection* conn3 = WaitForConnectionTo(&ch, "3.3.3.3", 1);
  ASSERT_TRUE(conn3 != nullptr);
  EXPECT_EQ(conn3->remote_candidate().priority(), prflx_priority);
}

TEST_F(P2PTransportChannelPingTest, TestReceivingStateChange) {
  ScopedFakeClock clock;
  const Environment env = CreateEnvironment();
  FakePortAllocator pa(env, ss());
  P2PTransportChannel ch(env, "receiving state change", 1, &pa);
  PrepareChannel(&ch);
  // Default receiving timeout and checking receiving interval should not be too
  // small.
  EXPECT_GE(ch.config().receiving_timeout_or_default(), TimeDelta::Seconds(1));
  EXPECT_GE(ch.check_receiving_interval(), TimeDelta::Millis(200));
  ch.SetIceConfig(CreateIceConfig(TimeDelta::Millis(500), GATHER_ONCE));
  EXPECT_EQ(ch.config().receiving_timeout_or_default(), TimeDelta::Millis(500));
  EXPECT_EQ(ch.check_receiving_interval(), TimeDelta::Millis(50));
  ch.MaybeStartGathering();
  ch.AddRemoteCandidate(
      CreateUdpCandidate(IceCandidateType::kHost, "1.1.1.1", 1, 1));
  Connection* conn1 = WaitForConnectionTo(&ch, "1.1.1.1", 1, &clock);
  ASSERT_TRUE(conn1 != nullptr);

  clock.AdvanceTime(TimeDelta::Seconds(1));
  conn1->ReceivedPing();
  conn1->OnReadPacket(ReceivedIpPacket::CreateFromLegacy(
      "ABC", 3, env.clock().TimeInMicroseconds()));

  EXPECT_TRUE(WaitUntil([&] { return ch.receiving(); },
                        {.timeout = kShortTimeout, .clock = &clock}));
  EXPECT_TRUE(WaitUntil([&] { return !ch.receiving(); },
                        {.timeout = kShortTimeout, .clock = &clock}));
}

// The controlled side will select a connection as the "selected connection"
// based on priority until the controlling side nominates a connection, at which
// point the controlled side will select that connection as the
// "selected connection". Plus, SignalNetworkRouteChanged will be fired if the
// selected connection changes and SignalReadyToSend will be fired if the new
// selected connection is writable.
TEST_F(P2PTransportChannelPingTest, TestSelectConnectionBeforeNomination) {
  const Environment env = CreateEnvironment();
  FakePortAllocator pa(env, ss());
  P2PTransportChannel ch(env, "receiving state change", 1, &pa);
  PrepareChannel(&ch);
  ch.SetIceRole(ICEROLE_CONTROLLED);
  ch.MaybeStartGathering();
  ch.AddRemoteCandidate(
      CreateUdpCandidate(IceCandidateType::kHost, "1.1.1.1", 1, 1));
  Connection* conn1 = WaitForConnectionTo(&ch, "1.1.1.1", 1);
  ASSERT_TRUE(conn1 != nullptr);
  // Channel is not ready to send because it is not writable.
  EXPECT_FALSE(channel_ready_to_send());
  int last_packet_id = 0;
  const char* data = "ABCDEFGH";
  int len = static_cast<int>(strlen(data));
  EXPECT_EQ(-1, SendData(&ch, data, len, ++last_packet_id));
  EXPECT_EQ(-1, last_sent_packet_id());

  // A connection needs to be writable before it is selected for transmission.
  conn1->ReceivedPingResponse(kLowRtt, "id");
  EXPECT_THAT(WaitUntil([&] { return ch.selected_connection(); }, Eq(conn1),
                        {.timeout = kDefaultTimeout}),
              IsRtcOk());
  EXPECT_TRUE(CandidatePairMatchesNetworkRoute(conn1));
  EXPECT_TRUE(ConnectionMatchesChangeEvent(
      conn1, "remote candidate generation maybe changed"));
  EXPECT_EQ(len, SendData(&ch, data, len, ++last_packet_id));

  // When a higher priority candidate comes in, the new connection is chosen
  // as the selected connection.
  ch.AddRemoteCandidate(
      CreateUdpCandidate(IceCandidateType::kHost, "2.2.2.2", 2, 10));
  Connection* conn2 = WaitForConnectionTo(&ch, "2.2.2.2", 2);
  ASSERT_TRUE(conn2 != nullptr);
  conn2->ReceivedPingResponse(kLowRtt, "id");
  EXPECT_THAT(WaitUntil([&] { return ch.selected_connection(); }, Eq(conn2),
                        {.timeout = kDefaultTimeout}),
              IsRtcOk());
  EXPECT_TRUE(CandidatePairMatchesNetworkRoute(conn2));
  EXPECT_TRUE(
      ConnectionMatchesChangeEvent(conn2, "candidate pair state changed"));
  EXPECT_TRUE(channel_ready_to_send());
  EXPECT_EQ(last_packet_id, last_sent_packet_id());

  // If a stun request with use-candidate attribute arrives, the receiving
  // connection will be set as the selected connection, even though
  // its priority is lower.
  EXPECT_EQ(len, SendData(&ch, data, len, ++last_packet_id));
  ch.AddRemoteCandidate(
      CreateUdpCandidate(IceCandidateType::kHost, "3.3.3.3", 3, 1));
  Connection* conn3 = WaitForConnectionTo(&ch, "3.3.3.3", 3);
  ASSERT_TRUE(conn3 != nullptr);
  // Because it has a lower priority, the selected connection is still conn2.
  EXPECT_EQ(conn2, ch.selected_connection());
  conn3->ReceivedPingResponse(kLowRtt, "id");  // Become writable.
  // But if it is nominated via use_candidate, it is chosen as the selected
  // connection.
  NominateConnection(conn3);
  ASSERT_EQ(conn3, ch.selected_connection());

  EXPECT_TRUE(CandidatePairMatchesNetworkRoute(conn3));
  EXPECT_TRUE(
      ConnectionMatchesChangeEvent(conn3, "nomination on the controlled side"));
  EXPECT_EQ(last_packet_id, last_sent_packet_id());
  EXPECT_TRUE(channel_ready_to_send());

  // Even if another higher priority candidate arrives, it will not be set as
  // the selected connection because the selected connection is nominated by
  // the controlling side.
  EXPECT_EQ(len, SendData(&ch, data, len, ++last_packet_id));
  ch.AddRemoteCandidate(
      CreateUdpCandidate(IceCandidateType::kHost, "4.4.4.4", 4, 100));
  Connection* conn4 = WaitForConnectionTo(&ch, "4.4.4.4", 4);
  ASSERT_TRUE(conn4 != nullptr);
  EXPECT_EQ(conn3, ch.selected_connection());
  // But if it is nominated via use_candidate and writable, it will be set as
  // the selected connection.
  NominateConnection(conn4);
  // Not switched yet because conn4 is not writable.
  EXPECT_EQ(conn3, ch.selected_connection());
  reset_channel_ready_to_send();
  // The selected connection switches after conn4 becomes writable.
  conn4->ReceivedPingResponse(kLowRtt, "id");
  EXPECT_THAT(WaitUntil([&] { return ch.selected_connection(); }, Eq(conn4),
                        {.timeout = kDefaultTimeout}),
              IsRtcOk());
  EXPECT_TRUE(CandidatePairMatchesNetworkRoute(conn4));
  EXPECT_TRUE(
      ConnectionMatchesChangeEvent(conn4, "candidate pair state changed"));
  EXPECT_EQ(last_packet_id, last_sent_packet_id());
  // SignalReadyToSend is fired again because conn4 is writable.
  EXPECT_TRUE(channel_ready_to_send());
}

// Test the field trial send_ping_on_nomination_ice_controlled
// that sends a ping directly when a connection has been nominated
// i.e on the ICE_CONTROLLED-side.
TEST_F(P2PTransportChannelPingTest, TestPingOnNomination) {
  const Environment env = CreateEnvironment(CreateTestFieldTrialsPtr(
      "WebRTC-IceFieldTrials/send_ping_on_nomination_ice_controlled:true/"));
  FakePortAllocator pa(env, ss());
  P2PTransportChannel ch(env, "receiving state change", 1, &pa);
  PrepareChannel(&ch);
  ch.SetIceConfig(ch.config());
  ch.SetIceRole(ICEROLE_CONTROLLED);
  ch.MaybeStartGathering();
  ch.AddRemoteCandidate(
      CreateUdpCandidate(IceCandidateType::kHost, "1.1.1.1", 1, 1));
  Connection* conn1 = WaitForConnectionTo(&ch, "1.1.1.1", 1);
  ASSERT_TRUE(conn1 != nullptr);

  // A connection needs to be writable before it is selected for transmission.
  conn1->ReceivedPingResponse(kLowRtt, "id");
  EXPECT_THAT(WaitUntil([&] { return ch.selected_connection(); }, Eq(conn1),
                        {.timeout = kDefaultTimeout}),
              IsRtcOk());
  EXPECT_TRUE(CandidatePairMatchesNetworkRoute(conn1));

  // When a higher priority candidate comes in, the new connection is chosen
  // as the selected connection.
  ch.AddRemoteCandidate(
      CreateUdpCandidate(IceCandidateType::kHost, "2.2.2.2", 2, 10));
  Connection* conn2 = WaitForConnectionTo(&ch, "2.2.2.2", 2);
  ASSERT_TRUE(conn2 != nullptr);
  conn2->ReceivedPingResponse(kLowRtt, "id");
  EXPECT_THAT(WaitUntil([&] { return ch.selected_connection(); }, Eq(conn2),
                        {.timeout = kDefaultTimeout}),
              IsRtcOk());
  EXPECT_TRUE(CandidatePairMatchesNetworkRoute(conn2));

  // Now nominate conn1 (low prio), it shall be choosen.
  const int before = conn1->num_pings_sent();
  NominateConnection(conn1);
  ASSERT_EQ(conn1, ch.selected_connection());
  EXPECT_TRUE(CandidatePairMatchesNetworkRoute(conn1));

  // And the additional ping should have been sent directly.
  EXPECT_EQ(conn1->num_pings_sent(), before + 1);
}

// Test the field trial send_ping_on_switch_ice_controlling
// that sends a ping directly when switching to a new connection
// on the ICE_CONTROLLING-side.
TEST_F(P2PTransportChannelPingTest, TestPingOnSwitch) {
  const Environment env = CreateEnvironment(CreateTestFieldTrialsPtr(
      "WebRTC-IceFieldTrials/send_ping_on_switch_ice_controlling:true/"));
  FakePortAllocator pa(env, ss());
  P2PTransportChannel ch(env, "receiving state change", 1, &pa);
  PrepareChannel(&ch);
  ch.SetIceConfig(ch.config());
  ch.SetIceRole(ICEROLE_CONTROLLING);
  ch.MaybeStartGathering();
  ch.AddRemoteCandidate(
      CreateUdpCandidate(IceCandidateType::kHost, "1.1.1.1", 1, 1));
  Connection* conn1 = WaitForConnectionTo(&ch, "1.1.1.1", 1);
  ASSERT_TRUE(conn1 != nullptr);

  // A connection needs to be writable before it is selected for transmission.
  conn1->ReceivedPingResponse(kLowRtt, "id");
  EXPECT_THAT(WaitUntil([&] { return ch.selected_connection(); }, Eq(conn1),
                        {.timeout = kDefaultTimeout}),
              IsRtcOk());
  EXPECT_TRUE(CandidatePairMatchesNetworkRoute(conn1));

  // When a higher priority candidate comes in, the new connection is chosen
  // as the selected connection.
  ch.AddRemoteCandidate(
      CreateUdpCandidate(IceCandidateType::kHost, "2.2.2.2", 2, 10));
  Connection* conn2 = WaitForConnectionTo(&ch, "2.2.2.2", 2);
  ASSERT_TRUE(conn2 != nullptr);

  const int before = conn2->num_pings_sent();

  conn2->ReceivedPingResponse(kLowRtt, "id");
  EXPECT_THAT(WaitUntil([&] { return ch.selected_connection(); }, Eq(conn2),
                        {.timeout = kDefaultTimeout}),
              IsRtcOk());
  EXPECT_TRUE(CandidatePairMatchesNetworkRoute(conn2));

  // And the additional ping should have been sent directly.
  EXPECT_EQ(conn2->num_pings_sent(), before + 1);
}

// Test the field trial send_ping_on_switch_ice_controlling
// that sends a ping directly when selecteing a new connection
// on the ICE_CONTROLLING-side (i.e also initial selection).
TEST_F(P2PTransportChannelPingTest, TestPingOnSelected) {
  const Environment env = CreateEnvironment(CreateTestFieldTrialsPtr(
      "WebRTC-IceFieldTrials/send_ping_on_selected_ice_controlling:true/"));
  FakePortAllocator pa(env, ss());
  P2PTransportChannel ch(env, "receiving state change", 1, &pa);
  PrepareChannel(&ch);
  ch.SetIceConfig(ch.config());
  ch.SetIceRole(ICEROLE_CONTROLLING);
  ch.MaybeStartGathering();
  ch.AddRemoteCandidate(
      CreateUdpCandidate(IceCandidateType::kHost, "1.1.1.1", 1, 1));
  Connection* conn1 = WaitForConnectionTo(&ch, "1.1.1.1", 1);
  ASSERT_TRUE(conn1 != nullptr);

  const int before = conn1->num_pings_sent();

  // A connection needs to be writable before it is selected for transmission.
  conn1->ReceivedPingResponse(kLowRtt, "id");
  EXPECT_THAT(WaitUntil([&] { return ch.selected_connection(); }, Eq(conn1),
                        {.timeout = kDefaultTimeout}),
              IsRtcOk());
  EXPECT_TRUE(CandidatePairMatchesNetworkRoute(conn1));

  // And the additional ping should have been sent directly.
  EXPECT_EQ(conn1->num_pings_sent(), before + 1);
}

// The controlled side will select a connection as the "selected connection"
// based on requests from an unknown address before the controlling side
// nominates a connection, and will nominate a connection from an unknown
// address if the request contains the use_candidate attribute. Plus, it will
// also sends back a ping response and set the ICE pwd in the remote candidate
// appropriately.
TEST_F(P2PTransportChannelPingTest, TestSelectConnectionFromUnknownAddress) {
  const Environment env = CreateEnvironment();
  FakePortAllocator pa(env, ss());
  P2PTransportChannel ch(env, "receiving state change", 1, &pa);
  PrepareChannel(&ch);
  ch.SetIceRole(ICEROLE_CONTROLLED);
  ch.MaybeStartGathering();
  // A minimal STUN message with prflx priority.
  IceMessage request(STUN_BINDING_REQUEST);
  request.AddAttribute(std::make_unique<StunByteStringAttribute>(
      STUN_ATTR_USERNAME, kIceUfrag[1]));
  uint32_t prflx_priority = ICE_TYPE_PREFERENCE_PRFLX << 24;
  request.AddAttribute(std::make_unique<StunUInt32Attribute>(STUN_ATTR_PRIORITY,
                                                             prflx_priority));
  TestUDPPort* port = static_cast<TestUDPPort*>(GetPort(&ch));
  port->NotifyUnknownAddress(port, SocketAddress("1.1.1.1", 1), PROTO_UDP,
                             &request, kIceUfrag[1], false);
  Connection* conn1 = WaitForConnectionTo(&ch, "1.1.1.1", 1);
  ASSERT_TRUE(conn1 != nullptr);
  EXPECT_EQ(conn1->stats().sent_ping_responses, 1u);
  EXPECT_NE(conn1, ch.selected_connection());
  conn1->ReceivedPingResponse(kLowRtt, "id");
  EXPECT_THAT(WaitUntil([&] { return ch.selected_connection(); }, Eq(conn1),
                        {.timeout = kDefaultTimeout}),
              IsRtcOk());

  // Another connection is nominated via use_candidate.
  ch.AddRemoteCandidate(
      CreateUdpCandidate(IceCandidateType::kHost, "2.2.2.2", 2, 1));
  Connection* conn2 = WaitForConnectionTo(&ch, "2.2.2.2", 2);
  ASSERT_TRUE(conn2 != nullptr);
  // Because it has a lower priority, the selected connection is still conn1.
  EXPECT_EQ(conn1, ch.selected_connection());
  // When it is nominated via use_candidate and writable, it is chosen as the
  // selected connection.
  conn2->ReceivedPingResponse(kLowRtt, "id");  // Become writable.
  NominateConnection(conn2);
  EXPECT_EQ(conn2, ch.selected_connection());

  // Another request with unknown address, it will not be set as the selected
  // connection because the selected connection was nominated by the controlling
  // side.
  port->NotifyUnknownAddress(port, SocketAddress("3.3.3.3", 3), PROTO_UDP,
                             &request, kIceUfrag[1], false);
  Connection* conn3 = WaitForConnectionTo(&ch, "3.3.3.3", 3);
  ASSERT_TRUE(conn3 != nullptr);
  EXPECT_EQ(conn3->stats().sent_ping_responses, 1u);
  conn3->ReceivedPingResponse(kLowRtt, "id");  // Become writable.
  EXPECT_EQ(conn2, ch.selected_connection());

  // However if the request contains use_candidate attribute, it will be
  // selected as the selected connection.
  request.AddAttribute(
      std::make_unique<StunByteStringAttribute>(STUN_ATTR_USE_CANDIDATE));
  port->NotifyUnknownAddress(port, SocketAddress("4.4.4.4", 4), PROTO_UDP,
                             &request, kIceUfrag[1], false);
  Connection* conn4 = WaitForConnectionTo(&ch, "4.4.4.4", 4);
  ASSERT_TRUE(conn4 != nullptr);
  EXPECT_EQ(conn4->stats().sent_ping_responses, 1u);
  // conn4 is not the selected connection yet because it is not writable.
  EXPECT_EQ(conn2, ch.selected_connection());
  conn4->ReceivedPingResponse(kLowRtt, "id");  // Become writable.
  EXPECT_THAT(WaitUntil([&] { return ch.selected_connection(); }, Eq(conn4),
                        {.timeout = kDefaultTimeout}),
              IsRtcOk());

  // Test that the request from an unknown address contains a ufrag from an old
  // generation.
  // port->set_sent_binding_response(false);
  ch.SetRemoteIceParameters(kIceParams[2]);
  ch.SetRemoteIceParameters(kIceParams[3]);
  port->NotifyUnknownAddress(port, SocketAddress("5.5.5.5", 5), PROTO_UDP,
                             &request, kIceUfrag[2], false);
  Connection* conn5 = WaitForConnectionTo(&ch, "5.5.5.5", 5);
  ASSERT_TRUE(conn5 != nullptr);
  EXPECT_EQ(conn5->stats().sent_ping_responses, 1u);
  EXPECT_EQ(kIcePwd[2], conn5->remote_candidate().password());
}

// The controlled side will select a connection as the "selected connection"
// based on media received until the controlling side nominates a connection,
// at which point the controlled side will select that connection as
// the "selected connection".
TEST_F(P2PTransportChannelPingTest, TestSelectConnectionBasedOnMediaReceived) {
  const Environment env = CreateEnvironment();
  FakePortAllocator pa(env, ss());
  P2PTransportChannel ch(env, "receiving state change", 1, &pa);
  PrepareChannel(&ch);
  ch.SetIceRole(ICEROLE_CONTROLLED);
  ch.MaybeStartGathering();
  ch.AddRemoteCandidate(
      CreateUdpCandidate(IceCandidateType::kHost, "1.1.1.1", 1, 10));
  Connection* conn1 = WaitForConnectionTo(&ch, "1.1.1.1", 1);
  ASSERT_TRUE(conn1 != nullptr);
  conn1->ReceivedPingResponse(kLowRtt, "id");
  EXPECT_THAT(WaitUntil([&] { return ch.selected_connection(); }, Eq(conn1),
                        {.timeout = kDefaultTimeout}),
              IsRtcOk());

  // If a data packet is received on conn2, the selected connection should
  // switch to conn2 because the controlled side must mirror the media path
  // chosen by the controlling side.
  ch.AddRemoteCandidate(
      CreateUdpCandidate(IceCandidateType::kHost, "2.2.2.2", 2, 1));
  Connection* conn2 = WaitForConnectionTo(&ch, "2.2.2.2", 2);
  ASSERT_TRUE(conn2 != nullptr);
  conn2->ReceivedPingResponse(kLowRtt, "id");  // Become writable and receiving.
  conn2->OnReadPacket(ReceivedIpPacket::CreateFromLegacy(
      "ABC", 3, env.clock().TimeInMicroseconds()));
  EXPECT_EQ(conn2, ch.selected_connection());
  conn2->ReceivedPingResponse(kLowRtt, "id");  // Become writable.

  // Now another STUN message with an unknown address and use_candidate will
  // nominate the selected connection.
  IceMessage request(STUN_BINDING_REQUEST);
  request.AddAttribute(std::make_unique<StunByteStringAttribute>(
      STUN_ATTR_USERNAME, kIceUfrag[1]));
  uint32_t prflx_priority = ICE_TYPE_PREFERENCE_PRFLX << 24;
  request.AddAttribute(std::make_unique<StunUInt32Attribute>(STUN_ATTR_PRIORITY,
                                                             prflx_priority));
  request.AddAttribute(
      std::make_unique<StunByteStringAttribute>(STUN_ATTR_USE_CANDIDATE));
  Port* port = GetPort(&ch);
  port->NotifyUnknownAddress(port, SocketAddress("3.3.3.3", 3), PROTO_UDP,
                             &request, kIceUfrag[1], false);
  Connection* conn3 = WaitForConnectionTo(&ch, "3.3.3.3", 3);
  ASSERT_TRUE(conn3 != nullptr);
  EXPECT_NE(conn3, ch.selected_connection());  // Not writable yet.
  conn3->ReceivedPingResponse(kLowRtt, "id");  // Become writable.
  EXPECT_THAT(WaitUntil([&] { return ch.selected_connection(); }, Eq(conn3),
                        {.timeout = kDefaultTimeout}),
              IsRtcOk());

  // Now another data packet will not switch the selected connection because the
  // selected connection was nominated by the controlling side.
  conn2->ReceivedPing();
  conn2->ReceivedPingResponse(kLowRtt, "id");
  conn2->OnReadPacket(ReceivedIpPacket::CreateFromLegacy(
      "XYZ", 3, env.clock().TimeInMicroseconds()));
  EXPECT_THAT(WaitUntil([&] { return ch.selected_connection(); }, Eq(conn3),
                        {.timeout = kDefaultTimeout}),
              IsRtcOk());
}

TEST_F(P2PTransportChannelPingTest,
       TestControlledAgentDataReceivingTakesHigherPrecedenceThanPriority) {
  ScopedFakeClock clock;
  const Environment env = CreateEnvironment();
  clock.AdvanceTime(TimeDelta::Seconds(1));
  FakePortAllocator pa(env, ss());
  P2PTransportChannel ch(env, "SwitchSelectedConnection", 1, &pa);
  PrepareChannel(&ch);
  ch.SetIceRole(ICEROLE_CONTROLLED);
  ch.MaybeStartGathering();
  // The connections have decreasing priority.
  Connection* conn1 =
      CreateConnectionWithCandidate(&ch, &clock, "1.1.1.1", 1, 10, true);
  ASSERT_TRUE(conn1 != nullptr);
  Connection* conn2 =
      CreateConnectionWithCandidate(&ch, &clock, "2.2.2.2", 2, 9, true);
  ASSERT_TRUE(conn2 != nullptr);

  // Initially, connections are selected based on priority.
  EXPECT_EQ(1, reset_selected_candidate_pair_switches());
  EXPECT_TRUE(CandidatePairMatchesNetworkRoute(conn1));

  // conn2 receives data; it becomes selected.
  // Advance the clock by 1ms so that the last data receiving timestamp of
  // conn2 is larger.
  SIMULATED_WAIT(false, 1, clock);

  conn2->OnReadPacket(ReceivedIpPacket::CreateFromLegacy(
      "XYZ", 3, env.clock().TimeInMicroseconds()));
  EXPECT_EQ(1, reset_selected_candidate_pair_switches());
  EXPECT_TRUE(CandidatePairMatchesNetworkRoute(conn2));

  // conn1 also receives data; it becomes selected due to priority again.
  conn1->OnReadPacket(ReceivedIpPacket::CreateFromLegacy(
      "ABC", 3, env.clock().TimeInMicroseconds()));
  EXPECT_EQ(1, reset_selected_candidate_pair_switches());
  EXPECT_TRUE(CandidatePairMatchesNetworkRoute(conn2));

  // conn2 received data more recently; it is selected now because it
  // received data more recently.
  SIMULATED_WAIT(false, 1, clock);
  // Need to become writable again because it was pruned.
  conn2->ReceivedPingResponse(kLowRtt, "id");
  conn2->OnReadPacket(ReceivedIpPacket::CreateFromLegacy(
      "ABC", 3, env.clock().TimeInMicroseconds()));
  EXPECT_EQ(1, reset_selected_candidate_pair_switches());
  EXPECT_TRUE(CandidatePairMatchesNetworkRoute(conn2));

  // Make sure sorting won't reselect candidate pair.
  SIMULATED_WAIT(false, 10, clock);
  EXPECT_EQ(0, reset_selected_candidate_pair_switches());
}

TEST_F(P2PTransportChannelPingTest,
       TestControlledAgentNominationTakesHigherPrecedenceThanDataReceiving) {
  ScopedFakeClock clock;
  clock.AdvanceTime(TimeDelta::Seconds(1));
  const Environment env = CreateEnvironment();

  FakePortAllocator pa(env, ss());
  P2PTransportChannel ch(env, "SwitchSelectedConnection", 1, &pa);
  PrepareChannel(&ch);
  ch.SetIceRole(ICEROLE_CONTROLLED);
  ch.MaybeStartGathering();
  // The connections have decreasing priority.
  Connection* conn1 =
      CreateConnectionWithCandidate(&ch, &clock, "1.1.1.1", 1, 10, true);
  ASSERT_TRUE(conn1 != nullptr);
  Connection* conn2 =
      CreateConnectionWithCandidate(&ch, &clock, "2.2.2.2", 2, 9, true);
  ASSERT_TRUE(conn2 != nullptr);

  // conn1 received data; it is the selected connection.
  // Advance the clock to have a non-zero last-data-receiving time.
  SIMULATED_WAIT(false, 1, clock);

  conn1->OnReadPacket(ReceivedIpPacket::CreateFromLegacy(
      "XYZ", 3, env.clock().TimeInMicroseconds()));
  EXPECT_EQ(1, reset_selected_candidate_pair_switches());
  EXPECT_TRUE(CandidatePairMatchesNetworkRoute(conn1));

  // conn2 is nominated; it becomes the selected connection.
  NominateConnection(conn2);
  EXPECT_EQ(1, reset_selected_candidate_pair_switches());
  EXPECT_TRUE(CandidatePairMatchesNetworkRoute(conn2));

  // conn1 is selected because it has higher priority and also nominated.
  NominateConnection(conn1);
  EXPECT_EQ(1, reset_selected_candidate_pair_switches());
  EXPECT_TRUE(CandidatePairMatchesNetworkRoute(conn2));

  // Make sure sorting won't reselect candidate pair.
  SIMULATED_WAIT(false, 10, clock);
  EXPECT_EQ(0, reset_selected_candidate_pair_switches());
}

TEST_F(P2PTransportChannelPingTest,
       TestControlledAgentSelectsConnectionWithHigherNomination) {
  ScopedFakeClock clock;
  clock.AdvanceTime(TimeDelta::Seconds(1));
  const Environment env = CreateEnvironment();

  FakePortAllocator pa(env, ss());
  P2PTransportChannel ch(env, "test", 1, &pa);
  PrepareChannel(&ch);
  ch.SetIceRole(ICEROLE_CONTROLLED);
  ch.MaybeStartGathering();
  // The connections have decreasing priority.
  Connection* conn1 =
      CreateConnectionWithCandidate(&ch, &clock, "1.1.1.1", 1, 10, true);
  ASSERT_TRUE(conn1 != nullptr);
  Connection* conn2 =
      CreateConnectionWithCandidate(&ch, &clock, "2.2.2.2", 2, 9, true);
  ASSERT_TRUE(conn2 != nullptr);

  // conn1 is the selected connection because it has a higher priority,
  EXPECT_THAT(WaitUntil([&] { return ch.selected_connection(); }, Eq(conn1),
                        {.timeout = kDefaultTimeout, .clock = &clock}),
              IsRtcOk());
  EXPECT_TRUE(CandidatePairMatchesNetworkRoute(conn1));
  reset_selected_candidate_pair_switches();

  // conn2 is nominated; it becomes selected.
  NominateConnection(conn2);
  EXPECT_EQ(1, reset_selected_candidate_pair_switches());
  EXPECT_EQ(conn2, ch.selected_connection());
  EXPECT_TRUE(CandidatePairMatchesNetworkRoute(conn2));

  // conn1 is selected because of its priority.
  NominateConnection(conn1);
  EXPECT_EQ(1, reset_selected_candidate_pair_switches());
  EXPECT_EQ(conn1, ch.selected_connection());
  EXPECT_TRUE(CandidatePairMatchesNetworkRoute(conn1));

  // conn2 gets higher remote nomination; it is selected again.
  NominateConnection(conn2, 2U);
  EXPECT_EQ(1, reset_selected_candidate_pair_switches());
  EXPECT_EQ(conn2, ch.selected_connection());
  EXPECT_TRUE(CandidatePairMatchesNetworkRoute(conn2));

  // Make sure sorting won't reselect candidate pair.
  SIMULATED_WAIT(false, 100, clock);
  EXPECT_EQ(0, reset_selected_candidate_pair_switches());
}

TEST_F(P2PTransportChannelPingTest, TestEstimatedDisconnectedTime) {
  ScopedFakeClock clock;
  clock.AdvanceTime(TimeDelta::Seconds(1));
  const Environment env = CreateEnvironment();

  FakePortAllocator pa(env, ss());
  P2PTransportChannel ch(env, "test", 1, &pa);
  PrepareChannel(&ch);
  ch.SetIceRole(ICEROLE_CONTROLLED);
  ch.MaybeStartGathering();
  // The connections have decreasing priority.
  Connection* conn1 =
      CreateConnectionWithCandidate(&ch, &clock, "1.1.1.1", /* port= */ 1,
                                    /* priority= */ 10, /* writable= */ true);
  ASSERT_TRUE(conn1 != nullptr);
  Connection* conn2 =
      CreateConnectionWithCandidate(&ch, &clock, "2.2.2.2", /* port= */ 2,
                                    /* priority= */ 9, /* writable= */ true);
  ASSERT_TRUE(conn2 != nullptr);

  // conn1 is the selected connection because it has a higher priority,
  EXPECT_THAT(WaitUntil([&] { return ch.selected_connection(); }, Eq(conn1),
                        {.timeout = kDefaultTimeout, .clock = &clock}),
              IsRtcOk());
  EXPECT_TRUE(CandidatePairMatchesNetworkRoute(conn1));
  // No estimateded disconnect time at first connect <=> value is 0.
  EXPECT_EQ(LastEstimatedDisconnectedTimeMs(), 0);

  // Use nomination to force switching of selected connection.
  int nomination = 1;

  {
    clock.AdvanceTime(TimeDelta::Seconds(1));
    // This will not parse as STUN, and is considered data
    conn1->OnReadPacket(ReceivedIpPacket::CreateFromLegacy(
        "XYZ", 3, env.clock().TimeInMicroseconds()));
    clock.AdvanceTime(TimeDelta::Seconds(2));

    // conn2 is nominated; it becomes selected.
    NominateConnection(conn2, nomination++);
    EXPECT_EQ(conn2, ch.selected_connection());
    // We got data 2s ago...guess that we lost 2s of connectivity.
    EXPECT_EQ(LastEstimatedDisconnectedTimeMs(), 2000);
  }

  {
    clock.AdvanceTime(TimeDelta::Seconds(1));
    conn2->OnReadPacket(ReceivedIpPacket::CreateFromLegacy(
        "XYZ", 3, env.clock().TimeInMicroseconds()));
    clock.AdvanceTime(TimeDelta::Seconds(2));
    ReceivePingOnConnection(conn2, kIceUfrag[1], 1, nomination++);

    clock.AdvanceTime(TimeDelta::Millis(500));

    ReceivePingOnConnection(conn1, kIceUfrag[1], 1, nomination++);
    EXPECT_EQ(conn1, ch.selected_connection());
    // We got ping 500ms ago...guess that we lost 500ms of connectivity.
    EXPECT_EQ(LastEstimatedDisconnectedTimeMs(), 500);
  }
}

TEST_F(P2PTransportChannelPingTest,
       TestControlledAgentIgnoresSmallerNomination) {
  ScopedFakeClock clock;
  clock.AdvanceTime(TimeDelta::Seconds(1));
  const Environment env = CreateEnvironment();

  FakePortAllocator pa(env, ss());
  P2PTransportChannel ch(env, "test", 1, &pa);
  PrepareChannel(&ch);
  ch.SetIceRole(ICEROLE_CONTROLLED);
  ch.MaybeStartGathering();
  Connection* conn =
      CreateConnectionWithCandidate(&ch, &clock, "1.1.1.1", 1, 10, false);
  // RingRTC change to prevent segfault.
  ASSERT_NE(conn, nullptr);
  ReceivePingOnConnection(conn, kIceUfrag[1], 1, 2U);
  EXPECT_EQ(2U, conn->remote_nomination());
  // Smaller nomination is ignored.
  ReceivePingOnConnection(conn, kIceUfrag[1], 1, 1U);
  EXPECT_EQ(2U, conn->remote_nomination());
}

TEST_F(P2PTransportChannelPingTest,
       TestControlledAgentWriteStateTakesHigherPrecedenceThanNomination) {
  ScopedFakeClock clock;
  const Environment env = CreateEnvironment();

  FakePortAllocator pa(env, ss());
  P2PTransportChannel ch(env, "SwitchSelectedConnection", 1, &pa);
  PrepareChannel(&ch);
  ch.SetIceRole(ICEROLE_CONTROLLED);
  ch.MaybeStartGathering();
  // The connections have decreasing priority.
  Connection* conn1 =
      CreateConnectionWithCandidate(&ch, &clock, "1.1.1.1", 1, 10, false);
  ASSERT_TRUE(conn1 != nullptr);
  Connection* conn2 =
      CreateConnectionWithCandidate(&ch, &clock, "2.2.2.2", 2, 9, false);
  ASSERT_TRUE(conn2 != nullptr);

  NominateConnection(conn1);
  // There is no selected connection because no connection is writable.
  EXPECT_EQ(0, reset_selected_candidate_pair_switches());

  // conn2 becomes writable; it is selected even though it is not nominated.
  conn2->ReceivedPingResponse(kLowRtt, "id");
  EXPECT_THAT(
      WaitUntil([&] { return reset_selected_candidate_pair_switches(); }, Eq(1),
                {.timeout = kDefaultTimeout, .clock = &clock}),
      IsRtcOk());
  EXPECT_THAT(WaitUntil([&] { return ch.selected_connection(); }, Eq(conn2),
                        {.timeout = kDefaultTimeout, .clock = &clock}),
              IsRtcOk());
  EXPECT_TRUE(CandidatePairMatchesNetworkRoute(conn2));

  // If conn1 is also writable, it will become selected.
  conn1->ReceivedPingResponse(kLowRtt, "id");
  EXPECT_THAT(
      WaitUntil([&] { return reset_selected_candidate_pair_switches(); }, Eq(1),
                {.timeout = kDefaultTimeout, .clock = &clock}),
      IsRtcOk());
  EXPECT_THAT(WaitUntil([&] { return ch.selected_connection(); }, Eq(conn1),
                        {.timeout = kDefaultTimeout, .clock = &clock}),
              IsRtcOk());
  EXPECT_TRUE(CandidatePairMatchesNetworkRoute(conn1));

  // Make sure sorting won't reselect candidate pair.
  SIMULATED_WAIT(false, 10, clock);
  EXPECT_EQ(0, reset_selected_candidate_pair_switches());
}

// Test that if a new remote candidate has the same address and port with
// an old one, it will be used to create a new connection.
TEST_F(P2PTransportChannelPingTest, TestAddRemoteCandidateWithAddressReuse) {
  const Environment env = CreateEnvironment();
  FakePortAllocator pa(env, ss());
  P2PTransportChannel ch(env, "candidate reuse", 1, &pa);
  PrepareChannel(&ch);
  ch.MaybeStartGathering();
  const std::string host_address = "1.1.1.1";
  const int port_num = 1;

  // kIceUfrag[1] is the current generation ufrag.
  Candidate candidate = CreateUdpCandidate(
      IceCandidateType::kHost, host_address, port_num, 1, kIceUfrag[1]);
  ch.AddRemoteCandidate(candidate);
  Connection* conn1 = WaitForConnectionTo(&ch, host_address, port_num);
  ASSERT_TRUE(conn1 != nullptr);
  EXPECT_EQ(0u, conn1->remote_candidate().generation());

  // Simply adding the same candidate again won't create a new connection.
  ch.AddRemoteCandidate(candidate);
  Connection* conn2 = GetConnectionTo(&ch, host_address, port_num);
  EXPECT_EQ(conn1, conn2);

  // Update the ufrag of the candidate and add it again.
  candidate.set_username(kIceUfrag[2]);
  ch.AddRemoteCandidate(candidate);
  conn2 = GetConnectionTo(&ch, host_address, port_num);
  EXPECT_NE(conn1, conn2);
  EXPECT_EQ(kIceUfrag[2], conn2->remote_candidate().username());
  EXPECT_EQ(1u, conn2->remote_candidate().generation());

  // Verify that a ping with the new ufrag can be received on the new
  // connection.
  EXPECT_EQ(conn2->LastPingReceived(), Timestamp::Zero());
  ReceivePingOnConnection(conn2, kIceUfrag[2], 1 /* priority */);
  EXPECT_GT(conn2->LastPingReceived(), Timestamp::Zero());
}

// When the current selected connection is strong, lower-priority connections
// will be pruned. Otherwise, lower-priority connections are kept.
TEST_F(P2PTransportChannelPingTest, TestDontPruneWhenWeak) {
  ScopedFakeClock clock;
  clock.AdvanceTime(TimeDelta::Seconds(1));
  const Environment env = CreateEnvironment();
  FakePortAllocator pa(env, ss());
  P2PTransportChannel ch(env, "test channel", 1, &pa);
  PrepareChannel(&ch);
  ch.SetIceRole(ICEROLE_CONTROLLED);
  ch.MaybeStartGathering();
  ch.AddRemoteCandidate(
      CreateUdpCandidate(IceCandidateType::kHost, "1.1.1.1", 1, 1));
  // RingRTC change to prevent hang.
  Connection* conn1 = WaitForConnectionTo(&ch, "1.1.1.1", 1, &clock);
  ASSERT_TRUE(conn1 != nullptr);
  EXPECT_EQ(nullptr, ch.selected_connection());
  conn1->ReceivedPingResponse(kLowRtt, "id");  // Becomes writable and receiving

  // When a higher-priority, nominated candidate comes in, the connections with
  // lower-priority are pruned.
  ch.AddRemoteCandidate(
      CreateUdpCandidate(IceCandidateType::kHost, "2.2.2.2", 2, 10));
  Connection* conn2 = WaitForConnectionTo(&ch, "2.2.2.2", 2, &clock);
  ASSERT_TRUE(conn2 != nullptr);
  conn2->ReceivedPingResponse(kLowRtt, "id");  // Becomes writable and receiving
  NominateConnection(conn2);
  EXPECT_TRUE(WaitUntil([&] { return conn1->pruned(); },
                        {.timeout = kMediumTimeout, .clock = &clock}));

  ch.SetIceConfig(CreateIceConfig(TimeDelta::Millis(500), GATHER_ONCE));
  // Wait until conn2 becomes not receiving.
  EXPECT_TRUE(WaitUntil([&] { return !conn2->receiving(); },
                        {.timeout = kMediumTimeout, .clock = &clock}));

  ch.AddRemoteCandidate(
      CreateUdpCandidate(IceCandidateType::kHost, "3.3.3.3", 3, 1));
  Connection* conn3 = WaitForConnectionTo(&ch, "3.3.3.3", 3, &clock);
  ASSERT_TRUE(conn3 != nullptr);
  // The selected connection should still be conn2. Even through conn3 has lower
  // priority and is not receiving/writable, it is not pruned because the
  // selected connection is not receiving.
  SIMULATED_WAIT(conn3->pruned(), kShortTimeout.ms(), clock);
  EXPECT_FALSE(conn3->pruned());
}

TEST_F(P2PTransportChannelPingTest, TestDontPruneHighPriorityConnections) {
  ScopedFakeClock clock;
  const Environment env = CreateEnvironment();
  FakePortAllocator pa(env, ss());
  P2PTransportChannel ch(env, "test channel", 1, &pa);
  PrepareChannel(&ch);
  ch.SetIceRole(ICEROLE_CONTROLLED);
  ch.MaybeStartGathering();
  Connection* conn1 =
      CreateConnectionWithCandidate(&ch, &clock, "1.1.1.1", 1, 100, true);
  ASSERT_TRUE(conn1 != nullptr);
  Connection* conn2 =
      CreateConnectionWithCandidate(&ch, &clock, "2.2.2.2", 2, 200, false);
  ASSERT_TRUE(conn2 != nullptr);
  // Even if conn1 is writable, nominated, receiving data, it should not prune
  // conn2.
  NominateConnection(conn1);
  SIMULATED_WAIT(false, 1, clock);
  conn1->OnReadPacket(ReceivedIpPacket::CreateFromLegacy(
      "XYZ", 3, env.clock().TimeInMicroseconds()));
  SIMULATED_WAIT(conn2->pruned(), 100, clock);
  EXPECT_FALSE(conn2->pruned());
}

// Test that GetState returns the state correctly.
TEST_F(P2PTransportChannelPingTest, TestGetState) {
  ScopedFakeClock clock;
  clock.AdvanceTime(TimeDelta::Seconds(1));
  const Environment env = CreateEnvironment();
  FakePortAllocator pa(env, ss());
  P2PTransportChannel ch(env, "test channel", 1, &pa);
  EXPECT_EQ(IceTransportState::kNew, ch.GetIceTransportState());
  PrepareChannel(&ch);
  ch.MaybeStartGathering();
  // After gathering we are still in the kNew state because we aren't checking
  // any connections yet.
  EXPECT_EQ(IceTransportState::kNew, ch.GetIceTransportState());
  EXPECT_EQ(IceTransportStateInternal::STATE_INIT, ch.GetState());
  ch.AddRemoteCandidate(
      CreateUdpCandidate(IceCandidateType::kHost, "1.1.1.1", 1, 100));
  ch.AddRemoteCandidate(
      CreateUdpCandidate(IceCandidateType::kHost, "2.2.2.2", 2, 1));
  // Checking candidates that have been added with gathered candidates.
  ASSERT_GT(ch.connections().size(), 0u);
  EXPECT_EQ(IceTransportState::kChecking, ch.GetIceTransportState());
  Connection* conn1 = WaitForConnectionTo(&ch, "1.1.1.1", 1, &clock);
  Connection* conn2 = WaitForConnectionTo(&ch, "2.2.2.2", 2, &clock);
  ASSERT_TRUE(conn1 != nullptr);
  ASSERT_TRUE(conn2 != nullptr);
  // Now there are two connections, so the transport channel is connecting.
  EXPECT_EQ(IceTransportStateInternal::STATE_CONNECTING, ch.GetState());
  // No connections are writable yet, so we should still be in the kChecking
  // state.
  EXPECT_EQ(IceTransportState::kChecking, ch.GetIceTransportState());
  // `conn1` becomes writable and receiving; it then should prune `conn2`.
  conn1->ReceivedPingResponse(kLowRtt, "id");
  EXPECT_TRUE(WaitUntil([&] { return conn2->pruned(); },
                        {.timeout = kShortTimeout, .clock = &clock}));
  EXPECT_EQ(IceTransportStateInternal::STATE_COMPLETED, ch.GetState());
  EXPECT_EQ(IceTransportState::kConnected, ch.GetIceTransportState());
  conn1->Prune();  // All connections are pruned.
  // Need to wait until the channel state is updated.
  EXPECT_THAT(WaitUntil([&] { return ch.GetState(); },
                        Eq(IceTransportStateInternal::STATE_FAILED),
                        {.timeout = kShortTimeout, .clock = &clock}),
              IsRtcOk());
  EXPECT_EQ(IceTransportState::kFailed, ch.GetIceTransportState());
}

// Test that when a low-priority connection is pruned, it is not deleted
// right away, and it can become active and be pruned again.
TEST_F(P2PTransportChannelPingTest, TestConnectionPrunedAgain) {
  ScopedFakeClock clock;
  clock.AdvanceTime(TimeDelta::Seconds(1));
  const Environment env = CreateEnvironment();

  FakePortAllocator pa(env, ss());
  P2PTransportChannel ch(env, "test channel", 1, &pa);
  PrepareChannel(&ch);
  IceConfig config = CreateIceConfig(TimeDelta::Seconds(1), GATHER_ONCE);
  config.receiving_switching_delay = TimeDelta::Millis(800);
  ch.SetIceConfig(config);
  ch.MaybeStartGathering();
  ch.AddRemoteCandidate(
      CreateUdpCandidate(IceCandidateType::kHost, "1.1.1.1", 1, 100));
  Connection* conn1 = WaitForConnectionTo(&ch, "1.1.1.1", 1, &clock);
  ASSERT_TRUE(conn1 != nullptr);
  EXPECT_EQ(nullptr, ch.selected_connection());
  conn1->ReceivedPingResponse(kLowRtt, "id");  // Becomes writable and receiving
  EXPECT_THAT(WaitUntil([&] { return ch.selected_connection(); }, Eq(conn1),
                        {.timeout = kDefaultTimeout, .clock = &clock}),
              IsRtcOk());

  // Add a low-priority connection `conn2`, which will be pruned, but it will
  // not be deleted right away. Once the current selected connection becomes not
  // receiving, `conn2` will start to ping and upon receiving the ping response,
  // it will become the selected connection.
  ch.AddRemoteCandidate(
      CreateUdpCandidate(IceCandidateType::kHost, "2.2.2.2", 2, 1));
  Connection* conn2 = WaitForConnectionTo(&ch, "2.2.2.2", 2, &clock);
  ASSERT_TRUE(conn2 != nullptr);
  EXPECT_TRUE(WaitUntil([&] { return !conn2->active(); },
                        {.timeout = kDefaultTimeout, .clock = &clock}));
  // `conn2` should not send a ping yet.
  EXPECT_EQ(IceCandidatePairState::WAITING, conn2->state());
  EXPECT_EQ(IceTransportStateInternal::STATE_COMPLETED, ch.GetState());
  // Wait for `conn1` becoming not receiving.
  EXPECT_TRUE(WaitUntil([&] { return !conn1->receiving(); },
                        {.timeout = kMediumTimeout, .clock = &clock}));
  // Make sure conn2 is not deleted.
  conn2 = WaitForConnectionTo(&ch, "2.2.2.2", 2, &clock);
  ASSERT_TRUE(conn2 != nullptr);
  EXPECT_THAT(WaitUntil([&] { return conn2->state(); },
                        Eq(IceCandidatePairState::IN_PROGRESS),
                        {.timeout = kDefaultTimeout, .clock = &clock}),
              IsRtcOk());
  conn2->ReceivedPingResponse(kLowRtt, "id");
  EXPECT_THAT(WaitUntil([&] { return ch.selected_connection(); }, Eq(conn2),
                        {.timeout = kDefaultTimeout, .clock = &clock}),
              IsRtcOk());
  EXPECT_EQ(IceTransportStateInternal::STATE_CONNECTING, ch.GetState());

  // When `conn1` comes back again, `conn2` will be pruned again.
  conn1->ReceivedPingResponse(kLowRtt, "id");
  EXPECT_THAT(WaitUntil([&] { return ch.selected_connection(); }, Eq(conn1),
                        {.timeout = kDefaultTimeout, .clock = &clock}),
              IsRtcOk());
  EXPECT_TRUE(WaitUntil([&] { return !conn2->active(); },
                        {.timeout = kDefaultTimeout, .clock = &clock}));
  EXPECT_EQ(IceTransportStateInternal::STATE_COMPLETED, ch.GetState());
}

// Test that if all connections in a channel has timed out on writing, they
// will all be deleted. We use Prune to simulate write_time_out.
TEST_F(P2PTransportChannelPingTest, TestDeleteConnectionsIfAllWriteTimedout) {
  ScopedFakeClock clock;
  const Environment env = CreateEnvironment();
  FakePortAllocator pa(env, ss());
  P2PTransportChannel ch(env, "test channel", 1, &pa);
  PrepareChannel(&ch);
  ch.MaybeStartGathering();
  // Have one connection only but later becomes write-time-out.
  ch.AddRemoteCandidate(
      CreateUdpCandidate(IceCandidateType::kHost, "1.1.1.1", 1, 100));
  Connection* conn1 = WaitForConnectionTo(&ch, "1.1.1.1", 1, &clock);
  ASSERT_TRUE(conn1 != nullptr);
  conn1->ReceivedPing();  // Becomes receiving
  conn1->Prune();
  EXPECT_TRUE(WaitUntil([&] { return ch.connections().empty(); },
                        {.timeout = kShortTimeout, .clock = &clock}));

  // Have two connections but both become write-time-out later.
  ch.AddRemoteCandidate(
      CreateUdpCandidate(IceCandidateType::kHost, "2.2.2.2", 2, 1));
  Connection* conn2 = WaitForConnectionTo(&ch, "2.2.2.2", 2, &clock);
  ASSERT_TRUE(conn2 != nullptr);
  conn2->ReceivedPing();  // Becomes receiving
  ch.AddRemoteCandidate(
      CreateUdpCandidate(IceCandidateType::kHost, "3.3.3.3", 3, 2));
  Connection* conn3 = WaitForConnectionTo(&ch, "3.3.3.3", 3, &clock);
  ASSERT_TRUE(conn3 != nullptr);
  conn3->ReceivedPing();  // Becomes receiving
  // Now prune both conn2 and conn3; they will be deleted soon.
  conn2->Prune();
  conn3->Prune();
  EXPECT_TRUE(WaitUntil([&] { return ch.connections().empty(); },
                        {.timeout = kShortTimeout, .clock = &clock}));
}

// Tests that after a port allocator session is started, it will be stopped
// when a new connection becomes writable and receiving. Also tests that if a
// connection belonging to an old session becomes writable, it won't stop
// the current port allocator session.
TEST_F(P2PTransportChannelPingTest, TestStopPortAllocatorSessions) {
  const Environment env = CreateEnvironment();
  FakePortAllocator pa(env, ss());
  P2PTransportChannel ch(env, "test channel", 1, &pa);
  PrepareChannel(&ch);
  ch.SetIceConfig(CreateIceConfig(TimeDelta::Seconds(2), GATHER_ONCE));
  ch.MaybeStartGathering();
  ch.AddRemoteCandidate(
      CreateUdpCandidate(IceCandidateType::kHost, "1.1.1.1", 1, 100));
  Connection* conn1 = WaitForConnectionTo(&ch, "1.1.1.1", 1);
  ASSERT_TRUE(conn1 != nullptr);
  conn1->ReceivedPingResponse(kLowRtt, "id");  // Becomes writable and receiving
  EXPECT_TRUE(!ch.allocator_session()->IsGettingPorts());

  // Start a new session. Even though conn1, which belongs to an older
  // session, becomes unwritable and writable again, it should not stop the
  // current session.
  ch.SetIceParameters(kIceParams[1]);
  ch.MaybeStartGathering();
  conn1->Prune();
  conn1->ReceivedPingResponse(kLowRtt, "id");
  EXPECT_TRUE(ch.allocator_session()->IsGettingPorts());

  // But if a new connection created from the new session becomes writable,
  // it will stop the current session.
  ch.AddRemoteCandidate(
      CreateUdpCandidate(IceCandidateType::kHost, "2.2.2.2", 2, 100));
  Connection* conn2 = WaitForConnectionTo(&ch, "2.2.2.2", 2);
  ASSERT_TRUE(conn2 != nullptr);
  conn2->ReceivedPingResponse(kLowRtt, "id");  // Becomes writable and receiving
  EXPECT_TRUE(!ch.allocator_session()->IsGettingPorts());
}

// Test that the ICE role is updated even on ports that has been removed.
// These ports may still have connections that need a correct role, in case that
// the connections on it may still receive stun pings.
TEST_F(P2PTransportChannelPingTest, TestIceRoleUpdatedOnRemovedPort) {
  const Environment env = CreateEnvironment();
  FakePortAllocator pa(env, ss());
  P2PTransportChannel ch(env, "test channel", ICE_CANDIDATE_COMPONENT_DEFAULT,
                         &pa);
  // Starts with ICEROLE_CONTROLLING.
  PrepareChannel(&ch);
  IceConfig config = CreateIceConfig(TimeDelta::Seconds(1), GATHER_CONTINUALLY);
  ch.SetIceConfig(config);
  ch.MaybeStartGathering();
  ch.AddRemoteCandidate(
      CreateUdpCandidate(IceCandidateType::kHost, "1.1.1.1", 1, 1));

  Connection* conn = WaitForConnectionTo(&ch, "1.1.1.1", 1);
  ASSERT_TRUE(conn != nullptr);

  // Make a fake signal to remove the ports in the p2ptransportchannel. then
  // change the ICE role and expect it to be updated.
  std::vector<PortInterface*> ports(1, conn->PortForTest());
  ch.allocator_session()->SignalPortsPruned(ch.allocator_session(), ports);
  ch.SetIceRole(ICEROLE_CONTROLLED);
  EXPECT_EQ(ICEROLE_CONTROLLED, conn->PortForTest()->GetIceRole());
}

// Test that the ICE role is updated even on ports with inactive networks.
// These ports may still have connections that need a correct role, for the
// pings sent by those connections until they're replaced by newer-generation
// connections.
TEST_F(P2PTransportChannelPingTest, TestIceRoleUpdatedOnPortAfterIceRestart) {
  const Environment env = CreateEnvironment();
  FakePortAllocator pa(env, ss());
  P2PTransportChannel ch(env, "test channel", ICE_CANDIDATE_COMPONENT_DEFAULT,
                         &pa);
  // Starts with ICEROLE_CONTROLLING.
  PrepareChannel(&ch);
  ch.MaybeStartGathering();
  ch.AddRemoteCandidate(
      CreateUdpCandidate(IceCandidateType::kHost, "1.1.1.1", 1, 1));

  Connection* conn = WaitForConnectionTo(&ch, "1.1.1.1", 1);
  ASSERT_TRUE(conn != nullptr);

  // Do an ICE restart, change the role, and expect the old port to have its
  // role updated.
  ch.SetIceParameters(kIceParams[1]);
  ch.MaybeStartGathering();
  ch.SetIceRole(ICEROLE_CONTROLLED);
  EXPECT_EQ(ICEROLE_CONTROLLED, conn->PortForTest()->GetIceRole());
}

// Test that after some amount of time without receiving data, the connection
// will be destroyed. The port will only be destroyed after it is marked as
// "pruned."
TEST_F(P2PTransportChannelPingTest, TestPortDestroyedAfterTimeoutAndPruned) {
  ScopedFakeClock fake_clock;
  const Environment env = CreateEnvironment();

  FakePortAllocator pa(env, ss());
  P2PTransportChannel ch(env, "test channel", ICE_CANDIDATE_COMPONENT_DEFAULT,
                         &pa);
  PrepareChannel(&ch);
  ch.SetIceRole(ICEROLE_CONTROLLED);
  ch.MaybeStartGathering();
  ch.AddRemoteCandidate(
      CreateUdpCandidate(IceCandidateType::kHost, "1.1.1.1", 1, 1));

  // RingRTC change to prevent hang.
  Connection* conn = WaitForConnectionTo(&ch, "1.1.1.1", 1, &fake_clock);
  ASSERT_TRUE(conn != nullptr);

  // Simulate 2 minutes going by. This should be enough time for the port to
  // time out.
  for (int second = 0; second < 120; ++second) {
    fake_clock.AdvanceTime(TimeDelta::Seconds(1));
  }
  EXPECT_EQ(nullptr, GetConnectionTo(&ch, "1.1.1.1", 1));
  // Port will not be removed because it is not pruned yet.
  PortInterface* port = GetPort(&ch);
  ASSERT_NE(nullptr, port);

  // If the session prunes all ports, the port will be destroyed.
  ch.allocator_session()->PruneAllPorts();
  EXPECT_THAT(WaitUntil([&] { return GetPort(&ch); }, Eq(nullptr),
                        {.clock = &fake_clock}),
              IsRtcOk());
  EXPECT_THAT(WaitUntil([&] { return GetPrunedPort(&ch); }, Eq(nullptr),
                        {.clock = &fake_clock}),
              IsRtcOk());
}

TEST_F(P2PTransportChannelPingTest, TestMaxOutstandingPingsFieldTrial) {
  const Environment env = CreateEnvironment(CreateTestFieldTrialsPtr(
      "WebRTC-IceFieldTrials/max_outstanding_pings:3/"));
  FakePortAllocator pa(env, ss());
  P2PTransportChannel ch(env, "max", 1, &pa);
  ch.SetIceConfig(ch.config());
  PrepareChannel(&ch);
  ch.MaybeStartGathering();
  ch.AddRemoteCandidate(
      CreateUdpCandidate(IceCandidateType::kHost, "1.1.1.1", 1, 1));
  ch.AddRemoteCandidate(
      CreateUdpCandidate(IceCandidateType::kHost, "2.2.2.2", 2, 2));

  Connection* conn1 = WaitForConnectionTo(&ch, "1.1.1.1", 1);
  Connection* conn2 = WaitForConnectionTo(&ch, "2.2.2.2", 2);
  ASSERT_TRUE(conn1 != nullptr);
  ASSERT_TRUE(conn2 != nullptr);

  EXPECT_TRUE(WaitUntil(
      [&] {
        return conn1->num_pings_sent() == 3 && conn2->num_pings_sent() == 3;
      },
      {.timeout = kDefaultTimeout}));

  // Check that these connections don't send any more pings.
  EXPECT_EQ(nullptr, ch.FindNextPingableConnection());
}

class P2PTransportChannelMostLikelyToWorkFirstTest
    : public P2PTransportChannelPingTest {
 public:
  P2PTransportChannelMostLikelyToWorkFirstTest() {
    network_manager_.AddInterface(kPublicAddrs[0]);
  }

  BasicPortAllocator& CreatePortAllocator(const Environment& env) {
    turn_server_.emplace(env, Thread::Current(), ss(), kTurnUdpIntAddr,
                         kTurnUdpExtAddr);
    port_allocator_ = CreateBasicPortAllocator(
        env, &network_manager_, packet_socket_factory(), ServerAddresses(),
        kTurnUdpIntAddr, SocketAddress());
    port_allocator_->set_flags(port_allocator_->flags() |
                               PORTALLOCATOR_DISABLE_STUN |
                               PORTALLOCATOR_DISABLE_TCP);
    port_allocator_->set_step_delay(kMinimumStepDelay);
    return *port_allocator_;
  }

  P2PTransportChannel& StartTransportChannel(
      const Environment& env,
      bool prioritize_most_likely_to_work,
      TimeDelta stable_writable_connection_ping_interval) {
    channel_ = std::make_unique<P2PTransportChannel>(env, "checks", 1,
                                                     port_allocator_.get());
    IceConfig config = channel_->config();
    config.prioritize_most_likely_candidate_pairs =
        prioritize_most_likely_to_work;
    config.stable_writable_connection_ping_interval =
        stable_writable_connection_ping_interval;
    channel_->SetIceConfig(config);
    PrepareChannel(channel_.get());
    channel_->MaybeStartGathering();
    return *channel_;
  }

  TestTurnServer& turn_server() {
    EXPECT_TRUE(turn_server_.has_value());
    return *turn_server_;
  }

  // This verifies the next pingable connection has the expected candidates'
  // types and, for relay local candidate, the expected relay protocol and ping
  // it.
  void VerifyNextPingableConnection(
      IceCandidateType local_candidate_type,
      IceCandidateType remote_candidate_type,
      absl::string_view relay_protocol_type = UDP_PROTOCOL_NAME) {
    Connection* conn = FindNextPingableConnectionAndPingIt(channel_.get());
    ASSERT_TRUE(conn != nullptr);
    EXPECT_EQ(conn->local_candidate().type(), local_candidate_type);
    if (conn->local_candidate().is_relay()) {
      EXPECT_EQ(conn->local_candidate().relay_protocol(), relay_protocol_type);
    }
    EXPECT_EQ(conn->remote_candidate().type(), remote_candidate_type);
  }

 private:
  std::unique_ptr<BasicPortAllocator> port_allocator_;
  FakeNetworkManager network_manager_{Thread::Current()};
  std::optional<TestTurnServer> turn_server_;
  std::unique_ptr<P2PTransportChannel> channel_;
};

// Test that Relay/Relay connections will be pinged first when no other
// connections have been pinged yet, unless we need to ping a trigger check or
// we have a selected connection.
TEST_F(P2PTransportChannelMostLikelyToWorkFirstTest,
       TestRelayRelayFirstWhenNothingPingedYet) {
  const Environment env = CreateEnvironment();
  const TimeDelta max_strong_interval = TimeDelta::Millis(500);
  CreatePortAllocator(env);
  P2PTransportChannel& ch =
      StartTransportChannel(env, true, max_strong_interval);
  EXPECT_THAT(WaitUntil([&] { return ch.ports().size(); }, Eq(2),
                        {.timeout = kDefaultTimeout}),
              IsRtcOk());
  EXPECT_EQ(ch.ports()[0]->Type(), IceCandidateType::kHost);
  EXPECT_EQ(ch.ports()[1]->Type(), IceCandidateType::kRelay);

  ch.AddRemoteCandidate(
      CreateUdpCandidate(IceCandidateType::kRelay, "1.1.1.1", 1, 1));
  ch.AddRemoteCandidate(
      CreateUdpCandidate(IceCandidateType::kHost, "2.2.2.2", 2, 2));

  EXPECT_THAT(WaitUntil([&] { return ch.connections().size(); }, Eq(4),
                        {.timeout = kDefaultTimeout}),
              IsRtcOk());

  // Relay/Relay should be the first pingable connection.
  Connection* conn = FindNextPingableConnectionAndPingIt(&ch);
  ASSERT_TRUE(conn != nullptr);
  EXPECT_TRUE(conn->local_candidate().is_relay());
  EXPECT_TRUE(conn->remote_candidate().is_relay());

  // Unless that we have a trigger check waiting to be pinged.
  Connection* conn2 = WaitForConnectionTo(&ch, "2.2.2.2", 2);
  ASSERT_TRUE(conn2 != nullptr);
  EXPECT_TRUE(conn2->local_candidate().is_local());
  EXPECT_TRUE(conn2->remote_candidate().is_local());
  conn2->ReceivedPing();
  EXPECT_EQ(conn2, FindNextPingableConnectionAndPingIt(&ch));

  // Make conn3 the selected connection.
  Connection* conn3 = WaitForConnectionTo(&ch, "1.1.1.1", 1);
  ASSERT_TRUE(conn3 != nullptr);
  EXPECT_TRUE(conn3->local_candidate().is_local());
  EXPECT_TRUE(conn3->remote_candidate().is_relay());
  conn3->ReceivedPingResponse(kLowRtt, "id");
  ASSERT_TRUE(conn3->writable());
  conn3->ReceivedPing();

  /*

  TODO(honghaiz): Re-enable this once we use fake clock for this test to fix
  the flakiness. The following test becomes flaky because we now ping the
  connections with fast rates until every connection is pinged at least three
  times. The selected connection may have been pinged before
  `max_strong_interval`, so it may not be the next connection to be pinged as
  expected in the test.

  // Verify that conn3 will be the "selected connection" since it is readable
  // and writable. After `MAX_CURRENT_STRONG_INTERVAL`, it should be the next
  // pingable connection.
  EXPECT_TRUE_WAIT(conn3 == ch.selected_connection(), kDefaultTimeout);
  WAIT(false, max_strong_interval + 100);
  conn3->ReceivedPingResponse(kLowRtt, "id");
  ASSERT_TRUE(conn3->writable());
  EXPECT_EQ(conn3, FindNextPingableConnectionAndPingIt(&ch));

  */
}

// Test that Relay/Relay connections will be pinged first when everything has
// been pinged even if the Relay/Relay connection wasn't the first to be pinged
// in the first round.
TEST_F(P2PTransportChannelMostLikelyToWorkFirstTest,
       TestRelayRelayFirstWhenEverythingPinged) {
  const Environment env = CreateEnvironment();
  CreatePortAllocator(env);
  P2PTransportChannel& ch =
      StartTransportChannel(env, true, TimeDelta::Millis(500));
  EXPECT_THAT(WaitUntil([&] { return ch.ports().size(); }, Eq(2),
                        {.timeout = kDefaultTimeout}),
              IsRtcOk());
  EXPECT_EQ(ch.ports()[0]->Type(), IceCandidateType::kHost);
  EXPECT_EQ(ch.ports()[1]->Type(), IceCandidateType::kRelay);

  ch.AddRemoteCandidate(
      CreateUdpCandidate(IceCandidateType::kHost, "1.1.1.1", 1, 1));
  EXPECT_THAT(WaitUntil([&] { return ch.connections().size(); }, Eq(2),
                        {.timeout = kDefaultTimeout}),
              IsRtcOk());

  // Initially, only have Local/Local and Local/Relay.
  VerifyNextPingableConnection(IceCandidateType::kHost,
                               IceCandidateType::kHost);
  VerifyNextPingableConnection(IceCandidateType::kRelay,
                               IceCandidateType::kHost);

  // Remote Relay candidate arrives.
  ch.AddRemoteCandidate(
      CreateUdpCandidate(IceCandidateType::kRelay, "2.2.2.2", 2, 2));
  EXPECT_THAT(WaitUntil([&] { return ch.connections().size(); }, Eq(4),
                        {.timeout = kDefaultTimeout}),
              IsRtcOk());

  // Relay/Relay should be the first since it hasn't been pinged before.
  VerifyNextPingableConnection(IceCandidateType::kRelay,
                               IceCandidateType::kRelay);

  // Local/Relay is the final one.
  VerifyNextPingableConnection(IceCandidateType::kHost,
                               IceCandidateType::kRelay);

  // Now, every connection has been pinged once. The next one should be
  // Relay/Relay.
  VerifyNextPingableConnection(IceCandidateType::kRelay,
                               IceCandidateType::kRelay);
}

// Test that when we receive a new remote candidate, they will be tried first
// before we re-ping Relay/Relay connections again.
TEST_F(P2PTransportChannelMostLikelyToWorkFirstTest,
       TestNoStarvationOnNonRelayConnection) {
  const Environment env = CreateEnvironment();
  CreatePortAllocator(env);
  P2PTransportChannel& ch =
      StartTransportChannel(env, true, TimeDelta::Millis(500));
  EXPECT_THAT(WaitUntil([&] { return ch.ports().size(); }, Eq(2),
                        {.timeout = kDefaultTimeout}),
              IsRtcOk());
  EXPECT_EQ(ch.ports()[0]->Type(), IceCandidateType::kHost);
  EXPECT_EQ(ch.ports()[1]->Type(), IceCandidateType::kRelay);

  ch.AddRemoteCandidate(
      CreateUdpCandidate(IceCandidateType::kRelay, "1.1.1.1", 1, 1));
  EXPECT_THAT(WaitUntil([&] { return ch.connections().size(); }, Eq(2),
                        {.timeout = kDefaultTimeout}),
              IsRtcOk());

  // Initially, only have Relay/Relay and Local/Relay. Ping Relay/Relay first.
  VerifyNextPingableConnection(IceCandidateType::kRelay,
                               IceCandidateType::kRelay);

  // Next, ping Local/Relay.
  VerifyNextPingableConnection(IceCandidateType::kHost,
                               IceCandidateType::kRelay);

  // Remote Local candidate arrives.
  ch.AddRemoteCandidate(
      CreateUdpCandidate(IceCandidateType::kHost, "2.2.2.2", 2, 2));
  EXPECT_THAT(WaitUntil([&] { return ch.connections().size(); }, Eq(4),
                        {.timeout = kDefaultTimeout}),
              IsRtcOk());

  // Local/Local should be the first since it hasn't been pinged before.
  VerifyNextPingableConnection(IceCandidateType::kHost,
                               IceCandidateType::kHost);

  // Relay/Local is the final one.
  VerifyNextPingableConnection(IceCandidateType::kRelay,
                               IceCandidateType::kHost);

  // Now, every connection has been pinged once. The next one should be
  // Relay/Relay.
  VerifyNextPingableConnection(IceCandidateType::kRelay,
                               IceCandidateType::kRelay);
}

// Test skip_relay_to_non_relay_connections field-trial.
// I.e that we never create connection between relay and non-relay.
TEST_F(P2PTransportChannelMostLikelyToWorkFirstTest,
       TestSkipRelayToNonRelayConnectionsFieldTrial) {
  const Environment env = CreateEnvironment(CreateTestFieldTrialsPtr(
      "WebRTC-IceFieldTrials/skip_relay_to_non_relay_connections:true/"));
  CreatePortAllocator(env);
  P2PTransportChannel& ch =
      StartTransportChannel(env, true, TimeDelta::Millis(500));
  EXPECT_THAT(WaitUntil([&] { return ch.ports().size(); }, Eq(2),
                        {.timeout = kDefaultTimeout}),
              IsRtcOk());
  EXPECT_EQ(ch.ports()[0]->Type(), IceCandidateType::kHost);
  EXPECT_EQ(ch.ports()[1]->Type(), IceCandidateType::kRelay);

  // Remote Relay candidate arrives.
  ch.AddRemoteCandidate(
      CreateUdpCandidate(IceCandidateType::kRelay, "1.1.1.1", 1, 1));
  EXPECT_THAT(WaitUntil([&] { return ch.connections().size(); }, Eq(1),
                        {.timeout = kDefaultTimeout}),
              IsRtcOk());

  // Remote Local candidate arrives.
  ch.AddRemoteCandidate(
      CreateUdpCandidate(IceCandidateType::kHost, "2.2.2.2", 2, 2));
  EXPECT_THAT(WaitUntil([&] { return ch.connections().size(); }, Eq(2),
                        {.timeout = kDefaultTimeout}),
              IsRtcOk());
}

// Test the ping sequence is UDP Relay/Relay followed by TCP Relay/Relay,
// followed by the rest.
TEST_F(P2PTransportChannelMostLikelyToWorkFirstTest, TestTcpTurn) {
  const Environment env = CreateEnvironment();
  RelayServerConfig config;
  config.credentials = kRelayCredentials;
  config.ports.push_back(ProtocolAddress(kTurnTcpIntAddr, PROTO_TCP));
  CreatePortAllocator(env).AddTurnServerForTesting(config);
  // Add a Tcp Turn server.
  turn_server().AddInternalSocket(kTurnTcpIntAddr, PROTO_TCP);

  P2PTransportChannel& ch =
      StartTransportChannel(env, true, TimeDelta::Millis(500));
  EXPECT_THAT(WaitUntil([&] { return ch.ports().size(); }, Eq(3),
                        {.timeout = kDefaultTimeout}),
              IsRtcOk());
  EXPECT_EQ(ch.ports()[0]->Type(), IceCandidateType::kHost);
  EXPECT_EQ(ch.ports()[1]->Type(), IceCandidateType::kRelay);
  EXPECT_EQ(ch.ports()[2]->Type(), IceCandidateType::kRelay);

  // Remote Relay candidate arrives.
  ch.AddRemoteCandidate(
      CreateUdpCandidate(IceCandidateType::kRelay, "1.1.1.1", 1, 1));
  EXPECT_THAT(WaitUntil([&] { return ch.connections().size(); }, Eq(3),
                        {.timeout = kDefaultTimeout}),
              IsRtcOk());

  // UDP Relay/Relay should be pinged first.
  VerifyNextPingableConnection(IceCandidateType::kRelay,
                               IceCandidateType::kRelay);

  // TCP Relay/Relay is the next.
  VerifyNextPingableConnection(IceCandidateType::kRelay,
                               IceCandidateType::kRelay, TCP_PROTOCOL_NAME);

  // Finally, Local/Relay will be pinged.
  VerifyNextPingableConnection(IceCandidateType::kHost,
                               IceCandidateType::kRelay);
}

// Test that a resolver is created, asked for a result, and destroyed
// when the address is a hostname. The destruction should happen even
// if the channel is not destroyed.
TEST(P2PTransportChannelResolverTest, HostnameCandidateIsResolved) {
  const Environment env = CreateEnvironment();
  ResolverFactoryFixture resolver_fixture;
  std::unique_ptr<SocketServer> socket_server = CreateDefaultSocketServer();
  AutoSocketServerThread main_thread(socket_server.get());
  FakePortAllocator allocator(env, socket_server.get());
  IceTransportInit init(env);
  init.set_port_allocator(&allocator);
  init.set_async_dns_resolver_factory(&resolver_fixture);
  auto channel = P2PTransportChannel::Create("tn", 0, std::move(init));
  Candidate hostname_candidate;
  SocketAddress hostname_address("fake.test", 1000);
  hostname_candidate.set_address(hostname_address);
  channel->AddRemoteCandidate(hostname_candidate);

  ASSERT_THAT(WaitUntil([&] { return channel->remote_candidates().size(); },
                        Eq(1u), {.timeout = kDefaultTimeout}),
              IsRtcOk());
  const RemoteCandidate& candidate = channel->remote_candidates()[0];
  EXPECT_FALSE(candidate.address().IsUnresolvedIP());
}

// Test that if we signal a hostname candidate after the remote endpoint
// discovers a prflx remote candidate with the same underlying IP address, the
// prflx candidate is updated to a host candidate after the name resolution is
// done.
TEST_F(P2PTransportChannelTest,
       PeerReflexiveCandidateBeforeSignalingWithMdnsName) {
  const Environment env = CreateEnvironment();
  // ep1 and ep2 will only gather host candidates with addresses
  // kPublicAddrs[0] and kPublicAddrs[1], respectively.
  ConfigureEndpoints(env, OPEN, OPEN, kOnlyLocalPorts, kOnlyLocalPorts);
  // ICE parameter will be set up when creating the channels.
  set_remote_ice_parameter_source(FROM_SETICEPARAMETERS);
  GetEndpoint(0)->network_manager_.set_mdns_responder(
      std::make_unique<FakeMdnsResponder>(Thread::Current()));

  ResolverFactoryFixture resolver_fixture;
  GetEndpoint(1)->async_dns_resolver_factory_ = &resolver_fixture;
  CreateChannels(env);
  // Pause sending candidates from both endpoints until we find out what port
  // number is assgined to ep1's host candidate.
  PauseCandidates(0);
  PauseCandidates(1);
  ASSERT_THAT(
      WaitUntil([&] { return GetEndpoint(0)->saved_candidates_.size(); },
                Eq(1u), {.timeout = kMediumTimeout}),
      IsRtcOk());
  const auto& local_candidate = GetEndpoint(0)->saved_candidates_[0].candidate;
  // The IP address of ep1's host candidate should be obfuscated.
  EXPECT_TRUE(local_candidate.address().IsUnresolvedIP());
  // This is the underlying private IP address of the same candidate at ep1.
  const auto local_address =
      SocketAddress(kPublicAddrs[0].ipaddr(), local_candidate.address().port());

  // Let ep2 signal its candidate to ep1. ep1 should form a candidate
  // pair and start to ping. After receiving the ping, ep2 discovers a prflx
  // remote candidate and form a candidate pair as well.
  ResumeCandidates(1);
  ASSERT_THAT(WaitUntil([&] { return ep1_ch1()->selected_connection(); },
                        Ne(nullptr), {.timeout = kMediumTimeout}),
              IsRtcOk());
  // ep2 should have the selected connection connected to the prflx remote
  // candidate.
  const Connection* selected_connection = nullptr;
  ASSERT_THAT(WaitUntil(
                  [&] {
                    return selected_connection =
                               ep2_ch1()->selected_connection();
                  },
                  Ne(nullptr), {.timeout = kMediumTimeout}),
              IsRtcOk());
  EXPECT_TRUE(selected_connection->remote_candidate().is_prflx());
  EXPECT_EQ(kIceUfrag[0], selected_connection->remote_candidate().username());
  EXPECT_EQ(kIcePwd[0], selected_connection->remote_candidate().password());
  // Set expectation before ep1 signals a hostname candidate.
  resolver_fixture.SetAddressToReturn(local_address);
  ResumeCandidates(0);
  // Verify ep2's selected connection is updated to use the 'local' candidate.
  EXPECT_TRUE(WaitUntil(
      [&] {
        return ep2_ch1()->selected_connection()->remote_candidate().is_local();
      },
      {.timeout = kMediumTimeout}));
  EXPECT_EQ(selected_connection, ep2_ch1()->selected_connection());

  DestroyChannels();
}

// Test that if we discover a prflx candidate during the process of name
// resolution for a remote hostname candidate, we update the prflx candidate to
// a host candidate if the hostname candidate turns out to have the same IP
// address after the resolution completes.
TEST_F(P2PTransportChannelTest,
       PeerReflexiveCandidateDuringResolvingHostCandidateWithMdnsName) {
  const Environment env = CreateEnvironment();
  ResolverFactoryFixture resolver_fixture;
  // Prevent resolution until triggered by FireDelayedResolution.
  resolver_fixture.DelayResolution();

  // ep1 and ep2 will only gather host candidates with addresses
  // kPublicAddrs[0] and kPublicAddrs[1], respectively.
  ConfigureEndpoints(env, OPEN, OPEN, kOnlyLocalPorts, kOnlyLocalPorts);
  // ICE parameter will be set up when creating the channels.
  set_remote_ice_parameter_source(FROM_SETICEPARAMETERS);
  GetEndpoint(0)->network_manager_.set_mdns_responder(
      std::make_unique<FakeMdnsResponder>(Thread::Current()));
  GetEndpoint(1)->async_dns_resolver_factory_ = &resolver_fixture;
  CreateChannels(env);
  // Pause sending candidates from both endpoints until we find out what port
  // number is assgined to ep1's host candidate.
  PauseCandidates(0);
  PauseCandidates(1);

  ASSERT_THAT(
      WaitUntil([&] { return GetEndpoint(0)->saved_candidates_.size(); },
                Eq(1u), {.timeout = kMediumTimeout}),
      IsRtcOk());
  const auto& local_candidate = GetEndpoint(0)->saved_candidates_[0].candidate;
  // The IP address of ep1's host candidate should be obfuscated.
  ASSERT_TRUE(local_candidate.address().IsUnresolvedIP());
  // This is the underlying private IP address of the same candidate at ep1.
  const auto local_address =
      SocketAddress(kPublicAddrs[0].ipaddr(), local_candidate.address().port());
  // Let ep1 signal its hostname candidate to ep2.
  ResumeCandidates(0);
  // Now that ep2 is in the process of resolving the hostname candidate signaled
  // by ep1. Let ep2 signal its host candidate with an IP address to ep1, so
  // that ep1 can form a candidate pair, select it and start to ping ep2.
  ResumeCandidates(1);
  ASSERT_THAT(WaitUntil([&] { return ep1_ch1()->selected_connection(); },
                        Ne(nullptr), {.timeout = kMediumTimeout}),
              IsRtcOk());
  // Let the mock resolver of ep2 receives the correct resolution.
  resolver_fixture.SetAddressToReturn(local_address);

  // Upon receiving a ping from ep1, ep2 adds a prflx candidate from the
  // unknown address and establishes a connection.
  //
  // There is a caveat in our implementation associated with this expectation.
  // See the big comment in P2PTransportChannel::OnUnknownAddress.
  ASSERT_THAT(WaitUntil([&] { return ep2_ch1()->selected_connection(); },
                        Ne(nullptr), {.timeout = kMediumTimeout}),
              IsRtcOk());
  EXPECT_TRUE(ep2_ch1()->selected_connection()->remote_candidate().is_prflx());
  // ep2 should also be able resolve the hostname candidate. The resolved remote
  // host candidate should be merged with the prflx remote candidate.

  resolver_fixture.FireDelayedResolution();

  EXPECT_TRUE(WaitUntil(
      [&] {
        return ep2_ch1()->selected_connection()->remote_candidate().is_local();
      },
      {.timeout = kMediumTimeout}));
  EXPECT_EQ(1u, ep2_ch1()->remote_candidates().size());

  DestroyChannels();
}

// Test that if we only gather and signal a host candidate, the IP address of
// which is obfuscated by an mDNS name, and if the peer can complete the name
// resolution with the correct IP address, we can have a p2p connection.
TEST_F(P2PTransportChannelTest, CanConnectWithHostCandidateWithMdnsName) {
  const Environment env = CreateEnvironment();
  ResolverFactoryFixture resolver_fixture;

  // ep1 and ep2 will only gather host candidates with addresses
  // kPublicAddrs[0] and kPublicAddrs[1], respectively.
  ConfigureEndpoints(env, OPEN, OPEN, kOnlyLocalPorts, kOnlyLocalPorts);
  // ICE parameter will be set up when creating the channels.
  set_remote_ice_parameter_source(FROM_SETICEPARAMETERS);
  GetEndpoint(0)->network_manager_.set_mdns_responder(
      std::make_unique<FakeMdnsResponder>(Thread::Current()));
  GetEndpoint(1)->async_dns_resolver_factory_ = &resolver_fixture;
  CreateChannels(env);
  // Pause sending candidates from both endpoints until we find out what port
  // number is assgined to ep1's host candidate.
  PauseCandidates(0);
  PauseCandidates(1);
  ASSERT_THAT(
      WaitUntil([&] { return GetEndpoint(0)->saved_candidates_.size(); },
                Eq(1u), {.timeout = kMediumTimeout}),
      IsRtcOk());
  const auto& local_candidate_ep1 =
      GetEndpoint(0)->saved_candidates_[0].candidate;
  // The IP address of ep1's host candidate should be obfuscated.
  EXPECT_TRUE(local_candidate_ep1.address().IsUnresolvedIP());
  // This is the underlying private IP address of the same candidate at ep1,
  // and let the mock resolver of ep2 receive the correct resolution.
  SocketAddress resolved_address_ep1(local_candidate_ep1.address());
  resolved_address_ep1.SetResolvedIP(kPublicAddrs[0].ipaddr());

  resolver_fixture.SetAddressToReturn(resolved_address_ep1);
  // Let ep1 signal its hostname candidate to ep2.
  ResumeCandidates(0);

  // We should be able to receive a ping from ep2 and establish a connection
  // with a peer reflexive candidate from ep2.
  ASSERT_THAT(WaitUntil([&] { return ep1_ch1()->selected_connection(); },
                        Ne(nullptr), {.timeout = kMediumTimeout}),
              IsRtcOk());
  EXPECT_TRUE(ep1_ch1()->selected_connection()->local_candidate().is_local());
  EXPECT_TRUE(ep1_ch1()->selected_connection()->remote_candidate().is_prflx());

  DestroyChannels();
}

// Test that when the IP of a host candidate is concealed by an mDNS name, the
// stats from the gathering ICE endpoint do not reveal the address of this local
// host candidate or the related address of a local srflx candidate from the
// same endpoint. Also, the remote ICE endpoint that successfully resolves a
// signaled host candidate with an mDNS name should not reveal the address of
// this remote host candidate in stats.
TEST_F(P2PTransportChannelTest,
       CandidatesSanitizedInStatsWhenMdnsObfuscationEnabled) {
  const Environment env = CreateEnvironment();
  ResolverFactoryFixture resolver_fixture;

  // ep1 and ep2 will gather host candidates with addresses
  // kPublicAddrs[0] and kPublicAddrs[1], respectively. ep1 also gathers a srflx
  // and a relay candidates.
  ConfigureEndpoints(env, OPEN, OPEN,
                     kDefaultPortAllocatorFlags | PORTALLOCATOR_DISABLE_TCP,
                     kOnlyLocalPorts);
  // ICE parameter will be set up when creating the channels.
  set_remote_ice_parameter_source(FROM_SETICEPARAMETERS);
  GetEndpoint(0)->network_manager_.set_mdns_responder(
      std::make_unique<FakeMdnsResponder>(Thread::Current()));
  GetEndpoint(1)->async_dns_resolver_factory_ = &resolver_fixture;
  CreateChannels(env);
  // Pause sending candidates from both endpoints until we find out what port
  // number is assigned to ep1's host candidate.
  PauseCandidates(0);
  PauseCandidates(1);
  // Ep1 has a UDP host, a srflx and a relay candidates.
  ASSERT_THAT(
      WaitUntil([&] { return GetEndpoint(0)->saved_candidates_.size(); },
                Eq(3u), {.timeout = kMediumTimeout}),
      IsRtcOk());
  ASSERT_THAT(
      WaitUntil([&] { return GetEndpoint(1)->saved_candidates_.size(); },
                Eq(1u), {.timeout = kMediumTimeout}),
      IsRtcOk());

  for (const auto& candidates_data : GetEndpoint(0)->saved_candidates_) {
    const auto& local_candidate_ep1 = candidates_data.candidate;
    if (local_candidate_ep1.is_local()) {
      // This is the underlying private IP address of the same candidate at ep1,
      // and let the mock resolver of ep2 receive the correct resolution.
      SocketAddress resolved_address_ep1(local_candidate_ep1.address());
      resolved_address_ep1.SetResolvedIP(kPublicAddrs[0].ipaddr());
      resolver_fixture.SetAddressToReturn(resolved_address_ep1);
      break;
    }
  }
  ResumeCandidates(0);
  ResumeCandidates(1);

  ASSERT_THAT(WaitUntil([&] { return ep1_ch1()->gathering_state(); },
                        Eq(kIceGatheringComplete), {.timeout = kMediumTimeout}),
              IsRtcOk());
  // We should have the following candidate pairs on both endpoints:
  // ep1_host <-> ep2_host, ep1_srflx <-> ep2_host, ep1_relay <-> ep2_host
  ASSERT_THAT(WaitUntil([&] { return ep1_ch1()->connections().size(); }, Eq(3u),
                        {.timeout = kMediumTimeout}),
              IsRtcOk());
  ASSERT_THAT(WaitUntil([&] { return ep2_ch1()->connections().size(); }, Eq(3u),
                        {.timeout = kMediumTimeout}),
              IsRtcOk());

  IceTransportStats ice_transport_stats1;
  IceTransportStats ice_transport_stats2;
  ep1_ch1()->GetStats(&ice_transport_stats1);
  ep2_ch1()->GetStats(&ice_transport_stats2);
  EXPECT_EQ(3u, ice_transport_stats1.connection_infos.size());
  EXPECT_EQ(3u, ice_transport_stats1.candidate_stats_list.size());
  EXPECT_EQ(3u, ice_transport_stats2.connection_infos.size());
  // Check the stats of ep1 seen by ep1.
  for (const auto& connection_info : ice_transport_stats1.connection_infos) {
    const auto& local_candidate = connection_info.local_candidate;
    if (local_candidate.is_local()) {
      EXPECT_TRUE(local_candidate.address().IsUnresolvedIP());
    } else if (local_candidate.is_stun()) {
      EXPECT_TRUE(local_candidate.related_address().IsAnyIP());
    } else if (local_candidate.is_relay()) {
      // The related address of the relay candidate should be equal to the
      // srflx address. Note that NAT is not configured, hence the following
      // expectation.
      EXPECT_EQ(kPublicAddrs[0].ipaddr(),
                local_candidate.related_address().ipaddr());
    } else {
      FAIL();
    }
  }
  // Check the stats of ep1 seen by ep2.
  for (const auto& connection_info : ice_transport_stats2.connection_infos) {
    const auto& remote_candidate = connection_info.remote_candidate;
    if (remote_candidate.is_local()) {
      EXPECT_TRUE(remote_candidate.address().IsUnresolvedIP());
    } else if (remote_candidate.is_stun()) {
      EXPECT_TRUE(remote_candidate.related_address().IsAnyIP());
    } else if (remote_candidate.is_relay()) {
      EXPECT_EQ(kPublicAddrs[0].ipaddr(),
                remote_candidate.related_address().ipaddr());
    } else {
      FAIL();
    }
  }
  DestroyChannels();
}

TEST_F(P2PTransportChannelTest,
       ConnectingIncreasesSelectedCandidatePairChanges) {
  ScopedFakeClock clock;
  const Environment env = CreateEnvironment();
  ConfigureEndpoints(env, OPEN, OPEN, kDefaultPortAllocatorFlags,
                     kDefaultPortAllocatorFlags);
  CreateChannels(env);

  IceTransportStats ice_transport_stats;
  ASSERT_TRUE(ep1_ch1()->GetStats(&ice_transport_stats));
  EXPECT_EQ(0u, ice_transport_stats.selected_candidate_pair_changes);

  // Let the channels connect.
  EXPECT_THAT(
      WaitUntil([&] { return ep1_ch1()->selected_connection(); }, Ne(nullptr),
                {.timeout = kMediumTimeout, .clock = &clock}),
      IsRtcOk());

  ASSERT_TRUE(ep1_ch1()->GetStats(&ice_transport_stats));
  EXPECT_EQ(1u, ice_transport_stats.selected_candidate_pair_changes);

  DestroyChannels();
}

TEST_F(P2PTransportChannelTest,
       DisconnectedIncreasesSelectedCandidatePairChanges) {
  ScopedFakeClock clock;
  const Environment env = CreateEnvironment();
  ConfigureEndpoints(env, OPEN, OPEN, kDefaultPortAllocatorFlags,
                     kDefaultPortAllocatorFlags);
  CreateChannels(env);

  IceTransportStats ice_transport_stats;
  ASSERT_TRUE(ep1_ch1()->GetStats(&ice_transport_stats));
  EXPECT_EQ(0u, ice_transport_stats.selected_candidate_pair_changes);

  // Let the channels connect.
  EXPECT_THAT(
      WaitUntil([&] { return ep1_ch1()->selected_connection(); }, Ne(nullptr),
                {.timeout = kMediumTimeout, .clock = &clock}),
      IsRtcOk());

  ASSERT_TRUE(ep1_ch1()->GetStats(&ice_transport_stats));
  EXPECT_EQ(1u, ice_transport_stats.selected_candidate_pair_changes);

  // Prune connections and wait for disconnect.
  for (Connection* con : ep1_ch1()->connections()) {
    con->Prune();
  }
  EXPECT_THAT(
      WaitUntil([&] { return ep1_ch1()->selected_connection(); }, Eq(nullptr),
                {.timeout = kMediumTimeout, .clock = &clock}),
      IsRtcOk());

  ASSERT_TRUE(ep1_ch1()->GetStats(&ice_transport_stats));
  EXPECT_EQ(2u, ice_transport_stats.selected_candidate_pair_changes);

  DestroyChannels();
}

TEST_F(P2PTransportChannelTest,
       NewSelectionIncreasesSelectedCandidatePairChanges) {
  ScopedFakeClock clock;
  const Environment env = CreateEnvironment();
  ConfigureEndpoints(env, OPEN, OPEN, kDefaultPortAllocatorFlags,
                     kDefaultPortAllocatorFlags);
  CreateChannels(env);

  IceTransportStats ice_transport_stats;
  ASSERT_TRUE(ep1_ch1()->GetStats(&ice_transport_stats));
  EXPECT_EQ(0u, ice_transport_stats.selected_candidate_pair_changes);

  // Let the channels connect.
  EXPECT_THAT(
      WaitUntil([&] { return ep1_ch1()->selected_connection(); }, Ne(nullptr),
                {.timeout = kMediumTimeout, .clock = &clock}),
      IsRtcOk());

  ASSERT_TRUE(ep1_ch1()->GetStats(&ice_transport_stats));
  EXPECT_EQ(1u, ice_transport_stats.selected_candidate_pair_changes);

  // Prune the currently selected connection and wait for selection
  // of a new one.
  const Connection* selected_connection = ep1_ch1()->selected_connection();
  for (Connection* con : ep1_ch1()->connections()) {
    if (con == selected_connection) {
      con->Prune();
    }
  }
  EXPECT_TRUE(
      WaitUntil(
          [&] {
            return ep1_ch1()->selected_connection() != nullptr &&
                   (ep1_ch1()->GetStats(&ice_transport_stats),
                    ice_transport_stats.selected_candidate_pair_changes >= 2u);
          },
          {.timeout = kMediumTimeout, .clock = &clock}));

  ASSERT_TRUE(ep1_ch1()->GetStats(&ice_transport_stats));
  EXPECT_GE(ice_transport_stats.selected_candidate_pair_changes, 2u);

  DestroyChannels();
}

// A similar test as above to check the selected candidate pair is sanitized
// when it is queried via GetSelectedCandidatePair.
TEST_F(P2PTransportChannelTest,
       SelectedCandidatePairSanitizedWhenMdnsObfuscationEnabled) {
  const Environment env = CreateEnvironment();
  ResolverFactoryFixture resolver_fixture;

  // ep1 and ep2 will gather host candidates with addresses
  // kPublicAddrs[0] and kPublicAddrs[1], respectively.
  ConfigureEndpoints(env, OPEN, OPEN, kOnlyLocalPorts, kOnlyLocalPorts);
  // ICE parameter will be set up when creating the channels.
  set_remote_ice_parameter_source(FROM_SETICEPARAMETERS);
  GetEndpoint(0)->network_manager_.set_mdns_responder(
      std::make_unique<FakeMdnsResponder>(Thread::Current()));
  GetEndpoint(1)->async_dns_resolver_factory_ = &resolver_fixture;
  CreateChannels(env);
  // Pause sending candidates from both endpoints until we find out what port
  // number is assigned to ep1's host candidate.
  PauseCandidates(0);
  PauseCandidates(1);
  ASSERT_THAT(
      WaitUntil([&] { return GetEndpoint(0)->saved_candidates_.size(); },
                Eq(1u), {.timeout = kMediumTimeout}),
      IsRtcOk());
  const auto& candidates_data = GetEndpoint(0)->saved_candidates_[0];
  const auto& local_candidate_ep1 = candidates_data.candidate;
  ASSERT_TRUE(local_candidate_ep1.is_local());
  // This is the underlying private IP address of the same candidate at ep1,
  // and let the mock resolver of ep2 receive the correct resolution.
  SocketAddress resolved_address_ep1(local_candidate_ep1.address());
  resolved_address_ep1.SetResolvedIP(kPublicAddrs[0].ipaddr());
  resolver_fixture.SetAddressToReturn(resolved_address_ep1);

  ResumeCandidates(0);
  ResumeCandidates(1);

  ASSERT_TRUE(WaitUntil(
      [&] {
        return ep1_ch1()->selected_connection() != nullptr &&
               ep2_ch1()->selected_connection() != nullptr;
      },
      {.timeout = kMediumTimeout}));

  const auto pair_ep1 = ep1_ch1()->GetSelectedCandidatePair();
  ASSERT_TRUE(pair_ep1.has_value());
  EXPECT_TRUE(pair_ep1->local_candidate().is_local());
  EXPECT_TRUE(pair_ep1->local_candidate().address().IsUnresolvedIP());

  const auto pair_ep2 = ep2_ch1()->GetSelectedCandidatePair();
  ASSERT_TRUE(pair_ep2.has_value());
  EXPECT_TRUE(pair_ep2->remote_candidate().is_local());
  EXPECT_TRUE(pair_ep2->remote_candidate().address().IsUnresolvedIP());

  DestroyChannels();
}

TEST_F(P2PTransportChannelTest,
       NoPairOfLocalRelayCandidateWithRemoteMdnsCandidate) {
  const Environment env = CreateEnvironment();
  const int kOnlyRelayPorts = PORTALLOCATOR_DISABLE_UDP |
                              PORTALLOCATOR_DISABLE_STUN |
                              PORTALLOCATOR_DISABLE_TCP;
  // We use one endpoint to test the behavior of adding remote candidates, and
  // this endpoint only gathers relay candidates.
  ConfigureEndpoints(env, OPEN, OPEN, kOnlyRelayPorts,
                     kDefaultPortAllocatorFlags);
  GetEndpoint(0)->cd1_.ch_ = CreateChannel(
      env, 0, ICE_CANDIDATE_COMPONENT_DEFAULT, kIceParams[0], kIceParams[1]);
  IceConfig config;
  // Start gathering and we should have only a single relay port.
  ep1_ch1()->SetIceConfig(config);
  ep1_ch1()->MaybeStartGathering();
  EXPECT_THAT(WaitUntil([&] { return ep1_ch1()->gathering_state(); },
                        Eq(IceGatheringState::kIceGatheringComplete),
                        {.timeout = kDefaultTimeout}),
              IsRtcOk());
  EXPECT_EQ(1u, ep1_ch1()->ports().size());
  // Add a plain remote host candidate and three remote mDNS candidates with the
  // host, srflx and relay types. Note that the candidates differ in their
  // ports.
  Candidate host_candidate = CreateUdpCandidate(
      IceCandidateType::kHost, "1.1.1.1", 1 /* port */, 0 /* priority */);
  ep1_ch1()->AddRemoteCandidate(host_candidate);

  std::vector<Candidate> mdns_candidates;
  mdns_candidates.push_back(CreateUdpCandidate(IceCandidateType::kHost,
                                               "example.local", 2 /* port */,
                                               0 /* priority */));
  mdns_candidates.push_back(CreateUdpCandidate(IceCandidateType::kSrflx,
                                               "example.local", 3 /* port */,
                                               0 /* priority */));
  mdns_candidates.push_back(CreateUdpCandidate(IceCandidateType::kRelay,
                                               "example.local", 4 /* port */,
                                               0 /* priority */));
  // We just resolve the hostname to 1.1.1.1, and add the candidates with this
  // address directly to simulate the process of adding remote candidates with
  // the name resolution.
  for (auto& mdns_candidate : mdns_candidates) {
    SocketAddress resolved_address(mdns_candidate.address());
    resolved_address.SetResolvedIP(0x1111);  // 1.1.1.1
    mdns_candidate.set_address(resolved_address);
    EXPECT_FALSE(mdns_candidate.address().IsUnresolvedIP());
    ep1_ch1()->AddRemoteCandidate(mdns_candidate);
  }

  // All remote candidates should have been successfully added.
  EXPECT_EQ(4u, ep1_ch1()->remote_candidates().size());

  // Expect that there is no connection paired with any mDNS candidate.
  ASSERT_EQ(1u, ep1_ch1()->connections().size());
  ASSERT_NE(nullptr, ep1_ch1()->connections()[0]);
  EXPECT_EQ(
      "1.1.1.1:1",
      ep1_ch1()->connections()[0]->remote_candidate().address().ToString());
  DestroyChannels();
}

class MockMdnsResponder : public MdnsResponderInterface {
 public:
  MOCK_METHOD(void,
              CreateNameForAddress,
              (const IPAddress&, NameCreatedCallback),
              (override));
  MOCK_METHOD(void,
              RemoveNameForAddress,
              (const IPAddress&, NameRemovedCallback),
              (override));
};

TEST_F(P2PTransportChannelTest,
       SrflxCandidateCanBeGatheredBeforeMdnsCandidateToCreateConnection) {
  const Environment env = CreateEnvironment();
  // ep1 and ep2 will only gather host and srflx candidates with base addresses
  // kPublicAddrs[0] and kPublicAddrs[1], respectively, and we use a shared
  // socket in gathering.
  const auto kOnlyLocalAndStunPorts = PORTALLOCATOR_DISABLE_RELAY |
                                      PORTALLOCATOR_DISABLE_TCP |
                                      PORTALLOCATOR_ENABLE_SHARED_SOCKET;
  // ep1 is configured with a NAT so that we do gather a srflx candidate.
  ConfigureEndpoints(env, NAT_FULL_CONE, OPEN, kOnlyLocalAndStunPorts,
                     kOnlyLocalAndStunPorts);
  // ICE parameter will be set up when creating the channels.
  set_remote_ice_parameter_source(FROM_SETICEPARAMETERS);
  // Use a mock mDNS responder, which does not complete the name registration by
  // ignoring the completion callback.
  auto mock_mdns_responder = std::make_unique<MockMdnsResponder>();
  EXPECT_CALL(*mock_mdns_responder, CreateNameForAddress(_, _))
      .Times(1)
      .WillOnce(Return());
  GetEndpoint(0)->network_manager_.set_mdns_responder(
      std::move(mock_mdns_responder));

  CreateChannels(env);

  // We should be able to form a srflx-host connection to ep2.
  ASSERT_THAT(WaitUntil([&] { return ep1_ch1()->selected_connection(); },
                        Ne(nullptr), {.timeout = kMediumTimeout}),
              IsRtcOk());
  EXPECT_TRUE(ep1_ch1()->selected_connection()->local_candidate().is_stun());
  EXPECT_TRUE(ep1_ch1()->selected_connection()->remote_candidate().is_local());

  DestroyChannels();
}

// Test that after changing the candidate filter from relay-only to allowing all
// types of candidates when doing continual gathering, we can gather without ICE
// restart the other types of candidates that are now enabled and form candidate
// pairs. Also, we verify that the relay candidates gathered previously are not
// removed and are still usable for necessary route switching.
TEST_F(P2PTransportChannelTest,
       SurfaceHostCandidateOnCandidateFilterChangeFromRelayToAll) {
  ScopedFakeClock clock;
  const Environment env = CreateEnvironment();

  ConfigureEndpoints(
      env, OPEN, OPEN,
      kDefaultPortAllocatorFlags | PORTALLOCATOR_ENABLE_SHARED_SOCKET,
      kDefaultPortAllocatorFlags | PORTALLOCATOR_ENABLE_SHARED_SOCKET);
  auto* ep1 = GetEndpoint(0);
  auto* ep2 = GetEndpoint(1);
  ep1->allocator_->SetCandidateFilter(CF_RELAY);
  ep2->allocator_->SetCandidateFilter(CF_RELAY);
  // Enable continual gathering and also resurfacing gathered candidates upon
  // the candidate filter changed in the ICE configuration.
  IceConfig ice_config =
      CreateIceConfig(TimeDelta::Seconds(1), GATHER_CONTINUALLY);
  ice_config.surface_ice_candidates_on_ice_transport_type_changed = true;
  CreateChannels(env, ice_config, ice_config);
  ASSERT_THAT(
      WaitUntil([&] { return ep1_ch1()->selected_connection(); }, Ne(nullptr),
                {.timeout = kDefaultTimeout, .clock = &clock}),
      IsRtcOk());
  ASSERT_THAT(
      WaitUntil([&] { return ep2_ch1()->selected_connection(); }, Ne(nullptr),
                {.timeout = kDefaultTimeout, .clock = &clock}),
      IsRtcOk());
  EXPECT_TRUE(ep1_ch1()->selected_connection()->local_candidate().is_relay());
  EXPECT_TRUE(ep2_ch1()->selected_connection()->local_candidate().is_relay());

  // Loosen the candidate filter at ep1.
  ep1->allocator_->SetCandidateFilter(CF_ALL);
  EXPECT_TRUE(WaitUntil(
      [&] {
        return ep1_ch1()->selected_connection() != nullptr &&
               ep1_ch1()->selected_connection()->local_candidate().is_local();
      },
      {.timeout = kDefaultTimeout, .clock = &clock}));
  EXPECT_TRUE(ep1_ch1()->selected_connection()->remote_candidate().is_relay());

  // Loosen the candidate filter at ep2.
  ep2->allocator_->SetCandidateFilter(CF_ALL);
  EXPECT_TRUE(WaitUntil(
      [&] {
        return ep2_ch1()->selected_connection() != nullptr &&
               ep2_ch1()->selected_connection()->local_candidate().is_local();
      },
      {.timeout = kDefaultTimeout, .clock = &clock}));
  // We have migrated to a host-host candidate pair.
  EXPECT_TRUE(ep2_ch1()->selected_connection()->remote_candidate().is_local());

  // Block the traffic over non-relay-to-relay routes and expect a route change.
  fw()->AddRule(false, FP_ANY, kPublicAddrs[0], kPublicAddrs[1]);
  fw()->AddRule(false, FP_ANY, kPublicAddrs[1], kPublicAddrs[0]);
  fw()->AddRule(false, FP_ANY, kPublicAddrs[0], kTurnUdpExtAddr);
  fw()->AddRule(false, FP_ANY, kPublicAddrs[1], kTurnUdpExtAddr);

  // We should be able to reuse the previously gathered relay candidates.
  EXPECT_TRUE(WaitUntil(
      [&] {
        return ep1_ch1()->selected_connection()->local_candidate().is_relay();
      },
      {.timeout = kDefaultTimeout, .clock = &clock}));
  EXPECT_TRUE(ep1_ch1()->selected_connection()->remote_candidate().is_relay());
  DestroyChannels();
}

// A similar test as SurfaceHostCandidateOnCandidateFilterChangeFromRelayToAll,
// and we should surface server-reflexive candidates that are enabled after
// changing the candidate filter.
TEST_F(P2PTransportChannelTest,
       SurfaceSrflxCandidateOnCandidateFilterChangeFromRelayToNoHost) {
  ScopedFakeClock clock;
  const Environment env = CreateEnvironment();
  // We need an actual NAT so that the host candidate is not equivalent to the
  // srflx candidate; otherwise, the host candidate would still surface even
  // though we disable it via the candidate filter below. This is a result of
  // the following limitation in the current implementation:
  //  1. We don't generate the srflx candidate when we have public IP.
  //  2. We keep the host candidate in this case in CheckCandidateFilter even
  //     though we intend to filter them.
  ConfigureEndpoints(
      env, NAT_FULL_CONE, NAT_FULL_CONE,
      kDefaultPortAllocatorFlags | PORTALLOCATOR_ENABLE_SHARED_SOCKET,
      kDefaultPortAllocatorFlags | PORTALLOCATOR_ENABLE_SHARED_SOCKET);
  auto* ep1 = GetEndpoint(0);
  auto* ep2 = GetEndpoint(1);
  ep1->allocator_->SetCandidateFilter(CF_RELAY);
  ep2->allocator_->SetCandidateFilter(CF_RELAY);
  // Enable continual gathering and also resurfacing gathered candidates upon
  // the candidate filter changed in the ICE configuration.
  IceConfig ice_config =
      CreateIceConfig(TimeDelta::Seconds(1), GATHER_CONTINUALLY);
  ice_config.surface_ice_candidates_on_ice_transport_type_changed = true;
  CreateChannels(env, ice_config, ice_config);
  ASSERT_THAT(
      WaitUntil([&] { return ep1_ch1()->selected_connection(); }, Ne(nullptr),
                {.timeout = kDefaultTimeout, .clock = &clock}),
      IsRtcOk());
  ASSERT_THAT(
      WaitUntil([&] { return ep2_ch1()->selected_connection(); }, Ne(nullptr),
                {.timeout = kDefaultTimeout, .clock = &clock}),
      IsRtcOk());
  const uint32_t kCandidateFilterNoHost = CF_ALL & ~CF_HOST;
  // Loosen the candidate filter at ep1.
  ep1->allocator_->SetCandidateFilter(kCandidateFilterNoHost);
  EXPECT_TRUE(WaitUntil(
      [&] {
        return ep1_ch1()->selected_connection() != nullptr &&
               ep1_ch1()->selected_connection()->local_candidate().is_stun();
      },
      {.timeout = kDefaultTimeout, .clock = &clock}));
  EXPECT_TRUE(ep1_ch1()->selected_connection()->remote_candidate().is_relay());

  // Loosen the candidate filter at ep2.
  ep2->allocator_->SetCandidateFilter(kCandidateFilterNoHost);
  EXPECT_TRUE(WaitUntil(
      [&] {
        return ep2_ch1()->selected_connection() != nullptr &&
               ep2_ch1()->selected_connection()->local_candidate().is_stun();
      },
      {.timeout = kDefaultTimeout, .clock = &clock}));
  // We have migrated to a srflx-srflx candidate pair.
  EXPECT_TRUE(ep2_ch1()->selected_connection()->remote_candidate().is_stun());

  // Block the traffic over non-relay-to-relay routes and expect a route change.
  fw()->AddRule(false, FP_ANY, kPrivateAddrs[0], kPublicAddrs[1]);
  fw()->AddRule(false, FP_ANY, kPrivateAddrs[1], kPublicAddrs[0]);
  fw()->AddRule(false, FP_ANY, kPrivateAddrs[0], kTurnUdpExtAddr);
  fw()->AddRule(false, FP_ANY, kPrivateAddrs[1], kTurnUdpExtAddr);
  // We should be able to reuse the previously gathered relay candidates.
  EXPECT_TRUE(WaitUntil(
      [&] {
        return ep1_ch1()->selected_connection()->local_candidate().is_relay();
      },
      {.timeout = kDefaultTimeout, .clock = &clock}));
  EXPECT_TRUE(ep1_ch1()->selected_connection()->remote_candidate().is_relay());
  DestroyChannels();
}

// This is the complement to
// SurfaceHostCandidateOnCandidateFilterChangeFromRelayToAll, and instead of
// gathering continually we only gather once, which makes the config
// `surface_ice_candidates_on_ice_transport_type_changed` ineffective after the
// gathering stopped.
TEST_F(P2PTransportChannelTest,
       CannotSurfaceTheNewlyAllowedOnFilterChangeIfNotGatheringContinually) {
  ScopedFakeClock clock;
  const Environment env = CreateEnvironment();

  ConfigureEndpoints(
      env, OPEN, OPEN,
      kDefaultPortAllocatorFlags | PORTALLOCATOR_ENABLE_SHARED_SOCKET,
      kDefaultPortAllocatorFlags | PORTALLOCATOR_ENABLE_SHARED_SOCKET);
  auto* ep1 = GetEndpoint(0);
  auto* ep2 = GetEndpoint(1);
  ep1->allocator_->SetCandidateFilter(CF_RELAY);
  ep2->allocator_->SetCandidateFilter(CF_RELAY);
  // Only gather once.
  IceConfig ice_config = CreateIceConfig(TimeDelta::Seconds(1), GATHER_ONCE);
  ice_config.surface_ice_candidates_on_ice_transport_type_changed = true;
  CreateChannels(env, ice_config, ice_config);
  ASSERT_THAT(
      WaitUntil([&] { return ep1_ch1()->selected_connection(); }, Ne(nullptr),
                {.timeout = kDefaultTimeout, .clock = &clock}),
      IsRtcOk());
  ASSERT_THAT(
      WaitUntil([&] { return ep2_ch1()->selected_connection(); }, Ne(nullptr),
                {.timeout = kDefaultTimeout, .clock = &clock}),
      IsRtcOk());
  // Loosen the candidate filter at ep1.
  ep1->allocator_->SetCandidateFilter(CF_ALL);
  // Wait for a period for any potential surfacing of new candidates.
  SIMULATED_WAIT(false, kDefaultTimeout.ms(), clock);
  EXPECT_TRUE(ep1_ch1()->selected_connection()->local_candidate().is_relay());

  // Loosen the candidate filter at ep2.
  ep2->allocator_->SetCandidateFilter(CF_ALL);
  EXPECT_TRUE(ep2_ch1()->selected_connection()->local_candidate().is_relay());
  DestroyChannels();
}

// Test that when the candidate filter is updated to be more restrictive,
// candidates that 1) have already been gathered and signaled 2) but no longer
// match the filter, are not removed.
TEST_F(P2PTransportChannelTest,
       RestrictingCandidateFilterDoesNotRemoveRegatheredCandidates) {
  ScopedFakeClock clock;
  const Environment env = CreateEnvironment();

  ConfigureEndpoints(
      env, OPEN, OPEN,
      kDefaultPortAllocatorFlags | PORTALLOCATOR_ENABLE_SHARED_SOCKET,
      kDefaultPortAllocatorFlags | PORTALLOCATOR_ENABLE_SHARED_SOCKET);
  auto* ep1 = GetEndpoint(0);
  auto* ep2 = GetEndpoint(1);
  ep1->allocator_->SetCandidateFilter(CF_ALL);
  ep2->allocator_->SetCandidateFilter(CF_ALL);
  // Enable continual gathering and also resurfacing gathered candidates upon
  // the candidate filter changed in the ICE configuration.
  IceConfig ice_config =
      CreateIceConfig(TimeDelta::Seconds(1), GATHER_CONTINUALLY);
  ice_config.surface_ice_candidates_on_ice_transport_type_changed = true;
  // Pause candidates so we can gather all types of candidates. See
  // P2PTransportChannel::OnConnectionStateChange, where we would stop the
  // gathering when we have a strongly connected candidate pair.
  PauseCandidates(0);
  PauseCandidates(1);
  CreateChannels(env, ice_config, ice_config);

  // We have gathered host, srflx and relay candidates.
  EXPECT_THAT(WaitUntil([&] { return ep1->saved_candidates_.size(); }, Eq(3u),
                        {.timeout = kDefaultTimeout, .clock = &clock}),
              IsRtcOk());
  ResumeCandidates(0);
  ResumeCandidates(1);
  ASSERT_TRUE(
      WaitUntil(
          [&] {
            return ep1_ch1()->selected_connection() != nullptr &&
                   ep1_ch1()
                       ->selected_connection()
                       ->local_candidate()
                       .is_local() &&
                   ep2_ch1()->selected_connection() != nullptr &&
                   ep1_ch1()
                       ->selected_connection()
                       ->remote_candidate()
                       .is_local();
          },
          {.timeout = kDefaultTimeout, .clock = &clock}));
  ASSERT_THAT(
      WaitUntil([&] { return ep2_ch1()->selected_connection(); }, Ne(nullptr),
                {.timeout = kDefaultTimeout, .clock = &clock}),
      IsRtcOk());
  // Test that we have a host-host candidate pair selected and the number of
  // candidates signaled to the remote peer stays the same.
  auto test_invariants = [this]() {
    EXPECT_TRUE(ep1_ch1()->selected_connection()->local_candidate().is_local());
    EXPECT_TRUE(
        ep1_ch1()->selected_connection()->remote_candidate().is_local());
    EXPECT_THAT(ep2_ch1()->remote_candidates(), SizeIs(3));
  };

  test_invariants();

  // Set a more restrictive candidate filter at ep1.
  ep1->allocator_->SetCandidateFilter(CF_HOST | CF_REFLEXIVE);
  SIMULATED_WAIT(false, kDefaultTimeout.ms(), clock);
  test_invariants();

  ep1->allocator_->SetCandidateFilter(CF_HOST);
  SIMULATED_WAIT(false, kDefaultTimeout.ms(), clock);
  test_invariants();

  ep1->allocator_->SetCandidateFilter(CF_NONE);
  SIMULATED_WAIT(false, kDefaultTimeout.ms(), clock);
  test_invariants();
  DestroyChannels();
}

// Verify that things break unless
// - both parties use the surface_ice_candidates_on_ice_transport_type_changed
// - both parties loosen candidate filter at the same time (approx.).
//
// i.e surface_ice_candidates_on_ice_transport_type_changed requires
// coordination outside of webrtc to function properly.
TEST_F(P2PTransportChannelTest, SurfaceRequiresCoordination) {
  ScopedFakeClock clock;
  const Environment env = CreateEnvironment(CreateTestFieldTrialsPtr(
      "WebRTC-IceFieldTrials/skip_relay_to_non_relay_connections:true/"));

  ConfigureEndpoints(
      env, OPEN, OPEN,
      kDefaultPortAllocatorFlags | PORTALLOCATOR_ENABLE_SHARED_SOCKET,
      kDefaultPortAllocatorFlags | PORTALLOCATOR_ENABLE_SHARED_SOCKET);
  auto* ep1 = GetEndpoint(0);
  auto* ep2 = GetEndpoint(1);
  ep1->allocator_->SetCandidateFilter(CF_RELAY);
  ep2->allocator_->SetCandidateFilter(CF_ALL);
  // Enable continual gathering and also resurfacing gathered candidates upon
  // the candidate filter changed in the ICE configuration.
  IceConfig ice_config =
      CreateIceConfig(TimeDelta::Seconds(1), GATHER_CONTINUALLY);
  ice_config.surface_ice_candidates_on_ice_transport_type_changed = true;
  // Pause candidates gathering so we can gather all types of candidates. See
  // P2PTransportChannel::OnConnectionStateChange, where we would stop the
  // gathering when we have a strongly connected candidate pair.
  PauseCandidates(0);
  PauseCandidates(1);
  CreateChannels(env, ice_config, ice_config);

  // On the caller we only have relay,
  // on the callee we have host, srflx and relay.
  EXPECT_THAT(WaitUntil([&] { return ep1->saved_candidates_.size(); }, Eq(1u),
                        {.timeout = kDefaultTimeout, .clock = &clock}),
              IsRtcOk());
  EXPECT_THAT(WaitUntil([&] { return ep2->saved_candidates_.size(); }, Eq(3u),
                        {.timeout = kDefaultTimeout, .clock = &clock}),
              IsRtcOk());

  ResumeCandidates(0);
  ResumeCandidates(1);
  ASSERT_TRUE(
      WaitUntil(
          [&] {
            return ep1_ch1()->selected_connection() != nullptr &&
                   ep1_ch1()
                       ->selected_connection()
                       ->local_candidate()
                       .is_relay() &&
                   ep2_ch1()->selected_connection() != nullptr &&
                   ep1_ch1()
                       ->selected_connection()
                       ->remote_candidate()
                       .is_relay();
          },
          {.timeout = kDefaultTimeout, .clock = &clock}));
  ASSERT_THAT(
      WaitUntil([&] { return ep2_ch1()->selected_connection(); }, Ne(nullptr),
                {.timeout = kDefaultTimeout, .clock = &clock}),
      IsRtcOk());

  // Wait until the callee discards it's candidates
  // since they don't manage to connect.
  SIMULATED_WAIT(false, 300000, clock);

  // And then loosen caller candidate filter.
  ep1->allocator_->SetCandidateFilter(CF_ALL);

  SIMULATED_WAIT(false, kDefaultTimeout.ms(), clock);

  // No p2p connection will be made, it will remain on relay.
  EXPECT_TRUE(ep1_ch1()->selected_connection() != nullptr &&
              ep1_ch1()->selected_connection()->local_candidate().is_relay() &&
              ep2_ch1()->selected_connection() != nullptr &&
              ep1_ch1()->selected_connection()->remote_candidate().is_relay());

  DestroyChannels();
}

TEST_F(P2PTransportChannelPingTest, TestInitialSelectDampening0) {
  constexpr int kMargin = 10;
  ScopedFakeClock clock;
  clock.AdvanceTime(TimeDelta::Seconds(1));
  const Environment env = CreateEnvironment(CreateTestFieldTrialsPtr(
      "WebRTC-IceFieldTrials/initial_select_dampening:0/"));

  FakePortAllocator pa(env, ss());
  P2PTransportChannel ch(env, "test channel", 1, &pa);
  PrepareChannel(&ch);
  ch.SetIceConfig(ch.config());
  ch.MaybeStartGathering();

  ch.AddRemoteCandidate(
      CreateUdpCandidate(IceCandidateType::kHost, "1.1.1.1", 1, 100));
  Connection* conn1 = WaitForConnectionTo(&ch, "1.1.1.1", 1, &clock);
  ASSERT_TRUE(conn1 != nullptr);
  EXPECT_EQ(nullptr, ch.selected_connection());
  conn1->ReceivedPingResponse(kLowRtt, "id");  // Becomes writable and receiving
  // It shall not be selected until 0ms has passed....i.e it should be connected
  // directly.
  EXPECT_THAT(
      WaitUntil([&] { return ch.selected_connection(); }, Eq(conn1),
                {.timeout = TimeDelta::Millis(kMargin), .clock = &clock}),
      IsRtcOk());
}

TEST_F(P2PTransportChannelPingTest, TestInitialSelectDampening) {
  constexpr int kMargin = 10;
  ScopedFakeClock clock;
  clock.AdvanceTime(TimeDelta::Seconds(1));
  const Environment env = CreateEnvironment(CreateTestFieldTrialsPtr(
      "WebRTC-IceFieldTrials/initial_select_dampening:100/"));

  FakePortAllocator pa(env, ss());
  P2PTransportChannel ch(env, "test channel", 1, &pa);
  PrepareChannel(&ch);
  ch.SetIceConfig(ch.config());
  ch.MaybeStartGathering();

  ch.AddRemoteCandidate(
      CreateUdpCandidate(IceCandidateType::kHost, "1.1.1.1", 1, 100));
  Connection* conn1 = WaitForConnectionTo(&ch, "1.1.1.1", 1, &clock);
  ASSERT_TRUE(conn1 != nullptr);
  EXPECT_EQ(nullptr, ch.selected_connection());
  conn1->ReceivedPingResponse(kLowRtt, "id");  // Becomes writable and receiving
  // It shall not be selected until 100ms has passed.
  SIMULATED_WAIT(conn1 == ch.selected_connection(), 100 - kMargin, clock);
  EXPECT_THAT(
      WaitUntil([&] { return ch.selected_connection(); }, Eq(conn1),
                {.timeout = TimeDelta::Millis(2 * kMargin), .clock = &clock}),
      IsRtcOk());
}

TEST_F(P2PTransportChannelPingTest, TestInitialSelectDampeningPingReceived) {
  constexpr int kMargin = 10;
  ScopedFakeClock clock;
  clock.AdvanceTime(TimeDelta::Seconds(1));
  const Environment env = CreateEnvironment(CreateTestFieldTrialsPtr(
      "WebRTC-IceFieldTrials/initial_select_dampening_ping_received:100/"));

  FakePortAllocator pa(env, ss());
  P2PTransportChannel ch(env, "test channel", 1, &pa);
  PrepareChannel(&ch);
  ch.SetIceConfig(ch.config());
  ch.MaybeStartGathering();

  ch.AddRemoteCandidate(
      CreateUdpCandidate(IceCandidateType::kHost, "1.1.1.1", 1, 100));
  Connection* conn1 = WaitForConnectionTo(&ch, "1.1.1.1", 1, &clock);
  ASSERT_TRUE(conn1 != nullptr);
  EXPECT_EQ(nullptr, ch.selected_connection());
  conn1->ReceivedPingResponse(kLowRtt, "id");  // Becomes writable and receiving
  conn1->ReceivedPing("id1");                  //
  // It shall not be selected until 100ms has passed.
  SIMULATED_WAIT(conn1 == ch.selected_connection(), 100 - kMargin, clock);
  EXPECT_THAT(
      WaitUntil([&] { return ch.selected_connection(); }, Eq(conn1),
                {.timeout = TimeDelta::Millis(2 * kMargin), .clock = &clock}),
      IsRtcOk());
}

TEST_F(P2PTransportChannelPingTest, TestInitialSelectDampeningBoth) {
  constexpr int kMargin = 10;
  ScopedFakeClock clock;
  clock.AdvanceTime(TimeDelta::Seconds(1));
  const Environment env = CreateEnvironment(CreateTestFieldTrialsPtr(
      "WebRTC-IceFieldTrials/"
      "initial_select_dampening:100,initial_select_dampening_ping_received:"
      "50/"));

  FakePortAllocator pa(env, ss());
  P2PTransportChannel ch(env, "test channel", 1, &pa);
  PrepareChannel(&ch);
  ch.SetIceConfig(ch.config());
  ch.MaybeStartGathering();

  ch.AddRemoteCandidate(
      CreateUdpCandidate(IceCandidateType::kHost, "1.1.1.1", 1, 100));
  Connection* conn1 = WaitForConnectionTo(&ch, "1.1.1.1", 1, &clock);
  ASSERT_TRUE(conn1 != nullptr);
  EXPECT_EQ(nullptr, ch.selected_connection());
  conn1->ReceivedPingResponse(kLowRtt, "id");  // Becomes writable and receiving
  // It shall not be selected until 100ms has passed....but only wait ~50 now.
  SIMULATED_WAIT(conn1 == ch.selected_connection(), 50 - kMargin, clock);
  // Now receiving ping and new timeout should kick in.
  conn1->ReceivedPing("id1");  //
  EXPECT_THAT(
      WaitUntil([&] { return ch.selected_connection(); }, Eq(conn1),
                {.timeout = TimeDelta::Millis(2 * kMargin), .clock = &clock}),
      IsRtcOk());
}

TEST(P2PTransportChannelIceControllerTest, InjectIceController) {
  const Environment env = CreateEnvironment();
  std::unique_ptr<SocketServer> socket_server = CreateDefaultSocketServer();
  AutoSocketServerThread main_thread(socket_server.get());
  MockIceControllerFactory factory;
  FakePortAllocator pa(env, socket_server.get());
  EXPECT_CALL(factory, RecordIceControllerCreated()).Times(1);
  IceTransportInit init(env);
  init.set_port_allocator(&pa);
  init.set_ice_controller_factory(&factory);
  auto dummy =
      P2PTransportChannel::Create("transport_name",
                                  /* component= */ 77, std::move(init));
}

TEST(P2PTransportChannel, InjectActiveIceController) {
  const Environment env = CreateEnvironment();
  std::unique_ptr<SocketServer> socket_server = CreateDefaultSocketServer();
  AutoSocketServerThread main_thread(socket_server.get());
  MockActiveIceControllerFactory factory;
  FakePortAllocator pa(env, socket_server.get());
  EXPECT_CALL(factory, RecordActiveIceControllerCreated()).Times(1);
  IceTransportInit init(env);
  init.set_port_allocator(&pa);
  init.set_active_ice_controller_factory(&factory);
  auto dummy =
      P2PTransportChannel::Create("transport_name",
                                  /* component= */ 77, std::move(init));
}

// RingRTC change to support ICE forking
TEST_F(P2PTransportChannelPingTest, Forking) {
  ScopedFakeClock clock;
  const Environment env = CreateEnvironment();

  // Prepare two transports with a shared gatherer
  FakePortAllocator fake_port_allocator1(env, ss());
  auto transport1 = std::make_unique<P2PTransportChannel>(
      "transport1", 1, &fake_port_allocator1);
  PrepareChannel(transport1.get());

  FakePortAllocator fake_port_allocator2(env, ss());
  auto transport2 = std::make_unique<P2PTransportChannel>(
      "transport2", 1, &fake_port_allocator2);
  PrepareChannel(transport2.get());

  auto shared_pa =
      std::make_unique<FakePortAllocator>(env, ss());
  auto gatherer = shared_pa->CreateIceGatherer("test");

  EXPECT_EQ(IceGatheringState::kIceGatheringNew, transport1->gathering_state());
  transport1->StartGatheringWithSharedGatherer(gatherer);
  SIMULATED_WAIT(
      IceGatheringState::kIceGatheringComplete == transport1->gathering_state(),
      kShortTimeout, clock);
  transport1->SetRemoteIceParameters(kIceParams[1]);
  transport1->AddRemoteCandidate(
      CreateUdpCandidate(IceCandidateType::kHost, "1.1.1.1", 1, 1));
  ASSERT_EQ(1u, transport1->connections().size());
  Connection* transport1_conn =
      WaitForConnectionTo(transport1.get(), "1.1.1.1", 1, &clock);
  ASSERT_TRUE(transport1_conn);
  EXPECT_EQ(gatherer->port_allocator_session()->ice_ufrag(),
            transport1_conn->local_candidate().username());
  EXPECT_EQ(gatherer->port_allocator_session()->ice_pwd(),
            transport1_conn->local_candidate().password());
  EXPECT_EQ(kIceParams[1].ufrag,
            transport1_conn->remote_candidate().username());
  EXPECT_EQ(kIceParams[1].pwd, transport1_conn->remote_candidate().password());

  // Start the second
  EXPECT_EQ(IceGatheringState::kIceGatheringNew, transport2->gathering_state());
  transport2->StartGatheringWithSharedGatherer(gatherer);
  SIMULATED_WAIT(
      IceGatheringState::kIceGatheringComplete == transport1->gathering_state(),
      kShortTimeout, clock);
  transport2->SetRemoteIceParameters(kIceParams[2]);
  transport2->AddRemoteCandidate(
      CreateUdpCandidate(IceCandidateType::kHost, "2.2.2.2", 2, 2));
  ASSERT_EQ(1u, transport2->connections().size());
  Connection* transport2_conn =
      WaitForConnectionTo(transport2.get(), "2.2.2.2", 2, &clock);
  EXPECT_EQ(gatherer->port_allocator_session()->ice_ufrag(),
            transport2_conn->local_candidate().username());
  EXPECT_EQ(gatherer->port_allocator_session()->ice_pwd(),
            transport2_conn->local_candidate().password());
  EXPECT_EQ(kIceParams[2].ufrag,
            transport2_conn->remote_candidate().username());
  EXPECT_EQ(kIceParams[2].pwd, transport2_conn->remote_candidate().password());

  // Restart the first and make sure the generation gets incremented properly
  transport1->SetIceParameters(kIceParams[3]);
  transport1->SetRemoteIceParameters(kIceParams[3]);
  transport1->MaybeStartGathering();
  EXPECT_EQ(1u, transport1->allocator_session()->generation());

  // Destroy the second transport and make sure things don't blow up.
  transport2.reset();
  gatherer->port_allocator_session()->SignalCandidatesAllocationDone(
      gatherer->port_allocator_session());
  // Make sure destroying the second transport doesn't close the gatherer's
  // ports.
  EXPECT_TRUE(gatherer->port_allocator_session()->IsGettingPorts());

  // Destroy the PortAllocator backing the gatherer and make sure things don't
  // blow up.
  shared_pa.reset();
  gatherer->port_allocator_session()->SignalCandidatesAllocationDone(
      gatherer->port_allocator_session());
}

class ForgetLearnedStateController : public BasicIceController {
 public:
  explicit ForgetLearnedStateController(const IceControllerFactoryArgs& args)
      : BasicIceController(args) {}

  SwitchResult SortAndSwitchConnection(IceSwitchReason reason) override {
    auto result = BasicIceController::SortAndSwitchConnection(reason);
    if (forget_connnection_) {
      result.connections_to_forget_state_on.push_back(forget_connnection_);
      forget_connnection_ = nullptr;
    }
    result.recheck_event.emplace(IceSwitchReason::ICE_CONTROLLER_RECHECK, 100);
    return result;
  }

  void ForgetThisConnectionNextTimeSortAndSwitchConnectionIsCalled(
      Connection* con) {
    forget_connnection_ = con;
  }

 private:
  Connection* forget_connnection_ = nullptr;
};

class ForgetLearnedStateControllerFactory
    : public IceControllerFactoryInterface {
 public:
  std::unique_ptr<IceControllerInterface> Create(
      const IceControllerFactoryArgs& args) override {
    auto controller = std::make_unique<ForgetLearnedStateController>(args);
    // Keep a pointer to allow modifying calls.
    // Must not be used after the p2ptransportchannel has been destructed.
    controller_ = controller.get();
    return controller;
  }
  ~ForgetLearnedStateControllerFactory() override = default;

  ForgetLearnedStateController* controller_;
};

TEST_F(P2PTransportChannelPingTest, TestForgetLearnedState) {
  const Environment env = CreateEnvironment();
  ForgetLearnedStateControllerFactory factory;
  FakePortAllocator pa(env, ss());
  IceTransportInit init(env);
  init.set_port_allocator(&pa);
  init.set_ice_controller_factory(&factory);
  auto ch =
      P2PTransportChannel::Create("ping sufficiently", 1, std::move(init));

  PrepareChannel(ch.get());
  ch->MaybeStartGathering();
  ch->AddRemoteCandidate(
      CreateUdpCandidate(IceCandidateType::kHost, "1.1.1.1", 1, 1));
  ch->AddRemoteCandidate(
      CreateUdpCandidate(IceCandidateType::kHost, "2.2.2.2", 2, 2));

  Connection* conn1 = WaitForConnectionTo(ch.get(), "1.1.1.1", 1);
  Connection* conn2 = WaitForConnectionTo(ch.get(), "2.2.2.2", 2);
  ASSERT_TRUE(conn1 != nullptr);
  ASSERT_TRUE(conn2 != nullptr);

  // Wait for conn1 to be selected.
  conn1->ReceivedPingResponse(kLowRtt, "id");
  EXPECT_THAT(WaitUntil([&] { return ch->selected_connection(); }, Eq(conn1),
                        {.timeout = kMediumTimeout}),
              IsRtcOk());

  conn2->ReceivedPingResponse(kLowRtt, "id");
  EXPECT_TRUE(conn2->writable());

  // Now let the ice controller signal to P2PTransportChannel that it
  // should Forget conn2.
  factory.controller_
      ->ForgetThisConnectionNextTimeSortAndSwitchConnectionIsCalled(conn2);

  // We don't have a mock Connection, so verify this by checking that it
  // is no longer writable.
  EXPECT_TRUE(WaitUntil([&] { return !conn2->writable(); },
                        {.timeout = kMediumTimeout}));
}

TEST_F(P2PTransportChannelTest, DisableDnsLookupsWithTransportPolicyRelay) {
  const Environment env = CreateEnvironment();
  ConfigureEndpoints(env, OPEN, OPEN, kDefaultPortAllocatorFlags,
                     kDefaultPortAllocatorFlags);
  auto* ep1 = GetEndpoint(0);
  ep1->allocator_->SetCandidateFilter(CF_RELAY);

  std::unique_ptr<MockAsyncDnsResolver> mock_async_resolver =
      std::make_unique<MockAsyncDnsResolver>();
  // This test expects resolution to not be started.
  EXPECT_CALL(*mock_async_resolver, Start(_, _)).Times(0);

  MockAsyncDnsResolverFactory mock_async_resolver_factory;
  ON_CALL(mock_async_resolver_factory, Create())
      .WillByDefault(
          [&mock_async_resolver]() { return std::move(mock_async_resolver); });

  ep1->async_dns_resolver_factory_ = &mock_async_resolver_factory;

  CreateChannels(env);

  ep1_ch1()->AddRemoteCandidate(
      CreateUdpCandidate(IceCandidateType::kHost, "hostname.test", 1, 100));

  DestroyChannels();
}

TEST_F(P2PTransportChannelTest, DisableDnsLookupsWithTransportPolicyNone) {
  const Environment env = CreateEnvironment();
  ConfigureEndpoints(env, OPEN, OPEN, kDefaultPortAllocatorFlags,
                     kDefaultPortAllocatorFlags);
  auto* ep1 = GetEndpoint(0);
  ep1->allocator_->SetCandidateFilter(CF_NONE);

  std::unique_ptr<MockAsyncDnsResolver> mock_async_resolver =
      std::make_unique<MockAsyncDnsResolver>();
  // This test expects resolution to not be started.
  EXPECT_CALL(*mock_async_resolver, Start(_, _)).Times(0);

  MockAsyncDnsResolverFactory mock_async_resolver_factory;
  ON_CALL(mock_async_resolver_factory, Create())
      .WillByDefault(
          [&mock_async_resolver]() { return std::move(mock_async_resolver); });

  ep1->async_dns_resolver_factory_ = &mock_async_resolver_factory;

  CreateChannels(env);

  ep1_ch1()->AddRemoteCandidate(
      CreateUdpCandidate(IceCandidateType::kHost, "hostname.test", 1, 100));

  DestroyChannels();
}

TEST_F(P2PTransportChannelTest, EnableDnsLookupsWithTransportPolicyNoHost) {
  const Environment env = CreateEnvironment();
  ConfigureEndpoints(env, OPEN, OPEN, kDefaultPortAllocatorFlags,
                     kDefaultPortAllocatorFlags);
  auto* ep1 = GetEndpoint(0);
  ep1->allocator_->SetCandidateFilter(CF_ALL & ~CF_HOST);

  std::unique_ptr<MockAsyncDnsResolver> mock_async_resolver =
      std::make_unique<MockAsyncDnsResolver>();
  bool lookup_started = false;
  EXPECT_CALL(*mock_async_resolver, Start(_, _))
      .WillOnce(Assign(&lookup_started, true));

  MockAsyncDnsResolverFactory mock_async_resolver_factory;
  EXPECT_CALL(mock_async_resolver_factory, Create())
      .WillOnce(
          [&mock_async_resolver]() { return std::move(mock_async_resolver); });

  ep1->async_dns_resolver_factory_ = &mock_async_resolver_factory;

  CreateChannels(env);

  ep1_ch1()->AddRemoteCandidate(
      CreateUdpCandidate(IceCandidateType::kHost, "hostname.test", 1, 100));

  EXPECT_TRUE(lookup_started);

  DestroyChannels();
}

constexpr absl::string_view kTestAddresses[] = {
    "127.0.0.1",
    "10.0.0.3",
    "1.1.1.1",
    "::1",
    "fd00:4860:4860::8844",
    "2001:4860:4860::8888",
};

class LocalNetworkAccessPermissionTest
    : public P2PTransportChannelPingTest,
      public ::testing::WithParamInterface<
          std::tuple<absl::string_view, LnaFakeResult>> {};

TEST_P(LocalNetworkAccessPermissionTest, LiteralAddresses) {
  const auto [address, lna_fake_result] = GetParam();

  const Environment env = CreateEnvironment();
  FakePortAllocator pa(env, ss());
  FakeLocalNetworkAccessPermissionFactory lna_permission_factory(
      lna_fake_result);

  IceTransportInit init(env);
  init.set_port_allocator(&pa);
  init.set_lna_permission_factory(&lna_permission_factory);

  auto ch = P2PTransportChannel::Create("foo", 1, std::move(init));
  PrepareChannel(ch.get());
  ch->MaybeStartGathering();

  ch->AddRemoteCandidate(
      CreateUdpCandidate(IceCandidateType::kHost, address, 5000, 1));

  ASSERT_THAT(
      WaitUntil([&] { return ch->PermissionQueriesOutstandingForTesting(); },
                Eq(0)),
      IsRtcOk());
  if (lna_fake_result == LnaFakeResult::kPermissionNotNeeded ||
      lna_fake_result == LnaFakeResult::kPermissionGranted) {
    EXPECT_EQ(1u, ch->remote_candidates().size());
  } else {
    EXPECT_EQ(0u, ch->remote_candidates().size());
  }
}

TEST_P(LocalNetworkAccessPermissionTest, UnresolvedAddresses) {
  const auto [address, lna_fake_result] = GetParam();

  const Environment env = CreateEnvironment();
  FakePortAllocator pa(env, ss());
  FakeLocalNetworkAccessPermissionFactory lna_permission_factory(
      lna_fake_result);

  ResolverFactoryFixture resolver_fixture;
  resolver_fixture.SetAddressToReturn({address, 5000});

  IceTransportInit init(env);
  init.set_port_allocator(&pa);
  init.set_lna_permission_factory(&lna_permission_factory);
  init.set_async_dns_resolver_factory(&resolver_fixture);

  auto ch = P2PTransportChannel::Create("foo", 1, std::move(init));
  PrepareChannel(ch.get());
  ch->MaybeStartGathering();

  ch->AddRemoteCandidate(
      CreateUdpCandidate(IceCandidateType::kHost, "fake.test", 5000, 1));

  ASSERT_THAT(
      WaitUntil([&] { return ch->PermissionQueriesOutstandingForTesting(); },
                Eq(0)),
      IsRtcOk());
  if (lna_fake_result == LnaFakeResult::kPermissionNotNeeded ||
      lna_fake_result == LnaFakeResult::kPermissionGranted) {
    EXPECT_EQ(1u, ch->remote_candidates().size());
  } else {
    EXPECT_EQ(0u, ch->remote_candidates().size());
  }
}

INSTANTIATE_TEST_SUITE_P(
    All,
    LocalNetworkAccessPermissionTest,
    ::testing::Combine(::testing::ValuesIn(kTestAddresses),
                       ::testing::Values(LnaFakeResult::kPermissionNotNeeded,
                                         LnaFakeResult::kPermissionGranted,
                                         LnaFakeResult::kPermissionDenied)));

class GatherAfterConnectedTest : public P2PTransportChannelTest,
                                 public WithParamInterface<bool> {};

INSTANTIATE_TEST_SUITE_P(All, GatherAfterConnectedTest, Values(true, false));

TEST_P(GatherAfterConnectedTest, GatherAfterConnected) {
  const bool stop_gather_on_strongly_connected = GetParam();
  const std::string field_trial =
      std::string("WebRTC-IceFieldTrials/stop_gather_on_strongly_connected:") +
      (stop_gather_on_strongly_connected ? "true/" : "false/");

  ScopedFakeClock clock;
  const Environment env =
      CreateEnvironment(CreateTestFieldTrialsPtr(field_trial));
  // Use local + relay
  constexpr uint32_t flags =
      kDefaultPortAllocatorFlags | PORTALLOCATOR_ENABLE_SHARED_SOCKET |
      PORTALLOCATOR_DISABLE_STUN | PORTALLOCATOR_DISABLE_TCP;
  ConfigureEndpoints(env, OPEN, OPEN, flags, flags);
  auto* ep1 = GetEndpoint(0);
  auto* ep2 = GetEndpoint(1);
  ep1->allocator_->SetCandidateFilter(CF_ALL);
  ep2->allocator_->SetCandidateFilter(CF_ALL);

  // Use step delay 3s which is long enough for
  // connection to be established before managing to gather relay candidates.
  int delay = 3000;
  SetAllocationStepDelay(0, delay);
  SetAllocationStepDelay(1, delay);
  IceConfig ice_config =
      CreateIceConfig(TimeDelta::Seconds(1), GATHER_CONTINUALLY);
  CreateChannels(env, ice_config, ice_config);

  PauseCandidates(0);
  PauseCandidates(1);

  // We have gathered host candidates but not relay.
  ASSERT_TRUE(WaitUntil(
      [&] {
        return ep1->saved_candidates_.size() == 1u &&
               ep2->saved_candidates_.size() == 1u;
      },
      {.timeout = kDefaultTimeout, .clock = &clock}));

  ResumeCandidates(0);
  ResumeCandidates(1);

  PauseCandidates(0);
  PauseCandidates(1);

  ASSERT_TRUE(WaitUntil(
      [&] {
        return ep1_ch1()->remote_candidates().size() == 1 &&
               ep2_ch1()->remote_candidates().size() == 1;
      },
      {.timeout = kDefaultTimeout, .clock = &clock}));

  ASSERT_TRUE(WaitUntil(
      [&] {
        return ep1_ch1()->selected_connection() &&
               ep2_ch1()->selected_connection();
      },
      {.timeout = kDefaultTimeout, .clock = &clock}));

  clock.AdvanceTime(TimeDelta::Millis(10 * delay));

  if (stop_gather_on_strongly_connected) {
    // The relay candidates gathered has not been propagated to channel.
    EXPECT_EQ(ep1->saved_candidates_.size(), 0u);
    EXPECT_EQ(ep2->saved_candidates_.size(), 0u);
  } else {
    // The relay candidates gathered has been propagated to channel.
    EXPECT_EQ(ep1->saved_candidates_.size(), 1u);
    EXPECT_EQ(ep2->saved_candidates_.size(), 1u);
  }
}

TEST_P(GatherAfterConnectedTest, GatherAfterConnectedMultiHomed) {
  const bool stop_gather_on_strongly_connected = GetParam();
  const std::string field_trial =
      std::string("WebRTC-IceFieldTrials/stop_gather_on_strongly_connected:") +
      (stop_gather_on_strongly_connected ? "true/" : "false/");

  ScopedFakeClock clock;
  const Environment env =
      CreateEnvironment(CreateTestFieldTrialsPtr(field_trial));

  // Use local + relay
  constexpr uint32_t flags =
      kDefaultPortAllocatorFlags | PORTALLOCATOR_ENABLE_SHARED_SOCKET |
      PORTALLOCATOR_DISABLE_STUN | PORTALLOCATOR_DISABLE_TCP;
  AddAddress(0, kAlternateAddrs[0]);
  ConfigureEndpoints(env, OPEN, OPEN, flags, flags);
  auto* ep1 = GetEndpoint(0);
  auto* ep2 = GetEndpoint(1);
  ep1->allocator_->SetCandidateFilter(CF_ALL);
  ep2->allocator_->SetCandidateFilter(CF_ALL);

  // Use step delay 3s which is long enough for
  // connection to be established before managing to gather relay candidates.
  int delay = 3000;
  SetAllocationStepDelay(0, delay);
  SetAllocationStepDelay(1, delay);
  IceConfig ice_config =
      CreateIceConfig(TimeDelta::Seconds(1), GATHER_CONTINUALLY);
  CreateChannels(env, ice_config, ice_config);

  PauseCandidates(0);
  PauseCandidates(1);

  // We have gathered host candidates but not relay.
  ASSERT_TRUE(WaitUntil(
      [&] {
        return ep1->saved_candidates_.size() == 2u &&
               ep2->saved_candidates_.size() == 1u;
      },
      {.timeout = kDefaultTimeout, .clock = &clock}));

  ResumeCandidates(0);
  ResumeCandidates(1);

  PauseCandidates(0);
  PauseCandidates(1);

  ASSERT_TRUE(WaitUntil(
      [&] {
        return ep1_ch1()->remote_candidates().size() == 1 &&
               ep2_ch1()->remote_candidates().size() == 2;
      },
      {.timeout = kDefaultTimeout, .clock = &clock}));

  ASSERT_TRUE(WaitUntil(
      [&] {
        return ep1_ch1()->selected_connection() &&
               ep2_ch1()->selected_connection();
      },
      {.timeout = kDefaultTimeout, .clock = &clock}));

  clock.AdvanceTime(TimeDelta::Millis(10 * delay));

  if (stop_gather_on_strongly_connected) {
    // The relay candidates gathered has not been propagated to channel.
    EXPECT_EQ(ep1->saved_candidates_.size(), 0u);
    EXPECT_EQ(ep2->saved_candidates_.size(), 0u);
  } else {
    // The relay candidates gathered has been propagated.
    EXPECT_EQ(ep1->saved_candidates_.size(), 2u);
    EXPECT_EQ(ep2->saved_candidates_.size(), 1u);
  }
}

// Tests no candidates are generated with old ice ufrag/passwd after an ice
// restart even if continual gathering is enabled.
TEST_F(P2PTransportChannelTest, TestIceNoOldCandidatesAfterIceRestart) {
  ScopedFakeClock clock;
  const Environment env = CreateEnvironment();
  AddAddress(0, kAlternateAddrs[0]);
  ConfigureEndpoints(env, OPEN, OPEN, kDefaultPortAllocatorFlags,
                     kDefaultPortAllocatorFlags);

  // gathers continually.
  IceConfig config = CreateIceConfig(TimeDelta::Seconds(1), GATHER_CONTINUALLY);
  CreateChannels(env, config, config);

  EXPECT_TRUE(WaitUntil([&] { return CheckConnected(ep1_ch1(), ep2_ch1()); },
                        {.timeout = kDefaultTimeout, .clock = &clock}));

  PauseCandidates(0);

  ep1_ch1()->SetIceParameters(kIceParams[3]);
  ep1_ch1()->MaybeStartGathering();

  EXPECT_THAT(
      WaitUntil([&] { return GetEndpoint(0)->saved_candidates_.size(); }, Gt(0),
                {.timeout = kDefaultTimeout, .clock = &clock}),
      IsRtcOk());

  for (const auto& cd : GetEndpoint(0)->saved_candidates_) {
    EXPECT_EQ(cd.candidate.username(), kIceUfrag[3]);
  }

  DestroyChannels();
}

class P2PTransportChannelTestDtlsInStun : public P2PTransportChannelTestBase {
 public:
  P2PTransportChannelTestDtlsInStun() : P2PTransportChannelTestBase() {
    // DTLS server hello done message as test data.
    std::vector<uint8_t> dtls_server_hello = {
        0x16, 0xfe, 0xff, 0x00, 0x00, 0x00, 0x00, 0x00, 0x00,
        0x00, 0x00, 0x00, 0x0c, 0x0e, 0x00, 0x00, 0x00, 0x00,
        0x04, 0x00, 0x00, 0x00, 0x00, 0x00, 0x00,
    };
    pending_packet_.SetData(dtls_server_hello);
  }

 protected:
  void Run(bool ep1_support, bool ep2_support) {
    const Environment env = CreateEnvironment();
    CreatePortAllocators(env);
    IceConfig ep1_config;
    ep1_config.dtls_handshake_in_stun = ep1_support;
    IceConfig ep2_config;
    ep2_config.dtls_handshake_in_stun = ep2_support;
    CreateChannels(env, ep1_config, ep2_config);
    if (ep1_support) {
      ep1_ch1()->SetDtlsStunPiggybackCallbacks(DtlsStunPiggybackCallbacks(
          [&](auto type) { return data_to_piggyback_func(type); },
          [&](auto data, auto ack) { piggyback_data_received(data, ack); }));
    }
    if (ep2_support) {
      ep2_ch1()->SetDtlsStunPiggybackCallbacks(DtlsStunPiggybackCallbacks(
          [&](auto type) { return data_to_piggyback_func(type); },
          [&](auto data, auto ack) { piggyback_data_received(data, ack); }));
    }
    EXPECT_TRUE(WaitUntil([&] { return CheckConnected(ep1_ch1(), ep2_ch1()); },
                          {.timeout = kDefaultTimeout, .clock = &clock_}));
    DestroyChannels();
  }

  std::pair<std::optional<absl::string_view>,
            std::optional<std::vector<uint32_t>>>
  data_to_piggyback_func(StunMessageType type) {
    return make_pair(absl::string_view(pending_packet_), std::nullopt);
  }

  void piggyback_data_received(std::optional<ArrayView<uint8_t>> data,
                               std::optional<std::vector<uint32_t>> ack) {}

  ScopedFakeClock clock_;
  Buffer pending_packet_;
};

TEST_F(P2PTransportChannelTestDtlsInStun, NotSupportedByEither) {
  Run(false, false);
}

TEST_F(P2PTransportChannelTestDtlsInStun, SupportedByClient) {
  Run(true, false);
}

TEST_F(P2PTransportChannelTestDtlsInStun, SupportedByServer) {
  Run(false, true);
}

TEST_F(P2PTransportChannelTestDtlsInStun, SupportedByBoth) {
  Run(true, true);
}

}  // namespace
}  // namespace webrtc<|MERGE_RESOLUTION|>--- conflicted
+++ resolved
@@ -101,13 +101,10 @@
 #include "test/gtest.h"
 #include "test/wait_until.h"
 
-<<<<<<< HEAD
 // RingRTC change to support ICE forking
 #include "p2p/base/ice_gatherer.h"
 
-=======
 namespace webrtc {
->>>>>>> 29d6eaba
 namespace {
 
 using ::testing::_;
