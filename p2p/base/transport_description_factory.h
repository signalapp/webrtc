--- conflicted
+++ resolved
@@ -13,11 +13,7 @@
 
 #include <memory>
 
-<<<<<<< HEAD
-#include "api/webrtc_key_value_config.h"
-=======
 #include "api/field_trials_view.h"
->>>>>>> 8f9b44ba
 #include "p2p/base/ice_credentials_iterator.h"
 #include "p2p/base/transport_description.h"
 #include "rtc_base/rtc_certificate.h"
@@ -43,11 +39,7 @@
  public:
   // Default ctor; use methods below to set configuration.
   explicit TransportDescriptionFactory(
-<<<<<<< HEAD
-      const webrtc::WebRtcKeyValueConfig& field_trials);
-=======
       const webrtc::FieldTrialsView& field_trials);
->>>>>>> 8f9b44ba
   ~TransportDescriptionFactory();
 
   SecurePolicy secure() const { return secure_; }
@@ -83,11 +75,7 @@
       const TransportDescription* current_description,
       IceCredentialsIterator* ice_credentials) const;
 
-<<<<<<< HEAD
-  const webrtc::WebRtcKeyValueConfig& trials() const { return field_trials_; }
-=======
   const webrtc::FieldTrialsView& trials() const { return field_trials_; }
->>>>>>> 8f9b44ba
 
  private:
   bool SetSecurityInfo(TransportDescription* description,
@@ -95,11 +83,7 @@
 
   SecurePolicy secure_;
   rtc::scoped_refptr<rtc::RTCCertificate> certificate_;
-<<<<<<< HEAD
-  const webrtc::WebRtcKeyValueConfig& field_trials_;
-=======
   const webrtc::FieldTrialsView& field_trials_;
->>>>>>> 8f9b44ba
 };
 
 }  // namespace cricket
