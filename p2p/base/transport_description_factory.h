/*
 *  Copyright 2012 The WebRTC Project Authors. All rights reserved.
 *
 *  Use of this source code is governed by a BSD-style license
 *  that can be found in the LICENSE file in the root of the source
 *  tree. An additional intellectual property rights grant can be found
 *  in the file PATENTS.  All contributing project authors may
 *  be found in the AUTHORS file in the root of the source tree.
 */

#ifndef P2P_BASE_TRANSPORT_DESCRIPTION_FACTORY_H_
#define P2P_BASE_TRANSPORT_DESCRIPTION_FACTORY_H_

#include <memory>
#include <utility>

#include "api/field_trials_view.h"
#include "api/scoped_refptr.h"
#include "p2p/base/ice_credentials_iterator.h"
#include "p2p/base/transport_description.h"
#include "rtc_base/rtc_certificate.h"

namespace rtc {
class SSLIdentity;
}

namespace cricket {

struct TransportOptions {
  bool ice_restart = false;
  bool prefer_passive_role = false;
  // If true, ICE renomination is supported and will be used if it is also
  // supported by the remote side.
  bool enable_ice_renomination = false;
};

// Creates transport descriptions according to the supplied configuration.
// When creating answers, performs the appropriate negotiation
// of the various fields to determine the proper result.
class TransportDescriptionFactory {
 public:
  // Default ctor; use methods below to set configuration.
  explicit TransportDescriptionFactory(
      const webrtc::FieldTrialsView& field_trials);
  ~TransportDescriptionFactory();

  // RingRTC: Allow out-of-band / "manual" key negotiation.
  bool manually_specify_keys() const { return manually_specify_keys_; }
  // The certificate to use when setting up DTLS.
  const rtc::scoped_refptr<webrtc::RTCCertificate>& certificate() const {
    return certificate_;
  }

<<<<<<< HEAD
  // RingRTC: Allow out-of-band / "manual" key negotiation.
  // Specifies that keys should be manually specified.
  void set_manually_specify_keys(bool b) { manually_specify_keys_ = b; }
  // Specifies the certificate to use (only used when !manually_specify_keys).
  void set_certificate(rtc::scoped_refptr<rtc::RTCCertificate> certificate) {
=======
  // Specifies the certificate to use
  void set_certificate(rtc::scoped_refptr<webrtc::RTCCertificate> certificate) {
>>>>>>> 2c8f5be6
    certificate_ = std::move(certificate);
  }

  // Creates a transport description suitable for use in an offer.
  std::unique_ptr<TransportDescription> CreateOffer(
      const TransportOptions& options,
      const TransportDescription* current_description,
      IceCredentialsIterator* ice_credentials) const;
  // Create a transport description that is a response to an offer.
  //
  // If `require_transport_attributes` is true, then TRANSPORT category
  // attributes are expected to be present in `offer`, as defined by
  // sdp-mux-attributes, and null will be returned otherwise. It's expected
  // that this will be set to false for an m= section that's in a BUNDLE group
  // but isn't the first m= section in the group.
  std::unique_ptr<TransportDescription> CreateAnswer(
      const TransportDescription* offer,
      const TransportOptions& options,
      bool require_transport_attributes,
      const TransportDescription* current_description,
      IceCredentialsIterator* ice_credentials) const;

  const webrtc::FieldTrialsView& trials() const { return field_trials_; }
  // Functions for disabling encryption - test only!
  // In insecure mode, the connection will accept a description without
  // fingerprint, and will generate SDP even if certificate is not set.
  // If certificate is set, it will accept a description both with and
  // without fingerprint, but will generate a description with fingerprint.
  bool insecure() const { return insecure_; }
  void SetInsecureForTesting() { insecure_ = true; }

 private:
  bool SetSecurityInfo(TransportDescription* description,
                       ConnectionRole role) const;
  bool insecure_ = false;
<<<<<<< HEAD

  // RingRTC: Allow out-of-band / "manual" key negotiation.
  // True iff keys should be manually specified (e.g. negotiated out of band,
  // and not via DTLS).
  bool manually_specify_keys_ = false;
  rtc::scoped_refptr<rtc::RTCCertificate> certificate_;
=======
  rtc::scoped_refptr<webrtc::RTCCertificate> certificate_;
>>>>>>> 2c8f5be6
  const webrtc::FieldTrialsView& field_trials_;
};

}  // namespace cricket

#endif  // P2P_BASE_TRANSPORT_DESCRIPTION_FACTORY_H_<|MERGE_RESOLUTION|>--- conflicted
+++ resolved
@@ -51,16 +51,11 @@
     return certificate_;
   }
 
-<<<<<<< HEAD
   // RingRTC: Allow out-of-band / "manual" key negotiation.
   // Specifies that keys should be manually specified.
   void set_manually_specify_keys(bool b) { manually_specify_keys_ = b; }
   // Specifies the certificate to use (only used when !manually_specify_keys).
-  void set_certificate(rtc::scoped_refptr<rtc::RTCCertificate> certificate) {
-=======
-  // Specifies the certificate to use
   void set_certificate(rtc::scoped_refptr<webrtc::RTCCertificate> certificate) {
->>>>>>> 2c8f5be6
     certificate_ = std::move(certificate);
   }
 
@@ -96,16 +91,12 @@
   bool SetSecurityInfo(TransportDescription* description,
                        ConnectionRole role) const;
   bool insecure_ = false;
-<<<<<<< HEAD
 
   // RingRTC: Allow out-of-band / "manual" key negotiation.
   // True iff keys should be manually specified (e.g. negotiated out of band,
   // and not via DTLS).
   bool manually_specify_keys_ = false;
-  rtc::scoped_refptr<rtc::RTCCertificate> certificate_;
-=======
   rtc::scoped_refptr<webrtc::RTCCertificate> certificate_;
->>>>>>> 2c8f5be6
   const webrtc::FieldTrialsView& field_trials_;
 };
 
