/*
 *  Copyright 2019 The WebRTC Project Authors. All rights reserved.
 *
 *  Use of this source code is governed by a BSD-style license
 *  that can be found in the LICENSE file in the root of the source
 *  tree. An additional intellectual property rights grant can be found
 *  in the file PATENTS.  All contributing project authors may
 *  be found in the AUTHORS file in the root of the source tree.
 */

#ifndef P2P_BASE_CONNECTION_H_
#define P2P_BASE_CONNECTION_H_

#include <memory>
#include <string>
#include <vector>

#include "absl/types/optional.h"
#include "api/candidate.h"
#include "api/transport/stun.h"
#include "logging/rtc_event_log/ice_logger.h"
#include "p2p/base/candidate_pair_interface.h"
#include "p2p/base/connection_info.h"
#include "p2p/base/p2p_transport_channel_ice_field_trials.h"
#include "p2p/base/stun_request.h"
#include "p2p/base/transport_description.h"
#include "rtc_base/async_packet_socket.h"
#include "rtc_base/message_handler.h"
#include "rtc_base/network.h"
#include "rtc_base/numerics/event_based_exponential_moving_average.h"
#include "rtc_base/rate_tracker.h"
#include "rtc_base/weak_ptr.h"

namespace cricket {

// Version number for GOOG_PING, this is added to have the option of
// adding other flavors in the future.
constexpr int kGoogPingVersion = 1;

// Connection and Port has circular dependencies.
// So we use forward declaration rather than include.
class Port;

// Forward declaration so that a ConnectionRequest can contain a Connection.
class Connection;

struct CandidatePair final : public CandidatePairInterface {
  ~CandidatePair() override = default;

  const Candidate& local_candidate() const override { return local; }
  const Candidate& remote_candidate() const override { return remote; }

  Candidate local;
  Candidate remote;
};

// A ConnectionRequest is a simple STUN ping used to determine writability.
class ConnectionRequest : public StunRequest {
 public:
  ConnectionRequest(StunRequestManager& manager, Connection* connection);
  void Prepare(StunMessage* message) override;
  void OnResponse(StunMessage* response) override;
  void OnErrorResponse(StunMessage* response) override;
  void OnTimeout() override;
  void OnSent() override;
  int resend_delay() override;

 private:
  Connection* const connection_;
};

// Represents a communication link between a port on the local client and a
// port on the remote client.
class Connection : public CandidatePairInterface, public sigslot::has_slots<> {
 public:
  struct SentPing {
    SentPing(const std::string id, int64_t sent_time, uint32_t nomination)
        : id(id), sent_time(sent_time), nomination(nomination) {}

    std::string id;
    int64_t sent_time;
    uint32_t nomination;
  };

  ~Connection() override;

  // A unique ID assigned when the connection is created.
  uint32_t id() const { return id_; }

  webrtc::TaskQueueBase* network_thread() const;

  // Implementation of virtual methods in CandidatePairInterface.
  // Returns the description of the local port
  const Candidate& local_candidate() const override;
  // Returns the description of the remote port to which we communicate.
  const Candidate& remote_candidate() const override;

  // Return local network for this connection.
  virtual const rtc::Network* network() const;
  // Return generation for this connection.
  virtual int generation() const;

  // Returns the pair priority.
  virtual uint64_t priority() const;

  enum WriteState {
    STATE_WRITABLE = 0,          // we have received ping responses recently
    STATE_WRITE_UNRELIABLE = 1,  // we have had a few ping failures
    STATE_WRITE_INIT = 2,        // we have yet to receive a ping response
    STATE_WRITE_TIMEOUT = 3,     // we have had a large number of ping failures
  };

  WriteState write_state() const;
  bool writable() const;
  bool receiving() const;

  // Determines whether the connection has finished connecting.  This can only
  // be false for TCP connections.
  bool connected() const;
  bool weak() const;
  bool active() const;

  // A connection is dead if it can be safely deleted.
  bool dead(int64_t now) const;

  // Estimate of the round-trip time over this connection.
  int rtt() const;

  int unwritable_timeout() const;
  void set_unwritable_timeout(const absl::optional<int>& value_ms);
  int unwritable_min_checks() const;
  void set_unwritable_min_checks(const absl::optional<int>& value);
  int inactive_timeout() const;
  void set_inactive_timeout(const absl::optional<int>& value);

  // Gets the `ConnectionInfo` stats, where `best_connection` has not been
  // populated (default value false).
  ConnectionInfo stats();

  sigslot::signal1<Connection*> SignalStateChange;

  // Sent when the connection has decided that it is no longer of value.  It
  // will delete itself immediately after this call.
  sigslot::signal1<Connection*> SignalDestroyed;

  // The connection can send and receive packets asynchronously.  This matches
  // the interface of AsyncPacketSocket, which may use UDP or TCP under the
  // covers.
  virtual int Send(const void* data,
                   size_t size,
                   const rtc::PacketOptions& options) = 0;

  // Error if Send() returns < 0
  virtual int GetError() = 0;

  sigslot::signal4<Connection*, const char*, size_t, int64_t> SignalReadPacket;

  sigslot::signal1<Connection*> SignalReadyToSend;

  // Called when a packet is received on this connection.
  void OnReadPacket(const char* data, size_t size, int64_t packet_time_us);

  // Called when the socket is currently able to send.
  void OnReadyToSend();

  // Called when a connection is determined to be no longer useful to us.  We
  // still keep it around in case the other side wants to use it.  But we can
  // safely stop pinging on it and we can allow it to time out if the other
  // side stops using it as well.
  bool pruned() const;
  void Prune();

  bool use_candidate_attr() const;
  void set_use_candidate_attr(bool enable);

  void set_nomination(uint32_t value);

  uint32_t remote_nomination() const;
  // One or several pairs may be nominated based on if Regular or Aggressive
  // Nomination is used. https://tools.ietf.org/html/rfc5245#section-8
  // `nominated` is defined both for the controlling or controlled agent based
  // on if a nomination has been pinged or acknowledged. The controlled agent
  // gets its `remote_nomination_` set when pinged by the controlling agent with
  // a nomination value. The controlling agent gets its `acked_nomination_` set
  // when receiving a response to a nominating ping.
  bool nominated() const;

  int receiving_timeout() const;
  void set_receiving_timeout(absl::optional<int> receiving_timeout_ms);

  // Makes the connection go away.
  void Destroy();

  // Makes the connection go away, in a failed state.
  void FailAndDestroy();

  // Prunes the connection and sets its state to STATE_FAILED,
  // It will not be used or send pings although it can still receive packets.
  void FailAndPrune();

  // Checks that the state of this connection is up-to-date.  The argument is
  // the current time, which is compared against various timeouts.
  void UpdateState(int64_t now);

  // Called when this connection should try checking writability again.
  int64_t last_ping_sent() const;
  void Ping(int64_t now);
  void ReceivedPingResponse(
      int rtt,
      const std::string& request_id,
      const absl::optional<uint32_t>& nomination = absl::nullopt);

  int64_t last_ping_response_received() const;
  const absl::optional<std::string>& last_ping_id_received() const;

  // Used to check if any STUN ping response has been received.
  int rtt_samples() const;

  // Called whenever a valid ping is received on this connection.  This is
  // public because the connection intercepts the first ping for us.
  int64_t last_ping_received() const;

  void ReceivedPing(
      const absl::optional<std::string>& request_id = absl::nullopt);
  // Handles the binding request; sends a response if this is a valid request.
  void HandleStunBindingOrGoogPingRequest(IceMessage* msg);
  // Handles the piggyback acknowledgement of the lastest connectivity check
  // that the remote peer has received, if it is indicated in the incoming
  // connectivity check from the peer.
  void HandlePiggybackCheckAcknowledgementIfAny(StunMessage* msg);
  // Timestamp when data was last sent (or attempted to be sent).
  int64_t last_send_data() const;
  int64_t last_data_received() const;

  // Debugging description of this connection
  std::string ToDebugId() const;
  std::string ToString() const;
  std::string ToSensitiveString() const;
  // Structured description of this candidate pair.
  const webrtc::IceCandidatePairDescription& ToLogDescription();
  void set_ice_event_log(webrtc::IceEventLog* ice_event_log);

  // Prints pings_since_last_response_ into a string.
  void PrintPingsSinceLastResponse(std::string* pings, size_t max);

  bool reported() const;
  void set_reported(bool reported);

  // `set_selected` is only used for logging in ToString above.  The flag is
  // set true by P2PTransportChannel for its selected candidate pair.
  // TODO(tommi): Remove `selected()` once not referenced downstream.
  bool selected() const;
  void set_selected(bool selected);

  // This signal will be fired if this connection is nominated by the
  // controlling side.
  sigslot::signal1<Connection*> SignalNominated;

  // Invoked when Connection receives STUN error response with 487 code.
  void HandleRoleConflictFromPeer();

  IceCandidatePairState state() const;

  int num_pings_sent() const;

  uint32_t ComputeNetworkCost() const;

  // Update the ICE password and/or generation of the remote candidate if the
  // ufrag in `params` matches the candidate's ufrag, and the
  // candidate's password and/or ufrag has not been set.
  void MaybeSetRemoteIceParametersAndGeneration(const IceParameters& params,
                                                int generation);

  // If `remote_candidate_` is peer reflexive and is equivalent to
  // `new_candidate` except the type, update `remote_candidate_` to
  // `new_candidate`.
  void MaybeUpdatePeerReflexiveCandidate(const Candidate& new_candidate);

  // Returns the last received time of any data, stun request, or stun
  // response in milliseconds
  int64_t last_received() const;
  // Returns the last time when the connection changed its receiving state.
  int64_t receiving_unchanged_since() const;

  bool stable(int64_t now) const;

  // Check if we sent `val` pings without receving a response.
  bool TooManyOutstandingPings(const absl::optional<int>& val) const;

  void SetIceFieldTrials(const IceFieldTrials* field_trials);
  const rtc::EventBasedExponentialMovingAverage& GetRttEstimate() const {
    return rtt_estimate_;
  }

  // Reset the connection to a state of a newly connected.
  // - STATE_WRITE_INIT
  // - receving = false
  // - throw away all pending request
  // - reset RttEstimate
  //
  // Keep the following unchanged:
  // - connected
  // - remote_candidate
  // - statistics
  //
  // Does not trigger SignalStateChange
  void ForgetLearnedState();

  void SendStunBindingResponse(const StunMessage* message);
  void SendGoogPingResponse(const StunMessage* message);
  void SendResponseMessage(const StunMessage& response);

  // An accessor for unit tests.
  Port* PortForTest() { return port_.get(); }
  const Port* PortForTest() const { return port_.get(); }

  // Public for unit tests.
  uint32_t acked_nomination() const;
  void set_remote_nomination(uint32_t remote_nomination);

 protected:
  // Constructs a new connection to the given remote port.
  Connection(rtc::WeakPtr<Port> port, size_t index, const Candidate& candidate);

  // Called back when StunRequestManager has a stun packet to send
  void OnSendStunPacket(const void* data, size_t size, StunRequest* req);

  // Callbacks from ConnectionRequest
  virtual void OnConnectionRequestResponse(ConnectionRequest* req,
                                           StunMessage* response);
  void OnConnectionRequestErrorResponse(ConnectionRequest* req,
                                        StunMessage* response)
      RTC_RUN_ON(network_thread_);
  void OnConnectionRequestTimeout(ConnectionRequest* req)
      RTC_RUN_ON(network_thread_);
  void OnConnectionRequestSent(ConnectionRequest* req)
      RTC_RUN_ON(network_thread_);

  bool rtt_converged() const;

  // If the response is not received within 2 * RTT, the response is assumed to
  // be missing.
  bool missing_responses(int64_t now) const;

  // Changes the state and signals if necessary.
  void set_write_state(WriteState value);
  void UpdateReceiving(int64_t now);
  void set_state(IceCandidatePairState state);
  void set_connected(bool value);

  // The local port where this connection sends and receives packets.
<<<<<<< HEAD
  Port* port() { return port_; }
  const Port* port() const { return port_; }
=======
  Port* port() { return port_.get(); }
  const Port* port() const { return port_.get(); }
>>>>>>> 8f9b44ba

  // NOTE: A pointer to the network thread is held by `port_` so in theory we
  // shouldn't need to hold on to this pointer here, but rather defer to
  // port_->thread(). However, some tests delete the classes in the wrong order
  // so `port_` may be deleted before an instance of this class is deleted.
  // TODO(tommi): This ^^^ should be fixed.
  webrtc::TaskQueueBase* const network_thread_;
  const uint32_t id_;
<<<<<<< HEAD
  Port* const port_;
=======
  rtc::WeakPtr<Port> port_;
>>>>>>> 8f9b44ba
  size_t local_candidate_index_ RTC_GUARDED_BY(network_thread_);
  Candidate remote_candidate_;

  ConnectionInfo stats_;
  rtc::RateTracker recv_rate_tracker_;
  rtc::RateTracker send_rate_tracker_;
  int64_t last_send_data_ = 0;
  // Set to true when deletion has been scheduled and must not be done again.
  // See `Destroy()` for more details.
  bool pending_delete_ RTC_GUARDED_BY(network_thread_) = false;

 private:
  // Update the local candidate based on the mapped address attribute.
  // If the local candidate changed, fires SignalStateChange.
  void MaybeUpdateLocalCandidate(ConnectionRequest* request,
                                 StunMessage* response)
      RTC_RUN_ON(network_thread_);

  void LogCandidatePairConfig(webrtc::IceCandidatePairConfigType type)
      RTC_RUN_ON(network_thread_);
  void LogCandidatePairEvent(webrtc::IceCandidatePairEventType type,
                             uint32_t transaction_id)
      RTC_RUN_ON(network_thread_);

  // Check if this IceMessage is identical
  // to last message ack:ed STUN_BINDING_REQUEST.
  bool ShouldSendGoogPing(const StunMessage* message)
      RTC_RUN_ON(network_thread_);

  WriteState write_state_ RTC_GUARDED_BY(network_thread_);
  bool receiving_ RTC_GUARDED_BY(network_thread_);
  bool connected_ RTC_GUARDED_BY(network_thread_);
  bool pruned_ RTC_GUARDED_BY(network_thread_);
  bool selected_ RTC_GUARDED_BY(network_thread_) = false;
  // By default `use_candidate_attr_` flag will be true,
  // as we will be using aggressive nomination.
  // But when peer is ice-lite, this flag "must" be initialized to false and
  // turn on when connection becomes "best connection".
  bool use_candidate_attr_ RTC_GUARDED_BY(network_thread_);
  // Used by the controlling side to indicate that this connection will be
  // selected for transmission if the peer supports ICE-renomination when this
  // value is positive. A larger-value indicates that a connection is nominated
  // later and should be selected by the controlled side with higher precedence.
  // A zero-value indicates not nominating this connection.
  uint32_t nomination_ RTC_GUARDED_BY(network_thread_) = 0;
  // The last nomination that has been acknowledged.
  uint32_t acked_nomination_ RTC_GUARDED_BY(network_thread_) = 0;
  // Used by the controlled side to remember the nomination value received from
  // the controlling side. When the peer does not support ICE re-nomination, its
  // value will be 1 if the connection has been nominated.
  uint32_t remote_nomination_ RTC_GUARDED_BY(network_thread_) = 0;

  StunRequestManager requests_ RTC_GUARDED_BY(network_thread_);
  int rtt_ RTC_GUARDED_BY(network_thread_);
  int rtt_samples_ RTC_GUARDED_BY(network_thread_) = 0;
  // https://w3c.github.io/webrtc-stats/#dom-rtcicecandidatepairstats-totalroundtriptime
  uint64_t total_round_trip_time_ms_ RTC_GUARDED_BY(network_thread_) = 0;
  // https://w3c.github.io/webrtc-stats/#dom-rtcicecandidatepairstats-currentroundtriptime
  absl::optional<uint32_t> current_round_trip_time_ms_
      RTC_GUARDED_BY(network_thread_);
  int64_t last_ping_sent_ RTC_GUARDED_BY(
      network_thread_);  // last time we sent a ping to the other side
  int64_t last_ping_received_
      RTC_GUARDED_BY(network_thread_);  // last time we received a ping from the
                                        // other side
  int64_t last_data_received_ RTC_GUARDED_BY(network_thread_);
  int64_t last_ping_response_received_ RTC_GUARDED_BY(network_thread_);
  int64_t receiving_unchanged_since_ RTC_GUARDED_BY(network_thread_) = 0;
  std::vector<SentPing> pings_since_last_response_
      RTC_GUARDED_BY(network_thread_);
  // Transaction ID of the last connectivity check received. Null if having not
  // received a ping yet.
  absl::optional<std::string> last_ping_id_received_
      RTC_GUARDED_BY(network_thread_);

  absl::optional<int> unwritable_timeout_ RTC_GUARDED_BY(network_thread_);
  absl::optional<int> unwritable_min_checks_ RTC_GUARDED_BY(network_thread_);
  absl::optional<int> inactive_timeout_ RTC_GUARDED_BY(network_thread_);

  bool reported_ RTC_GUARDED_BY(network_thread_);
  IceCandidatePairState state_ RTC_GUARDED_BY(network_thread_);
  // Time duration to switch from receiving to not receiving.
  absl::optional<int> receiving_timeout_ RTC_GUARDED_BY(network_thread_);
  int64_t time_created_ms_ RTC_GUARDED_BY(network_thread_);
  int num_pings_sent_ RTC_GUARDED_BY(network_thread_) = 0;

  absl::optional<webrtc::IceCandidatePairDescription> log_description_
      RTC_GUARDED_BY(network_thread_);
  webrtc::IceEventLog* ice_event_log_ RTC_GUARDED_BY(network_thread_) = nullptr;

  // GOOG_PING_REQUEST is sent in place of STUN_BINDING_REQUEST
  // if configured via field trial, the remote peer supports it (signaled
  // in STUN_BINDING) and if the last STUN BINDING is identical to the one
  // that is about to be sent.
  absl::optional<bool> remote_support_goog_ping_
      RTC_GUARDED_BY(network_thread_);
  std::unique_ptr<StunMessage> cached_stun_binding_
      RTC_GUARDED_BY(network_thread_);

  const IceFieldTrials* field_trials_;
  rtc::EventBasedExponentialMovingAverage rtt_estimate_
      RTC_GUARDED_BY(network_thread_);

  friend class Port;
  friend class ConnectionRequest;
  friend class P2PTransportChannel;
};

// ProxyConnection defers all the interesting work to the port.
class ProxyConnection : public Connection {
 public:
  ProxyConnection(rtc::WeakPtr<Port> port,
                  size_t index,
                  const Candidate& remote_candidate);

  // TODO(tommi): Remove this ctor once it's no longer needed.
  ProxyConnection(Port* port, size_t index, const Candidate& remote_candidate);

  int Send(const void* data,
           size_t size,
           const rtc::PacketOptions& options) override;
  int GetError() override;

 private:
  int error_ = 0;
};

}  // namespace cricket

#endif  // P2P_BASE_CONNECTION_H_<|MERGE_RESOLUTION|>--- conflicted
+++ resolved
@@ -349,13 +349,8 @@
   void set_connected(bool value);
 
   // The local port where this connection sends and receives packets.
-<<<<<<< HEAD
-  Port* port() { return port_; }
-  const Port* port() const { return port_; }
-=======
   Port* port() { return port_.get(); }
   const Port* port() const { return port_.get(); }
->>>>>>> 8f9b44ba
 
   // NOTE: A pointer to the network thread is held by `port_` so in theory we
   // shouldn't need to hold on to this pointer here, but rather defer to
@@ -364,11 +359,7 @@
   // TODO(tommi): This ^^^ should be fixed.
   webrtc::TaskQueueBase* const network_thread_;
   const uint32_t id_;
-<<<<<<< HEAD
-  Port* const port_;
-=======
   rtc::WeakPtr<Port> port_;
->>>>>>> 8f9b44ba
   size_t local_candidate_index_ RTC_GUARDED_BY(network_thread_);
   Candidate remote_candidate_;
 
