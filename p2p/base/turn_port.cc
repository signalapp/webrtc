--- conflicted
+++ resolved
@@ -29,10 +29,6 @@
 #include "rtc_base/net_helpers.h"
 #include "rtc_base/socket_address.h"
 #include "rtc_base/strings/string_builder.h"
-<<<<<<< HEAD
-#include "rtc_base/task_utils/to_queued_task.h"
-=======
->>>>>>> fb3bd4a0
 
 namespace cricket {
 
@@ -82,10 +78,6 @@
 class TurnAllocateRequest : public StunRequest {
  public:
   explicit TurnAllocateRequest(TurnPort* port);
-<<<<<<< HEAD
-  void Prepare(StunMessage* message) override;
-=======
->>>>>>> fb3bd4a0
   void OnSent() override;
   void OnResponse(StunMessage* response) override;
   void OnErrorResponse(StunMessage* response) override;
@@ -102,12 +94,7 @@
 
 class TurnRefreshRequest : public StunRequest {
  public:
-<<<<<<< HEAD
-  explicit TurnRefreshRequest(TurnPort* port);
-  void Prepare(StunMessage* message) override;
-=======
   explicit TurnRefreshRequest(TurnPort* port, int lifetime = -1);
->>>>>>> fb3bd4a0
   void OnSent() override;
   void OnResponse(StunMessage* response) override;
   void OnErrorResponse(StunMessage* response) override;
@@ -122,13 +109,8 @@
   TurnCreatePermissionRequest(TurnPort* port,
                               TurnEntry* entry,
                               const rtc::SocketAddress& ext_addr,
-<<<<<<< HEAD
-                              const std::string& remote_ufrag);
-  void Prepare(StunMessage* message) override;
-=======
                               absl::string_view remote_ufrag);
   ~TurnCreatePermissionRequest() override;
->>>>>>> fb3bd4a0
   void OnSent() override;
   void OnResponse(StunMessage* response) override;
   void OnErrorResponse(StunMessage* response) override;
@@ -147,11 +129,7 @@
                          TurnEntry* entry,
                          int channel_id,
                          const rtc::SocketAddress& ext_addr);
-<<<<<<< HEAD
-  void Prepare(StunMessage* message) override;
-=======
   ~TurnChannelBindRequest() override;
->>>>>>> fb3bd4a0
   void OnSent() override;
   void OnResponse(StunMessage* response) override;
   void OnErrorResponse(StunMessage* response) override;
@@ -269,12 +247,7 @@
       state_(STATE_CONNECTING),
       server_priority_(server_priority),
       allocate_mismatch_retries_(0),
-<<<<<<< HEAD
-      turn_customizer_(customizer),
-      field_trials_(field_trials) {}
-=======
       turn_customizer_(customizer) {}
->>>>>>> fb3bd4a0
 
 TurnPort::TurnPort(TaskQueueBase* thread,
                    rtc::PacketSocketFactory* factory,
@@ -317,12 +290,7 @@
       state_(STATE_CONNECTING),
       server_priority_(server_priority),
       allocate_mismatch_retries_(0),
-<<<<<<< HEAD
-      turn_customizer_(customizer),
-      field_trials_(field_trials) {}
-=======
       turn_customizer_(customizer) {}
->>>>>>> fb3bd4a0
 
 TurnPort::~TurnPort() {
   // TODO(juberti): Should this even be necessary?
@@ -387,11 +355,7 @@
     server_address_.address.SetPort(TURN_DEFAULT_PORT);
   }
 
-<<<<<<< HEAD
-  if (!AllowedTurnPort(server_address_.address.port(), field_trials_)) {
-=======
   if (!AllowedTurnPort(server_address_.address.port(), &field_trials())) {
->>>>>>> fb3bd4a0
     // This can only happen after a 300 ALTERNATE SERVER, since the port can't
     // be created with a disallowed port number.
     RTC_LOG(LS_ERROR) << "Attempt to start allocation with disallowed port# "
@@ -869,25 +833,13 @@
     if (result.GetError() != 0 ||
         !result.GetResolvedAddress(Network()->GetBestIP().family(),
                                    &resolved_address)) {
-<<<<<<< HEAD
       RTC_LOG(LS_INFO) << ToString() << ": TURN host lookup received error "
-                       << result.GetError();
-=======
-      RTC_LOG(LS_WARNING) << ToString() << ": TURN host lookup received error "
                           << result.GetError();
->>>>>>> fb3bd4a0
       error_ = result.GetError();
       OnAllocateError(SERVER_NOT_REACHABLE_ERROR,
                       "TURN host lookup received error.");
       return;
     }
-<<<<<<< HEAD
-    // Signal needs both resolved and unresolved address. After signal is sent
-    // we can copy resolved address back into `server_address_`.
-    SignalResolvedServerAddress(this, server_address_.address,
-                                resolved_address);
-=======
->>>>>>> fb3bd4a0
     server_address_.address = resolved_address;
     PrepareAddress();
   });
@@ -988,14 +940,9 @@
   state_ = STATE_DISCONNECTED;
   // Delete all existing connections; stop sending data.
   DestroyAllConnections();
-<<<<<<< HEAD
-
-  SignalTurnPortClosed(this);
-=======
   if (callbacks_for_test_) {
     callbacks_for_test_->OnTurnPortClosed();
   }
->>>>>>> fb3bd4a0
 }
 
 rtc::DiffServCodePoint TurnPort::StunDscpValue() const {
@@ -1284,12 +1231,7 @@
       RTC_DCHECK(GetConnection(addr));
     }
 
-<<<<<<< HEAD
-    if (field_trials_ &&
-        field_trials_->IsEnabled("WebRTC-TurnAddMultiMapping")) {
-=======
     if (field_trials().IsEnabled("WebRTC-TurnAddMultiMapping")) {
->>>>>>> fb3bd4a0
       if (entry->get_remote_ufrag() != remote_ufrag) {
         RTC_LOG(LS_INFO) << ToString()
                          << ": remote ufrag updated."
@@ -1410,21 +1352,12 @@
 }
 
 TurnAllocateRequest::TurnAllocateRequest(TurnPort* port)
-<<<<<<< HEAD
-    : StunRequest(port->request_manager(), std::make_unique<TurnMessage>()),
-      port_(port) {}
-
-void TurnAllocateRequest::Prepare(StunMessage* message) {
-  // Create the request as indicated in RFC 5766, Section 6.1.
-  message->SetType(TURN_ALLOCATE_REQUEST);
-=======
     : StunRequest(port->request_manager(),
                   std::make_unique<TurnMessage>(TURN_ALLOCATE_REQUEST)),
       port_(port) {
   StunMessage* message = mutable_msg();
   // Create the request as indicated in RFC 5766, Section 6.1.
   RTC_DCHECK_EQ(message->type(), TURN_ALLOCATE_REQUEST);
->>>>>>> fb3bd4a0
   auto transport_attr =
       StunAttribute::CreateUInt32(STUN_ATTR_REQUESTED_TRANSPORT);
   transport_attr->SetValue(IPPROTO_UDP << 24);
@@ -1609,20 +1542,6 @@
                                     [port] { port->TryAlternateServer(); }));
 }
 
-<<<<<<< HEAD
-TurnRefreshRequest::TurnRefreshRequest(TurnPort* port)
-    : StunRequest(port->request_manager(), std::make_unique<TurnMessage>()),
-      port_(port),
-      lifetime_(-1) {}
-
-void TurnRefreshRequest::Prepare(StunMessage* message) {
-  // Create the request as indicated in RFC 5766, Section 7.1.
-  // No attributes need to be included.
-  message->SetType(TURN_REFRESH_REQUEST);
-  if (lifetime_ > -1) {
-    message->AddAttribute(
-        std::make_unique<StunUInt32Attribute>(STUN_ATTR_LIFETIME, lifetime_));
-=======
 TurnRefreshRequest::TurnRefreshRequest(TurnPort* port, int lifetime /*= -1*/)
     : StunRequest(port->request_manager(),
                   std::make_unique<TurnMessage>(TURN_REFRESH_REQUEST)),
@@ -1634,7 +1553,6 @@
   if (lifetime > -1) {
     message->AddAttribute(
         std::make_unique<StunUInt32Attribute>(STUN_ATTR_LIFETIME, lifetime));
->>>>>>> fb3bd4a0
   }
 
   port_->AddRequestAuthInfo(message);
@@ -1711,32 +1629,14 @@
     TurnPort* port,
     TurnEntry* entry,
     const rtc::SocketAddress& ext_addr,
-<<<<<<< HEAD
-    const std::string& remote_ufrag)
-    : StunRequest(port->request_manager(), std::make_unique<TurnMessage>()),
-=======
     absl::string_view remote_ufrag)
     : StunRequest(
           port->request_manager(),
           std::make_unique<TurnMessage>(TURN_CREATE_PERMISSION_REQUEST)),
->>>>>>> fb3bd4a0
       port_(port),
       entry_(entry),
       ext_addr_(ext_addr),
       remote_ufrag_(remote_ufrag) {
-<<<<<<< HEAD
-  entry_->SignalDestroyed.connect(
-      this, &TurnCreatePermissionRequest::OnEntryDestroyed);
-}
-
-void TurnCreatePermissionRequest::Prepare(StunMessage* message) {
-  // Create the request as indicated in RFC5766, Section 9.1.
-  message->SetType(TURN_CREATE_PERMISSION_REQUEST);
-  message->AddAttribute(std::make_unique<StunXorAddressAttribute>(
-      STUN_ATTR_XOR_PEER_ADDRESS, ext_addr_));
-  if (port_->field_trials_ &&
-      port_->field_trials_->IsEnabled("WebRTC-TurnAddMultiMapping")) {
-=======
   RTC_DCHECK(entry_);
   entry_->destroyed_callback_list_.AddReceiver(this, [this](TurnEntry* entry) {
     RTC_DCHECK(entry_ == entry);
@@ -1748,21 +1648,17 @@
   message->AddAttribute(std::make_unique<StunXorAddressAttribute>(
       STUN_ATTR_XOR_PEER_ADDRESS, ext_addr_));
   if (port_->field_trials().IsEnabled("WebRTC-TurnAddMultiMapping")) {
->>>>>>> fb3bd4a0
     message->AddAttribute(std::make_unique<cricket::StunByteStringAttribute>(
         STUN_ATTR_MULTI_MAPPING, remote_ufrag_));
   }
   port_->AddRequestAuthInfo(message);
   port_->TurnCustomizerMaybeModifyOutgoingStunMessage(message);
-<<<<<<< HEAD
-=======
 }
 
 TurnCreatePermissionRequest::~TurnCreatePermissionRequest() {
   if (entry_) {
     entry_->destroyed_callback_list_.RemoveReceivers(this);
   }
->>>>>>> fb3bd4a0
 }
 
 void TurnCreatePermissionRequest::OnSent() {
@@ -1810,25 +1706,12 @@
     TurnEntry* entry,
     int channel_id,
     const rtc::SocketAddress& ext_addr)
-<<<<<<< HEAD
-    : StunRequest(port->request_manager(), std::make_unique<TurnMessage>()),
-=======
     : StunRequest(port->request_manager(),
                   std::make_unique<TurnMessage>(TURN_CHANNEL_BIND_REQUEST)),
->>>>>>> fb3bd4a0
       port_(port),
       entry_(entry),
       channel_id_(channel_id),
       ext_addr_(ext_addr) {
-<<<<<<< HEAD
-  entry_->SignalDestroyed.connect(this,
-                                  &TurnChannelBindRequest::OnEntryDestroyed);
-}
-
-void TurnChannelBindRequest::Prepare(StunMessage* message) {
-  // Create the request as indicated in RFC5766, Section 11.1.
-  message->SetType(TURN_CHANNEL_BIND_REQUEST);
-=======
   RTC_DCHECK(entry_);
   entry_->destroyed_callback_list_.AddReceiver(this, [this](TurnEntry* entry) {
     RTC_DCHECK(entry_ == entry);
@@ -1837,22 +1720,18 @@
   StunMessage* message = mutable_msg();
   // Create the request as indicated in RFC5766, Section 11.1.
   RTC_DCHECK_EQ(message->type(), TURN_CHANNEL_BIND_REQUEST);
->>>>>>> fb3bd4a0
   message->AddAttribute(std::make_unique<StunUInt32Attribute>(
       STUN_ATTR_CHANNEL_NUMBER, channel_id_ << 16));
   message->AddAttribute(std::make_unique<StunXorAddressAttribute>(
       STUN_ATTR_XOR_PEER_ADDRESS, ext_addr_));
   port_->AddRequestAuthInfo(message);
   port_->TurnCustomizerMaybeModifyOutgoingStunMessage(message);
-<<<<<<< HEAD
-=======
 }
 
 TurnChannelBindRequest::~TurnChannelBindRequest() {
   if (entry_) {
     entry_->destroyed_callback_list_.RemoveReceivers(this);
   }
->>>>>>> fb3bd4a0
 }
 
 void TurnChannelBindRequest::OnSent() {
