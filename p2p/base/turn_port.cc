--- conflicted
+++ resolved
@@ -388,25 +388,6 @@
     return;
   }
 
-<<<<<<< HEAD
-    RTC_LOG(LS_INFO)
-        << ToString() << ": Trying to connect to TURN server via "
-        << ProtoToString(server_address_.proto) << " @ "
-        << server_address_.address.ToSensitiveNameAndAddressString();
-    if (!CreateTurnClientSocket()) {
-      // RingRTC change to reduce log noise.
-      RTC_LOG(LS_INFO) << ToString()
-                        << ": Failed to create TURN client socket";
-      OnAllocateError(STUN_ERROR_SERVER_NOT_REACHABLE,
-                      "Failed to create TURN client socket.");
-      return;
-    }
-    if (server_address_.proto == PROTO_UDP) {
-      // If its UDP, send AllocateRequest now.
-      // For TCP and TLS AllcateRequest will be sent by OnSocketConnect.
-      SendRequest(new TurnAllocateRequest(this), 0);
-    }
-=======
   RTC_HISTOGRAM_ENUMERATION(
       "WebRTC.PeerConnection.Turn.ServerAddressType",
       static_cast<int>(server_address_.address.GetIPAddressType()),
@@ -437,7 +418,8 @@
                    << ProtoToString(server_address_.proto) << " @ "
                    << server_address_.address.ToSensitiveNameAndAddressString();
   if (!CreateTurnClientSocket()) {
-    RTC_LOG(LS_ERROR) << ToString() << ": Failed to create TURN client socket";
+    // RingRTC change to reduce log noise.
+    RTC_LOG(LS_INFO) << ToString() << ": Failed to create TURN client socket";
     OnAllocateError(STUN_ERROR_SERVER_NOT_REACHABLE,
                     "Failed to create TURN client socket.");
     return;
@@ -447,7 +429,6 @@
     // If its UDP, send AllocateRequest now.
     // For TCP and TLS AllcateRequest will be sent by OnSocketConnect.
     SendRequest(new TurnAllocateRequest(this), 0);
->>>>>>> 36ea4535
   }
 }
 
