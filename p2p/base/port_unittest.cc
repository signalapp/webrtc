/*
 *  Copyright 2004 The WebRTC Project Authors. All rights reserved.
 *
 *  Use of this source code is governed by a BSD-style license
 *  that can be found in the LICENSE file in the root of the source
 *  tree. An additional intellectual property rights grant can be found
 *  in the file PATENTS.  All contributing project authors may
 *  be found in the AUTHORS file in the root of the source tree.
 */

#include "p2p/base/port.h"

#include <cmath>
#include <cstddef>
#include <cstdint>
#include <cstring>
#include <limits>
#include <list>
#include <memory>
#include <optional>
#include <string>
#include <utility>
#include <vector>

#include "absl/memory/memory.h"
#include "absl/strings/string_view.h"
#include "api/array_view.h"
#include "api/candidate.h"
#include "api/environment/environment.h"
#include "api/environment/environment_factory.h"
#include "api/field_trials.h"
#include "api/packet_socket_factory.h"
#include "api/rtc_error.h"
#include "api/test/mock_packet_socket_factory.h"
#include "api/test/rtc_error_matchers.h"
#include "api/transport/stun.h"
#include "api/units/time_delta.h"
#include "api/units/timestamp.h"
#include "p2p/base/basic_packet_socket_factory.h"
#include "p2p/base/connection.h"
#include "p2p/base/p2p_constants.h"
#include "p2p/base/p2p_transport_channel_ice_field_trials.h"
#include "p2p/base/port_allocator.h"
#include "p2p/base/port_interface.h"
#include "p2p/base/stun_port.h"
#include "p2p/base/tcp_port.h"
#include "p2p/base/transport_description.h"
#include "p2p/base/turn_port.h"
#include "p2p/client/relay_port_factory_interface.h"
#include "p2p/test/nat_server.h"
#include "p2p/test/nat_socket_factory.h"
#include "p2p/test/nat_types.h"
#include "p2p/test/stun_server.h"
#include "p2p/test/test_stun_server.h"
#include "p2p/test/test_turn_server.h"
#include "rtc_base/async_packet_socket.h"
#include "rtc_base/buffer.h"
#include "rtc_base/byte_buffer.h"
#include "rtc_base/checks.h"
#include "rtc_base/crypto_random.h"
#include "rtc_base/dscp.h"
#include "rtc_base/fake_clock.h"
#include "rtc_base/gunit.h"
#include "rtc_base/logging.h"
#include "rtc_base/net_helper.h"
#include "rtc_base/network.h"
#include "rtc_base/network/received_packet.h"
#include "rtc_base/network/sent_packet.h"
#include "rtc_base/network_constants.h"
#include "rtc_base/socket.h"
#include "rtc_base/socket_address.h"
#include "rtc_base/third_party/sigslot/sigslot.h"
#include "rtc_base/thread.h"
#include "rtc_base/virtual_socket_server.h"
#include "test/create_test_environment.h"
#include "test/create_test_field_trials.h"
#include "test/gmock.h"
#include "test/gtest.h"
#include "test/wait_until.h"

namespace webrtc {
namespace {

using ::testing::Eq;
using ::testing::IsNull;
using ::testing::IsTrue;
using ::testing::NotNull;
using ::testing::Return;

constexpr int kDefaultTimeout = 3000;
constexpr int kShortTimeout = 1000;
constexpr TimeDelta kMaxExpectedSimulatedRtt = TimeDelta::Millis(200);
constexpr TimeDelta kEpsilon = TimeDelta::Millis(1);
const SocketAddress kLocalAddr1("192.168.1.2", 0);
const SocketAddress kLocalAddr2("192.168.1.3", 0);
const SocketAddress kLinkLocalIPv6Addr("fe80::aabb:ccff:fedd:eeff", 0);
const SocketAddress kNatAddr1("77.77.77.77", NAT_SERVER_UDP_PORT);
const SocketAddress kNatAddr2("88.88.88.88", NAT_SERVER_UDP_PORT);
const SocketAddress kStunAddr("99.99.99.1", STUN_SERVER_PORT);
const SocketAddress kTurnUdpIntAddr("99.99.99.4", STUN_SERVER_PORT);
const SocketAddress kTurnTcpIntAddr("99.99.99.4", 5010);
const SocketAddress kTurnUdpExtAddr("99.99.99.5", 0);
const RelayCredentials kRelayCredentials("test", "test");

// TODO(?): Update these when RFC5245 is completely supported.
// Magic value of 30 is from RFC3484, for IPv4 addresses.
const uint32_t kDefaultPrflxPriority = ICE_TYPE_PREFERENCE_PRFLX << 24 |
                                       30 << 8 |
                                       (256 - ICE_CANDIDATE_COMPONENT_DEFAULT);

constexpr int kTiebreaker1 = 11111;
constexpr int kTiebreaker2 = 22222;
constexpr int kTiebreakerDefault = 44444;

constexpr char kTestData[] = "ABCDEFGHIJKLMNOPQRSTUVWXYZ1234567890";

Candidate GetCandidate(Port* port) {
  RTC_DCHECK_GE(port->Candidates().size(), 1);
  return port->Candidates()[0];
}

SocketAddress GetAddress(Port* port) {
  return GetCandidate(port).address();
}

std::unique_ptr<IceMessage> CopyStunMessage(const IceMessage& src) {
  auto dst = std::make_unique<IceMessage>();
  ByteBufferWriter buf;
  src.Write(&buf);
  ByteBufferReader read_buf(buf);
  dst->Read(&read_buf);
  return dst;
}

bool WriteStunMessage(const StunMessage& msg, ByteBufferWriter* buf) {
  buf->Resize(0);  // clear out any existing buffer contents
  return msg.Write(buf);
}

}  // namespace

// Stub port class for testing STUN generation and processing.
class TestPort : public Port {
 public:
  TestPort(const PortParametersRef& args, uint16_t min_port, uint16_t max_port)
      : Port(args, IceCandidateType::kHost, min_port, max_port) {}
  ~TestPort() override {}

  // Expose GetStunMessage so that we can test it.
  using Port::GetStunMessage;

  // The last StunMessage that was sent on this Port.
  ArrayView<const uint8_t> last_stun_buf() {
    if (!last_stun_buf_)
      return ArrayView<const uint8_t>();
    return *last_stun_buf_;
  }
  IceMessage* last_stun_msg() { return last_stun_msg_.get(); }
  int last_stun_error_code() {
    int code = 0;
    if (last_stun_msg_) {
      const StunErrorCodeAttribute* error_attr = last_stun_msg_->GetErrorCode();
      if (error_attr) {
        code = error_attr->code();
      }
    }
    return code;
  }

  void PrepareAddress() override {
    // Act as if the socket was bound to the best IP on the network, to the
    // first port in the allowed range.
    SocketAddress addr(Network()->GetBestIP(), min_port());
    AddAddress(addr, addr, SocketAddress(), "udp", "", "", type(),
               ICE_TYPE_PREFERENCE_HOST, 0, "", true);
  }

  bool SupportsProtocol(absl::string_view /* protocol */) const override {
    return true;
  }

  ProtocolType GetProtocol() const override { return PROTO_UDP; }

  // Exposed for testing candidate building.
  void AddCandidateAddress(const SocketAddress& addr) {
    AddAddress(addr, addr, SocketAddress(), "udp", "", "", type(),
               type_preference_, 0, "", false);
  }
  void AddCandidateAddress(const SocketAddress& addr,
                           const SocketAddress& base_address,
                           IceCandidateType type,
                           int type_preference,
                           bool final) {
    AddAddress(addr, base_address, SocketAddress(), "udp", "", "", type,
               type_preference, 0, "", final);
  }

  Connection* CreateConnection(const Candidate& remote_candidate,
                               CandidateOrigin /* origin */) override {
    Connection* conn =
        new ProxyConnection(env(), NewWeakPtr(), 0, remote_candidate);
    AddOrReplaceConnection(conn);
    // Set use-candidate attribute flag as this will add USE-CANDIDATE attribute
    // in STUN binding requests.
    conn->set_use_candidate_attr(true);
    return conn;
  }
  int SendTo(const void* data,
             size_t size,
             const SocketAddress& /* addr */,
             const AsyncSocketPacketOptions& /* options */,
             bool payload) override {
    if (!payload) {
      auto msg = std::make_unique<IceMessage>();
      auto buf = std::make_unique<BufferT<uint8_t>>(
          static_cast<const char*>(data), size);
      ByteBufferReader read_buf(*buf);
      if (!msg->Read(&read_buf)) {
        return -1;
      }
      last_stun_buf_ = std::move(buf);
      last_stun_msg_ = std::move(msg);
    }
    return static_cast<int>(size);
  }
  int SetOption(Socket::Option /* opt */, int /* value */) override {
    return 0;
  }
  int GetOption(Socket::Option opt, int* value) override { return -1; }
  int GetError() override { return 0; }
  void Reset() {
    last_stun_buf_.reset();
    last_stun_msg_.reset();
  }
  void set_type_preference(int type_preference) {
    type_preference_ = type_preference;
  }

 private:
  void OnSentPacket(AsyncPacketSocket* socket,
                    const SentPacketInfo& sent_packet) override {
    NotifySentPacket(sent_packet);
  }
  std::unique_ptr<BufferT<uint8_t>> last_stun_buf_;
  std::unique_ptr<IceMessage> last_stun_msg_;
  int type_preference_ = 0;
};

bool GetStunMessageFromBufferWriter(TestPort* port,
                                    ByteBufferWriter* buf,
                                    const SocketAddress& addr,
                                    std::unique_ptr<IceMessage>* out_msg,
                                    std::string* out_username) {
  return port->GetStunMessage(reinterpret_cast<const char*>(buf->Data()),
                              buf->Length(), addr, out_msg, out_username);
}

static void SendPingAndReceiveResponse(Connection* lconn,
                                       TestPort* lport,
                                       Connection* rconn,
                                       TestPort* rport,
                                       ScopedFakeClock* clock,
                                       int64_t ms) {
  lconn->Ping();
  ASSERT_THAT(WaitUntil([&] { return lport->last_stun_msg(); }, IsTrue(),
                        {.timeout = TimeDelta::Millis(kDefaultTimeout)}),
              IsRtcOk());
  ASSERT_GT(lport->last_stun_buf().size(), 0u);
  rconn->OnReadPacket(
      ReceivedIpPacket(lport->last_stun_buf(), SocketAddress(), std::nullopt));

  clock->AdvanceTime(TimeDelta::Millis(ms));
  ASSERT_THAT(WaitUntil([&] { return rport->last_stun_msg(); }, IsTrue(),
                        {.timeout = TimeDelta::Millis(kDefaultTimeout)}),
              IsRtcOk());
  ASSERT_GT(rport->last_stun_buf().size(), 0u);
  lconn->OnReadPacket(
      ReceivedIpPacket(rport->last_stun_buf(), SocketAddress(), std::nullopt));
}

class TestChannel : public sigslot::has_slots<> {
 public:
  // Takes ownership of `p1` (but not `p2`).
  explicit TestChannel(std::unique_ptr<Port> p1) : port_(std::move(p1)) {
<<<<<<< HEAD
    port_->SignalPortComplete.connect(this, &TestChannel::OnPortComplete);
    port_->SignalUnknownAddress.connect(this, &TestChannel::OnUnknownAddress);
    // RingRTC change to support ICE forking
    port_->SignalDestroyed.connect(this, &TestChannel::OnSrcPortDestroyed);
=======
    port_->SubscribePortComplete([this](Port* port) { OnPortComplete(port); });
    port_->SubscribeUnknownAddress(
        [this](PortInterface* port, const SocketAddress& address,
               ProtocolType proto, IceMessage* msg, const std::string& rf,
               bool port_muxed) {
          OnUnknownAddress(port, address, proto, msg, rf, port_muxed);
        });
    port_->SubscribePortDestroyed(
        [this](PortInterface* port) { OnSrcPortDestroyed(port); });
>>>>>>> 29d6eaba
  }

  ~TestChannel() override { Stop(); }

  int complete_count() { return complete_count_; }
  Connection* conn() { return conn_; }
  const SocketAddress& remote_address() { return remote_address_; }
  std::string remote_fragment() { return remote_frag_; }

  void Start() { port_->PrepareAddress(); }
  void CreateConnection(const Candidate& remote_candidate) {
    RTC_DCHECK(!conn_);
    conn_ = port_->CreateConnection(remote_candidate, Port::ORIGIN_MESSAGE);
    IceMode remote_ice_mode =
        (ice_mode_ == ICEMODE_FULL) ? ICEMODE_LITE : ICEMODE_FULL;
    conn_->set_use_candidate_attr(remote_ice_mode == ICEMODE_FULL);
    conn_->SubscribeStateChange([this](Connection* connection) {
      OnConnectionStateChange(connection);
    });
    conn_->SubscribeDestroyed(
        this, [this](Connection* connection) { OnDestroyed(connection); });
    conn_->SubscribeReadyToSend([this](Connection* connection) {
      OnConnectionReadyToSend(connection);
    });
    connection_ready_to_send_ = false;
  }

  void OnConnectionStateChange(Connection* conn) {
    if (conn->write_state() == Connection::STATE_WRITABLE) {
      conn->set_use_candidate_attr(true);
      nominated_ = true;
    }
  }
  void AcceptConnection(const Candidate& remote_candidate) {
    if (conn_) {
      conn_->UnsubscribeDestroyed(this);
      conn_ = nullptr;
    }
    ASSERT_TRUE(remote_request_.get() != nullptr);
    Candidate c = remote_candidate;
    c.set_address(remote_address_);
    conn_ = port_->CreateConnection(c, Port::ORIGIN_MESSAGE);
    conn_->SubscribeDestroyed(
        this, [this](Connection* connection) { OnDestroyed(connection); });
    conn_->SendStunBindingResponse(remote_request_.get());
    remote_request_.reset();
  }
  void Ping() { conn_->Ping(); }
  void Ping(Timestamp now) { conn_->Ping(now); }
  void Stop() {
    if (conn_) {
      port_->DestroyConnection(conn_);
      conn_ = nullptr;
    }
  }

  void OnPortComplete(Port* port) { complete_count_++; }
  void SetIceMode(IceMode ice_mode) { ice_mode_ = ice_mode; }

  int SendData(const char* data, size_t len) {
    AsyncSocketPacketOptions options;
    return conn_->Send(data, len, options);
  }

  void OnUnknownAddress(PortInterface* port,
                        const SocketAddress& addr,
                        ProtocolType proto,
                        IceMessage* msg,
                        const std::string& rf,
                        bool /*port_muxed*/) {
    ASSERT_EQ(port_.get(), port);
    if (!remote_address_.IsNil()) {
      ASSERT_EQ(remote_address_, addr);
    }
    const StunUInt32Attribute* priority_attr =
        msg->GetUInt32(STUN_ATTR_PRIORITY);
    const StunByteStringAttribute* mi_attr =
        msg->GetByteString(STUN_ATTR_MESSAGE_INTEGRITY);
    const StunUInt32Attribute* fingerprint_attr =
        msg->GetUInt32(STUN_ATTR_FINGERPRINT);
    EXPECT_TRUE(priority_attr != nullptr);
    EXPECT_TRUE(mi_attr != nullptr);
    EXPECT_TRUE(fingerprint_attr != nullptr);
    remote_address_ = addr;
    remote_request_ = CopyStunMessage(*msg);
    remote_frag_ = rf;
  }

  void OnDestroyed(Connection* conn) {
    ASSERT_EQ(conn_, conn);
    RTC_LOG(LS_INFO) << "OnDestroy connection " << conn << " deleted";
    conn_ = nullptr;
    // When the connection is destroyed, also clear these fields so future
    // connections are possible.
    remote_request_.reset();
    remote_address_.Clear();
  }

  void OnSrcPortDestroyed(PortInterface* port) {
    Port* destroyed_src = port_.release();
    ASSERT_EQ(destroyed_src, port);
  }

  Port* port() { return port_.get(); }

  bool nominated() const { return nominated_; }

  void set_connection_ready_to_send(bool ready) {
    connection_ready_to_send_ = ready;
  }
  bool connection_ready_to_send() const { return connection_ready_to_send_; }

 private:
  // ReadyToSend will only issue after a Connection recovers from ENOTCONN
  void OnConnectionReadyToSend(Connection* conn) {
    ASSERT_EQ(conn, conn_);
    connection_ready_to_send_ = true;
  }

  IceMode ice_mode_ = ICEMODE_FULL;
  std::unique_ptr<Port> port_;

  int complete_count_ = 0;
  Connection* conn_ = nullptr;
  SocketAddress remote_address_;
  std::unique_ptr<StunMessage> remote_request_;
  std::string remote_frag_;
  bool nominated_ = false;
  bool connection_ready_to_send_ = false;
};

class PortTest : public ::testing::Test, public sigslot::has_slots<> {
 public:
  PortTest()
      : ss_(new VirtualSocketServer()),
        main_(ss_.get()),
        socket_factory_(ss_.get()),
        nat_factory1_(ss_.get(), kNatAddr1, SocketAddress()),
        nat_factory2_(ss_.get(), kNatAddr2, SocketAddress()),
        nat_socket_factory1_(&nat_factory1_),
        nat_socket_factory2_(&nat_factory2_),
        stun_server_(TestStunServer::Create(env_, kStunAddr, *ss_, main_)),
        turn_server_(env_, &main_, ss_.get(), kTurnUdpIntAddr, kTurnUdpExtAddr),
        username_(CreateRandomString(ICE_UFRAG_LENGTH)),
        password_(CreateRandomString(ICE_PWD_LENGTH)),
        role_conflict_(false),
        ports_destroyed_(0) {}

  ~PortTest() override {
    // Workaround for tests that trigger async destruction of objects that we
    // need to give an opportunity here to run, before proceeding with other
    // teardown.
    Thread::Current()->ProcessMessages(0);
  }

 protected:
  std::string password() { return password_; }

  void TestLocalToLocal() {
    auto port1 = CreateUdpPort(kLocalAddr1);
    port1->SetIceRole(ICEROLE_CONTROLLING);
    auto port2 = CreateUdpPort(kLocalAddr2);
    port2->SetIceRole(ICEROLE_CONTROLLED);
    TestConnectivity("udp", std::move(port1), "udp", std::move(port2), true,
                     true, true, true);
  }
  void TestLocalToStun(NATType ntype) {
    auto port1 = CreateUdpPort(kLocalAddr1);
    port1->SetIceRole(ICEROLE_CONTROLLING);
    nat_server2_ = CreateNatServer(kNatAddr2, ntype);
    auto port2 = CreateStunPort(kLocalAddr2, &nat_socket_factory2_);
    port2->SetIceRole(ICEROLE_CONTROLLED);
    TestConnectivity("udp", std::move(port1), StunName(ntype), std::move(port2),
                     ntype == NAT_OPEN_CONE, true, ntype != NAT_SYMMETRIC,
                     true);
  }
  void TestLocalToRelay(ProtocolType proto) {
    auto port1 = CreateUdpPort(kLocalAddr1);
    port1->SetIceRole(ICEROLE_CONTROLLING);
    auto port2 = CreateRelayPort(kLocalAddr2, proto, PROTO_UDP);
    port2->SetIceRole(ICEROLE_CONTROLLED);
    TestConnectivity("udp", std::move(port1), RelayName(proto),
                     std::move(port2), false, true, true, true);
  }
  void TestStunToLocal(NATType ntype) {
    nat_server1_ = CreateNatServer(kNatAddr1, ntype);
    auto port1 = CreateStunPort(kLocalAddr1, &nat_socket_factory1_);
    port1->SetIceRole(ICEROLE_CONTROLLING);
    auto port2 = CreateUdpPort(kLocalAddr2);
    port2->SetIceRole(ICEROLE_CONTROLLED);
    TestConnectivity(StunName(ntype), std::move(port1), "udp", std::move(port2),
                     true, ntype != NAT_SYMMETRIC, true, true);
  }
  void TestStunToStun(NATType ntype1, NATType ntype2) {
    nat_server1_ = CreateNatServer(kNatAddr1, ntype1);
    auto port1 = CreateStunPort(kLocalAddr1, &nat_socket_factory1_);
    port1->SetIceRole(ICEROLE_CONTROLLING);
    nat_server2_ = CreateNatServer(kNatAddr2, ntype2);
    auto port2 = CreateStunPort(kLocalAddr2, &nat_socket_factory2_);
    port2->SetIceRole(ICEROLE_CONTROLLED);
    TestConnectivity(StunName(ntype1), std::move(port1), StunName(ntype2),
                     std::move(port2), ntype2 == NAT_OPEN_CONE,
                     ntype1 != NAT_SYMMETRIC, ntype2 != NAT_SYMMETRIC,
                     ntype1 + ntype2 < (NAT_PORT_RESTRICTED + NAT_SYMMETRIC));
  }
  void TestStunToRelay(NATType ntype, ProtocolType proto) {
    nat_server1_ = CreateNatServer(kNatAddr1, ntype);
    auto port1 = CreateStunPort(kLocalAddr1, &nat_socket_factory1_);
    port1->SetIceRole(ICEROLE_CONTROLLING);
    auto port2 = CreateRelayPort(kLocalAddr2, proto, PROTO_UDP);
    port2->SetIceRole(ICEROLE_CONTROLLED);
    TestConnectivity(StunName(ntype), std::move(port1), RelayName(proto),
                     std::move(port2), false, ntype != NAT_SYMMETRIC, true,
                     true);
  }
  void TestTcpToTcp() {
    auto port1 = CreateTcpPort(kLocalAddr1);
    port1->SetIceRole(ICEROLE_CONTROLLING);
    auto port2 = CreateTcpPort(kLocalAddr2);
    port2->SetIceRole(ICEROLE_CONTROLLED);
    TestConnectivity("tcp", std::move(port1), "tcp", std::move(port2), true,
                     false, true, true);
  }
  void TestTcpToRelay(ProtocolType proto) {
    auto port1 = CreateTcpPort(kLocalAddr1);
    port1->SetIceRole(ICEROLE_CONTROLLING);
    auto port2 = CreateRelayPort(kLocalAddr2, proto, PROTO_TCP);
    port2->SetIceRole(ICEROLE_CONTROLLED);
    TestConnectivity("tcp", std::move(port1), RelayName(proto),
                     std::move(port2), false, false, true, true);
  }
  void TestSslTcpToRelay(ProtocolType proto) {
    auto port1 = CreateTcpPort(kLocalAddr1);
    port1->SetIceRole(ICEROLE_CONTROLLING);
    auto port2 = CreateRelayPort(kLocalAddr2, proto, PROTO_SSLTCP);
    port2->SetIceRole(ICEROLE_CONTROLLED);
    TestConnectivity("ssltcp", std::move(port1), RelayName(proto),
                     std::move(port2), false, false, true, true);
  }

  Network* MakeNetwork(const SocketAddress& addr) {
    networks_.emplace_back("unittest", "unittest", addr.ipaddr(), 32);
    networks_.back().AddIP(addr.ipaddr());
    return &networks_.back();
  }

  Network* MakeNetworkMultipleAddrs(const SocketAddress& global_addr,
                                    const SocketAddress& link_local_addr) {
    networks_.emplace_back("unittest", "unittest", global_addr.ipaddr(), 32,
                           ADAPTER_TYPE_UNKNOWN);
    networks_.back().AddIP(link_local_addr.ipaddr());
    networks_.back().AddIP(global_addr.ipaddr());
    networks_.back().AddIP(link_local_addr.ipaddr());
    return &networks_.back();
  }

  // helpers for above functions
  std::unique_ptr<UDPPort> CreateUdpPort(const SocketAddress& addr) {
    return CreateUdpPort(addr, &socket_factory_);
  }
  std::unique_ptr<UDPPort> CreateUdpPort(const SocketAddress& addr,
                                         PacketSocketFactory* socket_factory) {
    auto port = UDPPort::Create({.env = env_,
                                 .network_thread = &main_,
                                 .socket_factory = socket_factory,
                                 .network = MakeNetwork(addr),
                                 .ice_username_fragment = username_,
                                 .ice_password = password_},
                                0, 0, true, std::nullopt);
    port->SetIceTiebreaker(kTiebreakerDefault);
    return port;
  }

  std::unique_ptr<UDPPort> CreateUdpPortMultipleAddrs(
      const SocketAddress& global_addr,
      const SocketAddress& link_local_addr,
      PacketSocketFactory* socket_factory) {
    auto port = UDPPort::Create(
        {.env = env_,
         .network_thread = &main_,
         .socket_factory = socket_factory,
         .network = MakeNetworkMultipleAddrs(global_addr, link_local_addr),
         .ice_username_fragment = username_,
         .ice_password = password_},
        0, 0, true, std::nullopt);
    port->SetIceTiebreaker(kTiebreakerDefault);
    return port;
  }
  std::unique_ptr<TCPPort> CreateTcpPort(const SocketAddress& addr) {
    return CreateTcpPort(addr, &socket_factory_);
  }
  std::unique_ptr<TCPPort> CreateTcpPort(const SocketAddress& addr,
                                         PacketSocketFactory* socket_factory) {
    auto port = TCPPort::Create({.env = env_,
                                 .network_thread = &main_,
                                 .socket_factory = socket_factory,
                                 .network = MakeNetwork(addr),
                                 .ice_username_fragment = username_,
                                 .ice_password = password_},
                                0, 0, true);
    port->SetIceTiebreaker(kTiebreakerDefault);
    return port;
  }
  std::unique_ptr<StunPort> CreateStunPort(
      const SocketAddress& addr,
      PacketSocketFactory* socket_factory) {
    ServerAddresses stun_servers;
    stun_servers.insert(kStunAddr);
    auto port = StunPort::Create({.env = env_,
                                  .network_thread = &main_,
                                  .socket_factory = socket_factory,
                                  .network = MakeNetwork(addr),
                                  .ice_username_fragment = username_,
                                  .ice_password = password_},
                                 0, 0, stun_servers, std::nullopt);
    port->SetIceTiebreaker(kTiebreakerDefault);
    return port;
  }
  std::unique_ptr<Port> CreateRelayPort(const SocketAddress& addr,
                                        ProtocolType int_proto,
                                        ProtocolType ext_proto) {
    return CreateTurnPort(addr, &socket_factory_, int_proto, ext_proto);
  }
  std::unique_ptr<TurnPort> CreateTurnPort(const SocketAddress& addr,
                                           PacketSocketFactory* socket_factory,
                                           ProtocolType int_proto,
                                           ProtocolType ext_proto) {
    SocketAddress server_addr =
        int_proto == PROTO_TCP ? kTurnTcpIntAddr : kTurnUdpIntAddr;
    return CreateTurnPort(addr, socket_factory, int_proto, ext_proto,
                          server_addr);
  }
  std::unique_ptr<TurnPort> CreateTurnPort(const SocketAddress& addr,
                                           PacketSocketFactory* socket_factory,
                                           ProtocolType int_proto,
                                           ProtocolType ext_proto,
                                           const SocketAddress& server_addr) {
    RelayServerConfig config;
    config.credentials = kRelayCredentials;
    ProtocolAddress server_address(server_addr, int_proto);
    CreateRelayPortArgs args = {.env = env_};
    args.network_thread = &main_;
    args.socket_factory = socket_factory;
    args.network = MakeNetwork(addr);
    args.username = username_;
    args.password = password_;
    args.server_address = &server_address;
    args.config = &config;

    auto port = TurnPort::Create(args, 0, 0);
    port->SetIceTiebreaker(kTiebreakerDefault);
    return port;
  }

  std::unique_ptr<NATServer> CreateNatServer(const SocketAddress& addr,
                                             NATType type) {
    return std::make_unique<NATServer>(env_, type, main_, ss_.get(), addr, addr,
                                       main_, ss_.get(), addr);
  }
  static const char* StunName(NATType type) {
    switch (type) {
      case NAT_OPEN_CONE:
        return "stun(open cone)";
      case NAT_ADDR_RESTRICTED:
        return "stun(addr restricted)";
      case NAT_PORT_RESTRICTED:
        return "stun(port restricted)";
      case NAT_SYMMETRIC:
        return "stun(symmetric)";
      default:
        return "stun(?)";
    }
  }
  static const char* RelayName(ProtocolType proto) {
    switch (proto) {
      case PROTO_UDP:
        return "turn(udp)";
      case PROTO_TCP:
        return "turn(tcp)";
      case PROTO_SSLTCP:
        return "turn(ssltcp)";
      case PROTO_TLS:
        return "turn(tls)";
      default:
        return "turn(?)";
    }
  }

  void TestCrossFamilyPorts(int type);

  void ExpectPortsCanConnect(bool can_connect, Port* p1, Port* p2);

  // This does all the work and then deletes `port1` and `port2`.
  void TestConnectivity(absl::string_view name1,
                        std::unique_ptr<Port> port1,
                        absl::string_view name2,
                        std::unique_ptr<Port> port2,
                        bool accept,
                        bool same_addr1,
                        bool same_addr2,
                        bool possible);

  // This connects the provided channels which have already started.  `ch1`
  // should have its Connection created (either through CreateConnection() or
  // TCP reconnecting mechanism before entering this function.
  void ConnectStartedChannels(TestChannel* ch1, TestChannel* ch2) {
    ASSERT_TRUE(ch1->conn());
    EXPECT_THAT(WaitUntil([&] { return ch1->conn()->connected(); }, IsTrue(),
                          {.timeout = TimeDelta::Millis(kDefaultTimeout)}),
                IsRtcOk());  // for TCP connect
    ch1->Ping();
    WAIT(!ch2->remote_address().IsNil(), kShortTimeout);

    // Send a ping from dst to src.
    ch2->AcceptConnection(GetCandidate(ch1->port()));
    ch2->Ping();
    EXPECT_THAT(WaitUntil([&] { return ch2->conn()->write_state(); },
                          Eq(Connection::STATE_WRITABLE),
                          {.timeout = TimeDelta::Millis(kDefaultTimeout)}),
                IsRtcOk());
  }

  // This connects and disconnects the provided channels in the same sequence as
  // TestConnectivity with all options set to `true`.  It does not delete either
  // channel.
  void StartConnectAndStopChannels(TestChannel* ch1, TestChannel* ch2) {
    // Acquire addresses.
    ch1->Start();
    ch2->Start();

    ch1->CreateConnection(GetCandidate(ch2->port()));
    ConnectStartedChannels(ch1, ch2);

    // Destroy the connections.
    ch1->Stop();
    ch2->Stop();
  }

  // This disconnects both end's Connection and make sure ch2 ready for new
  // connection.
  void DisconnectTcpTestChannels(TestChannel* ch1, TestChannel* ch2) {
    TCPConnection* tcp_conn1 = static_cast<TCPConnection*>(ch1->conn());
    TCPConnection* tcp_conn2 = static_cast<TCPConnection*>(ch2->conn());
    ASSERT_TRUE(
        ss_->CloseTcpConnections(tcp_conn1->socket()->GetLocalAddress(),
                                 tcp_conn2->socket()->GetLocalAddress()));

    // Wait for both OnClose are delivered.
    EXPECT_THAT(WaitUntil([&] { return !ch1->conn()->connected(); }, IsTrue(),
                          {.timeout = TimeDelta::Millis(kDefaultTimeout)}),
                IsRtcOk());
    EXPECT_THAT(WaitUntil([&] { return !ch2->conn()->connected(); }, IsTrue(),
                          {.timeout = TimeDelta::Millis(kDefaultTimeout)}),
                IsRtcOk());

    // Ensure redundant SignalClose events on TcpConnection won't break tcp
    // reconnection. Chromium will fire SignalClose for all outstanding IPC
    // packets during reconnection.
    tcp_conn1->socket()->NotifyClosedForTest(0);
    tcp_conn2->socket()->NotifyClosedForTest(0);

    // Speed up destroying ch2's connection such that the test is ready to
    // accept a new connection from ch1 before ch1's connection destroys itself.
    ch2->Stop();
    EXPECT_THAT(WaitUntil([&] { return ch2->conn(); }, IsNull(),
                          {.timeout = TimeDelta::Millis(kDefaultTimeout)}),
                IsRtcOk());
  }

  void TestTcpReconnect(bool ping_after_disconnected,
                        bool send_after_disconnected) {
    auto port1 = CreateTcpPort(kLocalAddr1);
    port1->SetIceRole(ICEROLE_CONTROLLING);
    auto port2 = CreateTcpPort(kLocalAddr2);
    port2->SetIceRole(ICEROLE_CONTROLLED);

    port1->set_component(ICE_CANDIDATE_COMPONENT_DEFAULT);
    port2->set_component(ICE_CANDIDATE_COMPONENT_DEFAULT);

    // Set up channels and ensure both ports will be deleted.
    TestChannel ch1(std::move(port1));
    TestChannel ch2(std::move(port2));
    EXPECT_EQ(0, ch1.complete_count());
    EXPECT_EQ(0, ch2.complete_count());

    ch1.Start();
    ch2.Start();
    ASSERT_THAT(WaitUntil([&] { return ch1.complete_count(); }, Eq(1),
                          {.timeout = TimeDelta::Millis(kDefaultTimeout)}),
                IsRtcOk());
    ASSERT_THAT(WaitUntil([&] { return ch2.complete_count(); }, Eq(1),
                          {.timeout = TimeDelta::Millis(kDefaultTimeout)}),
                IsRtcOk());

    // Initial connecting the channel, create connection on channel1.
    ch1.CreateConnection(GetCandidate(ch2.port()));
    ConnectStartedChannels(&ch1, &ch2);

    // Shorten the timeout period.
    const int kTcpReconnectTimeout = kDefaultTimeout;
    static_cast<TCPConnection*>(ch1.conn())
        ->set_reconnection_timeout(kTcpReconnectTimeout);
    static_cast<TCPConnection*>(ch2.conn())
        ->set_reconnection_timeout(kTcpReconnectTimeout);

    EXPECT_FALSE(ch1.connection_ready_to_send());
    EXPECT_FALSE(ch2.connection_ready_to_send());

    // Once connected, disconnect them.
    DisconnectTcpTestChannels(&ch1, &ch2);

    if (send_after_disconnected || ping_after_disconnected) {
      if (send_after_disconnected) {
        // First SendData after disconnect should fail but will trigger
        // reconnect.
        EXPECT_EQ(-1,
                  ch1.SendData(kTestData, static_cast<int>(strlen(kTestData))));
      }

      if (ping_after_disconnected) {
        // Ping should trigger reconnect.
        ch1.Ping();
      }

      // Wait for channel's outgoing TCPConnection connected.
      EXPECT_THAT(WaitUntil([&] { return ch1.conn()->connected(); }, IsTrue(),
                            {.timeout = TimeDelta::Millis(kDefaultTimeout)}),
                  IsRtcOk());

      // Verify that we could still connect channels.
      ConnectStartedChannels(&ch1, &ch2);
      EXPECT_THAT(
          WaitUntil([&] { return ch1.connection_ready_to_send(); }, IsTrue(),
                    {.timeout = TimeDelta::Millis(kTcpReconnectTimeout)}),
          IsRtcOk());
      // Channel2 is the passive one so a new connection is created during
      // reconnect. This new connection should never have issued ENOTCONN
      // hence the connection_ready_to_send() should be false.
      EXPECT_FALSE(ch2.connection_ready_to_send());
    } else {
      EXPECT_EQ(ch1.conn()->write_state(), Connection::STATE_WRITABLE);
      // Since the reconnection never happens, the connections should have been
      // destroyed after the timeout.
      EXPECT_THAT(WaitUntil([&] { return !ch1.conn(); }, IsTrue(),
                            {.timeout = TimeDelta::Millis(kTcpReconnectTimeout +
                                                          kDefaultTimeout)}),
                  IsRtcOk());
      EXPECT_TRUE(!ch2.conn());
    }

    // Tear down and ensure that goes smoothly.
    ch1.Stop();
    ch2.Stop();
    EXPECT_THAT(WaitUntil([&] { return ch1.conn(); }, IsNull(),
                          {.timeout = TimeDelta::Millis(kDefaultTimeout)}),
                IsRtcOk());
    EXPECT_THAT(WaitUntil([&] { return ch2.conn(); }, IsNull(),
                          {.timeout = TimeDelta::Millis(kDefaultTimeout)}),
                IsRtcOk());
  }

  std::unique_ptr<IceMessage> CreateStunMessage(StunMessageType type) {
    auto msg = std::make_unique<IceMessage>(type, "TESTTESTTEST");
    return msg;
  }
  std::unique_ptr<IceMessage> CreateStunMessageWithUsername(
      StunMessageType type,
      absl::string_view username) {
    std::unique_ptr<IceMessage> msg = CreateStunMessage(type);
    msg->AddAttribute(std::make_unique<StunByteStringAttribute>(
        STUN_ATTR_USERNAME, std::string(username)));
    return msg;
  }
  std::unique_ptr<TestPort> CreateTestPort(
      const SocketAddress& addr,
      absl::string_view username,
      absl::string_view password,
      const FieldTrialsView* field_trials = nullptr) {
    Port::PortParametersRef args = {.env = CreateEnvironment(field_trials),
                                    .network_thread = &main_,
                                    .socket_factory = &socket_factory_,
                                    .network = MakeNetwork(addr),
                                    .ice_username_fragment = username,
                                    .ice_password = password};
    auto port = std::make_unique<TestPort>(args, 0, 0);
    port->SubscribeRoleConflict([this]() { OnRoleConflict(); });
    return port;
  }
  std::unique_ptr<TestPort> CreateTestPort(const SocketAddress& addr,
                                           absl::string_view username,
                                           absl::string_view password,
                                           IceRole role,
                                           int tiebreaker) {
    auto port = CreateTestPort(addr, username, password);
    port->SetIceRole(role);
    port->SetIceTiebreaker(tiebreaker);
    return port;
  }
  // Overload to create a test port given an Network directly.
  std::unique_ptr<TestPort> CreateTestPort(const Network* network,
                                           absl::string_view username,
                                           absl::string_view password) {
    Port::PortParametersRef args = {.env = env_,
                                    .network_thread = &main_,
                                    .socket_factory = &socket_factory_,
                                    .network = network,
                                    .ice_username_fragment = username,
                                    .ice_password = password};
    auto port = std::make_unique<TestPort>(args, 0, 0);
    port->SubscribeRoleConflict([this]() { OnRoleConflict(); });
    return port;
  }

  std::unique_ptr<TestPort> CreateRawTestPort() {
    Port::PortParametersRef args = {
        .env = env_,
        .network_thread = &main_,
        .socket_factory = &socket_factory_,
        .network = MakeNetwork(kLocalAddr1),
    };
    return std::make_unique<TestPort>(args, 0, 0);
  }

  void OnRoleConflict() { role_conflict_ = true; }
  bool role_conflict() const { return role_conflict_; }

  void ConnectToSignalDestroyed(PortInterface* port) {
    // RingRTC change to support ICE forking
    port->SignalDestroyed.connect(this, &PortTest::OnDestroyed);
  }

  void OnDestroyed(PortInterface* port) { ++ports_destroyed_; }
  int ports_destroyed() const { return ports_destroyed_; }

  BasicPacketSocketFactory* nat_socket_factory1() {
    return &nat_socket_factory1_;
  }

  VirtualSocketServer* vss() { return ss_.get(); }

  const Environment& env() const { return env_; }

 private:
  const Environment env_ = CreateTestEnvironment();
  // When a "create port" helper method is called with an IP, we create a
  // Network with that IP and add it to this list. Using a list instead of a
  // vector so that when it grows, pointers aren't invalidated.
  std::list<Network> networks_;
  std::unique_ptr<VirtualSocketServer> ss_;
  AutoSocketServerThread main_;
  BasicPacketSocketFactory socket_factory_;
  std::unique_ptr<NATServer> nat_server1_;
  std::unique_ptr<NATServer> nat_server2_;
  NATSocketFactory nat_factory1_;
  NATSocketFactory nat_factory2_;
  BasicPacketSocketFactory nat_socket_factory1_;
  BasicPacketSocketFactory nat_socket_factory2_;
  TestStunServer::StunServerPtr stun_server_;
  TestTurnServer turn_server_;
  std::string username_;
  std::string password_;
  bool role_conflict_;
  int ports_destroyed_;
};

void PortTest::TestConnectivity(absl::string_view name1,
                                std::unique_ptr<Port> port1,
                                absl::string_view name2,
                                std::unique_ptr<Port> port2,
                                bool accept,
                                bool same_addr1,
                                bool same_addr2,
                                bool possible) {
  ScopedFakeClock clock;
  RTC_LOG(LS_INFO) << "Test: " << name1 << " to " << name2 << ": ";
  port1->set_component(ICE_CANDIDATE_COMPONENT_DEFAULT);
  port2->set_component(ICE_CANDIDATE_COMPONENT_DEFAULT);

  // Set up channels and ensure both ports will be deleted.
  TestChannel ch1(std::move(port1));
  TestChannel ch2(std::move(port2));
  EXPECT_EQ(0, ch1.complete_count());
  EXPECT_EQ(0, ch2.complete_count());

  // Acquire addresses.
  ch1.Start();
  ch2.Start();
  ASSERT_THAT(WaitUntil([&] { return ch1.complete_count(); }, Eq(1),
                        {.timeout = TimeDelta::Millis(kDefaultTimeout),
                         .clock = &clock}),
              IsRtcOk());
  ASSERT_THAT(WaitUntil([&] { return ch2.complete_count(); }, Eq(1),
                        {.timeout = TimeDelta::Millis(kDefaultTimeout),
                         .clock = &clock}),
              IsRtcOk());

  // Send a ping from src to dst. This may or may not make it.
  ch1.CreateConnection(GetCandidate(ch2.port()));
  ASSERT_TRUE(ch1.conn() != nullptr);
  EXPECT_THAT(WaitUntil([&] { return ch1.conn()->connected(); }, IsTrue(),
                        {.timeout = TimeDelta::Millis(kDefaultTimeout),
                         .clock = &clock}),
              IsRtcOk());  // for TCP connect
  ch1.Ping();
  SIMULATED_WAIT(!ch2.remote_address().IsNil(), kShortTimeout, clock);

  if (accept) {
    // We are able to send a ping from src to dst. This is the case when
    // sending to UDP ports and cone NATs.
    EXPECT_TRUE(ch1.remote_address().IsNil());
    EXPECT_EQ(ch2.remote_fragment(), ch1.port()->username_fragment());

    // Ensure the ping came from the same address used for src.
    // This is the case unless the source NAT was symmetric.
    if (same_addr1)
      EXPECT_EQ(ch2.remote_address(), GetAddress(ch1.port()));
    EXPECT_TRUE(same_addr2);

    // Send a ping from dst to src.
    ch2.AcceptConnection(GetCandidate(ch1.port()));
    ASSERT_TRUE(ch2.conn() != nullptr);
    ch2.Ping();
    EXPECT_THAT(WaitUntil([&] { return ch2.conn()->write_state(); },
                          Eq(Connection::STATE_WRITABLE),
                          {.timeout = TimeDelta::Millis(kDefaultTimeout),
                           .clock = &clock}),
                IsRtcOk());
  } else {
    // We can't send a ping from src to dst, so flip it around. This will happen
    // when the destination NAT is addr/port restricted or symmetric.
    EXPECT_TRUE(ch1.remote_address().IsNil());
    EXPECT_TRUE(ch2.remote_address().IsNil());

    // Send a ping from dst to src. Again, this may or may not make it.
    ch2.CreateConnection(GetCandidate(ch1.port()));
    ASSERT_TRUE(ch2.conn() != nullptr);
    ch2.Ping();
    SIMULATED_WAIT(ch2.conn()->write_state() == Connection::STATE_WRITABLE,
                   kShortTimeout, clock);

    if (same_addr1 && same_addr2) {
      // The new ping got back to the source.
      EXPECT_TRUE(ch1.conn()->receiving());
      EXPECT_EQ(Connection::STATE_WRITABLE, ch2.conn()->write_state());

      // First connection may not be writable if the first ping did not get
      // through.  So we will have to do another.
      if (ch1.conn()->write_state() == Connection::STATE_WRITE_INIT) {
        ch1.Ping();
        EXPECT_THAT(WaitUntil([&] { return ch1.conn()->write_state(); },
                              Eq(Connection::STATE_WRITABLE),
                              {.timeout = TimeDelta::Millis(kDefaultTimeout),
                               .clock = &clock}),
                    IsRtcOk());
      }
    } else if (!same_addr1 && possible) {
      // The new ping went to the candidate address, but that address was bad.
      // This will happen when the source NAT is symmetric.
      EXPECT_TRUE(ch1.remote_address().IsNil());
      EXPECT_TRUE(ch2.remote_address().IsNil());

      // However, since we have now sent a ping to the source IP, we should be
      // able to get a ping from it. This gives us the real source address.
      ch1.Ping();
      EXPECT_THAT(
          WaitUntil(
              [&] { return !ch2.remote_address().IsNil(); }, IsTrue(),
              {.timeout = TimeDelta::Millis(kDefaultTimeout), .clock = &clock}),
          IsRtcOk());
      EXPECT_FALSE(ch2.conn()->receiving());
      EXPECT_TRUE(ch1.remote_address().IsNil());

      // Pick up the actual address and establish the connection.
      ch2.AcceptConnection(GetCandidate(ch1.port()));
      ASSERT_TRUE(ch2.conn() != nullptr);
      ch2.Ping();
      EXPECT_THAT(WaitUntil([&] { return ch2.conn()->write_state(); },
                            Eq(Connection::STATE_WRITABLE),
                            {.timeout = TimeDelta::Millis(kDefaultTimeout),
                             .clock = &clock}),
                  IsRtcOk());
    } else if (!same_addr2 && possible) {
      // The new ping came in, but from an unexpected address. This will happen
      // when the destination NAT is symmetric.
      EXPECT_FALSE(ch1.remote_address().IsNil());
      EXPECT_FALSE(ch1.conn()->receiving());

      // Update our address and complete the connection.
      ch1.AcceptConnection(GetCandidate(ch2.port()));
      ch1.Ping();
      EXPECT_THAT(WaitUntil([&] { return ch1.conn()->write_state(); },
                            Eq(Connection::STATE_WRITABLE),
                            {.timeout = TimeDelta::Millis(kDefaultTimeout),
                             .clock = &clock}),
                  IsRtcOk());
    } else {  // (!possible)
      // There should be s no way for the pings to reach each other. Check it.
      EXPECT_TRUE(ch1.remote_address().IsNil());
      EXPECT_TRUE(ch2.remote_address().IsNil());
      ch1.Ping();
      SIMULATED_WAIT(!ch2.remote_address().IsNil(), kShortTimeout, clock);
      EXPECT_TRUE(ch1.remote_address().IsNil());
      EXPECT_TRUE(ch2.remote_address().IsNil());
    }
  }

  // Everything should be good, unless we know the situation is impossible.
  ASSERT_TRUE(ch1.conn() != nullptr);
  ASSERT_TRUE(ch2.conn() != nullptr);
  if (possible) {
    EXPECT_TRUE(ch1.conn()->receiving());
    EXPECT_EQ(Connection::STATE_WRITABLE, ch1.conn()->write_state());
    EXPECT_TRUE(ch2.conn()->receiving());
    EXPECT_EQ(Connection::STATE_WRITABLE, ch2.conn()->write_state());
  } else {
    EXPECT_FALSE(ch1.conn()->receiving());
    EXPECT_NE(Connection::STATE_WRITABLE, ch1.conn()->write_state());
    EXPECT_FALSE(ch2.conn()->receiving());
    EXPECT_NE(Connection::STATE_WRITABLE, ch2.conn()->write_state());
  }

  // Tear down and ensure that goes smoothly.
  ch1.Stop();
  ch2.Stop();
  EXPECT_THAT(WaitUntil([&] { return ch1.conn(); }, IsNull(),
                        {.timeout = TimeDelta::Millis(kDefaultTimeout),
                         .clock = &clock}),
              IsRtcOk());
  EXPECT_THAT(WaitUntil([&] { return ch2.conn(); }, IsNull(),
                        {.timeout = TimeDelta::Millis(kDefaultTimeout),
                         .clock = &clock}),
              IsRtcOk());
}

class FakeAsyncPacketSocket : public AsyncPacketSocket {
 public:
  // Returns current local address. Address may be set to NULL if the
  // socket is not bound yet (GetState() returns STATE_BINDING).
  SocketAddress GetLocalAddress() const override { return local_address_; }

  // Returns remote address. Returns zeroes if this is not a client TCP socket.
  SocketAddress GetRemoteAddress() const override { return remote_address_; }

  // Send a packet.
  int Send(const void* pv,
           size_t cb,
           const AsyncSocketPacketOptions& options) override {
    if (error_ == 0) {
      return static_cast<int>(cb);
    } else {
      return -1;
    }
  }
  int SendTo(const void* pv,
             size_t cb,
             const SocketAddress& addr,
             const AsyncSocketPacketOptions& options) override {
    if (error_ == 0) {
      return static_cast<int>(cb);
    } else {
      return -1;
    }
  }
  int Close() override { return 0; }

  State GetState() const override { return state_; }
  int GetOption(Socket::Option opt, int* value) override { return 0; }
  int SetOption(Socket::Option opt, int value) override { return 0; }
  int GetError() const override { return 0; }
  void SetError(int error) override { error_ = error; }

  void set_state(State state) { state_ = state; }

  SocketAddress local_address_;
  SocketAddress remote_address_;

 private:
  int error_ = 0;
  State state_;
};

class FakeAsyncListenSocket : public AsyncListenSocket {
 public:
  // Returns current local address. Address may be set to NULL if the
  // socket is not bound yet (GetState() returns STATE_BINDING).
  SocketAddress GetLocalAddress() const override { return local_address_; }
  void Bind(const SocketAddress& address) {
    local_address_ = address;
    state_ = State::kBound;
  }
  virtual int GetOption(Socket::Option opt, int* value) { return 0; }
  virtual int SetOption(Socket::Option opt, int value) { return 0; }
  State GetState() const override { return state_; }

 private:
  SocketAddress local_address_;
  State state_ = State::kClosed;
};

// Local -> XXXX
TEST_F(PortTest, TestLocalToLocal) {
  TestLocalToLocal();
}

TEST_F(PortTest, TestLocalToConeNat) {
  TestLocalToStun(NAT_OPEN_CONE);
}

TEST_F(PortTest, TestLocalToARNat) {
  TestLocalToStun(NAT_ADDR_RESTRICTED);
}

TEST_F(PortTest, TestLocalToPRNat) {
  TestLocalToStun(NAT_PORT_RESTRICTED);
}

TEST_F(PortTest, TestLocalToSymNat) {
  TestLocalToStun(NAT_SYMMETRIC);
}

// Flaky: https://code.google.com/p/webrtc/issues/detail?id=3316.
TEST_F(PortTest, DISABLED_TestLocalToTurn) {
  TestLocalToRelay(PROTO_UDP);
}

// Cone NAT -> XXXX
TEST_F(PortTest, TestConeNatToLocal) {
  TestStunToLocal(NAT_OPEN_CONE);
}

TEST_F(PortTest, TestConeNatToConeNat) {
  TestStunToStun(NAT_OPEN_CONE, NAT_OPEN_CONE);
}

TEST_F(PortTest, TestConeNatToARNat) {
  TestStunToStun(NAT_OPEN_CONE, NAT_ADDR_RESTRICTED);
}

TEST_F(PortTest, TestConeNatToPRNat) {
  TestStunToStun(NAT_OPEN_CONE, NAT_PORT_RESTRICTED);
}

TEST_F(PortTest, TestConeNatToSymNat) {
  TestStunToStun(NAT_OPEN_CONE, NAT_SYMMETRIC);
}

TEST_F(PortTest, TestConeNatToTurn) {
  TestStunToRelay(NAT_OPEN_CONE, PROTO_UDP);
}

// Address-restricted NAT -> XXXX
TEST_F(PortTest, TestARNatToLocal) {
  TestStunToLocal(NAT_ADDR_RESTRICTED);
}

TEST_F(PortTest, TestARNatToConeNat) {
  TestStunToStun(NAT_ADDR_RESTRICTED, NAT_OPEN_CONE);
}

TEST_F(PortTest, TestARNatToARNat) {
  TestStunToStun(NAT_ADDR_RESTRICTED, NAT_ADDR_RESTRICTED);
}

TEST_F(PortTest, TestARNatToPRNat) {
  TestStunToStun(NAT_ADDR_RESTRICTED, NAT_PORT_RESTRICTED);
}

TEST_F(PortTest, TestARNatToSymNat) {
  TestStunToStun(NAT_ADDR_RESTRICTED, NAT_SYMMETRIC);
}

TEST_F(PortTest, TestARNatToTurn) {
  TestStunToRelay(NAT_ADDR_RESTRICTED, PROTO_UDP);
}

// Port-restricted NAT -> XXXX
TEST_F(PortTest, TestPRNatToLocal) {
  TestStunToLocal(NAT_PORT_RESTRICTED);
}

TEST_F(PortTest, TestPRNatToConeNat) {
  TestStunToStun(NAT_PORT_RESTRICTED, NAT_OPEN_CONE);
}

TEST_F(PortTest, TestPRNatToARNat) {
  TestStunToStun(NAT_PORT_RESTRICTED, NAT_ADDR_RESTRICTED);
}

TEST_F(PortTest, TestPRNatToPRNat) {
  TestStunToStun(NAT_PORT_RESTRICTED, NAT_PORT_RESTRICTED);
}

TEST_F(PortTest, TestPRNatToSymNat) {
  // Will "fail"
  TestStunToStun(NAT_PORT_RESTRICTED, NAT_SYMMETRIC);
}

TEST_F(PortTest, TestPRNatToTurn) {
  TestStunToRelay(NAT_PORT_RESTRICTED, PROTO_UDP);
}

// Symmetric NAT -> XXXX
TEST_F(PortTest, TestSymNatToLocal) {
  TestStunToLocal(NAT_SYMMETRIC);
}

TEST_F(PortTest, TestSymNatToConeNat) {
  TestStunToStun(NAT_SYMMETRIC, NAT_OPEN_CONE);
}

TEST_F(PortTest, TestSymNatToARNat) {
  TestStunToStun(NAT_SYMMETRIC, NAT_ADDR_RESTRICTED);
}

TEST_F(PortTest, TestSymNatToPRNat) {
  // Will "fail"
  TestStunToStun(NAT_SYMMETRIC, NAT_PORT_RESTRICTED);
}

TEST_F(PortTest, TestSymNatToSymNat) {
  // Will "fail"
  TestStunToStun(NAT_SYMMETRIC, NAT_SYMMETRIC);
}

TEST_F(PortTest, TestSymNatToTurn) {
  TestStunToRelay(NAT_SYMMETRIC, PROTO_UDP);
}

// Outbound TCP -> XXXX
TEST_F(PortTest, TestTcpToTcp) {
  TestTcpToTcp();
}

TEST_F(PortTest, TestTcpReconnectOnSendPacket) {
  TestTcpReconnect(false /* ping */, true /* send */);
}

TEST_F(PortTest, TestTcpReconnectOnPing) {
  TestTcpReconnect(true /* ping */, false /* send */);
}

TEST_F(PortTest, TestTcpReconnectTimeout) {
  TestTcpReconnect(false /* ping */, false /* send */);
}

// Test when TcpConnection never connects, the OnClose() will be called to
// destroy the connection.
TEST_F(PortTest, TestTcpNeverConnect) {
  auto port1 = CreateTcpPort(kLocalAddr1);
  port1->SetIceRole(ICEROLE_CONTROLLING);
  port1->set_component(ICE_CANDIDATE_COMPONENT_DEFAULT);

  // Set up a channel and ensure the port will be deleted.
  TestChannel ch1(std::move(port1));
  EXPECT_EQ(0, ch1.complete_count());

  ch1.Start();
  ASSERT_THAT(WaitUntil([&] { return ch1.complete_count(); }, Eq(1),
                        {.timeout = TimeDelta::Millis(kDefaultTimeout)}),
              IsRtcOk());

  std::unique_ptr<Socket> server(
      vss()->CreateSocket(kLocalAddr2.family(), SOCK_STREAM));
  // Bind but not listen.
  EXPECT_EQ(0, server->Bind(kLocalAddr2));

  Candidate c = GetCandidate(ch1.port());
  c.set_address(server->GetLocalAddress());

  ch1.CreateConnection(c);
  EXPECT_TRUE(ch1.conn());
  EXPECT_THAT(WaitUntil([&] { return !ch1.conn(); }, IsTrue(),
                        {.timeout = TimeDelta::Millis(kDefaultTimeout)}),
              IsRtcOk());  // for TCP connect
}

/* TODO(?): Enable these once testrelayserver can accept external TCP.
TEST_F(PortTest, TestTcpToTcpRelay) {
  TestTcpToRelay(PROTO_TCP);
}

TEST_F(PortTest, TestTcpToSslTcpRelay) {
  TestTcpToRelay(PROTO_SSLTCP);
}
*/

// Outbound SSLTCP -> XXXX
/* TODO(?): Enable these once testrelayserver can accept external SSL.
TEST_F(PortTest, TestSslTcpToTcpRelay) {
  TestSslTcpToRelay(PROTO_TCP);
}

TEST_F(PortTest, TestSslTcpToSslTcpRelay) {
  TestSslTcpToRelay(PROTO_SSLTCP);
}
*/

// Test that a connection will be dead and deleted if
// i) it has never received anything for kMinConnectionLifetime since
//     it was created, or
// ii) it has not received anything for kDeadConnectionReceiveTimeout since
//     last receiving.
TEST_F(PortTest, TestConnectionDead) {
  TestChannel ch1(CreateUdpPort(kLocalAddr1));
  TestChannel ch2(CreateUdpPort(kLocalAddr2));
  // Acquire address.
  ch1.Start();
  ch2.Start();
  ASSERT_THAT(WaitUntil([&] { return ch1.complete_count(); }, Eq(1),
                        {.timeout = TimeDelta::Millis(kDefaultTimeout)}),
              IsRtcOk());
  ASSERT_THAT(WaitUntil([&] { return ch2.complete_count(); }, Eq(1),
                        {.timeout = TimeDelta::Millis(kDefaultTimeout)}),
              IsRtcOk());

  // Test case that the connection has never received anything.
  Timestamp before_created = env().clock().CurrentTime();
  ch1.CreateConnection(GetCandidate(ch2.port()));
  Timestamp after_created = env().clock().CurrentTime();
  Connection* conn = ch1.conn();
  ASSERT_NE(conn, nullptr);
  // It is not dead if it is after kMinConnectionLifetime but not pruned.
  conn->UpdateState(after_created + kMinConnectionLifetime + kEpsilon);
  Thread::Current()->ProcessMessages(0);
  EXPECT_TRUE(ch1.conn() != nullptr);
  // It is not dead if it is before kMinConnectionLifetime and pruned.
  conn->UpdateState(before_created + kMinConnectionLifetime - kEpsilon);
  conn->Prune();
  Thread::Current()->ProcessMessages(0);
  EXPECT_TRUE(ch1.conn() != nullptr);
  // It will be dead after kMinConnectionLifetime and pruned.
  conn->UpdateState(after_created + kMinConnectionLifetime + kEpsilon);
  EXPECT_THAT(WaitUntil([&] { return ch1.conn(); }, Eq(nullptr),
                        {.timeout = TimeDelta::Millis(kDefaultTimeout)}),
              IsRtcOk());

  // Test case that the connection has received something.
  // Create a connection again and receive a ping.
  ch1.CreateConnection(GetCandidate(ch2.port()));
  conn = ch1.conn();
  ASSERT_NE(conn, nullptr);
  Timestamp before_last_receiving = env().clock().CurrentTime();
  conn->ReceivedPing();
  Timestamp after_last_receiving = env().clock().CurrentTime();
  // The connection will be dead after kDeadConnectionReceiveTimeout
  conn->UpdateState(before_last_receiving + kDeadConnectionReceiveTimeout -
                    kEpsilon);
  Thread::Current()->ProcessMessages(100);
  EXPECT_TRUE(ch1.conn() != nullptr);
  conn->UpdateState(after_last_receiving + kDeadConnectionReceiveTimeout +
                    kEpsilon);
  EXPECT_THAT(WaitUntil([&] { return ch1.conn(); }, Eq(nullptr),
                        {.timeout = TimeDelta::Millis(kDefaultTimeout)}),
              IsRtcOk());
}

TEST_F(PortTest, TestConnectionDeadWithDeadConnectionTimeout) {
  TestChannel ch1(CreateUdpPort(kLocalAddr1));
  TestChannel ch2(CreateUdpPort(kLocalAddr2));
  // Acquire address.
  ch1.Start();
  ch2.Start();
  ASSERT_THAT(WaitUntil([&] { return ch1.complete_count(); }, Eq(1),
                        {.timeout = TimeDelta::Millis(kDefaultTimeout)}),
              IsRtcOk());
  ASSERT_THAT(WaitUntil([&] { return ch2.complete_count(); }, Eq(1),
                        {.timeout = TimeDelta::Millis(kDefaultTimeout)}),
              IsRtcOk());

  // Note: set field trials manually since they are parsed by
  // P2PTransportChannel but P2PTransportChannel is not used in this test.
  IceFieldTrials field_trials;
  field_trials.dead_connection_timeout_ms = 90000;

  // Create a connection again and receive a ping.
  ch1.CreateConnection(GetCandidate(ch2.port()));
  auto conn = ch1.conn();
  conn->SetIceFieldTrials(&field_trials);

  ASSERT_NE(conn, nullptr);
  Timestamp before_last_receiving = env().clock().CurrentTime();
  conn->ReceivedPing();
  Timestamp after_last_receiving = env().clock().CurrentTime();
  // The connection will be dead after 90s
  conn->UpdateState(before_last_receiving + TimeDelta::Seconds(90) - kEpsilon);
  Thread::Current()->ProcessMessages(100);
  EXPECT_TRUE(ch1.conn() != nullptr);
  conn->UpdateState(after_last_receiving + TimeDelta::Seconds(90) + kEpsilon);
  EXPECT_THAT(WaitUntil([&] { return ch1.conn(); }, Eq(nullptr),
                        {.timeout = TimeDelta::Millis(kDefaultTimeout)}),
              IsRtcOk());
}

TEST_F(PortTest, TestConnectionDeadOutstandingPing) {
  auto port1 = CreateUdpPort(kLocalAddr1);
  port1->SetIceRole(ICEROLE_CONTROLLING);
  port1->SetIceTiebreaker(kTiebreaker1);
  auto port2 = CreateUdpPort(kLocalAddr2);
  port2->SetIceRole(ICEROLE_CONTROLLED);
  port2->SetIceTiebreaker(kTiebreaker2);

  TestChannel ch1(std::move(port1));
  TestChannel ch2(std::move(port2));
  // Acquire address.
  ch1.Start();
  ch2.Start();
  ASSERT_THAT(WaitUntil([&] { return ch1.complete_count(); }, Eq(1),
                        {.timeout = TimeDelta::Millis(kDefaultTimeout)}),
              IsRtcOk());
  ASSERT_THAT(WaitUntil([&] { return ch2.complete_count(); }, Eq(1),
                        {.timeout = TimeDelta::Millis(kDefaultTimeout)}),
              IsRtcOk());

  // Note: set field trials manually since they are parsed by
  // P2PTransportChannel but P2PTransportChannel is not used in this test.
  IceFieldTrials field_trials;
  field_trials.dead_connection_timeout_ms = 360000;

  // Create a connection again and receive a ping and then send
  // a ping and keep it outstanding.
  ch1.CreateConnection(GetCandidate(ch2.port()));
  auto conn = ch1.conn();
  conn->SetIceFieldTrials(&field_trials);

  ASSERT_NE(conn, nullptr);
  conn->ReceivedPing();
  Timestamp send_ping_timestamp = env().clock().CurrentTime();
  conn->Ping(send_ping_timestamp);

  // The connection will be dead 30s after the ping was sent.
  conn->UpdateState(send_ping_timestamp + kDeadConnectionReceiveTimeout -
                    kEpsilon);
  Thread::Current()->ProcessMessages(100);
  EXPECT_TRUE(ch1.conn() != nullptr);
  conn->UpdateState(send_ping_timestamp + kDeadConnectionReceiveTimeout +
                    kEpsilon);
  EXPECT_THAT(WaitUntil([&] { return ch1.conn(); }, Eq(nullptr),
                        {.timeout = TimeDelta::Millis(kDefaultTimeout)}),
              IsRtcOk());
}

// This test case verifies standard ICE features in STUN messages. Currently it
// verifies Message Integrity attribute in STUN messages and username in STUN
// binding request will have colon (":") between remote and local username.
TEST_F(PortTest, TestLocalToLocalStandard) {
  auto port1 = CreateUdpPort(kLocalAddr1);
  port1->SetIceRole(ICEROLE_CONTROLLING);
  port1->SetIceTiebreaker(kTiebreaker1);
  auto port2 = CreateUdpPort(kLocalAddr2);
  port2->SetIceRole(ICEROLE_CONTROLLED);
  port2->SetIceTiebreaker(kTiebreaker2);
  // Same parameters as TestLocalToLocal above.
  TestConnectivity("udp", std::move(port1), "udp", std::move(port2), true, true,
                   true, true);
}

// This test is trying to validate a successful and failure scenario in a
// loopback test when protocol is RFC5245. For success IceTiebreaker, username
// should remain equal to the request generated by the port and role of port
// must be in controlling.
TEST_F(PortTest, TestLoopbackCall) {
  auto lport = CreateTestPort(kLocalAddr1, "lfrag", "lpass");
  lport->SetIceRole(ICEROLE_CONTROLLING);
  lport->SetIceTiebreaker(kTiebreaker1);
  lport->PrepareAddress();
  ASSERT_FALSE(lport->Candidates().empty());
  Connection* conn =
      lport->CreateConnection(lport->Candidates()[0], Port::ORIGIN_MESSAGE);
  conn->Ping();

  ASSERT_THAT(WaitUntil([&] { return lport->last_stun_msg(); }, NotNull(),
                        {.timeout = TimeDelta::Millis(kDefaultTimeout)}),
              IsRtcOk());
  IceMessage* msg = lport->last_stun_msg();
  EXPECT_EQ(STUN_BINDING_REQUEST, msg->type());
  conn->OnReadPacket(
      ReceivedIpPacket(lport->last_stun_buf(), SocketAddress(), std::nullopt));
  ASSERT_THAT(WaitUntil([&] { return lport->last_stun_msg(); }, NotNull(),
                        {.timeout = TimeDelta::Millis(kDefaultTimeout)}),
              IsRtcOk());
  msg = lport->last_stun_msg();
  EXPECT_EQ(STUN_BINDING_RESPONSE, msg->type());

  // If the tiebreaker value is different from port, we expect a error
  // response.
  lport->Reset();
  lport->AddCandidateAddress(kLocalAddr2);
  // Creating a different connection as `conn` is receiving.
  Connection* conn1 =
      lport->CreateConnection(lport->Candidates()[1], Port::ORIGIN_MESSAGE);
  conn1->Ping();

  ASSERT_THAT(WaitUntil([&] { return lport->last_stun_msg(); }, NotNull(),
                        {.timeout = TimeDelta::Millis(kDefaultTimeout)}),
              IsRtcOk());
  msg = lport->last_stun_msg();
  EXPECT_EQ(STUN_BINDING_REQUEST, msg->type());
  std::unique_ptr<IceMessage> modified_req(
      CreateStunMessage(STUN_BINDING_REQUEST));
  const StunByteStringAttribute* username_attr =
      msg->GetByteString(STUN_ATTR_USERNAME);
  modified_req->AddAttribute(std::make_unique<StunByteStringAttribute>(
      STUN_ATTR_USERNAME, username_attr->string_view()));
  // To make sure we receive error response, adding tiebreaker less than
  // what's present in request.
  modified_req->AddAttribute(std::make_unique<StunUInt64Attribute>(
      STUN_ATTR_ICE_CONTROLLING, kTiebreaker1 - 1));
  modified_req->AddMessageIntegrity("lpass");
  modified_req->AddFingerprint();

  lport->Reset();
  auto buf = std::make_unique<ByteBufferWriter>();
  WriteStunMessage(*modified_req, buf.get());
  conn1->OnReadPacket(ReceivedIpPacket::CreateFromLegacy(
      reinterpret_cast<const char*>(buf->Data()), buf->Length(),
      /*packet_time_us=*/-1));
  ASSERT_THAT(WaitUntil([&] { return lport->last_stun_msg(); }, NotNull(),
                        {.timeout = TimeDelta::Millis(kDefaultTimeout)}),
              IsRtcOk());
  msg = lport->last_stun_msg();
  EXPECT_EQ(STUN_BINDING_ERROR_RESPONSE, msg->type());
}

// This test verifies role conflict signal is received when there is
// conflict in the role. In this case both ports are in controlling and
// `rport` has higher tiebreaker value than `lport`. Since `lport` has lower
// value of tiebreaker, when it receives ping request from `rport` it will
// send role conflict signal.
TEST_F(PortTest, TestIceRoleConflict) {
  auto lport = CreateTestPort(kLocalAddr1, "lfrag", "lpass");
  lport->SetIceRole(ICEROLE_CONTROLLING);
  lport->SetIceTiebreaker(kTiebreaker1);
  auto rport = CreateTestPort(kLocalAddr2, "rfrag", "rpass");
  rport->SetIceRole(ICEROLE_CONTROLLING);
  rport->SetIceTiebreaker(kTiebreaker2);

  lport->PrepareAddress();
  rport->PrepareAddress();
  ASSERT_FALSE(lport->Candidates().empty());
  ASSERT_FALSE(rport->Candidates().empty());
  Connection* lconn =
      lport->CreateConnection(rport->Candidates()[0], Port::ORIGIN_MESSAGE);
  Connection* rconn =
      rport->CreateConnection(lport->Candidates()[0], Port::ORIGIN_MESSAGE);
  rconn->Ping();

  ASSERT_THAT(WaitUntil([&] { return rport->last_stun_msg(); }, NotNull(),
                        {.timeout = TimeDelta::Millis(kDefaultTimeout)}),
              IsRtcOk());
  IceMessage* msg = rport->last_stun_msg();
  EXPECT_EQ(STUN_BINDING_REQUEST, msg->type());
  // Send rport binding request to lport.
  lconn->OnReadPacket(
      ReceivedIpPacket(rport->last_stun_buf(), SocketAddress(), std::nullopt));

  ASSERT_THAT(WaitUntil([&] { return lport->last_stun_msg(); }, NotNull(),
                        {.timeout = TimeDelta::Millis(kDefaultTimeout)}),
              IsRtcOk());
  EXPECT_EQ(STUN_BINDING_RESPONSE, lport->last_stun_msg()->type());
  EXPECT_TRUE(role_conflict());
}

TEST_F(PortTest, TestTcpNoDelay) {
  ScopedFakeClock clock;
  auto port1 = CreateTcpPort(kLocalAddr1);
  port1->SetIceRole(ICEROLE_CONTROLLING);
  int option_value = -1;
  int success = port1->GetOption(Socket::OPT_NODELAY, &option_value);
  ASSERT_EQ(0, success);  // GetOption() should complete successfully w/ 0
  EXPECT_EQ(1, option_value);

  auto port2 = CreateTcpPort(kLocalAddr2);
  port2->SetIceRole(ICEROLE_CONTROLLED);

  // Set up a connection, and verify that option is set on connected sockets at
  // both ends.
  TestChannel ch1(std::move(port1));
  TestChannel ch2(std::move(port2));
  // Acquire addresses.
  ch1.Start();
  ch2.Start();
  ASSERT_THAT(WaitUntil([&] { return ch1.complete_count(); }, Eq(1),
                        {.timeout = TimeDelta::Millis(kDefaultTimeout),
                         .clock = &clock}),
              IsRtcOk());
  ASSERT_THAT(WaitUntil([&] { return ch2.complete_count(); }, Eq(1),
                        {.timeout = TimeDelta::Millis(kDefaultTimeout),
                         .clock = &clock}),
              IsRtcOk());
  // Connect and send a ping from src to dst.
  ch1.CreateConnection(GetCandidate(ch2.port()));
  ASSERT_TRUE(ch1.conn() != nullptr);
  EXPECT_THAT(WaitUntil([&] { return ch1.conn()->connected(); }, IsTrue(),
                        {.timeout = TimeDelta::Millis(kDefaultTimeout),
                         .clock = &clock}),
              IsRtcOk());  // for TCP connect
  ch1.Ping();
  SIMULATED_WAIT(!ch2.remote_address().IsNil(), kShortTimeout, clock);

  // Accept the connection.
  ch2.AcceptConnection(GetCandidate(ch1.port()));
  ASSERT_TRUE(ch2.conn() != nullptr);

  option_value = -1;
  success = static_cast<TCPConnection*>(ch1.conn())
                ->socket()
                ->GetOption(Socket::OPT_NODELAY, &option_value);
  ASSERT_EQ(0, success);
  EXPECT_EQ(1, option_value);

  option_value = -1;
  success = static_cast<TCPConnection*>(ch2.conn())
                ->socket()
                ->GetOption(Socket::OPT_NODELAY, &option_value);
  ASSERT_EQ(0, success);
  EXPECT_EQ(1, option_value);
}

TEST_F(PortTest, TestDelayedBindingUdp) {
  FakeAsyncPacketSocket* socket = new FakeAsyncPacketSocket();
  MockPacketSocketFactory socket_factory;

  EXPECT_CALL(socket_factory, CreateUdpSocket)
      .WillOnce(Return(absl::WrapUnique(socket)));
  auto port = CreateUdpPort(kLocalAddr1, &socket_factory);

  socket->set_state(AsyncPacketSocket::STATE_BINDING);
  port->PrepareAddress();

  EXPECT_EQ(0U, port->Candidates().size());
  socket->SignalAddressReady(socket, kLocalAddr2);

  EXPECT_EQ(1U, port->Candidates().size());
}

TEST_F(PortTest, TestDisableInterfaceOfTcpPort) {
  FakeAsyncListenSocket* lsocket = new FakeAsyncListenSocket();
  FakeAsyncListenSocket* rsocket = new FakeAsyncListenSocket();
  MockPacketSocketFactory socket_factory;
  EXPECT_CALL(socket_factory, CreateServerTcpSocket)
      .WillOnce(Return(absl::WrapUnique(lsocket)))
      .WillOnce(Return(absl::WrapUnique(rsocket)));

  auto lport = CreateTcpPort(kLocalAddr1, &socket_factory);
  auto rport = CreateTcpPort(kLocalAddr2, &socket_factory);

  lsocket->Bind(kLocalAddr1);
  rsocket->Bind(kLocalAddr2);

  lport->SetIceRole(ICEROLE_CONTROLLING);
  lport->SetIceTiebreaker(kTiebreaker1);
  rport->SetIceRole(ICEROLE_CONTROLLED);
  rport->SetIceTiebreaker(kTiebreaker2);

  lport->PrepareAddress();
  rport->PrepareAddress();
  ASSERT_FALSE(rport->Candidates().empty());

  // A client socket.
  FakeAsyncPacketSocket* socket = new FakeAsyncPacketSocket();
  socket->local_address_ = kLocalAddr1;
  socket->remote_address_ = kLocalAddr2;
  EXPECT_CALL(socket_factory, CreateClientTcpSocket)
      .WillOnce(Return(absl::WrapUnique(socket)));
  Connection* lconn =
      lport->CreateConnection(rport->Candidates()[0], Port::ORIGIN_MESSAGE);
  ASSERT_NE(lconn, nullptr);
  socket->NotifyConnect(socket);
  lconn->Ping();

  // Now disconnect the client socket...
  socket->NotifyClosedForTest(1);

  // And prevent new sockets from being created.
  EXPECT_CALL(socket_factory, CreateClientTcpSocket).WillOnce(Return(nullptr));

  // Test that Ping() does not cause SEGV.
  lconn->Ping();
}

void PortTest::TestCrossFamilyPorts(int type) {
  MockPacketSocketFactory factory;
  std::unique_ptr<Port> ports[4];
  SocketAddress addresses[4] = {
      SocketAddress("192.168.1.3", 0), SocketAddress("192.168.1.4", 0),
      SocketAddress("2001:db8::1", 0), SocketAddress("2001:db8::2", 0)};
  for (int i = 0; i < 4; i++) {
    if (type == SOCK_DGRAM) {
      FakeAsyncPacketSocket* socket = new FakeAsyncPacketSocket();
      EXPECT_CALL(factory, CreateUdpSocket)
          .WillOnce(Return(absl::WrapUnique(socket)));
      ports[i] = CreateUdpPort(addresses[i], &factory);
      socket->set_state(AsyncPacketSocket::STATE_BINDING);
      socket->SignalAddressReady(socket, addresses[i]);
    } else if (type == SOCK_STREAM) {
      FakeAsyncListenSocket* socket = new FakeAsyncListenSocket();
      EXPECT_CALL(factory, CreateServerTcpSocket)
          .WillOnce(Return(absl::WrapUnique(socket)));
      ports[i] = CreateTcpPort(addresses[i], &factory);
      socket->Bind(addresses[i]);
    }
    ports[i]->PrepareAddress();
  }

  // IPv4 Port, connects to IPv6 candidate and then to IPv4 candidate.
  if (type == SOCK_STREAM) {
    EXPECT_CALL(factory, CreateClientTcpSocket)
        .WillOnce(Return(std::make_unique<FakeAsyncPacketSocket>()));
  }
  Connection* c = ports[0]->CreateConnection(GetCandidate(ports[2].get()),
                                             Port::ORIGIN_MESSAGE);
  EXPECT_TRUE(nullptr == c);
  EXPECT_EQ(0U, ports[0]->connections().size());
  c = ports[0]->CreateConnection(GetCandidate(ports[1].get()),
                                 Port::ORIGIN_MESSAGE);
  EXPECT_FALSE(nullptr == c);
  EXPECT_EQ(1U, ports[0]->connections().size());

  // IPv6 Port, connects to IPv4 candidate and to IPv6 candidate.
  if (type == SOCK_STREAM) {
    EXPECT_CALL(factory, CreateClientTcpSocket)
        .WillOnce(Return(std::make_unique<FakeAsyncPacketSocket>()));
  }
  c = ports[2]->CreateConnection(GetCandidate(ports[0].get()),
                                 Port::ORIGIN_MESSAGE);
  EXPECT_TRUE(nullptr == c);
  EXPECT_EQ(0U, ports[2]->connections().size());
  c = ports[2]->CreateConnection(GetCandidate(ports[3].get()),
                                 Port::ORIGIN_MESSAGE);
  EXPECT_FALSE(nullptr == c);
  EXPECT_EQ(1U, ports[2]->connections().size());
}

TEST_F(PortTest, TestSkipCrossFamilyTcp) {
  TestCrossFamilyPorts(SOCK_STREAM);
}

TEST_F(PortTest, TestSkipCrossFamilyUdp) {
  TestCrossFamilyPorts(SOCK_DGRAM);
}

void PortTest::ExpectPortsCanConnect(bool can_connect, Port* p1, Port* p2) {
  Connection* c = p1->CreateConnection(GetCandidate(p2), Port::ORIGIN_MESSAGE);
  if (can_connect) {
    EXPECT_FALSE(nullptr == c);
    EXPECT_EQ(1U, p1->connections().size());
  } else {
    EXPECT_TRUE(nullptr == c);
    EXPECT_EQ(0U, p1->connections().size());
  }
}

TEST_F(PortTest, TestUdpSingleAddressV6CrossTypePorts) {
  MockPacketSocketFactory factory;
  std::unique_ptr<Port> ports[4];
  SocketAddress addresses[4] = {
      SocketAddress("2001:db8::1", 0), SocketAddress("fe80::1", 0),
      SocketAddress("fe80::2", 0), SocketAddress("::1", 0)};
  for (int i = 0; i < 4; i++) {
    FakeAsyncPacketSocket* socket = new FakeAsyncPacketSocket();
    EXPECT_CALL(factory, CreateUdpSocket)
        .WillOnce(Return(absl::WrapUnique(socket)));
    ports[i] = CreateUdpPort(addresses[i], &factory);
    socket->set_state(AsyncPacketSocket::STATE_BINDING);
    socket->SignalAddressReady(socket, addresses[i]);
    ports[i]->PrepareAddress();
  }

  Port* standard = ports[0].get();
  Port* link_local1 = ports[1].get();
  Port* link_local2 = ports[2].get();
  Port* localhost = ports[3].get();

  ExpectPortsCanConnect(false, link_local1, standard);
  ExpectPortsCanConnect(false, standard, link_local1);
  ExpectPortsCanConnect(false, link_local1, localhost);
  ExpectPortsCanConnect(false, localhost, link_local1);

  ExpectPortsCanConnect(true, link_local1, link_local2);
  ExpectPortsCanConnect(true, localhost, standard);
  ExpectPortsCanConnect(true, standard, localhost);
}

TEST_F(PortTest, TestUdpMultipleAddressesV6CrossTypePorts) {
  MockPacketSocketFactory factory;
  std::unique_ptr<Port> ports[5];
  SocketAddress addresses[5] = {
      SocketAddress("2001:db8::1", 0), SocketAddress("2001:db8::2", 0),
      SocketAddress("fe80::1", 0), SocketAddress("fe80::2", 0),
      SocketAddress("::1", 0)};
  for (int i = 0; i < 5; i++) {
    FakeAsyncPacketSocket* socket = new FakeAsyncPacketSocket();
    EXPECT_CALL(factory, CreateUdpSocket)
        .WillOnce(Return(absl::WrapUnique(socket)));
    ports[i] =
        CreateUdpPortMultipleAddrs(addresses[i], kLinkLocalIPv6Addr, &factory);
    ports[i]->SetIceTiebreaker(kTiebreakerDefault);
    socket->set_state(AsyncPacketSocket::STATE_BINDING);
    socket->SignalAddressReady(socket, addresses[i]);
    ports[i]->PrepareAddress();
  }

  Port* standard1 = ports[0].get();
  Port* standard2 = ports[1].get();
  Port* link_local1 = ports[2].get();
  Port* link_local2 = ports[3].get();
  Port* localhost = ports[4].get();

  ExpectPortsCanConnect(false, link_local1, standard1);
  ExpectPortsCanConnect(false, standard1, link_local1);
  ExpectPortsCanConnect(false, link_local1, localhost);
  ExpectPortsCanConnect(false, localhost, link_local1);

  ExpectPortsCanConnect(true, link_local1, link_local2);
  ExpectPortsCanConnect(true, localhost, standard1);
  ExpectPortsCanConnect(true, standard1, localhost);
  ExpectPortsCanConnect(true, standard2, standard1);
}

// This test verifies DSCP value set through SetOption interface can be
// get through DefaultDscpValue.
TEST_F(PortTest, TestDefaultDscpValue) {
  int dscp;
  auto udpport = CreateUdpPort(kLocalAddr1);
  EXPECT_EQ(0, udpport->SetOption(Socket::OPT_DSCP, DSCP_CS6));
  EXPECT_EQ(0, udpport->GetOption(Socket::OPT_DSCP, &dscp));
  auto tcpport = CreateTcpPort(kLocalAddr1);
  EXPECT_EQ(0, tcpport->SetOption(Socket::OPT_DSCP, DSCP_AF31));
  EXPECT_EQ(0, tcpport->GetOption(Socket::OPT_DSCP, &dscp));
  EXPECT_EQ(DSCP_AF31, dscp);
  auto stunport = CreateStunPort(kLocalAddr1, nat_socket_factory1());
  EXPECT_EQ(0, stunport->SetOption(Socket::OPT_DSCP, DSCP_AF41));
  EXPECT_EQ(0, stunport->GetOption(Socket::OPT_DSCP, &dscp));
  EXPECT_EQ(DSCP_AF41, dscp);
  auto turnport1 =
      CreateTurnPort(kLocalAddr1, nat_socket_factory1(), PROTO_UDP, PROTO_UDP);
  // Socket is created in PrepareAddress.
  turnport1->PrepareAddress();
  EXPECT_EQ(0, turnport1->SetOption(Socket::OPT_DSCP, DSCP_CS7));
  EXPECT_EQ(0, turnport1->GetOption(Socket::OPT_DSCP, &dscp));
  EXPECT_EQ(DSCP_CS7, dscp);
  // This will verify correct value returned without the socket.
  auto turnport2 =
      CreateTurnPort(kLocalAddr1, nat_socket_factory1(), PROTO_UDP, PROTO_UDP);
  EXPECT_EQ(0, turnport2->SetOption(Socket::OPT_DSCP, DSCP_CS6));
  EXPECT_EQ(0, turnport2->GetOption(Socket::OPT_DSCP, &dscp));
  EXPECT_EQ(DSCP_CS6, dscp);
}

// Test sending STUN messages.
TEST_F(PortTest, TestSendStunMessage) {
  auto lport = CreateTestPort(kLocalAddr1, "lfrag", "lpass");
  auto rport = CreateTestPort(kLocalAddr2, "rfrag", "rpass");
  lport->SetIceRole(ICEROLE_CONTROLLING);
  lport->SetIceTiebreaker(kTiebreaker1);
  rport->SetIceRole(ICEROLE_CONTROLLED);
  rport->SetIceTiebreaker(kTiebreaker2);

  // Send a fake ping from lport to rport.
  lport->PrepareAddress();
  rport->PrepareAddress();
  ASSERT_FALSE(rport->Candidates().empty());
  Connection* lconn =
      lport->CreateConnection(rport->Candidates()[0], Port::ORIGIN_MESSAGE);
  Connection* rconn =
      rport->CreateConnection(lport->Candidates()[0], Port::ORIGIN_MESSAGE);
  lconn->Ping();

  // Check that it's a proper BINDING-REQUEST.
  ASSERT_THAT(WaitUntil([&] { return lport->last_stun_msg(); }, NotNull(),
                        {.timeout = TimeDelta::Millis(kDefaultTimeout)}),
              IsRtcOk());
  IceMessage* msg = lport->last_stun_msg();
  EXPECT_EQ(STUN_BINDING_REQUEST, msg->type());
  EXPECT_FALSE(msg->IsLegacy());
  const StunByteStringAttribute* username_attr =
      msg->GetByteString(STUN_ATTR_USERNAME);
  ASSERT_TRUE(username_attr != nullptr);
  const StunUInt32Attribute* priority_attr = msg->GetUInt32(STUN_ATTR_PRIORITY);
  ASSERT_TRUE(priority_attr != nullptr);
  EXPECT_EQ(kDefaultPrflxPriority, priority_attr->value());
  EXPECT_EQ("rfrag:lfrag", username_attr->string_view());
  EXPECT_TRUE(msg->GetByteString(STUN_ATTR_MESSAGE_INTEGRITY) != nullptr);
  EXPECT_EQ(StunMessage::IntegrityStatus::kIntegrityOk,
            msg->ValidateMessageIntegrity("rpass"));
  const StunUInt64Attribute* ice_controlling_attr =
      msg->GetUInt64(STUN_ATTR_ICE_CONTROLLING);
  ASSERT_TRUE(ice_controlling_attr != nullptr);
  EXPECT_EQ(lport->IceTiebreaker(), ice_controlling_attr->value());
  EXPECT_TRUE(msg->GetByteString(STUN_ATTR_ICE_CONTROLLED) == nullptr);
  EXPECT_TRUE(msg->GetByteString(STUN_ATTR_USE_CANDIDATE) != nullptr);
  EXPECT_TRUE(msg->GetUInt32(STUN_ATTR_FINGERPRINT) != nullptr);
  EXPECT_TRUE(StunMessage::ValidateFingerprint(
      reinterpret_cast<const char*>(lport->last_stun_buf().data()),
      lport->last_stun_buf().size()));

  // Request should not include ping count.
  ASSERT_TRUE(msg->GetUInt32(STUN_ATTR_RETRANSMIT_COUNT) == nullptr);

  // Save a copy of the BINDING-REQUEST for use below.
  std::unique_ptr<IceMessage> request = CopyStunMessage(*msg);

  // Receive the BINDING-REQUEST and respond with BINDING-RESPONSE.
  rconn->OnReadPacket(
      ReceivedIpPacket(lport->last_stun_buf(), SocketAddress(), std::nullopt));
  msg = rport->last_stun_msg();
  ASSERT_TRUE(msg != nullptr);
  EXPECT_EQ(STUN_BINDING_RESPONSE, msg->type());
  // Received a BINDING-RESPONSE.
  lconn->OnReadPacket(
      ReceivedIpPacket(rport->last_stun_buf(), SocketAddress(), std::nullopt));

  // Verify the STUN Stats.
  EXPECT_EQ(1U, lconn->stats().sent_ping_requests_total);
  EXPECT_EQ(1U, lconn->stats().sent_ping_requests_before_first_response);
  EXPECT_EQ(1U, lconn->stats().recv_ping_responses);
  EXPECT_EQ(1U, rconn->stats().recv_ping_requests);
  EXPECT_EQ(1U, rconn->stats().sent_ping_responses);

  EXPECT_FALSE(msg->IsLegacy());
  const StunAddressAttribute* addr_attr =
      msg->GetAddress(STUN_ATTR_XOR_MAPPED_ADDRESS);
  ASSERT_TRUE(addr_attr != nullptr);
  EXPECT_EQ(lport->Candidates()[0].address(), addr_attr->GetAddress());
  EXPECT_TRUE(msg->GetByteString(STUN_ATTR_MESSAGE_INTEGRITY) != nullptr);
  EXPECT_EQ(StunMessage::IntegrityStatus::kIntegrityOk,
            msg->ValidateMessageIntegrity("rpass"));
  EXPECT_TRUE(msg->GetUInt32(STUN_ATTR_FINGERPRINT) != nullptr);
  EXPECT_TRUE(StunMessage::ValidateFingerprint(
      reinterpret_cast<const char*>(lport->last_stun_buf().data()),
      lport->last_stun_buf().size()));
  // No USERNAME or PRIORITY in ICE responses.
  EXPECT_TRUE(msg->GetByteString(STUN_ATTR_USERNAME) == nullptr);
  EXPECT_TRUE(msg->GetByteString(STUN_ATTR_PRIORITY) == nullptr);
  EXPECT_TRUE(msg->GetByteString(STUN_ATTR_MAPPED_ADDRESS) == nullptr);
  EXPECT_TRUE(msg->GetByteString(STUN_ATTR_ICE_CONTROLLING) == nullptr);
  EXPECT_TRUE(msg->GetByteString(STUN_ATTR_ICE_CONTROLLED) == nullptr);
  EXPECT_TRUE(msg->GetByteString(STUN_ATTR_USE_CANDIDATE) == nullptr);

  // Response should not include ping count.
  ASSERT_TRUE(msg->GetUInt32(STUN_ATTR_RETRANSMIT_COUNT) == nullptr);

  // Respond with a BINDING-ERROR-RESPONSE. This wouldn't happen in real life,
  // but we can do it here.
  rport->SendBindingErrorResponse(
      request.get(), lport->Candidates()[0].address(), STUN_ERROR_SERVER_ERROR,
      STUN_ERROR_REASON_SERVER_ERROR);
  msg = rport->last_stun_msg();
  ASSERT_TRUE(msg != nullptr);
  EXPECT_EQ(STUN_BINDING_ERROR_RESPONSE, msg->type());
  EXPECT_FALSE(msg->IsLegacy());
  const StunErrorCodeAttribute* error_attr = msg->GetErrorCode();
  ASSERT_TRUE(error_attr != nullptr);
  EXPECT_EQ(STUN_ERROR_SERVER_ERROR, error_attr->code());
  EXPECT_EQ(std::string(STUN_ERROR_REASON_SERVER_ERROR), error_attr->reason());
  EXPECT_TRUE(msg->GetByteString(STUN_ATTR_MESSAGE_INTEGRITY) != nullptr);
  EXPECT_EQ(StunMessage::IntegrityStatus::kIntegrityOk,
            msg->ValidateMessageIntegrity("rpass"));
  EXPECT_TRUE(msg->GetUInt32(STUN_ATTR_FINGERPRINT) != nullptr);
  EXPECT_TRUE(StunMessage::ValidateFingerprint(
      reinterpret_cast<const char*>(lport->last_stun_buf().data()),
      lport->last_stun_buf().size()));
  // No USERNAME with ICE.
  EXPECT_TRUE(msg->GetByteString(STUN_ATTR_USERNAME) == nullptr);
  EXPECT_TRUE(msg->GetByteString(STUN_ATTR_PRIORITY) == nullptr);

  // Testing STUN binding requests from rport --> lport, having ICE_CONTROLLED
  // and (incremented) RETRANSMIT_COUNT attributes.
  rport->Reset();
  rport->set_send_retransmit_count_attribute(true);
  rconn->Ping();
  rconn->Ping();
  rconn->Ping();
  ASSERT_THAT(WaitUntil([&] { return rport->last_stun_msg(); }, NotNull(),
                        {.timeout = TimeDelta::Millis(kDefaultTimeout)}),
              IsRtcOk());
  msg = rport->last_stun_msg();
  EXPECT_EQ(STUN_BINDING_REQUEST, msg->type());
  const StunUInt64Attribute* ice_controlled_attr =
      msg->GetUInt64(STUN_ATTR_ICE_CONTROLLED);
  ASSERT_TRUE(ice_controlled_attr != nullptr);
  EXPECT_EQ(rport->IceTiebreaker(), ice_controlled_attr->value());
  EXPECT_TRUE(msg->GetByteString(STUN_ATTR_USE_CANDIDATE) == nullptr);

  // Request should include ping count.
  const StunUInt32Attribute* retransmit_attr =
      msg->GetUInt32(STUN_ATTR_RETRANSMIT_COUNT);
  ASSERT_TRUE(retransmit_attr != nullptr);
  EXPECT_EQ(2U, retransmit_attr->value());

  // Respond with a BINDING-RESPONSE.
  request = CopyStunMessage(*msg);
  lconn->OnReadPacket(
      ReceivedIpPacket(rport->last_stun_buf(), SocketAddress(), std::nullopt));
  msg = lport->last_stun_msg();
  // Receive the BINDING-RESPONSE.
  rconn->OnReadPacket(
      ReceivedIpPacket(lport->last_stun_buf(), SocketAddress(), std::nullopt));

  // Verify the Stun ping stats.
  EXPECT_EQ(3U, rconn->stats().sent_ping_requests_total);
  EXPECT_EQ(3U, rconn->stats().sent_ping_requests_before_first_response);
  EXPECT_EQ(1U, rconn->stats().recv_ping_responses);
  EXPECT_EQ(1U, lconn->stats().sent_ping_responses);
  EXPECT_EQ(1U, lconn->stats().recv_ping_requests);
  // Ping after receiver the first response
  rconn->Ping();
  rconn->Ping();
  EXPECT_EQ(5U, rconn->stats().sent_ping_requests_total);
  EXPECT_EQ(3U, rconn->stats().sent_ping_requests_before_first_response);

  // Response should include same ping count.
  retransmit_attr = msg->GetUInt32(STUN_ATTR_RETRANSMIT_COUNT);
  ASSERT_TRUE(retransmit_attr != nullptr);
  EXPECT_EQ(2U, retransmit_attr->value());
}

TEST_F(PortTest, TestNomination) {
  auto lport = CreateTestPort(kLocalAddr1, "lfrag", "lpass");
  auto rport = CreateTestPort(kLocalAddr2, "rfrag", "rpass");
  lport->SetIceRole(ICEROLE_CONTROLLING);
  lport->SetIceTiebreaker(kTiebreaker1);
  rport->SetIceRole(ICEROLE_CONTROLLED);
  rport->SetIceTiebreaker(kTiebreaker2);

  lport->PrepareAddress();
  rport->PrepareAddress();
  ASSERT_FALSE(lport->Candidates().empty());
  ASSERT_FALSE(rport->Candidates().empty());
  Connection* lconn =
      lport->CreateConnection(rport->Candidates()[0], Port::ORIGIN_MESSAGE);
  Connection* rconn =
      rport->CreateConnection(lport->Candidates()[0], Port::ORIGIN_MESSAGE);

  // `lconn` is controlling, `rconn` is controlled.
  uint32_t nomination = 1234;
  lconn->set_nomination(nomination);

  EXPECT_FALSE(lconn->nominated());
  EXPECT_FALSE(rconn->nominated());
  EXPECT_EQ(lconn->nominated(), lconn->stats().nominated);
  EXPECT_EQ(rconn->nominated(), rconn->stats().nominated);

  // Send ping (including the nomination value) from `lconn` to `rconn`. This
  // should set the remote nomination of `rconn`.
  lconn->Ping();
  ASSERT_THAT(WaitUntil([&] { return lport->last_stun_msg(); }, IsTrue(),
                        {.timeout = TimeDelta::Millis(kDefaultTimeout)}),
              IsRtcOk());
  ASSERT_GT(lport->last_stun_buf().size(), 0u);
  rconn->OnReadPacket(
      ReceivedIpPacket(lport->last_stun_buf(), SocketAddress(), std::nullopt));

  EXPECT_EQ(nomination, rconn->remote_nomination());
  EXPECT_FALSE(lconn->nominated());
  EXPECT_TRUE(rconn->nominated());
  EXPECT_EQ(lconn->nominated(), lconn->stats().nominated);
  EXPECT_EQ(rconn->nominated(), rconn->stats().nominated);

  // This should result in an acknowledgment sent back from `rconn` to `lconn`,
  // updating the acknowledged nomination of `lconn`.
  ASSERT_THAT(WaitUntil([&] { return rport->last_stun_msg(); }, IsTrue(),
                        {.timeout = TimeDelta::Millis(kDefaultTimeout)}),
              IsRtcOk());
  ASSERT_GT(rport->last_stun_buf().size(), 0u);
  lconn->OnReadPacket(
      ReceivedIpPacket(rport->last_stun_buf(), SocketAddress(), std::nullopt));

  EXPECT_EQ(nomination, lconn->acked_nomination());
  EXPECT_TRUE(lconn->nominated());
  EXPECT_TRUE(rconn->nominated());
  EXPECT_EQ(lconn->nominated(), lconn->stats().nominated);
  EXPECT_EQ(rconn->nominated(), rconn->stats().nominated);
}

TEST_F(PortTest, TestRoundTripTime) {
  ScopedFakeClock clock;

  auto lport = CreateTestPort(kLocalAddr1, "lfrag", "lpass");
  auto rport = CreateTestPort(kLocalAddr2, "rfrag", "rpass");
  lport->SetIceRole(ICEROLE_CONTROLLING);
  lport->SetIceTiebreaker(kTiebreaker1);
  rport->SetIceRole(ICEROLE_CONTROLLED);
  rport->SetIceTiebreaker(kTiebreaker2);

  lport->PrepareAddress();
  rport->PrepareAddress();
  ASSERT_FALSE(lport->Candidates().empty());
  ASSERT_FALSE(rport->Candidates().empty());
  Connection* lconn =
      lport->CreateConnection(rport->Candidates()[0], Port::ORIGIN_MESSAGE);
  Connection* rconn =
      rport->CreateConnection(lport->Candidates()[0], Port::ORIGIN_MESSAGE);

  EXPECT_EQ(0u, lconn->stats().total_round_trip_time_ms);
  EXPECT_FALSE(lconn->stats().current_round_trip_time_ms);

  SendPingAndReceiveResponse(lconn, lport.get(), rconn, rport.get(), &clock,
                             10);
  EXPECT_EQ(10u, lconn->stats().total_round_trip_time_ms);
  ASSERT_TRUE(lconn->stats().current_round_trip_time_ms);
  EXPECT_EQ(10u, *lconn->stats().current_round_trip_time_ms);

  SendPingAndReceiveResponse(lconn, lport.get(), rconn, rport.get(), &clock,
                             20);
  EXPECT_EQ(30u, lconn->stats().total_round_trip_time_ms);
  ASSERT_TRUE(lconn->stats().current_round_trip_time_ms);
  EXPECT_EQ(20u, *lconn->stats().current_round_trip_time_ms);

  SendPingAndReceiveResponse(lconn, lport.get(), rconn, rport.get(), &clock,
                             30);
  EXPECT_EQ(60u, lconn->stats().total_round_trip_time_ms);
  ASSERT_TRUE(lconn->stats().current_round_trip_time_ms);
  EXPECT_EQ(30u, *lconn->stats().current_round_trip_time_ms);
}

TEST_F(PortTest, TestUseCandidateAttribute) {
  auto lport = CreateTestPort(kLocalAddr1, "lfrag", "lpass");
  auto rport = CreateTestPort(kLocalAddr2, "rfrag", "rpass");
  lport->SetIceRole(ICEROLE_CONTROLLING);
  lport->SetIceTiebreaker(kTiebreaker1);
  rport->SetIceRole(ICEROLE_CONTROLLED);
  rport->SetIceTiebreaker(kTiebreaker2);

  // Send a fake ping from lport to rport.
  lport->PrepareAddress();
  rport->PrepareAddress();
  ASSERT_FALSE(rport->Candidates().empty());
  Connection* lconn =
      lport->CreateConnection(rport->Candidates()[0], Port::ORIGIN_MESSAGE);
  lconn->Ping();
  ASSERT_THAT(WaitUntil([&] { return lport->last_stun_msg(); }, NotNull(),
                        {.timeout = TimeDelta::Millis(kDefaultTimeout)}),
              IsRtcOk());
  IceMessage* msg = lport->last_stun_msg();
  const StunUInt64Attribute* ice_controlling_attr =
      msg->GetUInt64(STUN_ATTR_ICE_CONTROLLING);
  ASSERT_TRUE(ice_controlling_attr != nullptr);
  const StunByteStringAttribute* use_candidate_attr =
      msg->GetByteString(STUN_ATTR_USE_CANDIDATE);
  ASSERT_TRUE(use_candidate_attr != nullptr);
}

// Tests that when the network type changes, the network cost of the port will
// change, the network cost of the local candidates will change. Also tests that
// the remote network costs are updated with the stun binding requests.
TEST_F(PortTest, TestNetworkCostChange) {
  Network* test_network = MakeNetwork(kLocalAddr1);
  auto lport = CreateTestPort(test_network, "lfrag", "lpass");
  auto rport = CreateTestPort(test_network, "rfrag", "rpass");
  lport->SetIceRole(ICEROLE_CONTROLLING);
  lport->SetIceTiebreaker(kTiebreaker1);
  rport->SetIceRole(ICEROLE_CONTROLLED);
  rport->SetIceTiebreaker(kTiebreaker2);
  lport->PrepareAddress();
  rport->PrepareAddress();

  // Default local port cost is kNetworkCostUnknown.
  EXPECT_EQ(kNetworkCostUnknown, lport->network_cost());
  ASSERT_TRUE(!lport->Candidates().empty());
  for (const Candidate& candidate : lport->Candidates()) {
    EXPECT_EQ(kNetworkCostUnknown, candidate.network_cost());
  }

  // Change the network type to wifi.
  test_network->set_type(ADAPTER_TYPE_WIFI);
  EXPECT_EQ(kNetworkCostLow, lport->network_cost());
  for (const Candidate& candidate : lport->Candidates()) {
    EXPECT_EQ(kNetworkCostLow, candidate.network_cost());
  }

  // Add a connection and then change the network type.
  Connection* lconn =
      lport->CreateConnection(rport->Candidates()[0], Port::ORIGIN_MESSAGE);
  // Change the network type to cellular.
  test_network->set_type(ADAPTER_TYPE_CELLULAR);
  EXPECT_EQ(kNetworkCostHigh, lport->network_cost());
  for (const Candidate& candidate : lport->Candidates()) {
    EXPECT_EQ(kNetworkCostHigh, candidate.network_cost());
  }

  test_network->set_type(ADAPTER_TYPE_WIFI);
  Connection* rconn =
      rport->CreateConnection(lport->Candidates()[0], Port::ORIGIN_MESSAGE);
  test_network->set_type(ADAPTER_TYPE_CELLULAR);
  lconn->Ping();
  // The rconn's remote candidate cost is kNetworkCostLow, but the ping
  // contains an attribute of network cost of kNetworkCostHigh. Once the
  // message is handled in rconn, The rconn's remote candidate will have cost
  // kNetworkCostHigh;
  EXPECT_EQ(kNetworkCostLow, rconn->remote_candidate().network_cost());
  ASSERT_THAT(WaitUntil([&] { return lport->last_stun_msg(); }, NotNull(),
                        {.timeout = TimeDelta::Millis(kDefaultTimeout)}),
              IsRtcOk());
  IceMessage* msg = lport->last_stun_msg();
  EXPECT_EQ(STUN_BINDING_REQUEST, msg->type());
  // Pass the binding request to rport.
  rconn->OnReadPacket(
      ReceivedIpPacket(lport->last_stun_buf(), SocketAddress(), std::nullopt));

  // Wait until rport sends the response and then check the remote network cost.
  ASSERT_THAT(WaitUntil([&] { return rport->last_stun_msg(); }, NotNull(),
                        {.timeout = TimeDelta::Millis(kDefaultTimeout)}),
              IsRtcOk());
  EXPECT_EQ(kNetworkCostHigh, rconn->remote_candidate().network_cost());
}

TEST_F(PortTest, TestNetworkInfoAttribute) {
  Network* test_network = MakeNetwork(kLocalAddr1);
  auto lport = CreateTestPort(test_network, "lfrag", "lpass");
  auto rport = CreateTestPort(test_network, "rfrag", "rpass");
  lport->SetIceRole(ICEROLE_CONTROLLING);
  lport->SetIceTiebreaker(kTiebreaker1);
  rport->SetIceRole(ICEROLE_CONTROLLED);
  rport->SetIceTiebreaker(kTiebreaker2);

  uint16_t lnetwork_id = 9;
  test_network->set_id(lnetwork_id);
  // Send a fake ping from lport to rport.
  lport->PrepareAddress();
  rport->PrepareAddress();
  Connection* lconn =
      lport->CreateConnection(rport->Candidates()[0], Port::ORIGIN_MESSAGE);
  lconn->Ping();
  ASSERT_THAT(WaitUntil([&] { return lport->last_stun_msg(); }, NotNull(),
                        {.timeout = TimeDelta::Millis(kDefaultTimeout)}),
              IsRtcOk());
  IceMessage* msg = lport->last_stun_msg();
  const StunUInt32Attribute* network_info_attr =
      msg->GetUInt32(STUN_ATTR_GOOG_NETWORK_INFO);
  ASSERT_TRUE(network_info_attr != nullptr);
  uint32_t network_info = network_info_attr->value();
  EXPECT_EQ(lnetwork_id, network_info >> 16);
  // Default network has unknown type and cost kNetworkCostUnknown.
  EXPECT_EQ(kNetworkCostUnknown, network_info & 0xFFFF);

  // Set the network type to be cellular so its cost will be kNetworkCostHigh.
  // Send a fake ping from rport to lport.
  test_network->set_type(ADAPTER_TYPE_CELLULAR);
  uint16_t rnetwork_id = 8;
  test_network->set_id(rnetwork_id);
  Connection* rconn =
      rport->CreateConnection(lport->Candidates()[0], Port::ORIGIN_MESSAGE);
  rconn->Ping();
  ASSERT_THAT(WaitUntil([&] { return rport->last_stun_msg(); }, NotNull(),
                        {.timeout = TimeDelta::Millis(kDefaultTimeout)}),
              IsRtcOk());
  msg = rport->last_stun_msg();
  network_info_attr = msg->GetUInt32(STUN_ATTR_GOOG_NETWORK_INFO);
  ASSERT_TRUE(network_info_attr != nullptr);
  network_info = network_info_attr->value();
  EXPECT_EQ(rnetwork_id, network_info >> 16);
  EXPECT_EQ(kNetworkCostHigh, network_info & 0xFFFF);
}

// Test handling STUN messages.
TEST_F(PortTest, TestHandleStunMessage) {
  // Our port will act as the "remote" port.
  auto port = CreateTestPort(kLocalAddr2, "rfrag", "rpass");

  std::unique_ptr<IceMessage> in_msg, out_msg;
  auto buf = std::make_unique<ByteBufferWriter>();
  SocketAddress addr(kLocalAddr1);
  std::string username;

  // BINDING-REQUEST from local to remote with valid ICE username,
  // MESSAGE-INTEGRITY, and FINGERPRINT.
  in_msg = CreateStunMessageWithUsername(STUN_BINDING_REQUEST, "rfrag:lfrag");
  in_msg->AddMessageIntegrity("rpass");
  in_msg->AddFingerprint();
  WriteStunMessage(*in_msg, buf.get());
  EXPECT_TRUE(GetStunMessageFromBufferWriter(port.get(), buf.get(), addr,
                                             &out_msg, &username));
  EXPECT_TRUE(out_msg.get() != nullptr);
  EXPECT_EQ("lfrag", username);

  // BINDING-RESPONSE without username, with MESSAGE-INTEGRITY and FINGERPRINT.
  in_msg = CreateStunMessage(STUN_BINDING_RESPONSE);
  in_msg->AddAttribute(std::make_unique<StunXorAddressAttribute>(
      STUN_ATTR_XOR_MAPPED_ADDRESS, kLocalAddr2));
  in_msg->AddMessageIntegrity("rpass");
  in_msg->AddFingerprint();
  WriteStunMessage(*in_msg, buf.get());
  EXPECT_TRUE(GetStunMessageFromBufferWriter(port.get(), buf.get(), addr,
                                             &out_msg, &username));
  EXPECT_TRUE(out_msg.get() != nullptr);
  EXPECT_EQ("", username);

  // BINDING-ERROR-RESPONSE without username, with error, M-I, and FINGERPRINT.
  in_msg = CreateStunMessage(STUN_BINDING_ERROR_RESPONSE);
  in_msg->AddAttribute(std::make_unique<StunErrorCodeAttribute>(
      STUN_ATTR_ERROR_CODE, STUN_ERROR_SERVER_ERROR,
      STUN_ERROR_REASON_SERVER_ERROR));
  in_msg->AddFingerprint();
  WriteStunMessage(*in_msg, buf.get());
  EXPECT_TRUE(GetStunMessageFromBufferWriter(port.get(), buf.get(), addr,
                                             &out_msg, &username));
  EXPECT_TRUE(out_msg.get() != nullptr);
  EXPECT_EQ("", username);
  ASSERT_TRUE(out_msg->GetErrorCode() != nullptr);
  EXPECT_EQ(STUN_ERROR_SERVER_ERROR, out_msg->GetErrorCode()->code());
  EXPECT_EQ(std::string(STUN_ERROR_REASON_SERVER_ERROR),
            out_msg->GetErrorCode()->reason());
}

// Tests handling of ICE binding requests with missing or incorrect usernames.
TEST_F(PortTest, TestHandleStunMessageBadUsername) {
  auto port = CreateTestPort(kLocalAddr2, "rfrag", "rpass");

  std::unique_ptr<IceMessage> in_msg, out_msg;
  auto buf = std::make_unique<ByteBufferWriter>();
  SocketAddress addr(kLocalAddr1);
  std::string username;

  // BINDING-REQUEST with no username.
  in_msg = CreateStunMessage(STUN_BINDING_REQUEST);
  in_msg->AddMessageIntegrity("rpass");
  in_msg->AddFingerprint();
  WriteStunMessage(*in_msg, buf.get());
  EXPECT_TRUE(GetStunMessageFromBufferWriter(port.get(), buf.get(), addr,
                                             &out_msg, &username));
  EXPECT_TRUE(out_msg.get() == nullptr);
  EXPECT_EQ("", username);
  EXPECT_EQ(STUN_ERROR_BAD_REQUEST, port->last_stun_error_code());

  // BINDING-REQUEST with empty username.
  in_msg = CreateStunMessageWithUsername(STUN_BINDING_REQUEST, "");
  in_msg->AddMessageIntegrity("rpass");
  in_msg->AddFingerprint();
  WriteStunMessage(*in_msg, buf.get());
  EXPECT_TRUE(GetStunMessageFromBufferWriter(port.get(), buf.get(), addr,
                                             &out_msg, &username));
  EXPECT_TRUE(out_msg.get() == nullptr);
  EXPECT_EQ("", username);
  EXPECT_EQ(STUN_ERROR_UNAUTHORIZED, port->last_stun_error_code());

  // BINDING-REQUEST with too-short username.
  in_msg = CreateStunMessageWithUsername(STUN_BINDING_REQUEST, "rfra");
  in_msg->AddMessageIntegrity("rpass");
  in_msg->AddFingerprint();
  WriteStunMessage(*in_msg, buf.get());
  EXPECT_TRUE(GetStunMessageFromBufferWriter(port.get(), buf.get(), addr,
                                             &out_msg, &username));
  EXPECT_TRUE(out_msg.get() == nullptr);
  EXPECT_EQ("", username);
  EXPECT_EQ(STUN_ERROR_UNAUTHORIZED, port->last_stun_error_code());

  // BINDING-REQUEST with reversed username.
  in_msg = CreateStunMessageWithUsername(STUN_BINDING_REQUEST, "lfrag:rfrag");
  in_msg->AddMessageIntegrity("rpass");
  in_msg->AddFingerprint();
  WriteStunMessage(*in_msg, buf.get());
  EXPECT_TRUE(GetStunMessageFromBufferWriter(port.get(), buf.get(), addr,
                                             &out_msg, &username));
  EXPECT_TRUE(out_msg.get() == nullptr);
  EXPECT_EQ("", username);
  EXPECT_EQ(STUN_ERROR_UNAUTHORIZED, port->last_stun_error_code());

  // BINDING-REQUEST with garbage username.
  in_msg = CreateStunMessageWithUsername(STUN_BINDING_REQUEST, "abcd:efgh");
  in_msg->AddMessageIntegrity("rpass");
  in_msg->AddFingerprint();
  WriteStunMessage(*in_msg, buf.get());
  EXPECT_TRUE(GetStunMessageFromBufferWriter(port.get(), buf.get(), addr,
                                             &out_msg, &username));
  EXPECT_TRUE(out_msg.get() == nullptr);
  EXPECT_EQ("", username);
  EXPECT_EQ(STUN_ERROR_UNAUTHORIZED, port->last_stun_error_code());
}

// Test handling STUN messages with missing or malformed M-I.
TEST_F(PortTest, TestHandleStunMessageBadMessageIntegrity) {
  // Our port will act as the "remote" port.
  auto port = CreateTestPort(kLocalAddr2, "rfrag", "rpass");

  std::unique_ptr<IceMessage> in_msg, out_msg;
  auto buf = std::make_unique<ByteBufferWriter>();
  SocketAddress addr(kLocalAddr1);
  std::string username;

  // BINDING-REQUEST from local to remote with valid ICE username and
  // FINGERPRINT, but no MESSAGE-INTEGRITY.
  in_msg = CreateStunMessageWithUsername(STUN_BINDING_REQUEST, "rfrag:lfrag");
  in_msg->AddFingerprint();
  WriteStunMessage(*in_msg, buf.get());
  EXPECT_TRUE(GetStunMessageFromBufferWriter(port.get(), buf.get(), addr,
                                             &out_msg, &username));
  EXPECT_TRUE(out_msg.get() == nullptr);
  EXPECT_EQ("", username);
  EXPECT_EQ(STUN_ERROR_BAD_REQUEST, port->last_stun_error_code());

  // BINDING-REQUEST from local to remote with valid ICE username and
  // FINGERPRINT, but invalid MESSAGE-INTEGRITY.
  in_msg = CreateStunMessageWithUsername(STUN_BINDING_REQUEST, "rfrag:lfrag");
  in_msg->AddMessageIntegrity("invalid");
  in_msg->AddFingerprint();
  WriteStunMessage(*in_msg, buf.get());
  EXPECT_TRUE(GetStunMessageFromBufferWriter(port.get(), buf.get(), addr,
                                             &out_msg, &username));
  EXPECT_TRUE(out_msg.get() == nullptr);
  EXPECT_EQ("", username);
  EXPECT_EQ(STUN_ERROR_UNAUTHORIZED, port->last_stun_error_code());

  // TODO(?): BINDING-RESPONSES and BINDING-ERROR-RESPONSES are checked
  // by the Connection, not the Port, since they require the remote username.
  // Change this test to pass in data via Connection::OnReadPacket instead.
}

// Test handling STUN messages with missing or malformed FINGERPRINT.
TEST_F(PortTest, TestHandleStunMessageBadFingerprint) {
  // Our port will act as the "remote" port.
  auto port = CreateTestPort(kLocalAddr2, "rfrag", "rpass");

  std::unique_ptr<IceMessage> in_msg, out_msg;
  auto buf = std::make_unique<ByteBufferWriter>();
  SocketAddress addr(kLocalAddr1);
  std::string username;

  // BINDING-REQUEST from local to remote with valid ICE username and
  // MESSAGE-INTEGRITY, but no FINGERPRINT; GetStunMessage should fail.
  in_msg = CreateStunMessageWithUsername(STUN_BINDING_REQUEST, "rfrag:lfrag");
  in_msg->AddMessageIntegrity("rpass");
  WriteStunMessage(*in_msg, buf.get());
  EXPECT_FALSE(GetStunMessageFromBufferWriter(port.get(), buf.get(), addr,
                                              &out_msg, &username));
  EXPECT_EQ(0, port->last_stun_error_code());

  // Now, add a fingerprint, but munge the message so it's not valid.
  in_msg->AddFingerprint();
  in_msg->SetTransactionIdForTesting("TESTTESTBADD");
  WriteStunMessage(*in_msg, buf.get());
  EXPECT_FALSE(GetStunMessageFromBufferWriter(port.get(), buf.get(), addr,
                                              &out_msg, &username));
  EXPECT_EQ(0, port->last_stun_error_code());

  // Valid BINDING-RESPONSE, except no FINGERPRINT.
  in_msg = CreateStunMessage(STUN_BINDING_RESPONSE);
  in_msg->AddAttribute(std::make_unique<StunXorAddressAttribute>(
      STUN_ATTR_XOR_MAPPED_ADDRESS, kLocalAddr2));
  in_msg->AddMessageIntegrity("rpass");
  WriteStunMessage(*in_msg, buf.get());
  EXPECT_FALSE(GetStunMessageFromBufferWriter(port.get(), buf.get(), addr,
                                              &out_msg, &username));
  EXPECT_EQ(0, port->last_stun_error_code());

  // Now, add a fingerprint, but munge the message so it's not valid.
  in_msg->AddFingerprint();
  in_msg->SetTransactionIdForTesting("TESTTESTBADD");
  WriteStunMessage(*in_msg, buf.get());
  EXPECT_FALSE(GetStunMessageFromBufferWriter(port.get(), buf.get(), addr,
                                              &out_msg, &username));
  EXPECT_EQ(0, port->last_stun_error_code());

  // Valid BINDING-ERROR-RESPONSE, except no FINGERPRINT.
  in_msg = CreateStunMessage(STUN_BINDING_ERROR_RESPONSE);
  in_msg->AddAttribute(std::make_unique<StunErrorCodeAttribute>(
      STUN_ATTR_ERROR_CODE, STUN_ERROR_SERVER_ERROR,
      STUN_ERROR_REASON_SERVER_ERROR));
  in_msg->AddMessageIntegrity("rpass");
  WriteStunMessage(*in_msg, buf.get());
  EXPECT_FALSE(GetStunMessageFromBufferWriter(port.get(), buf.get(), addr,
                                              &out_msg, &username));
  EXPECT_EQ(0, port->last_stun_error_code());

  // Now, add a fingerprint, but munge the message so it's not valid.
  in_msg->AddFingerprint();
  in_msg->SetTransactionIdForTesting("TESTTESTBADD");
  WriteStunMessage(*in_msg, buf.get());
  EXPECT_FALSE(GetStunMessageFromBufferWriter(port.get(), buf.get(), addr,
                                              &out_msg, &username));
  EXPECT_EQ(0, port->last_stun_error_code());
}

// Test handling a STUN message with unknown attributes in the
// "comprehension-required" range. Should respond with an error with the
// unknown attributes' IDs.
TEST_F(PortTest,
       TestHandleStunRequestWithUnknownComprehensionRequiredAttribute) {
  // Our port will act as the "remote" port.
  std::unique_ptr<TestPort> port(CreateTestPort(kLocalAddr2, "rfrag", "rpass"));

  std::unique_ptr<IceMessage> in_msg, out_msg;
  auto buf = std::make_unique<ByteBufferWriter>();
  SocketAddress addr(kLocalAddr1);
  std::string username;

  // Build ordinary message with valid ufrag/pass.
  in_msg = CreateStunMessageWithUsername(STUN_BINDING_REQUEST, "rfrag:lfrag");
  in_msg->AddMessageIntegrity("rpass");
  // Add a couple attributes with ID in comprehension-required range.
  in_msg->AddAttribute(StunAttribute::CreateUInt32(0x7777));
  in_msg->AddAttribute(StunAttribute::CreateUInt32(0x4567));
  // ... And one outside the range.
  in_msg->AddAttribute(StunAttribute::CreateUInt32(0xdead));
  in_msg->AddFingerprint();
  WriteStunMessage(*in_msg, buf.get());
  ASSERT_TRUE(GetStunMessageFromBufferWriter(port.get(), buf.get(), addr,
                                             &out_msg, &username));
  IceMessage* error_response = port->last_stun_msg();
  ASSERT_NE(nullptr, error_response);

  // Verify that the "unknown attribute" error response has the right error
  // code, and includes an attribute that lists out the unrecognized attribute
  // types.
  EXPECT_EQ(STUN_ERROR_UNKNOWN_ATTRIBUTE, error_response->GetErrorCodeValue());
  const StunUInt16ListAttribute* unknown_attributes =
      error_response->GetUnknownAttributes();
  ASSERT_NE(nullptr, unknown_attributes);
  ASSERT_EQ(2u, unknown_attributes->Size());
  EXPECT_EQ(0x7777, unknown_attributes->GetType(0));
  EXPECT_EQ(0x4567, unknown_attributes->GetType(1));
}

// Similar to the above, but with a response instead of a request. In this
// case the response should just be ignored and transaction treated is failed.
TEST_F(PortTest,
       TestHandleStunResponseWithUnknownComprehensionRequiredAttribute) {
  // Generic setup.
  auto lport = CreateTestPort(kLocalAddr1, "lfrag", "lpass",
                              ICEROLE_CONTROLLING, kTiebreakerDefault);
  auto rport = CreateTestPort(kLocalAddr2, "rfrag", "rpass", ICEROLE_CONTROLLED,
                              kTiebreakerDefault);
  lport->PrepareAddress();
  rport->PrepareAddress();
  ASSERT_FALSE(lport->Candidates().empty());
  ASSERT_FALSE(rport->Candidates().empty());
  Connection* lconn =
      lport->CreateConnection(rport->Candidates()[0], Port::ORIGIN_MESSAGE);
  Connection* rconn =
      rport->CreateConnection(lport->Candidates()[0], Port::ORIGIN_MESSAGE);

  // Send request.
  lconn->Ping();
  ASSERT_THAT(WaitUntil([&] { return lport->last_stun_msg(); }, NotNull(),
                        {.timeout = TimeDelta::Millis(kDefaultTimeout)}),
              IsRtcOk());
  rconn->OnReadPacket(
      ReceivedIpPacket(lport->last_stun_buf(), SocketAddress(), std::nullopt));

  // Intercept request and add comprehension required attribute.
  ASSERT_THAT(WaitUntil([&] { return rport->last_stun_msg(); }, NotNull(),
                        {.timeout = TimeDelta::Millis(kDefaultTimeout)}),
              IsRtcOk());
  auto modified_response = rport->last_stun_msg()->Clone();
  modified_response->AddAttribute(StunAttribute::CreateUInt32(0x7777));
  modified_response->RemoveAttribute(STUN_ATTR_FINGERPRINT);
  modified_response->AddFingerprint();
  ByteBufferWriter buf;
  WriteStunMessage(*modified_response, &buf);
  lconn->OnReadPacket(ReceivedIpPacket::CreateFromLegacy(
      reinterpret_cast<const char*>(buf.Data()), buf.Length(),
      /*packet_time_us=*/-1));
  // Response should have been ignored, leaving us unwritable still.
  EXPECT_FALSE(lconn->writable());
}

// Similar to the above, but with an indication. As with a response, it should
// just be ignored.
TEST_F(PortTest,
       TestHandleStunIndicationWithUnknownComprehensionRequiredAttribute) {
  // Generic set up.
  auto lport = CreateTestPort(kLocalAddr2, "lfrag", "lpass",
                              ICEROLE_CONTROLLING, kTiebreakerDefault);
  auto rport = CreateTestPort(kLocalAddr2, "rfrag", "rpass", ICEROLE_CONTROLLED,
                              kTiebreakerDefault);
  lport->PrepareAddress();
  rport->PrepareAddress();
  ASSERT_FALSE(lport->Candidates().empty());
  ASSERT_FALSE(rport->Candidates().empty());
  Connection* lconn =
      lport->CreateConnection(rport->Candidates()[0], Port::ORIGIN_MESSAGE);

  // Generate indication with comprehension required attribute and verify it
  // doesn't update last_ping_received.
  auto in_msg = CreateStunMessage(STUN_BINDING_INDICATION);
  in_msg->AddAttribute(StunAttribute::CreateUInt32(0x7777));
  in_msg->AddFingerprint();
  ByteBufferWriter buf;
  WriteStunMessage(*in_msg, &buf);
  lconn->OnReadPacket(ReceivedIpPacket::CreateFromLegacy(
      buf.Data(), buf.Length(), /*packet_time_us=*/-1));
  EXPECT_EQ(lconn->LastPingReceived(), Timestamp::Zero());
}

// Test handling of STUN binding indication messages . STUN binding
// indications are allowed only to the connection which is in read mode.
TEST_F(PortTest, TestHandleStunBindingIndication) {
  auto lport = CreateTestPort(kLocalAddr2, "lfrag", "lpass",
                              ICEROLE_CONTROLLING, kTiebreaker1);

  // Verifying encoding and decoding STUN indication message.
  std::unique_ptr<IceMessage> in_msg, out_msg;
  std::unique_ptr<ByteBufferWriter> buf(new ByteBufferWriter());
  SocketAddress addr(kLocalAddr1);
  std::string username;

  in_msg = CreateStunMessage(STUN_BINDING_INDICATION);
  in_msg->AddFingerprint();
  WriteStunMessage(*in_msg, buf.get());
  EXPECT_TRUE(GetStunMessageFromBufferWriter(lport.get(), buf.get(), addr,
                                             &out_msg, &username));
  EXPECT_TRUE(out_msg.get() != nullptr);
  EXPECT_EQ(out_msg->type(), STUN_BINDING_INDICATION);
  EXPECT_EQ("", username);

  // Verify connection can handle STUN indication and updates
  // last_ping_received.
  auto rport = CreateTestPort(kLocalAddr2, "rfrag", "rpass");
  rport->SetIceRole(ICEROLE_CONTROLLED);
  rport->SetIceTiebreaker(kTiebreaker2);

  lport->PrepareAddress();
  rport->PrepareAddress();
  ASSERT_FALSE(lport->Candidates().empty());
  ASSERT_FALSE(rport->Candidates().empty());

  Connection* lconn =
      lport->CreateConnection(rport->Candidates()[0], Port::ORIGIN_MESSAGE);
  Connection* rconn =
      rport->CreateConnection(lport->Candidates()[0], Port::ORIGIN_MESSAGE);
  rconn->Ping();

  ASSERT_THAT(WaitUntil([&] { return rport->last_stun_msg(); }, NotNull(),
                        {.timeout = TimeDelta::Millis(kDefaultTimeout)}),
              IsRtcOk());
  IceMessage* msg = rport->last_stun_msg();
  EXPECT_EQ(STUN_BINDING_REQUEST, msg->type());
  // Send rport binding request to lport.
  lconn->OnReadPacket(
      ReceivedIpPacket(rport->last_stun_buf(), SocketAddress(), std::nullopt));

  ASSERT_THAT(WaitUntil([&] { return lport->last_stun_msg(); }, NotNull(),
                        {.timeout = TimeDelta::Millis(kDefaultTimeout)}),
              IsRtcOk());
  EXPECT_EQ(STUN_BINDING_RESPONSE, lport->last_stun_msg()->type());
  Timestamp last_ping_received1 = lconn->LastPingReceived();

  // Adding a delay of 100ms.
  Thread::Current()->ProcessMessages(100);
  // Pinging lconn using stun indication message.
  lconn->OnReadPacket(ReceivedIpPacket::CreateFromLegacy(
      buf->Data(), buf->Length(), /*packet_time_us=*/-1));
  Timestamp last_ping_received2 = lconn->LastPingReceived();
  EXPECT_GT(last_ping_received2, last_ping_received1);
}

TEST_F(PortTest, TestComputeCandidatePriority) {
  auto port = CreateTestPort(kLocalAddr1, "name", "pass");
  port->SetIceTiebreaker(kTiebreakerDefault);
  port->set_type_preference(90);
  port->set_component(177);
  port->AddCandidateAddress(SocketAddress("192.168.1.4", 1234));
  port->AddCandidateAddress(SocketAddress("2001:db8::1234", 1234));
  port->AddCandidateAddress(SocketAddress("fc12:3456::1234", 1234));
  port->AddCandidateAddress(SocketAddress("::ffff:192.168.1.4", 1234));
  port->AddCandidateAddress(SocketAddress("::192.168.1.4", 1234));
  port->AddCandidateAddress(SocketAddress("2002::1234:5678", 1234));
  port->AddCandidateAddress(SocketAddress("2001::1234:5678", 1234));
  port->AddCandidateAddress(SocketAddress("fecf::1234:5678", 1234));
  port->AddCandidateAddress(SocketAddress("3ffe::1234:5678", 1234));
  // These should all be:
  // (90 << 24) | ([rfc3484 pref value] << 8) | (256 - 177)
  uint32_t expected_priority_v4 = 1509957199U;
  uint32_t expected_priority_v6 = 1509959759U;
  uint32_t expected_priority_ula = 1509962319U;
  uint32_t expected_priority_v4mapped = expected_priority_v4;
  uint32_t expected_priority_v4compat = 1509949775U;
  uint32_t expected_priority_6to4 = 1509954639U;
  uint32_t expected_priority_teredo = 1509952079U;
  uint32_t expected_priority_sitelocal = 1509949775U;
  uint32_t expected_priority_6bone = 1509949775U;
  ASSERT_EQ(expected_priority_v4, port->Candidates()[0].priority());
  ASSERT_EQ(expected_priority_v6, port->Candidates()[1].priority());
  ASSERT_EQ(expected_priority_ula, port->Candidates()[2].priority());
  ASSERT_EQ(expected_priority_v4mapped, port->Candidates()[3].priority());
  ASSERT_EQ(expected_priority_v4compat, port->Candidates()[4].priority());
  ASSERT_EQ(expected_priority_6to4, port->Candidates()[5].priority());
  ASSERT_EQ(expected_priority_teredo, port->Candidates()[6].priority());
  ASSERT_EQ(expected_priority_sitelocal, port->Candidates()[7].priority());
  ASSERT_EQ(expected_priority_6bone, port->Candidates()[8].priority());
}

TEST_F(PortTest, TestComputeCandidatePriorityWithPriorityAdjustment) {
  FieldTrials field_trials = CreateTestFieldTrials(
      "WebRTC-IncreaseIceCandidatePriorityHostSrflx/Enabled/");
  auto port = CreateTestPort(kLocalAddr1, "name", "pass", &field_trials);
  port->SetIceTiebreaker(kTiebreakerDefault);
  port->set_type_preference(90);
  port->set_component(177);
  port->AddCandidateAddress(SocketAddress("192.168.1.4", 1234));
  port->AddCandidateAddress(SocketAddress("2001:db8::1234", 1234));
  port->AddCandidateAddress(SocketAddress("fc12:3456::1234", 1234));
  port->AddCandidateAddress(SocketAddress("::ffff:192.168.1.4", 1234));
  port->AddCandidateAddress(SocketAddress("::192.168.1.4", 1234));
  port->AddCandidateAddress(SocketAddress("2002::1234:5678", 1234));
  port->AddCandidateAddress(SocketAddress("2001::1234:5678", 1234));
  port->AddCandidateAddress(SocketAddress("fecf::1234:5678", 1234));
  port->AddCandidateAddress(SocketAddress("3ffe::1234:5678", 1234));
  // These should all be:
  // (90 << 24) | (([rfc3484 pref value] << 8) + kMaxTurnServers) | (256 - 177)
  uint32_t expected_priority_v4 = 1509957199U + (kMaxTurnServers << 8);
  uint32_t expected_priority_v6 = 1509959759U + (kMaxTurnServers << 8);
  uint32_t expected_priority_ula = 1509962319U + (kMaxTurnServers << 8);
  uint32_t expected_priority_v4mapped = expected_priority_v4;
  uint32_t expected_priority_v4compat = 1509949775U + (kMaxTurnServers << 8);
  uint32_t expected_priority_6to4 = 1509954639U + (kMaxTurnServers << 8);
  uint32_t expected_priority_teredo = 1509952079U + (kMaxTurnServers << 8);
  uint32_t expected_priority_sitelocal = 1509949775U + (kMaxTurnServers << 8);
  uint32_t expected_priority_6bone = 1509949775U + (kMaxTurnServers << 8);
  ASSERT_EQ(expected_priority_v4, port->Candidates()[0].priority());
  ASSERT_EQ(expected_priority_v6, port->Candidates()[1].priority());
  ASSERT_EQ(expected_priority_ula, port->Candidates()[2].priority());
  ASSERT_EQ(expected_priority_v4mapped, port->Candidates()[3].priority());
  ASSERT_EQ(expected_priority_v4compat, port->Candidates()[4].priority());
  ASSERT_EQ(expected_priority_6to4, port->Candidates()[5].priority());
  ASSERT_EQ(expected_priority_teredo, port->Candidates()[6].priority());
  ASSERT_EQ(expected_priority_sitelocal, port->Candidates()[7].priority());
  ASSERT_EQ(expected_priority_6bone, port->Candidates()[8].priority());
}

// In the case of shared socket, one port may be shared by local and stun.
// Test that candidates with different types will have different foundation.
TEST_F(PortTest, TestFoundation) {
  auto testport = CreateTestPort(kLocalAddr1, "name", "pass");
  testport->SetIceTiebreaker(kTiebreakerDefault);
  testport->AddCandidateAddress(kLocalAddr1, kLocalAddr1,
                                IceCandidateType::kHost,
                                ICE_TYPE_PREFERENCE_HOST, false);
  testport->AddCandidateAddress(kLocalAddr2, kLocalAddr1,
                                IceCandidateType::kSrflx,
                                ICE_TYPE_PREFERENCE_SRFLX, true);
  EXPECT_NE(testport->Candidates()[0].foundation(),
            testport->Candidates()[1].foundation());
}

// This test verifies the foundation of different types of ICE candidates.
TEST_F(PortTest, TestCandidateFoundation) {
  std::unique_ptr<NATServer> nat_server(
      CreateNatServer(kNatAddr1, NAT_OPEN_CONE));
  auto udpport1 = CreateUdpPort(kLocalAddr1);
  udpport1->PrepareAddress();
  auto udpport2 = CreateUdpPort(kLocalAddr1);
  udpport2->PrepareAddress();
  EXPECT_EQ(udpport1->Candidates()[0].foundation(),
            udpport2->Candidates()[0].foundation());
  auto tcpport1 = CreateTcpPort(kLocalAddr1);
  tcpport1->PrepareAddress();
  auto tcpport2 = CreateTcpPort(kLocalAddr1);
  tcpport2->PrepareAddress();
  EXPECT_EQ(tcpport1->Candidates()[0].foundation(),
            tcpport2->Candidates()[0].foundation());
  auto stunport = CreateStunPort(kLocalAddr1, nat_socket_factory1());
  stunport->PrepareAddress();
  ASSERT_THAT(WaitUntil([&] { return stunport->Candidates().size(); }, Eq(1U),
                        {.timeout = TimeDelta::Millis(kDefaultTimeout)}),
              IsRtcOk());
  EXPECT_NE(tcpport1->Candidates()[0].foundation(),
            stunport->Candidates()[0].foundation());
  EXPECT_NE(tcpport2->Candidates()[0].foundation(),
            stunport->Candidates()[0].foundation());
  EXPECT_NE(udpport1->Candidates()[0].foundation(),
            stunport->Candidates()[0].foundation());
  EXPECT_NE(udpport2->Candidates()[0].foundation(),
            stunport->Candidates()[0].foundation());
  // Verifying TURN candidate foundation.
  auto turnport1 =
      CreateTurnPort(kLocalAddr1, nat_socket_factory1(), PROTO_UDP, PROTO_UDP);
  turnport1->PrepareAddress();
  ASSERT_THAT(WaitUntil([&] { return turnport1->Candidates().size(); }, Eq(1U),
                        {.timeout = TimeDelta::Millis(kDefaultTimeout)}),
              IsRtcOk());
  EXPECT_NE(udpport1->Candidates()[0].foundation(),
            turnport1->Candidates()[0].foundation());
  EXPECT_NE(udpport2->Candidates()[0].foundation(),
            turnport1->Candidates()[0].foundation());
  EXPECT_NE(stunport->Candidates()[0].foundation(),
            turnport1->Candidates()[0].foundation());
  auto turnport2 =
      CreateTurnPort(kLocalAddr1, nat_socket_factory1(), PROTO_UDP, PROTO_UDP);
  turnport2->PrepareAddress();
  ASSERT_THAT(WaitUntil([&] { return turnport2->Candidates().size(); }, Eq(1U),
                        {.timeout = TimeDelta::Millis(kDefaultTimeout)}),
              IsRtcOk());
  EXPECT_EQ(turnport1->Candidates()[0].foundation(),
            turnport2->Candidates()[0].foundation());

  // Running a second turn server, to get different base IP address.
  SocketAddress kTurnUdpIntAddr2("99.99.98.4", STUN_SERVER_PORT);
  SocketAddress kTurnUdpExtAddr2("99.99.98.5", 0);
  TestTurnServer turn_server2(env(), Thread::Current(), vss(), kTurnUdpIntAddr2,
                              kTurnUdpExtAddr2);
  auto turnport3 = CreateTurnPort(kLocalAddr1, nat_socket_factory1(), PROTO_UDP,
                                  PROTO_UDP, kTurnUdpIntAddr2);
  turnport3->PrepareAddress();
  ASSERT_THAT(WaitUntil([&] { return turnport3->Candidates().size(); }, Eq(1U),
                        {.timeout = TimeDelta::Millis(kDefaultTimeout)}),
              IsRtcOk());
  EXPECT_NE(turnport3->Candidates()[0].foundation(),
            turnport2->Candidates()[0].foundation());

  // Start a TCP turn server, and check that two turn candidates have
  // different foundations if their relay protocols are different.
  TestTurnServer turn_server3(env(), Thread::Current(), vss(), kTurnTcpIntAddr,
                              kTurnUdpExtAddr, PROTO_TCP);
  auto turnport4 =
      CreateTurnPort(kLocalAddr1, nat_socket_factory1(), PROTO_TCP, PROTO_UDP);
  turnport4->PrepareAddress();
  ASSERT_THAT(WaitUntil([&] { return turnport4->Candidates().size(); }, Eq(1U),
                        {.timeout = TimeDelta::Millis(kDefaultTimeout)}),
              IsRtcOk());
  EXPECT_NE(turnport2->Candidates()[0].foundation(),
            turnport4->Candidates()[0].foundation());
}

// This test verifies the related addresses of different types of
// ICE candidates.
TEST_F(PortTest, TestCandidateRelatedAddress) {
  auto nat_server = CreateNatServer(kNatAddr1, NAT_OPEN_CONE);
  auto udpport = CreateUdpPort(kLocalAddr1);
  udpport->PrepareAddress();
  // For UDPPort, related address will be empty.
  EXPECT_TRUE(udpport->Candidates()[0].related_address().IsNil());
  // Testing related address for stun candidates.
  // For stun candidate related address must be equal to the base
  // socket address.
  auto stunport = CreateStunPort(kLocalAddr1, nat_socket_factory1());
  stunport->PrepareAddress();
  ASSERT_THAT(WaitUntil([&] { return stunport->Candidates().size(); }, Eq(1U),
                        {.timeout = TimeDelta::Millis(kDefaultTimeout)}),
              IsRtcOk());
  // Check STUN candidate address.
  EXPECT_EQ(stunport->Candidates()[0].address().ipaddr(), kNatAddr1.ipaddr());
  // Check STUN candidate related address.
  EXPECT_EQ(stunport->Candidates()[0].related_address(),
            stunport->GetLocalAddress());
  // Verifying the related address for TURN candidate.
  // For TURN related address must be equal to the mapped address.
  auto turnport =
      CreateTurnPort(kLocalAddr1, nat_socket_factory1(), PROTO_UDP, PROTO_UDP);
  turnport->PrepareAddress();
  ASSERT_THAT(WaitUntil([&] { return turnport->Candidates().size(); }, Eq(1U),
                        {.timeout = TimeDelta::Millis(kDefaultTimeout)}),
              IsRtcOk());
  EXPECT_EQ(kTurnUdpExtAddr.ipaddr(),
            turnport->Candidates()[0].address().ipaddr());
  EXPECT_EQ(kNatAddr1.ipaddr(),
            turnport->Candidates()[0].related_address().ipaddr());
}

// Test priority value overflow handling when preference is set to 3.
TEST_F(PortTest, TestCandidatePriority) {
  Candidate cand1;
  cand1.set_priority(3);
  Candidate cand2;
  cand2.set_priority(1);
  EXPECT_TRUE(cand1.priority() > cand2.priority());
}

// Test the Connection priority is calculated correctly.
TEST_F(PortTest, TestConnectionPriority) {
  auto lport = CreateTestPort(kLocalAddr1, "lfrag", "lpass");
  lport->SetIceTiebreaker(kTiebreakerDefault);
  lport->set_type_preference(ICE_TYPE_PREFERENCE_HOST);

  auto rport = CreateTestPort(kLocalAddr2, "rfrag", "rpass");
  rport->SetIceTiebreaker(kTiebreakerDefault);
  rport->set_type_preference(ICE_TYPE_PREFERENCE_RELAY_UDP);
  lport->set_component(123);
  lport->AddCandidateAddress(SocketAddress("192.168.1.4", 1234));
  rport->set_component(23);
  rport->AddCandidateAddress(SocketAddress("10.1.1.100", 1234));

  EXPECT_EQ(0x7E001E85U, lport->Candidates()[0].priority());
  EXPECT_EQ(0x2001EE9U, rport->Candidates()[0].priority());

  // RFC 5245
  // pair priority = 2^32*MIN(G,D) + 2*MAX(G,D) + (G>D?1:0)
  lport->SetIceRole(ICEROLE_CONTROLLING);
  rport->SetIceRole(ICEROLE_CONTROLLED);
  Connection* lconn =
      lport->CreateConnection(rport->Candidates()[0], Port::ORIGIN_MESSAGE);
#if defined(WEBRTC_WIN)
  EXPECT_EQ(0x2001EE9FC003D0BU, lconn->priority());
#else
  EXPECT_EQ(0x2001EE9FC003D0BLLU, lconn->priority());
#endif

  lport->SetIceRole(ICEROLE_CONTROLLED);
  rport->SetIceRole(ICEROLE_CONTROLLING);
  Connection* rconn =
      rport->CreateConnection(lport->Candidates()[0], Port::ORIGIN_MESSAGE);
#if defined(WEBRTC_WIN)
  EXPECT_EQ(0x2001EE9FC003D0AU, rconn->priority());
#else
  EXPECT_EQ(0x2001EE9FC003D0ALLU, rconn->priority());
#endif
}

// Test the Connection priority is calculated correctly.
TEST_F(PortTest, TestConnectionPriorityWithPriorityAdjustment) {
  FieldTrials field_trials = CreateTestFieldTrials(
      "WebRTC-IncreaseIceCandidatePriorityHostSrflx/Enabled/");
  auto lport = CreateTestPort(kLocalAddr1, "lfrag", "lpass", &field_trials);
  lport->SetIceTiebreaker(kTiebreakerDefault);
  lport->set_type_preference(ICE_TYPE_PREFERENCE_HOST);

  auto rport = CreateTestPort(kLocalAddr2, "rfrag", "rpass", &field_trials);
  rport->SetIceTiebreaker(kTiebreakerDefault);
  rport->set_type_preference(ICE_TYPE_PREFERENCE_RELAY_UDP);
  lport->set_component(123);
  lport->AddCandidateAddress(SocketAddress("192.168.1.4", 1234));
  rport->set_component(23);
  rport->AddCandidateAddress(SocketAddress("10.1.1.100", 1234));

  EXPECT_EQ(0x7E001E85U + (kMaxTurnServers << 8),
            lport->Candidates()[0].priority());
  EXPECT_EQ(0x2001EE9U + (kMaxTurnServers << 8),
            rport->Candidates()[0].priority());

  // RFC 5245
  // pair priority = 2^32*MIN(G,D) + 2*MAX(G,D) + (G>D?1:0)
  lport->SetIceRole(ICEROLE_CONTROLLING);
  rport->SetIceRole(ICEROLE_CONTROLLED);
  Connection* lconn =
      lport->CreateConnection(rport->Candidates()[0], Port::ORIGIN_MESSAGE);
#if defined(WEBRTC_WIN)
  EXPECT_EQ(0x2003EE9FC007D0BU, lconn->priority());
#else
  EXPECT_EQ(0x2003EE9FC007D0BLLU, lconn->priority());
#endif

  lport->SetIceRole(ICEROLE_CONTROLLED);
  rport->SetIceRole(ICEROLE_CONTROLLING);
  Connection* rconn =
      rport->CreateConnection(lport->Candidates()[0], Port::ORIGIN_MESSAGE);
  RTC_LOG(LS_ERROR) << "RCONN " << rconn->priority();
#if defined(WEBRTC_WIN)
  EXPECT_EQ(0x2003EE9FC007D0AU, rconn->priority());
#else
  EXPECT_EQ(0x2003EE9FC007D0ALLU, rconn->priority());
#endif
}

// Note that UpdateState takes into account the estimated RTT, and the
// correctness of using `kMaxExpectedSimulatedRtt` as an upper bound of RTT in
// the following tests depends on the link rate and the delay distriubtion
// configured in VirtualSocketServer::AddPacketToNetwork. The tests below use
// the default setup where the RTT is deterministically one, which generates an
// estimate given by `MINIMUM_RTT` = 100.
TEST_F(PortTest, TestWritableState) {
  ScopedFakeClock clock;
  auto port1 = CreateUdpPort(kLocalAddr1);
  port1->SetIceRole(ICEROLE_CONTROLLING);
  auto port2 = CreateUdpPort(kLocalAddr2);
  port2->SetIceRole(ICEROLE_CONTROLLED);

  // Set up channels.
  TestChannel ch1(std::move(port1));
  TestChannel ch2(std::move(port2));

  // Acquire addresses.
  ch1.Start();
  ch2.Start();
  ASSERT_THAT(WaitUntil([&] { return ch1.complete_count(); }, Eq(1),
                        {.timeout = TimeDelta::Millis(kDefaultTimeout),
                         .clock = &clock}),
              IsRtcOk());
  ASSERT_THAT(WaitUntil([&] { return ch2.complete_count(); }, Eq(1),
                        {.timeout = TimeDelta::Millis(kDefaultTimeout),
                         .clock = &clock}),
              IsRtcOk());

  // Send a ping from src to dst.
  ch1.CreateConnection(GetCandidate(ch2.port()));
  ASSERT_TRUE(ch1.conn() != nullptr);
  EXPECT_EQ(Connection::STATE_WRITE_INIT, ch1.conn()->write_state());
  // for TCP connect
  EXPECT_THAT(WaitUntil([&] { return ch1.conn()->connected(); }, IsTrue(),
                        {.timeout = TimeDelta::Millis(kDefaultTimeout),
                         .clock = &clock}),
              IsRtcOk());
  ch1.Ping();
  SIMULATED_WAIT(!ch2.remote_address().IsNil(), kShortTimeout, clock);

  // Data should be sendable before the connection is accepted.
  char data[] = "abcd";
  int data_size = std::ssize(data);
  AsyncSocketPacketOptions options;
  EXPECT_EQ(data_size, ch1.conn()->Send(data, data_size, options));

  // Accept the connection to return the binding response, transition to
  // writable, and allow data to be sent.
  ch2.AcceptConnection(GetCandidate(ch1.port()));
  EXPECT_THAT(WaitUntil([&] { return ch1.conn()->write_state(); },
                        Eq(Connection::STATE_WRITABLE),
                        {.timeout = TimeDelta::Millis(kDefaultTimeout),
                         .clock = &clock}),
              IsRtcOk());
  EXPECT_EQ(data_size, ch1.conn()->Send(data, data_size, options));

  // Ask the connection to update state as if enough time has passed to lose
  // full writability and 5 pings went unresponded to. We'll accomplish the
  // latter by sending pings but not pumping messages.
  for (uint32_t i = 1; i <= kConnectionWriteConnectFailures; ++i) {
    ch1.Ping(Timestamp::Millis(i));
  }
  Timestamp unreliable_timeout_delay = Timestamp::Zero() +
                                       kConnectionWriteConnectTimeout +
                                       kMaxExpectedSimulatedRtt;
  ch1.conn()->UpdateState(unreliable_timeout_delay);
  EXPECT_EQ(Connection::STATE_WRITE_UNRELIABLE, ch1.conn()->write_state());

  // Data should be able to be sent in this state.
  EXPECT_EQ(data_size, ch1.conn()->Send(data, data_size, options));

  // And now allow the other side to process the pings and send binding
  // responses.
  EXPECT_THAT(WaitUntil([&] { return ch1.conn()->write_state(); },
                        Eq(Connection::STATE_WRITABLE),
                        {.timeout = TimeDelta::Millis(kDefaultTimeout),
                         .clock = &clock}),
              IsRtcOk());
  // Wait long enough for a full timeout (past however long we've already
  // waited).
  for (uint32_t i = 1; i <= kConnectionWriteConnectFailures; ++i) {
    ch1.Ping(unreliable_timeout_delay + TimeDelta::Millis(i));
  }
  ch1.conn()->UpdateState(unreliable_timeout_delay + kConnectionWriteTimeout +
                          kMaxExpectedSimulatedRtt);
  EXPECT_EQ(Connection::STATE_WRITE_TIMEOUT, ch1.conn()->write_state());

  // Even if the connection has timed out, the Connection shouldn't block
  // the sending of data.
  EXPECT_EQ(data_size, ch1.conn()->Send(data, data_size, options));

  ch1.Stop();
  ch2.Stop();
}

// Test writability states using the configured threshold value to replace
// the default value given by `kConnectionWriteConnectTimeout` and
// `kConnectionWriteConnectFailures`.
TEST_F(PortTest, TestWritableStateWithConfiguredThreshold) {
  ScopedFakeClock clock;
  auto port1 = CreateUdpPort(kLocalAddr1);
  port1->SetIceRole(ICEROLE_CONTROLLING);
  auto port2 = CreateUdpPort(kLocalAddr2);
  port2->SetIceRole(ICEROLE_CONTROLLED);

  // Set up channels.
  TestChannel ch1(std::move(port1));
  TestChannel ch2(std::move(port2));

  // Acquire addresses.
  ch1.Start();
  ch2.Start();
  ASSERT_THAT(WaitUntil([&] { return ch1.complete_count(); }, Eq(1),
                        {.timeout = TimeDelta::Millis(kDefaultTimeout),
                         .clock = &clock}),
              IsRtcOk());
  ASSERT_THAT(WaitUntil([&] { return ch2.complete_count(); }, Eq(1),
                        {.timeout = TimeDelta::Millis(kDefaultTimeout),
                         .clock = &clock}),
              IsRtcOk());

  // Send a ping from src to dst.
  ch1.CreateConnection(GetCandidate(ch2.port()));
  ASSERT_TRUE(ch1.conn() != nullptr);
  ch1.Ping();
  SIMULATED_WAIT(!ch2.remote_address().IsNil(), kShortTimeout, clock);

  // Accept the connection to return the binding response, transition to
  // writable, and allow data to be sent.
  ch2.AcceptConnection(GetCandidate(ch1.port()));
  EXPECT_THAT(WaitUntil([&] { return ch1.conn()->write_state(); },
                        Eq(Connection::STATE_WRITABLE),
                        {.timeout = TimeDelta::Millis(kDefaultTimeout),
                         .clock = &clock}),
              IsRtcOk());

  ch1.conn()->SetUnwritableTimeout(TimeDelta::Seconds(1));
  ch1.conn()->set_unwritable_min_checks(3);
  // Send two checks.
  ch1.Ping(Timestamp::Millis(1));
  ch1.Ping(Timestamp::Millis(2));
  // We have not reached the timeout nor have we sent the minimum number of
  // checks to change the state to Unreliable.
  ch1.conn()->UpdateState(Timestamp::Seconds(1) - kEpsilon);
  EXPECT_EQ(Connection::STATE_WRITABLE, ch1.conn()->write_state());
  // We have not sent the minimum number of checks without responses.
  ch1.conn()->UpdateState(Timestamp::Seconds(1) + kMaxExpectedSimulatedRtt);
  EXPECT_EQ(Connection::STATE_WRITABLE, ch1.conn()->write_state());
  // Last ping after which the candidate pair should become Unreliable after
  // timeout.
  ch1.Ping(Timestamp::Millis(3));
  // We have not reached the timeout.
  ch1.conn()->UpdateState(Timestamp::Seconds(1) - kEpsilon);
  EXPECT_EQ(Connection::STATE_WRITABLE, ch1.conn()->write_state());
  // We should be in the state Unreliable now.
  ch1.conn()->UpdateState(Timestamp::Seconds(1) + kMaxExpectedSimulatedRtt);
  EXPECT_EQ(Connection::STATE_WRITE_UNRELIABLE, ch1.conn()->write_state());

  ch1.Stop();
  ch2.Stop();
}

TEST_F(PortTest, TestTimeoutForNeverWritable) {
  auto port1 = CreateUdpPort(kLocalAddr1);
  port1->SetIceRole(ICEROLE_CONTROLLING);
  auto port2 = CreateUdpPort(kLocalAddr2);
  port2->SetIceRole(ICEROLE_CONTROLLED);

  // Set up channels.
  TestChannel ch1(std::move(port1));
  TestChannel ch2(std::move(port2));

  // Acquire addresses.
  ch1.Start();
  ch2.Start();

  ch1.CreateConnection(GetCandidate(ch2.port()));
  ASSERT_TRUE(ch1.conn() != nullptr);
  EXPECT_EQ(Connection::STATE_WRITE_INIT, ch1.conn()->write_state());

  // Attempt to go directly to write timeout.
  for (uint32_t i = 1; i <= kConnectionWriteConnectFailures; ++i) {
    ch1.Ping(Timestamp::Millis(i));
  }
  ch1.conn()->UpdateState(Timestamp::Zero() + kConnectionWriteTimeout +
                          kMaxExpectedSimulatedRtt);
  EXPECT_EQ(Connection::STATE_WRITE_TIMEOUT, ch1.conn()->write_state());
}

// This test verifies the connection setup between ICEMODE_FULL
// and ICEMODE_LITE.
// In this test `ch1` behaves like FULL mode client and we have created
// port which responds to the ping message just like LITE client.
TEST_F(PortTest, TestIceLiteConnectivity) {
  auto ice_full_port = CreateTestPort(kLocalAddr1, "lfrag", "lpass",
                                      ICEROLE_CONTROLLING, kTiebreaker1);
  auto* ice_full_port_ptr = ice_full_port.get();

  auto ice_lite_port = CreateTestPort(kLocalAddr2, "rfrag", "rpass",
                                      ICEROLE_CONTROLLED, kTiebreaker2);
  // Setup TestChannel. This behaves like FULL mode client.
  TestChannel ch1(std::move(ice_full_port));
  ch1.SetIceMode(ICEMODE_FULL);

  // Start gathering candidates.
  ch1.Start();
  ice_lite_port->PrepareAddress();

  ASSERT_THAT(WaitUntil([&] { return ch1.complete_count(); }, Eq(1),
                        {.timeout = TimeDelta::Millis(kDefaultTimeout)}),
              IsRtcOk());
  ASSERT_FALSE(ice_lite_port->Candidates().empty());

  ch1.CreateConnection(GetCandidate(ice_lite_port.get()));
  ASSERT_TRUE(ch1.conn() != nullptr);
  EXPECT_EQ(Connection::STATE_WRITE_INIT, ch1.conn()->write_state());

  // Send ping from full mode client.
  // This ping must not have USE_CANDIDATE_ATTR.
  ch1.Ping();

  // Verify stun ping is without USE_CANDIDATE_ATTR. Getting message directly
  // from port.
  ASSERT_THAT(
      WaitUntil([&] { return ice_full_port_ptr->last_stun_msg(); }, NotNull(),
                {.timeout = TimeDelta::Millis(kDefaultTimeout)}),
      IsRtcOk());
  IceMessage* msg = ice_full_port_ptr->last_stun_msg();
  EXPECT_TRUE(msg->GetByteString(STUN_ATTR_USE_CANDIDATE) == nullptr);

  // Respond with a BINDING-RESPONSE from litemode client.
  // NOTE: Ideally we should't create connection at this stage from lite
  // port, as it should be done only after receiving ping with USE_CANDIDATE.
  // But we need a connection to send a response message.
  auto* con = ice_lite_port->CreateConnection(
      ice_full_port_ptr->Candidates()[0], Port::ORIGIN_MESSAGE);
  std::unique_ptr<IceMessage> request = CopyStunMessage(*msg);
  con->SendStunBindingResponse(request.get());

  // Feeding the respone message from litemode to the full mode connection.
  ch1.conn()->OnReadPacket(ReceivedIpPacket(ice_lite_port->last_stun_buf(),
                                            SocketAddress(), std::nullopt));

  // Verifying full mode connection becomes writable from the response.
  EXPECT_THAT(WaitUntil([&] { return ch1.conn()->write_state(); },
                        Eq(Connection::STATE_WRITABLE),
                        {.timeout = TimeDelta::Millis(kDefaultTimeout)}),
              IsRtcOk());
  EXPECT_THAT(WaitUntil([&] { return ch1.nominated(); }, IsTrue(),
                        {.timeout = TimeDelta::Millis(kDefaultTimeout)}),
              IsRtcOk());

  // Clear existing stun messsages. Otherwise we will process old stun
  // message right after we send ping.
  ice_full_port_ptr->Reset();
  // Send ping. This must have USE_CANDIDATE_ATTR.
  ch1.Ping();
  ASSERT_THAT(
      WaitUntil([&] { return ice_full_port_ptr->last_stun_msg(); }, NotNull(),
                {.timeout = TimeDelta::Millis(kDefaultTimeout)}),
      IsRtcOk());
  msg = ice_full_port_ptr->last_stun_msg();
  EXPECT_TRUE(msg->GetByteString(STUN_ATTR_USE_CANDIDATE) != nullptr);
  ch1.Stop();
}

namespace {

// Utility function for testing goog ping.
std::optional<int> GetSupportedGoogPingVersion(const StunMessage* msg) {
  auto goog_misc = msg->GetUInt16List(STUN_ATTR_GOOG_MISC_INFO);
  if (goog_misc == nullptr) {
    return std::nullopt;
  }

  if (msg->type() == STUN_BINDING_REQUEST) {
    if (goog_misc->Size() <
        static_cast<int>(IceGoogMiscInfoBindingRequestAttributeIndex::
                             SUPPORT_GOOG_PING_VERSION)) {
      return std::nullopt;
    }

    return goog_misc->GetType(
        static_cast<int>(IceGoogMiscInfoBindingRequestAttributeIndex::
                             SUPPORT_GOOG_PING_VERSION));
  }

  if (msg->type() == STUN_BINDING_RESPONSE) {
    if (goog_misc->Size() <
        static_cast<int>(IceGoogMiscInfoBindingResponseAttributeIndex::
                             SUPPORT_GOOG_PING_VERSION)) {
      return std::nullopt;
    }

    return goog_misc->GetType(
        static_cast<int>(IceGoogMiscInfoBindingResponseAttributeIndex::
                             SUPPORT_GOOG_PING_VERSION));
  }
  return std::nullopt;
}

}  // namespace

class GoogPingTest
    : public PortTest,
      public ::testing::WithParamInterface<std::pair<bool, bool>> {};

// This test verifies the announce/enable on/off behavior
TEST_P(GoogPingTest, TestGoogPingAnnounceEnable) {
  IceFieldTrials trials;
  trials.announce_goog_ping = GetParam().first;
  trials.enable_goog_ping = GetParam().second;
  RTC_LOG(LS_INFO) << "Testing combination: "
                      " announce: "
                   << trials.announce_goog_ping
                   << " enable:" << trials.enable_goog_ping;

  auto port1_unique = CreateTestPort(kLocalAddr1, "lfrag", "lpass",
                                     ICEROLE_CONTROLLING, kTiebreaker1);
  auto* port1 = port1_unique.get();
  auto port2 = CreateTestPort(kLocalAddr2, "rfrag", "rpass", ICEROLE_CONTROLLED,
                              kTiebreaker2);

  TestChannel ch1(std::move(port1_unique));
  // Block usage of STUN_ATTR_USE_CANDIDATE so that
  // ch1.conn() will sent GOOG_PING_REQUEST directly.
  // This only makes test a bit shorter...
  ch1.SetIceMode(ICEMODE_LITE);
  // Start gathering candidates.
  ch1.Start();
  port2->PrepareAddress();

  ASSERT_THAT(WaitUntil([&] { return ch1.complete_count(); }, Eq(1),
                        {.timeout = TimeDelta::Millis(kDefaultTimeout)}),
              IsRtcOk());
  ASSERT_FALSE(port2->Candidates().empty());

  ch1.CreateConnection(GetCandidate(port2.get()));
  ASSERT_TRUE(ch1.conn() != nullptr);
  EXPECT_EQ(Connection::STATE_WRITE_INIT, ch1.conn()->write_state());
  ch1.conn()->SetIceFieldTrials(&trials);

  // Send ping.
  ch1.Ping();

  ASSERT_THAT(WaitUntil([&] { return port1->last_stun_msg(); }, NotNull(),
                        {.timeout = TimeDelta::Millis(kDefaultTimeout)}),
              IsRtcOk());
  const IceMessage* request1 = port1->last_stun_msg();

  ASSERT_EQ(trials.enable_goog_ping,
            GetSupportedGoogPingVersion(request1) &&
                GetSupportedGoogPingVersion(request1) >= kGoogPingVersion);

  auto* con =
      port2->CreateConnection(port1->Candidates()[0], Port::ORIGIN_MESSAGE);
  con->SetIceFieldTrials(&trials);

  con->SendStunBindingResponse(request1);

  // Then check the response matches the settings.
  const auto* response = port2->last_stun_msg();
  EXPECT_EQ(response->type(), STUN_BINDING_RESPONSE);
  EXPECT_EQ(trials.enable_goog_ping && trials.announce_goog_ping,
            GetSupportedGoogPingVersion(response) &&
                GetSupportedGoogPingVersion(response) >= kGoogPingVersion);

  // Feeding the respone message back.
  ch1.conn()->OnReadPacket(
      ReceivedIpPacket(port2->last_stun_buf(), SocketAddress(), std::nullopt));

  port1->Reset();
  port2->Reset();

  ch1.Ping();
  ASSERT_THAT(WaitUntil([&] { return port1->last_stun_msg(); }, NotNull(),
                        {.timeout = TimeDelta::Millis(kDefaultTimeout)}),
              IsRtcOk());
  const IceMessage* request2 = port1->last_stun_msg();

  // It should be a GOOG_PING if both of these are TRUE
  if (trials.announce_goog_ping && trials.enable_goog_ping) {
    ASSERT_EQ(request2->type(), GOOG_PING_REQUEST);
    con->SendGoogPingResponse(request2);
  } else {
    ASSERT_EQ(request2->type(), STUN_BINDING_REQUEST);
    // If we sent a BINDING with enable, and we got a reply that
    // didn't contain announce, the next ping should not contain
    // the enable again.
    ASSERT_FALSE(GetSupportedGoogPingVersion(request2).has_value());
    con->SendStunBindingResponse(request2);
  }

  const auto* response2 = port2->last_stun_msg();
  ASSERT_TRUE(response2 != nullptr);

  // It should be a GOOG_PING_RESPONSE if both of these are TRUE
  if (trials.announce_goog_ping && trials.enable_goog_ping) {
    ASSERT_EQ(response2->type(), GOOG_PING_RESPONSE);
  } else {
    ASSERT_EQ(response2->type(), STUN_BINDING_RESPONSE);
  }

  ch1.Stop();
}

// This test if a someone send a STUN_BINDING with unsupported version
// (kGoogPingVersion == 0)
TEST_F(PortTest, TestGoogPingUnsupportedVersionInStunBinding) {
  IceFieldTrials trials;
  trials.announce_goog_ping = true;
  trials.enable_goog_ping = true;

  auto port1_unique = CreateTestPort(kLocalAddr1, "lfrag", "lpass",
                                     ICEROLE_CONTROLLING, kTiebreaker1);
  auto* port1 = port1_unique.get();
  auto port2 = CreateTestPort(kLocalAddr2, "rfrag", "rpass", ICEROLE_CONTROLLED,
                              kTiebreaker2);

  TestChannel ch1(std::move(port1_unique));
  // Block usage of STUN_ATTR_USE_CANDIDATE so that
  // ch1.conn() will sent GOOG_PING_REQUEST directly.
  // This only makes test a bit shorter...
  ch1.SetIceMode(ICEMODE_LITE);
  // Start gathering candidates.
  ch1.Start();
  port2->PrepareAddress();

  ASSERT_THAT(WaitUntil([&] { return ch1.complete_count(); }, Eq(1),
                        {.timeout = TimeDelta::Millis(kDefaultTimeout)}),
              IsRtcOk());
  ASSERT_FALSE(port2->Candidates().empty());

  ch1.CreateConnection(GetCandidate(port2.get()));
  ASSERT_TRUE(ch1.conn() != nullptr);
  EXPECT_EQ(Connection::STATE_WRITE_INIT, ch1.conn()->write_state());
  ch1.conn()->SetIceFieldTrials(&trials);

  // Send ping.
  ch1.Ping();

  ASSERT_THAT(WaitUntil([&] { return port1->last_stun_msg(); }, NotNull(),
                        {.timeout = TimeDelta::Millis(kDefaultTimeout)}),
              IsRtcOk());
  const IceMessage* request1 = port1->last_stun_msg();

  ASSERT_TRUE(GetSupportedGoogPingVersion(request1) &&
              GetSupportedGoogPingVersion(request1) >= kGoogPingVersion);

  // Modify the STUN message request1 to send GetSupportedGoogPingVersion == 0
  auto modified_request1 = request1->Clone();
  ASSERT_TRUE(modified_request1->RemoveAttribute(STUN_ATTR_GOOG_MISC_INFO) !=
              nullptr);
  ASSERT_TRUE(modified_request1->RemoveAttribute(STUN_ATTR_MESSAGE_INTEGRITY) !=
              nullptr);
  {
    auto list =
        StunAttribute::CreateUInt16ListAttribute(STUN_ATTR_GOOG_MISC_INFO);
    list->AddTypeAtIndex(
        static_cast<uint16_t>(IceGoogMiscInfoBindingRequestAttributeIndex::
                                  SUPPORT_GOOG_PING_VERSION),
        /* version */ 0);
    modified_request1->AddAttribute(std::move(list));
    modified_request1->AddMessageIntegrity("rpass");
  }
  auto* con =
      port2->CreateConnection(port1->Candidates()[0], Port::ORIGIN_MESSAGE);
  con->SetIceFieldTrials(&trials);

  con->SendStunBindingResponse(modified_request1.get());

  // Then check the response matches the settings.
  const auto* response = port2->last_stun_msg();
  EXPECT_EQ(response->type(), STUN_BINDING_RESPONSE);
  EXPECT_FALSE(GetSupportedGoogPingVersion(response));

  ch1.Stop();
}

// This test if a someone send a STUN_BINDING_RESPONSE with unsupported version
// (kGoogPingVersion == 0)
TEST_F(PortTest, TestGoogPingUnsupportedVersionInStunBindingResponse) {
  IceFieldTrials trials;
  trials.announce_goog_ping = true;
  trials.enable_goog_ping = true;

  auto port1_unique = CreateTestPort(kLocalAddr1, "lfrag", "lpass",
                                     ICEROLE_CONTROLLING, kTiebreaker1);
  auto* port1 = port1_unique.get();
  auto port2 = CreateTestPort(kLocalAddr2, "rfrag", "rpass", ICEROLE_CONTROLLED,
                              kTiebreaker2);

  TestChannel ch1(std::move(port1_unique));
  // Block usage of STUN_ATTR_USE_CANDIDATE so that
  // ch1.conn() will sent GOOG_PING_REQUEST directly.
  // This only makes test a bit shorter...
  ch1.SetIceMode(ICEMODE_LITE);
  // Start gathering candidates.
  ch1.Start();
  port2->PrepareAddress();

  ASSERT_THAT(WaitUntil([&] { return ch1.complete_count(); }, Eq(1),
                        {.timeout = TimeDelta::Millis(kDefaultTimeout)}),
              IsRtcOk());
  ASSERT_FALSE(port2->Candidates().empty());

  ch1.CreateConnection(GetCandidate(port2.get()));
  ASSERT_TRUE(ch1.conn() != nullptr);
  EXPECT_EQ(Connection::STATE_WRITE_INIT, ch1.conn()->write_state());
  ch1.conn()->SetIceFieldTrials(&trials);

  // Send ping.
  ch1.Ping();

  ASSERT_THAT(WaitUntil([&] { return port1->last_stun_msg(); }, NotNull(),
                        {.timeout = TimeDelta::Millis(kDefaultTimeout)}),
              IsRtcOk());
  const IceMessage* request1 = port1->last_stun_msg();

  ASSERT_TRUE(GetSupportedGoogPingVersion(request1) &&
              GetSupportedGoogPingVersion(request1) >= kGoogPingVersion);

  auto* con =
      port2->CreateConnection(port1->Candidates()[0], Port::ORIGIN_MESSAGE);
  con->SetIceFieldTrials(&trials);

  con->SendStunBindingResponse(request1);

  // Then check the response matches the settings.
  const auto* response = port2->last_stun_msg();
  EXPECT_EQ(response->type(), STUN_BINDING_RESPONSE);
  EXPECT_TRUE(GetSupportedGoogPingVersion(response));

  // Modify the STUN message response to contain GetSupportedGoogPingVersion ==
  // 0
  auto modified_response = response->Clone();
  ASSERT_TRUE(modified_response->RemoveAttribute(STUN_ATTR_GOOG_MISC_INFO) !=
              nullptr);
  ASSERT_TRUE(modified_response->RemoveAttribute(STUN_ATTR_MESSAGE_INTEGRITY) !=
              nullptr);
  ASSERT_TRUE(modified_response->RemoveAttribute(STUN_ATTR_FINGERPRINT) !=
              nullptr);
  {
    auto list =
        StunAttribute::CreateUInt16ListAttribute(STUN_ATTR_GOOG_MISC_INFO);
    list->AddTypeAtIndex(
        static_cast<uint16_t>(IceGoogMiscInfoBindingResponseAttributeIndex::
                                  SUPPORT_GOOG_PING_VERSION),
        /* version */ 0);
    modified_response->AddAttribute(std::move(list));
    modified_response->AddMessageIntegrity("rpass");
    modified_response->AddFingerprint();
  }

  ByteBufferWriter buf;
  modified_response->Write(&buf);

  // Feeding the modified respone message back.
  ch1.conn()->OnReadPacket(ReceivedIpPacket::CreateFromLegacy(
      buf.Data(), buf.Length(), /*packet_time_us=*/-1));

  port1->Reset();
  port2->Reset();

  ch1.Ping();
  ASSERT_THAT(WaitUntil([&] { return port1->last_stun_msg(); }, NotNull(),
                        {.timeout = TimeDelta::Millis(kDefaultTimeout)}),
              IsRtcOk());

  // This should now be a STUN_BINDING...without a kGoogPingVersion
  const IceMessage* request2 = port1->last_stun_msg();
  EXPECT_EQ(request2->type(), STUN_BINDING_REQUEST);
  EXPECT_FALSE(GetSupportedGoogPingVersion(request2));

  ch1.Stop();
}

INSTANTIATE_TEST_SUITE_P(GoogPingTest,
                         GoogPingTest,
                         // test all combinations of <announce, enable> pairs.
                         ::testing::Values(std::make_pair(false, false),
                                           std::make_pair(true, false),
                                           std::make_pair(false, true),
                                           std::make_pair(true, true)));

// This test checks that a change in attributes falls back to STUN_BINDING
TEST_F(PortTest, TestChangeInAttributeMakesGoogPingFallsbackToStunBinding) {
  IceFieldTrials trials;
  trials.announce_goog_ping = true;
  trials.enable_goog_ping = true;

  auto port1_unique = CreateTestPort(kLocalAddr1, "lfrag", "lpass",
                                     ICEROLE_CONTROLLING, kTiebreaker1);
  auto* port1 = port1_unique.get();
  auto port2 = CreateTestPort(kLocalAddr2, "rfrag", "rpass", ICEROLE_CONTROLLED,
                              kTiebreaker2);

  TestChannel ch1(std::move(port1_unique));
  // Block usage of STUN_ATTR_USE_CANDIDATE so that
  // ch1.conn() will sent GOOG_PING_REQUEST directly.
  // This only makes test a bit shorter...
  ch1.SetIceMode(ICEMODE_LITE);
  // Start gathering candidates.
  ch1.Start();
  port2->PrepareAddress();

  ASSERT_THAT(WaitUntil([&] { return ch1.complete_count(); }, Eq(1),
                        {.timeout = TimeDelta::Millis(kDefaultTimeout)}),
              IsRtcOk());
  ASSERT_FALSE(port2->Candidates().empty());

  ch1.CreateConnection(GetCandidate(port2.get()));
  ASSERT_TRUE(ch1.conn() != nullptr);
  EXPECT_EQ(Connection::STATE_WRITE_INIT, ch1.conn()->write_state());
  ch1.conn()->SetIceFieldTrials(&trials);

  // Send ping.
  ch1.Ping();

  ASSERT_THAT(WaitUntil([&] { return port1->last_stun_msg(); }, NotNull(),
                        {.timeout = TimeDelta::Millis(kDefaultTimeout)}),
              IsRtcOk());
  const IceMessage* msg = port1->last_stun_msg();
  auto* con =
      port2->CreateConnection(port1->Candidates()[0], Port::ORIGIN_MESSAGE);
  con->SetIceFieldTrials(&trials);

  // Feed the message into the connection.
  con->SendStunBindingResponse(msg);

  // The check reply wrt to settings.
  const auto* response = port2->last_stun_msg();
  ASSERT_EQ(response->type(), STUN_BINDING_RESPONSE);
  ASSERT_TRUE(GetSupportedGoogPingVersion(response) >= kGoogPingVersion);

  // Feeding the respone message back.
  ch1.conn()->OnReadPacket(
      ReceivedIpPacket(port2->last_stun_buf(), SocketAddress(), std::nullopt));

  port1->Reset();
  port2->Reset();

  ch1.Ping();
  ASSERT_THAT(WaitUntil([&] { return port1->last_stun_msg(); }, NotNull(),
                        {.timeout = TimeDelta::Millis(kDefaultTimeout)}),
              IsRtcOk());
  const IceMessage* msg2 = port1->last_stun_msg();

  // It should be a GOOG_PING if both of these are TRUE
  ASSERT_EQ(msg2->type(), GOOG_PING_REQUEST);
  con->SendGoogPingResponse(msg2);

  const auto* response2 = port2->last_stun_msg();
  ASSERT_TRUE(response2 != nullptr);

  // It should be a GOOG_PING_RESPONSE.
  ASSERT_EQ(response2->type(), GOOG_PING_RESPONSE);

  // And now the third ping.
  port1->Reset();
  port2->Reset();

  // Modify the message to be sent.
  ch1.conn()->set_use_candidate_attr(!ch1.conn()->use_candidate_attr());

  ch1.Ping();
  ASSERT_THAT(WaitUntil([&] { return port1->last_stun_msg(); }, NotNull(),
                        {.timeout = TimeDelta::Millis(kDefaultTimeout)}),
              IsRtcOk());
  const IceMessage* msg3 = port1->last_stun_msg();

  // It should be a STUN_BINDING_REQUEST
  ASSERT_EQ(msg3->type(), STUN_BINDING_REQUEST);

  ch1.Stop();
}

// This test that an error response fall back to STUN_BINDING.
TEST_F(PortTest, TestErrorResponseMakesGoogPingFallBackToStunBinding) {
  IceFieldTrials trials;
  trials.announce_goog_ping = true;
  trials.enable_goog_ping = true;

  auto port1_unique = CreateTestPort(kLocalAddr1, "lfrag", "lpass",
                                     ICEROLE_CONTROLLING, kTiebreaker1);
  auto* port1 = port1_unique.get();
  auto port2 = CreateTestPort(kLocalAddr2, "rfrag", "rpass", ICEROLE_CONTROLLED,
                              kTiebreaker2);

  TestChannel ch1(std::move(port1_unique));
  // Block usage of STUN_ATTR_USE_CANDIDATE so that
  // ch1.conn() will sent GOOG_PING_REQUEST directly.
  // This only makes test a bit shorter...
  ch1.SetIceMode(ICEMODE_LITE);
  // Start gathering candidates.
  ch1.Start();
  port2->PrepareAddress();

  ASSERT_THAT(WaitUntil([&] { return ch1.complete_count(); }, Eq(1),
                        {.timeout = TimeDelta::Millis(kDefaultTimeout)}),
              IsRtcOk());
  ASSERT_FALSE(port2->Candidates().empty());

  ch1.CreateConnection(GetCandidate(port2.get()));
  ASSERT_TRUE(ch1.conn() != nullptr);
  EXPECT_EQ(Connection::STATE_WRITE_INIT, ch1.conn()->write_state());
  ch1.conn()->SetIceFieldTrials(&trials);

  // Send ping.
  ch1.Ping();

  ASSERT_THAT(WaitUntil([&] { return port1->last_stun_msg(); }, NotNull(),
                        {.timeout = TimeDelta::Millis(kDefaultTimeout)}),
              IsRtcOk());
  const IceMessage* msg = port1->last_stun_msg();
  auto* con =
      port2->CreateConnection(port1->Candidates()[0], Port::ORIGIN_MESSAGE);
  con->SetIceFieldTrials(&trials);

  // Feed the message into the connection.
  con->SendStunBindingResponse(msg);

  // The check reply wrt to settings.
  const auto* response = port2->last_stun_msg();
  ASSERT_EQ(response->type(), STUN_BINDING_RESPONSE);
  ASSERT_TRUE(GetSupportedGoogPingVersion(response) >= kGoogPingVersion);

  // Feeding the respone message back.
  ch1.conn()->OnReadPacket(
      ReceivedIpPacket(port2->last_stun_buf(), SocketAddress(), std::nullopt));

  port1->Reset();
  port2->Reset();

  ch1.Ping();
  ASSERT_THAT(WaitUntil([&] { return port1->last_stun_msg(); }, NotNull(),
                        {.timeout = TimeDelta::Millis(kDefaultTimeout)}),
              IsRtcOk());
  const IceMessage* msg2 = port1->last_stun_msg();

  // It should be a GOOG_PING.
  ASSERT_EQ(msg2->type(), GOOG_PING_REQUEST);
  con->SendGoogPingResponse(msg2);

  const auto* response2 = port2->last_stun_msg();
  ASSERT_TRUE(response2 != nullptr);

  // It should be a GOOG_PING_RESPONSE.
  ASSERT_EQ(response2->type(), GOOG_PING_RESPONSE);

  // But rather than the RESPONSE...feedback an error.
  StunMessage error_response(GOOG_PING_ERROR_RESPONSE);
  error_response.SetTransactionIdForTesting(response2->transaction_id());
  error_response.AddMessageIntegrity32("rpass");
  ByteBufferWriter buf;
  error_response.Write(&buf);

  ch1.conn()->OnReadPacket(ReceivedIpPacket::CreateFromLegacy(
      buf.Data(), buf.Length(), /*packet_time_us=*/-1));

  // And now the third ping...this should be a binding.
  port1->Reset();
  port2->Reset();

  ch1.Ping();
  ASSERT_THAT(WaitUntil([&] { return port1->last_stun_msg(); }, NotNull(),
                        {.timeout = TimeDelta::Millis(kDefaultTimeout)}),
              IsRtcOk());
  const IceMessage* msg3 = port1->last_stun_msg();

  // It should be a STUN_BINDING_REQUEST
  ASSERT_EQ(msg3->type(), STUN_BINDING_REQUEST);

  ch1.Stop();
}

// This test case verifies that both the controlling port and the controlled
// port will time out after connectivity is lost, if they are not marked as
// "keep alive until pruned."
TEST_F(PortTest, TestPortTimeoutIfNotKeptAlive) {
  ScopedFakeClock clock;
  int timeout_delay = 100;
  auto port1 = CreateUdpPort(kLocalAddr1);
  ConnectToSignalDestroyed(port1.get());
  port1->set_timeout_delay(timeout_delay);  // milliseconds
  port1->SetIceRole(ICEROLE_CONTROLLING);
  port1->SetIceTiebreaker(kTiebreaker1);

  auto port2 = CreateUdpPort(kLocalAddr2);
  ConnectToSignalDestroyed(port2.get());
  port2->set_timeout_delay(timeout_delay);  // milliseconds
  port2->SetIceRole(ICEROLE_CONTROLLED);
  port2->SetIceTiebreaker(kTiebreaker2);

  // Set up channels and ensure both ports will be deleted.
  TestChannel ch1(std::move(port1));
  TestChannel ch2(std::move(port2));

  // Simulate a connection that succeeds, and then is destroyed.
  StartConnectAndStopChannels(&ch1, &ch2);
  // After the connection is destroyed, the port will be destroyed because
  // none of them is marked as "keep alive until pruned.
  EXPECT_THAT(
      WaitUntil([&] { return ports_destroyed(); }, Eq(2), {.clock = &clock}),
      IsRtcOk());
}

// Test that if after all connection are destroyed, new connections are created
// and destroyed again, ports won't be destroyed until a timeout period passes
// after the last set of connections are all destroyed.
TEST_F(PortTest, TestPortTimeoutAfterNewConnectionCreatedAndDestroyed) {
  ScopedFakeClock clock;
  int timeout_delay = 100;
  auto port1 = CreateUdpPort(kLocalAddr1);
  ConnectToSignalDestroyed(port1.get());
  port1->set_timeout_delay(timeout_delay);  // milliseconds
  port1->SetIceRole(ICEROLE_CONTROLLING);
  port1->SetIceTiebreaker(kTiebreaker1);

  auto port2 = CreateUdpPort(kLocalAddr2);
  ConnectToSignalDestroyed(port2.get());
  port2->set_timeout_delay(timeout_delay);  // milliseconds

  port2->SetIceRole(ICEROLE_CONTROLLED);
  port2->SetIceTiebreaker(kTiebreaker2);

  // Set up channels and ensure both ports will be deleted.
  TestChannel ch1(std::move(port1));
  TestChannel ch2(std::move(port2));

  // Simulate a connection that succeeds, and then is destroyed.
  StartConnectAndStopChannels(&ch1, &ch2);
  SIMULATED_WAIT(ports_destroyed() > 0, 80, clock);
  EXPECT_EQ(0, ports_destroyed());

  // Start the second set of connection and destroy them.
  ch1.CreateConnection(GetCandidate(ch2.port()));
  ch2.CreateConnection(GetCandidate(ch1.port()));
  ch1.Stop();
  ch2.Stop();

  SIMULATED_WAIT(ports_destroyed() > 0, 80, clock);
  EXPECT_EQ(0, ports_destroyed());

  // The ports on both sides should be destroyed after timeout.
  EXPECT_THAT(
      WaitUntil([&] { return ports_destroyed(); }, Eq(2), {.clock = &clock}),
      IsRtcOk());
}

// This test case verifies that neither the controlling port nor the controlled
// port will time out after connectivity is lost if they are marked as "keep
// alive until pruned". They will time out after they are pruned.
TEST_F(PortTest, TestPortNotTimeoutUntilPruned) {
  ScopedFakeClock clock;
  int timeout_delay = 100;
  auto port1 = CreateUdpPort(kLocalAddr1);
  ConnectToSignalDestroyed(port1.get());
  port1->set_timeout_delay(timeout_delay);  // milliseconds
  port1->SetIceRole(ICEROLE_CONTROLLING);
  port1->SetIceTiebreaker(kTiebreaker1);

  auto port2 = CreateUdpPort(kLocalAddr2);
  ConnectToSignalDestroyed(port2.get());
  port2->set_timeout_delay(timeout_delay);  // milliseconds
  port2->SetIceRole(ICEROLE_CONTROLLED);
  port2->SetIceTiebreaker(kTiebreaker2);
  // The connection must not be destroyed before a connection is attempted.
  EXPECT_EQ(0, ports_destroyed());

  port1->set_component(ICE_CANDIDATE_COMPONENT_DEFAULT);
  port2->set_component(ICE_CANDIDATE_COMPONENT_DEFAULT);

  // Set up channels and keep the port alive.
  TestChannel ch1(std::move(port1));
  TestChannel ch2(std::move(port2));
  // Simulate a connection that succeeds, and then is destroyed. But ports
  // are kept alive. Ports won't be destroyed.
  StartConnectAndStopChannels(&ch1, &ch2);
  ch1.port()->KeepAliveUntilPruned();
  ch2.port()->KeepAliveUntilPruned();
  SIMULATED_WAIT(ports_destroyed() > 0, 150, clock);
  EXPECT_EQ(0, ports_destroyed());

  // If they are pruned now, they will be destroyed right away.
  ch1.port()->Prune();
  ch2.port()->Prune();
  // The ports on both sides should be destroyed after timeout.
  EXPECT_THAT(
      WaitUntil([&] { return ports_destroyed(); }, Eq(2), {.clock = &clock}),
      IsRtcOk());
}

TEST_F(PortTest, TestSupportsProtocol) {
  auto udp_port = CreateUdpPort(kLocalAddr1);
  EXPECT_TRUE(udp_port->SupportsProtocol(UDP_PROTOCOL_NAME));
  EXPECT_FALSE(udp_port->SupportsProtocol(TCP_PROTOCOL_NAME));

  auto stun_port = CreateStunPort(kLocalAddr1, nat_socket_factory1());
  EXPECT_TRUE(stun_port->SupportsProtocol(UDP_PROTOCOL_NAME));
  EXPECT_FALSE(stun_port->SupportsProtocol(TCP_PROTOCOL_NAME));

  auto tcp_port = CreateTcpPort(kLocalAddr1);
  EXPECT_TRUE(tcp_port->SupportsProtocol(TCP_PROTOCOL_NAME));
  EXPECT_TRUE(tcp_port->SupportsProtocol(SSLTCP_PROTOCOL_NAME));
  EXPECT_FALSE(tcp_port->SupportsProtocol(UDP_PROTOCOL_NAME));

  auto turn_port =
      CreateTurnPort(kLocalAddr1, nat_socket_factory1(), PROTO_UDP, PROTO_UDP);
  EXPECT_TRUE(turn_port->SupportsProtocol(UDP_PROTOCOL_NAME));
  EXPECT_FALSE(turn_port->SupportsProtocol(TCP_PROTOCOL_NAME));
}

// Test that SetIceParameters updates the component, ufrag and password
// on both the port itself and its candidates.
TEST_F(PortTest, TestSetIceParameters) {
  auto port = CreateTestPort(kLocalAddr1, "ufrag1", "password1");
  port->SetIceTiebreaker(kTiebreakerDefault);
  port->PrepareAddress();
  EXPECT_EQ(1UL, port->Candidates().size());
  port->SetIceParameters(1, "ufrag2", "password2");
  EXPECT_EQ(1, port->component());
  EXPECT_EQ("ufrag2", port->username_fragment());
  EXPECT_EQ("password2", port->password());
  const Candidate& candidate = port->Candidates()[0];
  EXPECT_EQ(1, candidate.component());
  EXPECT_EQ("ufrag2", candidate.username());
  EXPECT_EQ("password2", candidate.password());
}

TEST_F(PortTest, TestAddConnectionWithSameAddress) {
  auto port = CreateTestPort(kLocalAddr1, "ufrag1", "password1");
  port->SetIceTiebreaker(kTiebreakerDefault);
  port->PrepareAddress();
  EXPECT_EQ(1u, port->Candidates().size());
  SocketAddress address("1.1.1.1", 5000);
  Candidate candidate(1, "udp", address, 0, "", "", IceCandidateType::kRelay, 0,
                      "");
  Connection* conn1 = port->CreateConnection(candidate, Port::ORIGIN_MESSAGE);
  Connection* conn_in_use = port->GetConnection(address);
  EXPECT_EQ(conn1, conn_in_use);
  EXPECT_EQ(0u, conn_in_use->remote_candidate().generation());

  // Creating with a candidate with the same address again will get us a
  // different connection with the new candidate.
  candidate.set_generation(2);
  Connection* conn2 = port->CreateConnection(candidate, Port::ORIGIN_MESSAGE);
  EXPECT_NE(conn1, conn2);
  conn_in_use = port->GetConnection(address);
  EXPECT_EQ(conn2, conn_in_use);
  EXPECT_EQ(2u, conn_in_use->remote_candidate().generation());

  // Make sure the new connection was not deleted.
  Thread::Current()->ProcessMessages(300);
  EXPECT_TRUE(port->GetConnection(address) != nullptr);
}

#if RTC_DCHECK_IS_ON && GTEST_HAS_DEATH_TEST && !defined(WEBRTC_ANDROID)
class DeathChannel : public sigslot::has_slots<> {
 public:
  explicit DeathChannel(std::unique_ptr<Port> port) : port_(std::move(port)) {}
  void IgnoredSlot(PortInterface* /* port */) {}
  void AddSignal() {
    port_->SignalRoleConflict.connect(this, &DeathChannel::IgnoredSlot);
  }
  void AddCallback() {
    port_->SubscribeRoleConflict([]() {});
  }

 private:
  std::unique_ptr<Port> port_;
};

class PortDeathTest : public PortTest {};

TEST_F(PortDeathTest, AddSignalThenCallback) {
  DeathChannel dc(CreateRawTestPort());
  dc.AddSignal();
  EXPECT_DEATH(dc.AddCallback(), "");
}

#endif  // RTC_DCHECK_IS_ON && GTEST_HAS_DEATH_TEST && !defined(WEBRTC_ANDROID)

// TODO(webrtc:11463) : Move Connection tests into separate unit test
// splitting out shared test code as needed.

class ConnectionTest : public PortTest {
 public:
  ConnectionTest() {
    lport_ = CreateTestPort(kLocalAddr1, "lfrag", "lpass");
    rport_ = CreateTestPort(kLocalAddr2, "rfrag", "rpass");
    lport_->SetIceRole(ICEROLE_CONTROLLING);
    lport_->SetIceTiebreaker(kTiebreaker1);
    rport_->SetIceRole(ICEROLE_CONTROLLED);
    rport_->SetIceTiebreaker(kTiebreaker2);

    lport_->PrepareAddress();
    rport_->PrepareAddress();
  }

  ScopedFakeClock clock_;
  int num_state_changes_ = 0;

  Connection* CreateConnection(IceRole role) {
    Connection* conn;
    if (role == ICEROLE_CONTROLLING) {
      conn = lport_->CreateConnection(rport_->Candidates()[0],
                                      Port::ORIGIN_MESSAGE);
    } else {
      conn = rport_->CreateConnection(lport_->Candidates()[0],
                                      Port::ORIGIN_MESSAGE);
    }
    conn->SubscribeStateChange([this](Connection* connection) {
      OnConnectionStateChange(connection);
    });
    return conn;
  }

  void SendPingAndCaptureReply(Connection* lconn,
                               Connection* rconn,
                               int64_t ms,
                               BufferT<uint8_t>* reply) {
    TestPort* lport =
        lconn->PortForTest() == lport_.get() ? lport_.get() : rport_.get();
    TestPort* rport =
        rconn->PortForTest() == rport_.get() ? rport_.get() : lport_.get();
    lconn->Ping();
    ASSERT_THAT(WaitUntil([&] { return lport->last_stun_msg(); }, IsTrue(),
                          {.timeout = TimeDelta::Millis(kDefaultTimeout)}),
                IsRtcOk());
    ASSERT_GT(lport->last_stun_buf().size(), 0u);
    rconn->OnReadPacket(ReceivedIpPacket(lport->last_stun_buf(),
                                         SocketAddress(), std::nullopt));

    clock_.AdvanceTime(TimeDelta::Millis(ms));
    ASSERT_THAT(WaitUntil([&] { return rport->last_stun_msg(); }, IsTrue(),
                          {.timeout = TimeDelta::Millis(kDefaultTimeout)}),
                IsRtcOk());
    ASSERT_GT(rport->last_stun_buf().size(), 0u);
    reply->SetData(rport->last_stun_buf());
  }

  void SendPingAndReceiveResponse(Connection* lconn,
                                  Connection* rconn,
                                  int64_t ms) {
    BufferT<uint8_t> reply;
    SendPingAndCaptureReply(lconn, rconn, ms, &reply);

    lconn->OnReadPacket(ReceivedIpPacket(reply, SocketAddress(), std::nullopt));
  }

  void OnConnectionStateChange(Connection* connection) { num_state_changes_++; }

  std::unique_ptr<TestPort> lport_;
  std::unique_ptr<TestPort> rport_;
};

TEST_F(ConnectionTest, ConnectionForgetLearnedState) {
  Connection* lconn = CreateConnection(ICEROLE_CONTROLLING);
  Connection* rconn = CreateConnection(ICEROLE_CONTROLLED);

  EXPECT_FALSE(lconn->writable());
  EXPECT_FALSE(lconn->receiving());
  EXPECT_TRUE(std::isnan(lconn->GetRttEstimate().GetAverage()));
  EXPECT_EQ(lconn->GetRttEstimate().GetVariance(),
            std::numeric_limits<double>::infinity());

  SendPingAndReceiveResponse(lconn, rconn, 10);

  EXPECT_TRUE(lconn->writable());
  EXPECT_TRUE(lconn->receiving());
  EXPECT_EQ(lconn->GetRttEstimate().GetAverage(), 10);
  EXPECT_EQ(lconn->GetRttEstimate().GetVariance(),
            std::numeric_limits<double>::infinity());

  SendPingAndReceiveResponse(lconn, rconn, 11);

  EXPECT_TRUE(lconn->writable());
  EXPECT_TRUE(lconn->receiving());
  EXPECT_NEAR(lconn->GetRttEstimate().GetAverage(), 10, 0.5);
  EXPECT_LT(lconn->GetRttEstimate().GetVariance(),
            std::numeric_limits<double>::infinity());

  lconn->ForgetLearnedState();

  EXPECT_FALSE(lconn->writable());
  EXPECT_FALSE(lconn->receiving());
  EXPECT_TRUE(std::isnan(lconn->GetRttEstimate().GetAverage()));
  EXPECT_EQ(lconn->GetRttEstimate().GetVariance(),
            std::numeric_limits<double>::infinity());
}

TEST_F(ConnectionTest, ConnectionForgetLearnedStateDiscardsPendingPings) {
  Connection* lconn = CreateConnection(ICEROLE_CONTROLLING);
  Connection* rconn = CreateConnection(ICEROLE_CONTROLLED);

  SendPingAndReceiveResponse(lconn, rconn, 10);

  EXPECT_TRUE(lconn->writable());
  EXPECT_TRUE(lconn->receiving());

  BufferT<uint8_t> reply;
  SendPingAndCaptureReply(lconn, rconn, 10, &reply);

  lconn->ForgetLearnedState();

  EXPECT_FALSE(lconn->writable());
  EXPECT_FALSE(lconn->receiving());

  lconn->OnReadPacket(ReceivedIpPacket(reply, SocketAddress(), std::nullopt));

  // That reply was discarded due to the ForgetLearnedState() while it was
  // outstanding.
  EXPECT_FALSE(lconn->writable());
  EXPECT_FALSE(lconn->receiving());

  // But sending a new ping and getting a reply works.
  SendPingAndReceiveResponse(lconn, rconn, 11);
  EXPECT_TRUE(lconn->writable());
  EXPECT_TRUE(lconn->receiving());
}

TEST_F(ConnectionTest, ConnectionForgetLearnedStateDoesNotTriggerStateChange) {
  Connection* lconn = CreateConnection(ICEROLE_CONTROLLING);
  Connection* rconn = CreateConnection(ICEROLE_CONTROLLED);

  EXPECT_EQ(num_state_changes_, 0);
  SendPingAndReceiveResponse(lconn, rconn, 10);

  EXPECT_TRUE(lconn->writable());
  EXPECT_TRUE(lconn->receiving());
  EXPECT_EQ(num_state_changes_, 2);

  lconn->ForgetLearnedState();

  EXPECT_FALSE(lconn->writable());
  EXPECT_FALSE(lconn->receiving());
  EXPECT_EQ(num_state_changes_, 2);
}

// Test normal happy case.
// Sending a delta and getting a delta ack in response.
TEST_F(ConnectionTest, SendReceiveGoogDelta) {
  constexpr int64_t ms = 10;
  Connection* lconn = CreateConnection(ICEROLE_CONTROLLING);
  Connection* rconn = CreateConnection(ICEROLE_CONTROLLED);

  std::unique_ptr<StunByteStringAttribute> delta =
      absl::WrapUnique(new StunByteStringAttribute(STUN_ATTR_GOOG_DELTA));
  delta->CopyBytes("DELTA");

  std::unique_ptr<StunAttribute> delta_ack =
      absl::WrapUnique(new StunUInt64Attribute(STUN_ATTR_GOOG_DELTA_ACK, 133));

  bool received_goog_delta = false;
  bool received_goog_delta_ack = false;
  lconn->SetStunDictConsumer(
      // DeltaReceived
      [](const StunByteStringAttribute* delta)
          -> std::unique_ptr<StunAttribute> { return nullptr; },
      // DeltaAckReceived
      [&](RTCErrorOr<const StunUInt64Attribute*> error_or_ack) {
        received_goog_delta_ack = true;
        EXPECT_TRUE(error_or_ack.ok());
        EXPECT_EQ(error_or_ack.value()->value(), 133ull);
      });

  rconn->SetStunDictConsumer(
      // DeltaReceived
      [&](const StunByteStringAttribute* delta)
          -> std::unique_ptr<StunAttribute> {
        received_goog_delta = true;
        EXPECT_EQ(delta->string_view(), "DELTA");
        return std::move(delta_ack);
      },
      // DeltaAckReceived
      [](RTCErrorOr<const StunUInt64Attribute*> error_or__ack) {});

  lconn->Ping(env().clock().CurrentTime(), std::move(delta));
  ASSERT_THAT(WaitUntil([&] { return lport_->last_stun_msg(); }, IsTrue(),
                        {.timeout = TimeDelta::Millis(kDefaultTimeout)}),
              IsRtcOk());
  ASSERT_GT(lport_->last_stun_buf().size(), 0u);
  rconn->OnReadPacket(
      ReceivedIpPacket(lport_->last_stun_buf(), SocketAddress(), std::nullopt));
  EXPECT_TRUE(received_goog_delta);

  clock_.AdvanceTime(TimeDelta::Millis(ms));
  ASSERT_THAT(WaitUntil([&] { return rport_->last_stun_msg(); }, IsTrue(),
                        {.timeout = TimeDelta::Millis(kDefaultTimeout)}),
              IsRtcOk());
  ASSERT_GT(rport_->last_stun_buf().size(), 0u);
  lconn->OnReadPacket(
      ReceivedIpPacket(rport_->last_stun_buf(), SocketAddress(), std::nullopt));

  EXPECT_TRUE(received_goog_delta_ack);
}

// Test that sending a goog delta and not getting
// a delta ack in reply gives an error callback.
TEST_F(ConnectionTest, SendGoogDeltaNoReply) {
  constexpr int64_t ms = 10;
  Connection* lconn = CreateConnection(ICEROLE_CONTROLLING);
  Connection* rconn = CreateConnection(ICEROLE_CONTROLLED);

  std::unique_ptr<StunByteStringAttribute> delta =
      absl::WrapUnique(new StunByteStringAttribute(STUN_ATTR_GOOG_DELTA));
  delta->CopyBytes("DELTA");

  bool received_goog_delta_ack_error = false;
  lconn->SetStunDictConsumer(
      // DeltaReceived
      [](const StunByteStringAttribute* delta)
          -> std::unique_ptr<StunAttribute> { return nullptr; },
      // DeltaAckReceived
      [&](RTCErrorOr<const StunUInt64Attribute*> error_or_ack) {
        received_goog_delta_ack_error = true;
        EXPECT_FALSE(error_or_ack.ok());
      });

  lconn->Ping(env().clock().CurrentTime(), std::move(delta));
  ASSERT_THAT(WaitUntil([&] { return lport_->last_stun_msg(); }, IsTrue(),
                        {.timeout = TimeDelta::Millis(kDefaultTimeout)}),
              IsRtcOk());
  ASSERT_GT(lport_->last_stun_buf().size(), 0u);
  rconn->OnReadPacket(
      ReceivedIpPacket(lport_->last_stun_buf(), SocketAddress(), std::nullopt));

  clock_.AdvanceTime(TimeDelta::Millis(ms));
  ASSERT_THAT(WaitUntil([&] { return rport_->last_stun_msg(); }, IsTrue(),
                        {.timeout = TimeDelta::Millis(kDefaultTimeout)}),
              IsRtcOk());
  ASSERT_GT(rport_->last_stun_buf().size(), 0u);
  lconn->OnReadPacket(
      ReceivedIpPacket(rport_->last_stun_buf(), SocketAddress(), std::nullopt));
  EXPECT_TRUE(received_goog_delta_ack_error);
}

}  // namespace webrtc<|MERGE_RESOLUTION|>--- conflicted
+++ resolved
@@ -282,12 +282,6 @@
  public:
   // Takes ownership of `p1` (but not `p2`).
   explicit TestChannel(std::unique_ptr<Port> p1) : port_(std::move(p1)) {
-<<<<<<< HEAD
-    port_->SignalPortComplete.connect(this, &TestChannel::OnPortComplete);
-    port_->SignalUnknownAddress.connect(this, &TestChannel::OnUnknownAddress);
-    // RingRTC change to support ICE forking
-    port_->SignalDestroyed.connect(this, &TestChannel::OnSrcPortDestroyed);
-=======
     port_->SubscribePortComplete([this](Port* port) { OnPortComplete(port); });
     port_->SubscribeUnknownAddress(
         [this](PortInterface* port, const SocketAddress& address,
@@ -297,7 +291,6 @@
         });
     port_->SubscribePortDestroyed(
         [this](PortInterface* port) { OnSrcPortDestroyed(port); });
->>>>>>> 29d6eaba
   }
 
   ~TestChannel() override { Stop(); }
