--- conflicted
+++ resolved
@@ -139,10 +139,6 @@
   // Fake IceTransportInternal implementation.
   const std::string& transport_name() const override { return name_; }
   int component() const override { return component_; }
-<<<<<<< HEAD
-  uint64_t IceTiebreaker() const { return tiebreaker_; }
-  IceMode remote_ice_mode() const { return remote_ice_mode_; }
-=======
   uint64_t IceTiebreaker() const {
     RTC_DCHECK_RUN_ON(network_thread_);
     return tiebreaker_;
@@ -151,7 +147,6 @@
     RTC_DCHECK_RUN_ON(network_thread_);
     return remote_ice_mode_;
   }
->>>>>>> cbad18b1
   const std::string& ice_ufrag() const { return ice_parameters_.ufrag; }
   const std::string& ice_pwd() const { return ice_parameters_.pwd; }
   const std::string& remote_ice_ufrag() const {
@@ -214,17 +209,11 @@
     tiebreaker_ = tiebreaker;
   }
   void SetIceParameters(const IceParameters& ice_params) override {
-<<<<<<< HEAD
+    RTC_DCHECK_RUN_ON(network_thread_);
     ice_parameters_ = ice_params;
   }
   void SetRemoteIceParameters(const IceParameters& params) override {
-=======
-    RTC_DCHECK_RUN_ON(network_thread_);
-    ice_parameters_ = ice_params;
-  }
-  void SetRemoteIceParameters(const IceParameters& params) override {
-    RTC_DCHECK_RUN_ON(network_thread_);
->>>>>>> cbad18b1
+    RTC_DCHECK_RUN_ON(network_thread_);
     remote_ice_parameters_ = params;
   }
 
@@ -401,33 +390,6 @@
     }
   }
 
-<<<<<<< HEAD
-  rtc::AsyncInvoker invoker_;
-  std::string name_;
-  int component_;
-  FakeIceTransport* dest_ = nullptr;
-  bool async_ = false;
-  int async_delay_ms_ = 0;
-  Candidates remote_candidates_;
-  IceConfig ice_config_;
-  IceRole role_ = ICEROLE_UNKNOWN;
-  uint64_t tiebreaker_ = 0;
-  IceParameters ice_parameters_;
-  IceParameters remote_ice_parameters_;
-  IceMode remote_ice_mode_ = ICEMODE_FULL;
-  size_t connection_count_ = 0;
-  absl::optional<webrtc::IceTransportState> transport_state_;
-  absl::optional<IceTransportState> legacy_transport_state_;
-  IceGatheringState gathering_state_ = kIceGatheringNew;
-  bool had_connection_ = false;
-  bool writable_ = false;
-  bool receiving_ = false;
-  bool combine_outgoing_packets_ = false;
-  rtc::CopyOnWriteBuffer send_packet_;
-  absl::optional<rtc::NetworkRoute> network_route_;
-  std::map<rtc::Socket::Option, int> socket_options_;
-  rtc::CopyOnWriteBuffer last_sent_packet_;
-=======
   const std::string name_;
   const int component_;
   FakeIceTransport* dest_ RTC_GUARDED_BY(network_thread_) = nullptr;
@@ -457,7 +419,6 @@
   std::map<rtc::Socket::Option, int> socket_options_
       RTC_GUARDED_BY(network_thread_);
   rtc::CopyOnWriteBuffer last_sent_packet_ RTC_GUARDED_BY(network_thread_);
->>>>>>> cbad18b1
   rtc::Thread* const network_thread_;
   webrtc::ScopedTaskSafetyDetached task_safety_;
 };
