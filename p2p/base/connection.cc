/*
 *  Copyright 2019 The WebRTC Project Authors. All rights reserved.
 *
 *  Use of this source code is governed by a BSD-style license
 *  that can be found in the LICENSE file in the root of the source
 *  tree. An additional intellectual property rights grant can be found
 *  in the file PATENTS.  All contributing project authors may
 *  be found in the AUTHORS file in the root of the source tree.
 */

#include "p2p/base/connection.h"

#include <math.h>

#include <algorithm>
#include <memory>
#include <utility>
#include <vector>

#include "absl/algorithm/container.h"
#include "absl/memory/memory.h"
#include "absl/strings/match.h"
#include "p2p/base/port_allocator.h"
#include "rtc_base/checks.h"
#include "rtc_base/crc32.h"
#include "rtc_base/helpers.h"
#include "rtc_base/logging.h"
#include "rtc_base/mdns_responder_interface.h"
#include "rtc_base/message_digest.h"
#include "rtc_base/network.h"
#include "rtc_base/numerics/safe_minmax.h"
#include "rtc_base/string_encode.h"
#include "rtc_base/string_utils.h"
#include "rtc_base/strings/string_builder.h"
#include "rtc_base/third_party/base64/base64.h"

namespace {

// Determines whether we have seen at least the given maximum number of
// pings fail to have a response.
inline bool TooManyFailures(
    const std::vector<cricket::Connection::SentPing>& pings_since_last_response,
    uint32_t maximum_failures,
    int rtt_estimate,
    int64_t now) {
  // If we haven't sent that many pings, then we can't have failed that many.
  if (pings_since_last_response.size() < maximum_failures)
    return false;

  // Check if the window in which we would expect a response to the ping has
  // already elapsed.
  int64_t expected_response_time =
      pings_since_last_response[maximum_failures - 1].sent_time + rtt_estimate;
  return now > expected_response_time;
}

// Determines whether we have gone too long without seeing any response.
inline bool TooLongWithoutResponse(
    const std::vector<cricket::Connection::SentPing>& pings_since_last_response,
    int64_t maximum_time,
    int64_t now) {
  if (pings_since_last_response.size() == 0)
    return false;

  auto first = pings_since_last_response[0];
  return now > (first.sent_time + maximum_time);
}

// Helper methods for converting string values of log description fields to
// enum.
webrtc::IceCandidateType GetCandidateTypeByString(const std::string& type) {
  if (type == cricket::LOCAL_PORT_TYPE) {
    return webrtc::IceCandidateType::kLocal;
  } else if (type == cricket::STUN_PORT_TYPE) {
    return webrtc::IceCandidateType::kStun;
  } else if (type == cricket::PRFLX_PORT_TYPE) {
    return webrtc::IceCandidateType::kPrflx;
  } else if (type == cricket::RELAY_PORT_TYPE) {
    return webrtc::IceCandidateType::kRelay;
  }
  return webrtc::IceCandidateType::kUnknown;
}

webrtc::IceCandidatePairProtocol GetProtocolByString(
    const std::string& protocol) {
  if (protocol == cricket::UDP_PROTOCOL_NAME) {
    return webrtc::IceCandidatePairProtocol::kUdp;
  } else if (protocol == cricket::TCP_PROTOCOL_NAME) {
    return webrtc::IceCandidatePairProtocol::kTcp;
  } else if (protocol == cricket::SSLTCP_PROTOCOL_NAME) {
    return webrtc::IceCandidatePairProtocol::kSsltcp;
  } else if (protocol == cricket::TLS_PROTOCOL_NAME) {
    return webrtc::IceCandidatePairProtocol::kTls;
  }
  return webrtc::IceCandidatePairProtocol::kUnknown;
}

webrtc::IceCandidatePairAddressFamily GetAddressFamilyByInt(
    int address_family) {
  if (address_family == AF_INET) {
    return webrtc::IceCandidatePairAddressFamily::kIpv4;
  } else if (address_family == AF_INET6) {
    return webrtc::IceCandidatePairAddressFamily::kIpv6;
  }
  return webrtc::IceCandidatePairAddressFamily::kUnknown;
}

webrtc::IceCandidateNetworkType ConvertNetworkType(rtc::AdapterType type) {
  switch (type) {
    case rtc::ADAPTER_TYPE_ETHERNET:
      return webrtc::IceCandidateNetworkType::kEthernet;
    case rtc::ADAPTER_TYPE_LOOPBACK:
      return webrtc::IceCandidateNetworkType::kLoopback;
    case rtc::ADAPTER_TYPE_WIFI:
      return webrtc::IceCandidateNetworkType::kWifi;
    case rtc::ADAPTER_TYPE_VPN:
      return webrtc::IceCandidateNetworkType::kVpn;
    case rtc::ADAPTER_TYPE_CELLULAR:
    case rtc::ADAPTER_TYPE_CELLULAR_2G:
    case rtc::ADAPTER_TYPE_CELLULAR_3G:
    case rtc::ADAPTER_TYPE_CELLULAR_4G:
    case rtc::ADAPTER_TYPE_CELLULAR_5G:
      return webrtc::IceCandidateNetworkType::kCellular;
    default:
      return webrtc::IceCandidateNetworkType::kUnknown;
  }
}

// When we don't have any RTT data, we have to pick something reasonable.  We
// use a large value just in case the connection is really slow.
const int DEFAULT_RTT = 3000;  // 3 seconds

// We will restrict RTT estimates (when used for determining state) to be
// within a reasonable range.
const int MINIMUM_RTT = 100;    // 0.1 seconds
const int MAXIMUM_RTT = 60000;  // 60 seconds

const int DEFAULT_RTT_ESTIMATE_HALF_TIME_MS = 500;

// Computes our estimate of the RTT given the current estimate.
inline int ConservativeRTTEstimate(int rtt) {
  return rtc::SafeClamp(2 * rtt, MINIMUM_RTT, MAXIMUM_RTT);
}

// Weighting of the old rtt value to new data.
const int RTT_RATIO = 3;  // 3 : 1

constexpr int64_t kMinExtraPingDelayMs = 100;

// Default field trials.
const cricket::IceFieldTrials kDefaultFieldTrials;

constexpr int kSupportGoogPingVersionRequestIndex =
    static_cast<int>(cricket::IceGoogMiscInfoBindingRequestAttributeIndex::
                         SUPPORT_GOOG_PING_VERSION);

constexpr int kSupportGoogPingVersionResponseIndex =
    static_cast<int>(cricket::IceGoogMiscInfoBindingResponseAttributeIndex::
                         SUPPORT_GOOG_PING_VERSION);

}  // namespace

namespace cricket {

// A ConnectionRequest is a STUN binding used to determine writability.
<<<<<<< HEAD
ConnectionRequest::ConnectionRequest(Connection* connection)
    : StunRequest(new IceMessage()), connection_(connection) {}

void ConnectionRequest::Prepare(StunMessage* request) {
  RTC_DCHECK_RUN_ON(connection_->network_thread_);
  request->SetType(STUN_BINDING_REQUEST);
=======
ConnectionRequest::ConnectionRequest(StunRequestManager& manager,
                                     Connection* connection)
    : StunRequest(manager, std::make_unique<IceMessage>()),
      connection_(connection) {}

void ConnectionRequest::Prepare(StunMessage* message) {
  RTC_DCHECK_RUN_ON(connection_->network_thread_);
  message->SetType(STUN_BINDING_REQUEST);
>>>>>>> 8f9b44ba
  std::string username;
  connection_->port()->CreateStunUsername(
      connection_->remote_candidate().username(), &username);
  // Note that the order of attributes does not impact the parsing on the
  // receiver side. The attribute is retrieved then by iterating and matching
  // over all parsed attributes. See StunMessage::GetAttribute.
  message->AddAttribute(
      std::make_unique<StunByteStringAttribute>(STUN_ATTR_USERNAME, username));

  // connection_ already holds this ping, so subtract one from count.
  if (connection_->port()->send_retransmit_count_attribute()) {
    message->AddAttribute(std::make_unique<StunUInt32Attribute>(
        STUN_ATTR_RETRANSMIT_COUNT,
        static_cast<uint32_t>(connection_->pings_since_last_response_.size() -
                              1)));
  }
  uint32_t network_info = connection_->port()->Network()->id();
  network_info = (network_info << 16) | connection_->port()->network_cost();
  message->AddAttribute(std::make_unique<StunUInt32Attribute>(
      STUN_ATTR_GOOG_NETWORK_INFO, network_info));

  if (connection_->field_trials_->piggyback_ice_check_acknowledgement &&
      connection_->last_ping_id_received()) {
    message->AddAttribute(std::make_unique<StunByteStringAttribute>(
        STUN_ATTR_GOOG_LAST_ICE_CHECK_RECEIVED,
        connection_->last_ping_id_received().value()));
  }

  // Adding ICE_CONTROLLED or ICE_CONTROLLING attribute based on the role.
  if (connection_->port()->GetIceRole() == ICEROLE_CONTROLLING) {
    message->AddAttribute(std::make_unique<StunUInt64Attribute>(
        STUN_ATTR_ICE_CONTROLLING, connection_->port()->IceTiebreaker()));
    // We should have either USE_CANDIDATE attribute or ICE_NOMINATION
    // attribute but not both. That was enforced in p2ptransportchannel.
    if (connection_->use_candidate_attr()) {
      message->AddAttribute(
          std::make_unique<StunByteStringAttribute>(STUN_ATTR_USE_CANDIDATE));
    }
    if (connection_->nomination_ &&
        connection_->nomination_ != connection_->acked_nomination()) {
<<<<<<< HEAD
      request->AddAttribute(std::make_unique<StunUInt32Attribute>(
=======
      message->AddAttribute(std::make_unique<StunUInt32Attribute>(
>>>>>>> 8f9b44ba
          STUN_ATTR_NOMINATION, connection_->nomination_));
    }
  } else if (connection_->port()->GetIceRole() == ICEROLE_CONTROLLED) {
    message->AddAttribute(std::make_unique<StunUInt64Attribute>(
        STUN_ATTR_ICE_CONTROLLED, connection_->port()->IceTiebreaker()));
  } else {
    RTC_DCHECK_NOTREACHED();
  }

  // Adding PRIORITY Attribute.
  // Changing the type preference to Peer Reflexive and local preference
  // and component id information is unchanged from the original priority.
  // priority = (2^24)*(type preference) +
  //           (2^8)*(local preference) +
  //           (2^0)*(256 - component ID)
  uint32_t type_preference =
      (connection_->local_candidate().protocol() == TCP_PROTOCOL_NAME)
          ? ICE_TYPE_PREFERENCE_PRFLX_TCP
          : ICE_TYPE_PREFERENCE_PRFLX;
  uint32_t prflx_priority =
      type_preference << 24 |
      (connection_->local_candidate().priority() & 0x00FFFFFF);
  message->AddAttribute(std::make_unique<StunUInt32Attribute>(
      STUN_ATTR_PRIORITY, prflx_priority));

  if (connection_->field_trials_->enable_goog_ping &&
      !connection_->remote_support_goog_ping_.has_value()) {
    // Check if remote supports GOOG PING by announcing which version we
    // support. This is sent on all STUN_BINDING_REQUEST until we get a
    // STUN_BINDING_RESPONSE.
    auto list =
        StunAttribute::CreateUInt16ListAttribute(STUN_ATTR_GOOG_MISC_INFO);
    list->AddTypeAtIndex(kSupportGoogPingVersionRequestIndex, kGoogPingVersion);
    message->AddAttribute(std::move(list));
  }

  if (connection_->ShouldSendGoogPing(message)) {
    message->SetType(GOOG_PING_REQUEST);
    message->ClearAttributes();
    message->AddMessageIntegrity32(connection_->remote_candidate().password());
  } else {
    message->AddMessageIntegrity(connection_->remote_candidate().password());
    message->AddFingerprint();
  }
}

void ConnectionRequest::OnResponse(StunMessage* response) {
  RTC_DCHECK_RUN_ON(connection_->network_thread_);
  connection_->OnConnectionRequestResponse(this, response);
}

void ConnectionRequest::OnErrorResponse(StunMessage* response) {
  RTC_DCHECK_RUN_ON(connection_->network_thread_);
  connection_->OnConnectionRequestErrorResponse(this, response);
}

void ConnectionRequest::OnTimeout() {
  RTC_DCHECK_RUN_ON(connection_->network_thread_);
  connection_->OnConnectionRequestTimeout(this);
}

void ConnectionRequest::OnSent() {
  RTC_DCHECK_RUN_ON(connection_->network_thread_);
  connection_->OnConnectionRequestSent(this);
  // Each request is sent only once.  After a single delay , the request will
  // time out.
  set_timed_out();
}

int ConnectionRequest::resend_delay() {
  return CONNECTION_RESPONSE_TIMEOUT;
}

Connection::Connection(rtc::WeakPtr<Port> port,
                       size_t index,
                       const Candidate& remote_candidate)
    : network_thread_(port->thread()),
      id_(rtc::CreateRandomId()),
<<<<<<< HEAD
      port_(port),
=======
      port_(std::move(port)),
>>>>>>> 8f9b44ba
      local_candidate_index_(index),
      remote_candidate_(remote_candidate),
      recv_rate_tracker_(100, 10u),
      send_rate_tracker_(100, 10u),
      write_state_(STATE_WRITE_INIT),
      receiving_(false),
      connected_(true),
      pruned_(false),
      use_candidate_attr_(false),
<<<<<<< HEAD
      requests_(port->thread()),
=======
      requests_(port_->thread(),
                [this](const void* data, size_t size, StunRequest* request) {
                  OnSendStunPacket(data, size, request);
                }),
>>>>>>> 8f9b44ba
      rtt_(DEFAULT_RTT),
      last_ping_sent_(0),
      last_ping_received_(0),
      last_data_received_(0),
      last_ping_response_received_(0),
      reported_(false),
      state_(IceCandidatePairState::WAITING),
      time_created_ms_(rtc::TimeMillis()),
      field_trials_(&kDefaultFieldTrials),
      rtt_estimate_(DEFAULT_RTT_ESTIMATE_HALF_TIME_MS) {
  RTC_DCHECK_RUN_ON(network_thread_);
<<<<<<< HEAD
  // All of our connections start in WAITING state.
  // TODO(mallinath) - Start connections from STATE_FROZEN.
  // Wire up to send stun packets
  requests_.SignalSendPacket.connect(this, &Connection::OnSendStunPacket);
=======
>>>>>>> 8f9b44ba
  RTC_LOG(LS_INFO) << ToString() << ": Connection created";
}

Connection::~Connection() {
  RTC_DCHECK_RUN_ON(network_thread_);
}

webrtc::TaskQueueBase* Connection::network_thread() const {
  return network_thread_;
}

const Candidate& Connection::local_candidate() const {
  RTC_DCHECK_RUN_ON(network_thread_);
  RTC_DCHECK(local_candidate_index_ < port_->Candidates().size());
  return port_->Candidates()[local_candidate_index_];
}

const Candidate& Connection::remote_candidate() const {
  return remote_candidate_;
}

const rtc::Network* Connection::network() const {
  return port()->Network();
}

int Connection::generation() const {
  return port()->generation();
}

uint64_t Connection::priority() const {
  uint64_t priority = 0;
  // RFC 5245 - 5.7.2.  Computing Pair Priority and Ordering Pairs
  // Let G be the priority for the candidate provided by the controlling
  // agent.  Let D be the priority for the candidate provided by the
  // controlled agent.
  // pair priority = 2^32*MIN(G,D) + 2*MAX(G,D) + (G>D?1:0)
  IceRole role = port_->GetIceRole();
  if (role != ICEROLE_UNKNOWN) {
    uint32_t g = 0;
    uint32_t d = 0;
    if (role == ICEROLE_CONTROLLING) {
      g = local_candidate().priority();
      d = remote_candidate_.priority();
    } else {
      g = remote_candidate_.priority();
      d = local_candidate().priority();
    }
    priority = std::min(g, d);
    priority = priority << 32;
    priority += 2 * std::max(g, d) + (g > d ? 1 : 0);
  }
  return priority;
}

void Connection::set_write_state(WriteState value) {
  RTC_DCHECK_RUN_ON(network_thread_);
  WriteState old_value = write_state_;
  write_state_ = value;
  if (value != old_value) {
    RTC_LOG(LS_VERBOSE) << ToString() << ": set_write_state from: " << old_value
                        << " to " << value;
    SignalStateChange(this);
  }
}

void Connection::UpdateReceiving(int64_t now) {
  RTC_DCHECK_RUN_ON(network_thread_);
  bool receiving;
  if (last_ping_sent() < last_ping_response_received()) {
    // We consider any candidate pair that has its last connectivity check
    // acknowledged by a response as receiving, particularly for backup
    // candidate pairs that send checks at a much slower pace than the selected
    // one. Otherwise, a backup candidate pair constantly becomes not receiving
    // as a side effect of a long ping interval, since we do not have a separate
    // receiving timeout for backup candidate pairs. See
    // IceConfig.ice_backup_candidate_pair_ping_interval,
    // IceConfig.ice_connection_receiving_timeout and their default value.
    receiving = true;
  } else {
    receiving =
        last_received() > 0 && now <= last_received() + receiving_timeout();
  }
  if (receiving_ == receiving) {
    return;
  }
  RTC_LOG(LS_VERBOSE) << ToString() << ": set_receiving to " << receiving;
  receiving_ = receiving;
  receiving_unchanged_since_ = now;
  SignalStateChange(this);
}

void Connection::set_state(IceCandidatePairState state) {
  RTC_DCHECK_RUN_ON(network_thread_);
  IceCandidatePairState old_state = state_;
  state_ = state;
  if (state != old_state) {
    RTC_LOG(LS_VERBOSE) << ToString() << ": set_state";
  }
}

void Connection::set_connected(bool value) {
  RTC_DCHECK_RUN_ON(network_thread_);
  bool old_value = connected_;
  connected_ = value;
  if (value != old_value) {
    RTC_LOG(LS_VERBOSE) << ToString() << ": Change connected_ to " << value;
    SignalStateChange(this);
  }
}

bool Connection::use_candidate_attr() const {
  RTC_DCHECK_RUN_ON(network_thread_);
  return use_candidate_attr_;
}

void Connection::set_use_candidate_attr(bool enable) {
  RTC_DCHECK_RUN_ON(network_thread_);
  use_candidate_attr_ = enable;
}

void Connection::set_nomination(uint32_t value) {
  RTC_DCHECK_RUN_ON(network_thread_);
  nomination_ = value;
}

uint32_t Connection::remote_nomination() const {
  RTC_DCHECK_RUN_ON(network_thread_);
  return remote_nomination_;
}

bool Connection::nominated() const {
  RTC_DCHECK_RUN_ON(network_thread_);
  return acked_nomination_ || remote_nomination_;
}

int Connection::unwritable_timeout() const {
  RTC_DCHECK_RUN_ON(network_thread_);
  return unwritable_timeout_.value_or(CONNECTION_WRITE_CONNECT_TIMEOUT);
}

void Connection::set_unwritable_timeout(const absl::optional<int>& value_ms) {
  RTC_DCHECK_RUN_ON(network_thread_);
  unwritable_timeout_ = value_ms;
}

int Connection::unwritable_min_checks() const {
  RTC_DCHECK_RUN_ON(network_thread_);
  return unwritable_min_checks_.value_or(CONNECTION_WRITE_CONNECT_FAILURES);
}

void Connection::set_unwritable_min_checks(const absl::optional<int>& value) {
  RTC_DCHECK_RUN_ON(network_thread_);
  unwritable_min_checks_ = value;
}

int Connection::inactive_timeout() const {
  RTC_DCHECK_RUN_ON(network_thread_);
  return inactive_timeout_.value_or(CONNECTION_WRITE_TIMEOUT);
}

void Connection::set_inactive_timeout(const absl::optional<int>& value) {
  RTC_DCHECK_RUN_ON(network_thread_);
  inactive_timeout_ = value;
}

int Connection::receiving_timeout() const {
  RTC_DCHECK_RUN_ON(network_thread_);
  return receiving_timeout_.value_or(WEAK_CONNECTION_RECEIVE_TIMEOUT);
}

void Connection::set_receiving_timeout(
    absl::optional<int> receiving_timeout_ms) {
  RTC_DCHECK_RUN_ON(network_thread_);
  receiving_timeout_ = receiving_timeout_ms;
}

void Connection::SetIceFieldTrials(const IceFieldTrials* field_trials) {
  RTC_DCHECK_RUN_ON(network_thread_);
  field_trials_ = field_trials;
  rtt_estimate_.SetHalfTime(field_trials->rtt_estimate_halftime_ms);
}

void Connection::OnSendStunPacket(const void* data,
                                  size_t size,
                                  StunRequest* req) {
  RTC_DCHECK_RUN_ON(network_thread_);
  rtc::PacketOptions options(port_->StunDscpValue());
  options.info_signaled_after_sent.packet_type =
      rtc::PacketType::kIceConnectivityCheck;
  auto err =
      port_->SendTo(data, size, remote_candidate_.address(), options, false);
  if (err < 0) {
    RTC_LOG(LS_INFO) << ToString()
                     << ": Failed to send STUN ping "
                        " err="
                     << err << " id=" << rtc::hex_encode(req->id());
  }
}

void Connection::OnReadPacket(const char* data,
                              size_t size,
                              int64_t packet_time_us) {
  RTC_DCHECK_RUN_ON(network_thread_);
  std::unique_ptr<IceMessage> msg;
  std::string remote_ufrag;
  const rtc::SocketAddress& addr(remote_candidate_.address());
  if (!port_->GetStunMessage(data, size, addr, &msg, &remote_ufrag)) {
    // The packet did not parse as a valid STUN message
    // This is a data packet, pass it along.
    last_data_received_ = rtc::TimeMillis();
    UpdateReceiving(last_data_received_);
    recv_rate_tracker_.AddSamples(size);
    stats_.packets_received++;
    SignalReadPacket(this, data, size, packet_time_us);

    // If timed out sending writability checks, start up again
    if (!pruned_ && (write_state_ == STATE_WRITE_TIMEOUT)) {
      RTC_LOG(LS_WARNING)
          << "Received a data packet on a timed-out Connection. "
             "Resetting state to STATE_WRITE_INIT.";
      set_write_state(STATE_WRITE_INIT);
    }
  } else if (!msg) {
    // The packet was STUN, but failed a check and was handled internally.
  } else {
    // The packet is STUN and passed the Port checks.
    // Perform our own checks to ensure this packet is valid.
    // If this is a STUN request, then update the receiving bit and respond.
    // If this is a STUN response, then update the writable bit.
    // Log at LS_INFO if we receive a ping on an unwritable connection.
    rtc::LoggingSeverity sev = (!writable() ? rtc::LS_INFO : rtc::LS_VERBOSE);
    msg->ValidateMessageIntegrity(remote_candidate().password());
    switch (msg->type()) {
      case STUN_BINDING_REQUEST:
        RTC_LOG_V(sev) << ToString() << ": Received "
                       << StunMethodToString(msg->type())
                       << ", id=" << rtc::hex_encode(msg->transaction_id());
        if (remote_ufrag == remote_candidate_.username()) {
          HandleStunBindingOrGoogPingRequest(msg.get());
        } else {
          // The packet had the right local username, but the remote username
          // was not the right one for the remote address.
          RTC_LOG(LS_ERROR)
              << ToString()
              << ": Received STUN request with bad remote username "
              << remote_ufrag;
          port_->SendBindingErrorResponse(msg.get(), addr,
                                          STUN_ERROR_UNAUTHORIZED,
                                          STUN_ERROR_REASON_UNAUTHORIZED);
        }
        break;

      // Response from remote peer. Does it match request sent?
      // This doesn't just check, it makes callbacks if transaction
      // id's match.
      case STUN_BINDING_RESPONSE:
      case STUN_BINDING_ERROR_RESPONSE:
        if (msg->IntegrityOk()) {
          requests_.CheckResponse(msg.get());
        }
        // Otherwise silently discard the response.
        break;

      // Remote end point sent an STUN indication instead of regular binding
      // request. In this case `last_ping_received_` will be updated but no
      // response will be sent.
      case STUN_BINDING_INDICATION:
        ReceivedPing(msg->transaction_id());
        break;
      case GOOG_PING_REQUEST:
        HandleStunBindingOrGoogPingRequest(msg.get());
        break;
      case GOOG_PING_RESPONSE:
      case GOOG_PING_ERROR_RESPONSE:
        if (msg->IntegrityOk()) {
          requests_.CheckResponse(msg.get());
        }
        break;
      default:
        RTC_DCHECK_NOTREACHED();
        break;
    }
  }
}

void Connection::HandleStunBindingOrGoogPingRequest(IceMessage* msg) {
  RTC_DCHECK_RUN_ON(network_thread_);
  // This connection should now be receiving.
  ReceivedPing(msg->transaction_id());
  if (field_trials_->extra_ice_ping && last_ping_response_received_ == 0) {
    if (local_candidate().type() == RELAY_PORT_TYPE ||
        local_candidate().type() == PRFLX_PORT_TYPE ||
        remote_candidate().type() == RELAY_PORT_TYPE ||
        remote_candidate().type() == PRFLX_PORT_TYPE) {
      const int64_t now = rtc::TimeMillis();
      if (last_ping_sent_ + kMinExtraPingDelayMs <= now) {
        RTC_LOG(LS_INFO) << ToString()
                         << "WebRTC-ExtraICEPing/Sending extra ping"
                            " last_ping_sent_: "
                         << last_ping_sent_ << " now: " << now
                         << " (diff: " << (now - last_ping_sent_) << ")";
        Ping(now);
      } else {
        RTC_LOG(LS_INFO) << ToString()
                         << "WebRTC-ExtraICEPing/Not sending extra ping"
                            " last_ping_sent_: "
                         << last_ping_sent_ << " now: " << now
                         << " (diff: " << (now - last_ping_sent_) << ")";
      }
    }
  }

  const rtc::SocketAddress& remote_addr = remote_candidate_.address();
  if (msg->type() == STUN_BINDING_REQUEST) {
    // Check for role conflicts.
    const std::string& remote_ufrag = remote_candidate_.username();
    if (!port_->MaybeIceRoleConflict(remote_addr, msg, remote_ufrag)) {
      // Received conflicting role from the peer.
      RTC_LOG(LS_INFO) << "Received conflicting role from the peer.";
      return;
    }
  }

  stats_.recv_ping_requests++;
  LogCandidatePairEvent(webrtc::IceCandidatePairEventType::kCheckReceived,
                        msg->reduced_transaction_id());

  // This is a validated stun request from remote peer.
  if (msg->type() == STUN_BINDING_REQUEST) {
    SendStunBindingResponse(msg);
  } else {
    RTC_DCHECK(msg->type() == GOOG_PING_REQUEST);
    SendGoogPingResponse(msg);
  }

  // If it timed out on writing check, start up again
  if (!pruned_ && write_state_ == STATE_WRITE_TIMEOUT) {
    set_write_state(STATE_WRITE_INIT);
  }

  if (port_->GetIceRole() == ICEROLE_CONTROLLED) {
    const StunUInt32Attribute* nomination_attr =
        msg->GetUInt32(STUN_ATTR_NOMINATION);
    uint32_t nomination = 0;
    if (nomination_attr) {
      nomination = nomination_attr->value();
      if (nomination == 0) {
        RTC_LOG(LS_ERROR) << "Invalid nomination: " << nomination;
      }
    } else {
      const StunByteStringAttribute* use_candidate_attr =
          msg->GetByteString(STUN_ATTR_USE_CANDIDATE);
      if (use_candidate_attr) {
        nomination = 1;
      }
    }
    // We don't un-nominate a connection, so we only keep a larger nomination.
    if (nomination > remote_nomination_) {
      set_remote_nomination(nomination);
      SignalNominated(this);
    }
  }
  // Set the remote cost if the network_info attribute is available.
  // Note: If packets are re-ordered, we may get incorrect network cost
  // temporarily, but it should get the correct value shortly after that.
  const StunUInt32Attribute* network_attr =
      msg->GetUInt32(STUN_ATTR_GOOG_NETWORK_INFO);
  if (network_attr) {
    uint32_t network_info = network_attr->value();
    uint16_t network_cost = static_cast<uint16_t>(network_info);
    if (network_cost != remote_candidate_.network_cost()) {
      remote_candidate_.set_network_cost(network_cost);
      // Network cost change will affect the connection ranking, so signal
      // state change to force a re-sort in P2PTransportChannel.
      SignalStateChange(this);
    }
  }

  if (field_trials_->piggyback_ice_check_acknowledgement) {
    HandlePiggybackCheckAcknowledgementIfAny(msg);
  }
}

<<<<<<< HEAD
void Connection::SendStunBindingResponse(const StunMessage* request) {
  RTC_DCHECK_RUN_ON(network_thread_);
  RTC_DCHECK(request->type() == STUN_BINDING_REQUEST);
=======
void Connection::SendStunBindingResponse(const StunMessage* message) {
  RTC_DCHECK_RUN_ON(network_thread_);
  RTC_DCHECK_EQ(message->type(), STUN_BINDING_REQUEST);
>>>>>>> 8f9b44ba

  // Retrieve the username from the `message`.
  const StunByteStringAttribute* username_attr =
      message->GetByteString(STUN_ATTR_USERNAME);
  RTC_DCHECK(username_attr != NULL);
  if (username_attr == NULL) {
    // No valid username, skip the response.
    return;
  }

  // Fill in the response.
  StunMessage response;
  response.SetType(STUN_BINDING_RESPONSE);
  response.SetTransactionID(message->transaction_id());
  const StunUInt32Attribute* retransmit_attr =
      message->GetUInt32(STUN_ATTR_RETRANSMIT_COUNT);
  if (retransmit_attr) {
    // Inherit the incoming retransmit value in the response so the other side
    // can see our view of lost pings.
    response.AddAttribute(std::make_unique<StunUInt32Attribute>(
        STUN_ATTR_RETRANSMIT_COUNT, retransmit_attr->value()));

    if (retransmit_attr->value() > CONNECTION_WRITE_CONNECT_FAILURES) {
      RTC_LOG(LS_INFO)
          << ToString()
          << ": Received a remote ping with high retransmit count: "
          << retransmit_attr->value();
    }
  }

  response.AddAttribute(std::make_unique<StunXorAddressAttribute>(
      STUN_ATTR_XOR_MAPPED_ADDRESS, remote_candidate_.address()));

  if (field_trials_->announce_goog_ping) {
    // Check if message contains a announce-request.
    auto goog_misc = message->GetUInt16List(STUN_ATTR_GOOG_MISC_INFO);
    if (goog_misc != nullptr &&
        goog_misc->Size() >= kSupportGoogPingVersionRequestIndex &&
        // Which version can we handle...currently any >= 1
        goog_misc->GetType(kSupportGoogPingVersionRequestIndex) >= 1) {
      auto list =
          StunAttribute::CreateUInt16ListAttribute(STUN_ATTR_GOOG_MISC_INFO);
      list->AddTypeAtIndex(kSupportGoogPingVersionResponseIndex,
                           kGoogPingVersion);
      response.AddAttribute(std::move(list));
    }
  }

  response.AddMessageIntegrity(local_candidate().password());
  response.AddFingerprint();

  SendResponseMessage(response);
}

<<<<<<< HEAD
void Connection::SendGoogPingResponse(const StunMessage* request) {
  RTC_DCHECK_RUN_ON(network_thread_);
  RTC_DCHECK(request->type() == GOOG_PING_REQUEST);
=======
void Connection::SendGoogPingResponse(const StunMessage* message) {
  RTC_DCHECK_RUN_ON(network_thread_);
  RTC_DCHECK(message->type() == GOOG_PING_REQUEST);
>>>>>>> 8f9b44ba

  // Fill in the response.
  StunMessage response;
  response.SetType(GOOG_PING_RESPONSE);
  response.SetTransactionID(message->transaction_id());
  response.AddMessageIntegrity32(local_candidate().password());
  SendResponseMessage(response);
}

void Connection::SendResponseMessage(const StunMessage& response) {
  RTC_DCHECK_RUN_ON(network_thread_);
  // Where I send the response.
  const rtc::SocketAddress& addr = remote_candidate_.address();

  // Send the response.
  rtc::ByteBufferWriter buf;
  response.Write(&buf);
  rtc::PacketOptions options(port_->StunDscpValue());
  options.info_signaled_after_sent.packet_type =
      rtc::PacketType::kIceConnectivityCheckResponse;
  auto err = port_->SendTo(buf.Data(), buf.Length(), addr, options, false);
  if (err < 0) {
    RTC_LOG(LS_INFO) << ToString() << ": Failed to send "
                     << StunMethodToString(response.type())
                     << ", to=" << addr.ToSensitiveString() << ", err=" << err
                     << ", id=" << rtc::hex_encode(response.transaction_id());
  } else {
    // Log at LS_INFO if we send a stun ping response on an unwritable
    // connection.
    rtc::LoggingSeverity sev = (!writable()) ? rtc::LS_INFO : rtc::LS_VERBOSE;
    RTC_LOG_V(sev) << ToString() << ": Sent "
                   << StunMethodToString(response.type())
                   << ", to=" << addr.ToSensitiveString()
                   << ", id=" << rtc::hex_encode(response.transaction_id());

    stats_.sent_ping_responses++;
    LogCandidatePairEvent(webrtc::IceCandidatePairEventType::kCheckResponseSent,
                          response.reduced_transaction_id());
  }
}

uint32_t Connection::acked_nomination() const {
  RTC_DCHECK_RUN_ON(network_thread_);
  return acked_nomination_;
}

void Connection::set_remote_nomination(uint32_t remote_nomination) {
  RTC_DCHECK_RUN_ON(network_thread_);
  remote_nomination_ = remote_nomination;
}

void Connection::OnReadyToSend() {
  RTC_DCHECK_RUN_ON(network_thread_);
  SignalReadyToSend(this);
}

bool Connection::pruned() const {
  RTC_DCHECK_RUN_ON(network_thread_);
  return pruned_;
}

void Connection::Prune() {
  RTC_DCHECK_RUN_ON(network_thread_);
  if (!pruned_ || active()) {
    RTC_LOG(LS_INFO) << ToString() << ": Connection pruned";
    pruned_ = true;
    requests_.Clear();
    set_write_state(STATE_WRITE_TIMEOUT);
  }
}

void Connection::Destroy() {
  RTC_DCHECK_RUN_ON(network_thread_);
  if (pending_delete_)
    return;

  pending_delete_ = true;

  RTC_DLOG(LS_VERBOSE) << ToString() << ": Connection destroyed";

  // Fire the 'destroyed' event before deleting the object. This is done
  // intentionally to avoid a situation whereby the signal might have dangling
  // pointers to objects that have been deleted by the time the async task
  // that deletes the connection object runs.
  SignalDestroyed(this);
  SignalDestroyed.disconnect_all();

  LogCandidatePairConfig(webrtc::IceCandidatePairConfigType::kDestroyed);

  // Unwind the stack before deleting the object in case upstream callers
  // need to refer to the Connection's state as part of teardown.
  // NOTE: We move ownership of 'this' into the capture section of the lambda
  // so that the object will always be deleted, including if PostTask fails.
  // In such a case (only tests), deletion would happen inside of the call
  // to `Destroy()`.
  network_thread_->PostTask(
      webrtc::ToQueuedTask([me = absl::WrapUnique(this)]() {}));
}

void Connection::FailAndDestroy() {
  RTC_DCHECK_RUN_ON(network_thread_);
  set_state(IceCandidatePairState::FAILED);
  Destroy();
}

void Connection::FailAndPrune() {
  RTC_DCHECK_RUN_ON(network_thread_);

  // TODO(bugs.webrtc.org/13865): There's a circular dependency between Port
  // and Connection. In some cases (Port dtor), a Connection object is deleted
  // without using the `Destroy` method (pending_delete_ won't be raised and
  // some functionality won't run as expected), while in other cases
  // (AddOrReplaceConnection), the Connection object is deleted asynchronously
  // via the `Destroy` method and in that case `pending_delete_` will be raised.
  // However, in that case, there's a chance that the Port object gets
  // deleted before the Connection object ends up being deleted. So, the
  // Connection object holds on to a potentially bogus `port_` pointer.
  // Here, we avoid such a potential, but the cleanup operations in Port
  // need to be made consistent and safe.
  if (pending_delete_)
    return;

  set_state(IceCandidatePairState::FAILED);
  Prune();
}

void Connection::PrintPingsSinceLastResponse(std::string* s, size_t max) {
  RTC_DCHECK_RUN_ON(network_thread_);
  rtc::StringBuilder oss;
  if (pings_since_last_response_.size() > max) {
    for (size_t i = 0; i < max; i++) {
      const SentPing& ping = pings_since_last_response_[i];
      oss << rtc::hex_encode(ping.id) << " ";
    }
    oss << "... " << (pings_since_last_response_.size() - max) << " more";
  } else {
    for (const SentPing& ping : pings_since_last_response_) {
      oss << rtc::hex_encode(ping.id) << " ";
    }
  }
  *s = oss.str();
}

bool Connection::reported() const {
  RTC_DCHECK_RUN_ON(network_thread_);
  return reported_;
}

void Connection::set_reported(bool reported) {
  RTC_DCHECK_RUN_ON(network_thread_);
  reported_ = reported;
}

bool Connection::selected() const {
  RTC_DCHECK_RUN_ON(network_thread_);
  return selected_;
}

void Connection::set_selected(bool selected) {
  RTC_DCHECK_RUN_ON(network_thread_);
  selected_ = selected;
}

void Connection::UpdateState(int64_t now) {
  RTC_DCHECK_RUN_ON(network_thread_);
  int rtt = ConservativeRTTEstimate(rtt_);

  if (RTC_LOG_CHECK_LEVEL(LS_VERBOSE)) {
    std::string pings;
    PrintPingsSinceLastResponse(&pings, 5);
    RTC_LOG(LS_VERBOSE) << ToString()
                        << ": UpdateState()"
                           ", ms since last received response="
                        << now - last_ping_response_received_
                        << ", ms since last received data="
                        << now - last_data_received_ << ", rtt=" << rtt
                        << ", pings_since_last_response=" << pings;
  }

  // Check the writable state.  (The order of these checks is important.)
  //
  // Before becoming unwritable, we allow for a fixed number of pings to fail
  // (i.e., receive no response).  We also have to give the response time to
  // get back, so we include a conservative estimate of this.
  //
  // Before timing out writability, we give a fixed amount of time.  This is to
  // allow for changes in network conditions.

  if ((write_state_ == STATE_WRITABLE) &&
      TooManyFailures(pings_since_last_response_, unwritable_min_checks(), rtt,
                      now) &&
      TooLongWithoutResponse(pings_since_last_response_, unwritable_timeout(),
                             now)) {
    uint32_t max_pings = unwritable_min_checks();
    RTC_LOG(LS_INFO) << ToString() << ": Unwritable after " << max_pings
                     << " ping failures and "
                     << now - pings_since_last_response_[0].sent_time
                     << " ms without a response,"
                        " ms since last received ping="
                     << now - last_ping_received_
                     << " ms since last received data="
                     << now - last_data_received_ << " rtt=" << rtt;
    set_write_state(STATE_WRITE_UNRELIABLE);
  }
  if ((write_state_ == STATE_WRITE_UNRELIABLE ||
       write_state_ == STATE_WRITE_INIT) &&
      TooLongWithoutResponse(pings_since_last_response_, inactive_timeout(),
                             now)) {
    RTC_LOG(LS_INFO) << ToString() << ": Timed out after "
                     << now - pings_since_last_response_[0].sent_time
                     << " ms without a response, rtt=" << rtt;
    set_write_state(STATE_WRITE_TIMEOUT);
  }

  // Update the receiving state.
  UpdateReceiving(now);
  if (dead(now)) {
    Destroy();
  }
}

int64_t Connection::last_ping_sent() const {
  RTC_DCHECK_RUN_ON(network_thread_);
  return last_ping_sent_;
}

void Connection::Ping(int64_t now) {
  RTC_DCHECK_RUN_ON(network_thread_);
  last_ping_sent_ = now;
  ConnectionRequest* req = new ConnectionRequest(requests_, this);
  // If not using renomination, we use "1" to mean "nominated" and "0" to mean
  // "not nominated". If using renomination, values greater than 1 are used for
  // re-nominated pairs.
  int nomination = use_candidate_attr_ ? 1 : 0;
  if (nomination_ > 0) {
    nomination = nomination_;
  }
  pings_since_last_response_.push_back(SentPing(req->id(), now, nomination));
  RTC_LOG(LS_VERBOSE) << ToString() << ": Sending STUN ping, id="
                      << rtc::hex_encode(req->id())
                      << ", nomination=" << nomination_;
  requests_.Send(req);
  state_ = IceCandidatePairState::IN_PROGRESS;
  num_pings_sent_++;
}

int64_t Connection::last_ping_response_received() const {
  RTC_DCHECK_RUN_ON(network_thread_);
  return last_ping_response_received_;
}

const absl::optional<std::string>& Connection::last_ping_id_received() const {
  RTC_DCHECK_RUN_ON(network_thread_);
  return last_ping_id_received_;
}

// Used to check if any STUN ping response has been received.
int Connection::rtt_samples() const {
  RTC_DCHECK_RUN_ON(network_thread_);
  return rtt_samples_;
}

// Called whenever a valid ping is received on this connection.  This is
// public because the connection intercepts the first ping for us.
int64_t Connection::last_ping_received() const {
  RTC_DCHECK_RUN_ON(network_thread_);
  return last_ping_received_;
}

void Connection::ReceivedPing(const absl::optional<std::string>& request_id) {
  RTC_DCHECK_RUN_ON(network_thread_);
  last_ping_received_ = rtc::TimeMillis();
  last_ping_id_received_ = request_id;
  UpdateReceiving(last_ping_received_);
}

void Connection::HandlePiggybackCheckAcknowledgementIfAny(StunMessage* msg) {
  RTC_DCHECK_RUN_ON(network_thread_);
  RTC_DCHECK(msg->type() == STUN_BINDING_REQUEST ||
             msg->type() == GOOG_PING_REQUEST);
  const StunByteStringAttribute* last_ice_check_received_attr =
      msg->GetByteString(STUN_ATTR_GOOG_LAST_ICE_CHECK_RECEIVED);
  if (last_ice_check_received_attr) {
    const std::string request_id = last_ice_check_received_attr->GetString();
    auto iter = absl::c_find_if(
        pings_since_last_response_,
        [&request_id](const SentPing& ping) { return ping.id == request_id; });
    if (iter != pings_since_last_response_.end()) {
      rtc::LoggingSeverity sev = !writable() ? rtc::LS_INFO : rtc::LS_VERBOSE;
      RTC_LOG_V(sev) << ToString()
                     << ": Received piggyback STUN ping response, id="
                     << rtc::hex_encode(request_id);
      const int64_t rtt = rtc::TimeMillis() - iter->sent_time;
      ReceivedPingResponse(rtt, request_id, iter->nomination);
    }
  }
}

int64_t Connection::last_send_data() const {
  RTC_DCHECK_RUN_ON(network_thread_);
  return last_send_data_;
}

int64_t Connection::last_data_received() const {
  RTC_DCHECK_RUN_ON(network_thread_);
  return last_data_received_;
}

void Connection::ReceivedPingResponse(
    int rtt,
    const std::string& request_id,
    const absl::optional<uint32_t>& nomination) {
  RTC_DCHECK_RUN_ON(network_thread_);
  RTC_DCHECK_GE(rtt, 0);
  // We've already validated that this is a STUN binding response with
  // the correct local and remote username for this connection.
  // So if we're not already, become writable. We may be bringing a pruned
  // connection back to life, but if we don't really want it, we can always
  // prune it again.
  if (nomination && nomination.value() > acked_nomination_) {
    acked_nomination_ = nomination.value();
  }

  int64_t now = rtc::TimeMillis();
  total_round_trip_time_ms_ += rtt;
  current_round_trip_time_ms_ = static_cast<uint32_t>(rtt);
  rtt_estimate_.AddSample(now, rtt);

  pings_since_last_response_.clear();
  last_ping_response_received_ = now;
  UpdateReceiving(last_ping_response_received_);
  set_write_state(STATE_WRITABLE);
  set_state(IceCandidatePairState::SUCCEEDED);
  if (rtt_samples_ > 0) {
    rtt_ = rtc::GetNextMovingAverage(rtt_, rtt, RTT_RATIO);
  } else {
    rtt_ = rtt;
  }
  rtt_samples_++;
}

Connection::WriteState Connection::write_state() const {
  RTC_DCHECK_RUN_ON(network_thread_);
  return write_state_;
}

bool Connection::writable() const {
  RTC_DCHECK_RUN_ON(network_thread_);
  return write_state_ == STATE_WRITABLE;
}

bool Connection::receiving() const {
  RTC_DCHECK_RUN_ON(network_thread_);
  return receiving_;
}

// Determines whether the connection has finished connecting.  This can only
// be false for TCP connections.
bool Connection::connected() const {
  RTC_DCHECK_RUN_ON(network_thread_);
  return connected_;
}

bool Connection::weak() const {
  return !(writable() && receiving() && connected());
}

bool Connection::active() const {
  RTC_DCHECK_RUN_ON(network_thread_);
  return write_state_ != STATE_WRITE_TIMEOUT;
}

bool Connection::dead(int64_t now) const {
  RTC_DCHECK_RUN_ON(network_thread_);
  if (last_received() > 0) {
    // If it has ever received anything, we keep it alive
    // - if it has recevied last DEAD_CONNECTION_RECEIVE_TIMEOUT (30s)
    // - if it has a ping outstanding shorter than
    // DEAD_CONNECTION_RECEIVE_TIMEOUT (30s)
    // - else if IDLE let it live field_trials_->dead_connection_timeout_ms
    //
    // This covers the normal case of a successfully used connection that stops
    // working. This also allows a remote peer to continue pinging over a
    // locally inactive (pruned) connection. This also allows the local agent to
    // ping with longer interval than 30s as long as it shorter than
    // `dead_connection_timeout_ms`.
    if (now <= (last_received() + DEAD_CONNECTION_RECEIVE_TIMEOUT)) {
      // Not dead since we have received the last 30s.
      return false;
    }
    if (!pings_since_last_response_.empty()) {
      // Outstanding pings: let it live until the ping is unreplied for
      // DEAD_CONNECTION_RECEIVE_TIMEOUT.
      return now > (pings_since_last_response_[0].sent_time +
                    DEAD_CONNECTION_RECEIVE_TIMEOUT);
    }

    // No outstanding pings: let it live until
    // field_trials_->dead_connection_timeout_ms has passed.
    return now > (last_received() + field_trials_->dead_connection_timeout_ms);
  }

  if (active()) {
    // If it has never received anything, keep it alive as long as it is
    // actively pinging and not pruned. Otherwise, the connection might be
    // deleted before it has a chance to ping. This is the normal case for a
    // new connection that is pinging but hasn't received anything yet.
    return false;
  }

  // If it has never received anything and is not actively pinging (pruned), we
  // keep it around for at least MIN_CONNECTION_LIFETIME to prevent connections
  // from being pruned too quickly during a network change event when two
  // networks would be up simultaneously but only for a brief period.
  return now > (time_created_ms_ + MIN_CONNECTION_LIFETIME);
}

int Connection::rtt() const {
  RTC_DCHECK_RUN_ON(network_thread_);
  return rtt_;
}

bool Connection::stable(int64_t now) const {
  // A connection is stable if it's RTT has converged and it isn't missing any
  // responses.  We should send pings at a higher rate until the RTT converges
  // and whenever a ping response is missing (so that we can detect
  // unwritability faster)
  return rtt_converged() && !missing_responses(now);
}

std::string Connection::ToDebugId() const {
  return rtc::ToHex(reinterpret_cast<uintptr_t>(this));
}

uint32_t Connection::ComputeNetworkCost() const {
  // TODO(honghaiz): Will add rtt as part of the network cost.
  return port()->network_cost() + remote_candidate_.network_cost();
}

std::string Connection::ToString() const {
  RTC_DCHECK_RUN_ON(network_thread_);
<<<<<<< HEAD
  const absl::string_view CONNECT_STATE_ABBREV[2] = {
=======
  constexpr absl::string_view CONNECT_STATE_ABBREV[2] = {
>>>>>>> 8f9b44ba
      "-",  // not connected (false)
      "C",  // connected (true)
  };
  constexpr absl::string_view RECEIVE_STATE_ABBREV[2] = {
      "-",  // not receiving (false)
      "R",  // receiving (true)
  };
  constexpr absl::string_view WRITE_STATE_ABBREV[4] = {
      "W",  // STATE_WRITABLE
      "w",  // STATE_WRITE_UNRELIABLE
      "-",  // STATE_WRITE_INIT
      "x",  // STATE_WRITE_TIMEOUT
  };
  constexpr absl::string_view ICESTATE[4] = {
      "W",  // STATE_WAITING
      "I",  // STATE_INPROGRESS
      "S",  // STATE_SUCCEEDED
      "F"   // STATE_FAILED
  };
  constexpr absl::string_view SELECTED_STATE_ABBREV[2] = {
      "-",  // candidate pair not selected (false)
      "S",  // selected (true)
  };
  rtc::StringBuilder ss;
<<<<<<< HEAD
  ss << "Conn[" << ToDebugId() << ":" << port_->content_name() << ":"
     << port_->Network()->ToString() << ":" << local.id() << ":"
     << local.component() << ":" << local.generation() << ":" << local.type()
     << ":" << local.protocol() << ":" << local.address().ToSensitiveString()
     << "->" << remote.id() << ":" << remote.component() << ":"
     << remote.priority() << ":" << remote.type() << ":" << remote.protocol()
     << ":" << remote.address().ToSensitiveString() << "|"
     << CONNECT_STATE_ABBREV[connected()] << RECEIVE_STATE_ABBREV[receiving()]
     << WRITE_STATE_ABBREV[write_state()] << ICESTATE[static_cast<int>(state())]
     << "|" << SELECTED_STATE_ABBREV[selected_] << "|" << remote_nomination()
     << "|" << nomination_ << "|" << priority() << "|";
=======
  ss << "Conn[" << ToDebugId();

  if (pending_delete_) {
    // No content name for pending delete, so temporarily substitute the name
    // with a hash (rhyming with trash) and don't include any information about
    // the network or candidates, state that belongs to a potentially deleted
    // `port_`.
    ss << ":#:";
  } else {
    const Candidate& local = local_candidate();
    const Candidate& remote = remote_candidate();
    ss << ":" << port_->content_name() << ":" << port_->Network()->ToString()
       << ":" << local.id() << ":" << local.component() << ":"
       << local.generation() << ":" << local.type() << ":" << local.protocol()
       << ":" << local.address().ToSensitiveString() << "->" << remote.id()
       << ":" << remote.component() << ":" << remote.priority() << ":"
       << remote.type() << ":" << remote.protocol() << ":"
       << remote.address().ToSensitiveString() << "|";
  }

  ss << CONNECT_STATE_ABBREV[connected_] << RECEIVE_STATE_ABBREV[receiving_]
     << WRITE_STATE_ABBREV[write_state_] << ICESTATE[static_cast<int>(state_)]
     << "|" << SELECTED_STATE_ABBREV[selected_] << "|" << remote_nomination_
     << "|" << nomination_ << "|";

  if (!pending_delete_)
    ss << priority() << "|";

>>>>>>> 8f9b44ba
  if (rtt_ < DEFAULT_RTT) {
    ss << rtt_ << "]";
  } else {
    ss << "-]";
  }

  return ss.Release();
}

std::string Connection::ToSensitiveString() const {
  return ToString();
}

const webrtc::IceCandidatePairDescription& Connection::ToLogDescription() {
  RTC_DCHECK_RUN_ON(network_thread_);
  if (log_description_.has_value()) {
    return log_description_.value();
  }
  const Candidate& local = local_candidate();
  const Candidate& remote = remote_candidate();
  const rtc::Network* network = port()->Network();
  log_description_ = webrtc::IceCandidatePairDescription();
  log_description_->local_candidate_type =
      GetCandidateTypeByString(local.type());
  log_description_->local_relay_protocol =
      GetProtocolByString(local.relay_protocol());
  log_description_->local_network_type = ConvertNetworkType(network->type());
  log_description_->local_address_family =
      GetAddressFamilyByInt(local.address().family());
  log_description_->remote_candidate_type =
      GetCandidateTypeByString(remote.type());
  log_description_->remote_address_family =
      GetAddressFamilyByInt(remote.address().family());
  log_description_->candidate_pair_protocol =
      GetProtocolByString(local.protocol());
  return log_description_.value();
}

void Connection::set_ice_event_log(webrtc::IceEventLog* ice_event_log) {
  RTC_DCHECK_RUN_ON(network_thread_);
  ice_event_log_ = ice_event_log;
}

// RTC_RUN_ON(network_thread_)
void Connection::LogCandidatePairConfig(
    webrtc::IceCandidatePairConfigType type) {
  if (ice_event_log_ == nullptr) {
    return;
  }
  ice_event_log_->LogCandidatePairConfig(type, id(), ToLogDescription());
}

// RTC_RUN_ON(network_thread_)
void Connection::LogCandidatePairEvent(webrtc::IceCandidatePairEventType type,
                                       uint32_t transaction_id) {
  if (ice_event_log_ == nullptr) {
    return;
  }
  ice_event_log_->LogCandidatePairEvent(type, id(), transaction_id);
}

void Connection::OnConnectionRequestResponse(ConnectionRequest* request,
                                             StunMessage* response) {
  RTC_DCHECK_RUN_ON(network_thread_);
  // Log at LS_INFO if we receive a ping response on an unwritable
  // connection.
  rtc::LoggingSeverity sev = !writable() ? rtc::LS_INFO : rtc::LS_VERBOSE;

  int rtt = request->Elapsed();

  if (RTC_LOG_CHECK_LEVEL_V(sev)) {
    std::string pings;
    PrintPingsSinceLastResponse(&pings, 5);
    RTC_LOG_V(sev) << ToString() << ": Received "
                   << StunMethodToString(response->type())
                   << ", id=" << rtc::hex_encode(request->id())
                   << ", code=0"  // Makes logging easier to parse.
                      ", rtt="
                   << rtt << ", pings_since_last_response=" << pings;
  }
  absl::optional<uint32_t> nomination;
  const std::string request_id = request->id();
  auto iter = absl::c_find_if(
      pings_since_last_response_,
      [&request_id](const SentPing& ping) { return ping.id == request_id; });
  if (iter != pings_since_last_response_.end()) {
    nomination.emplace(iter->nomination);
  }
  ReceivedPingResponse(rtt, request_id, nomination);

  stats_.recv_ping_responses++;
  LogCandidatePairEvent(
      webrtc::IceCandidatePairEventType::kCheckResponseReceived,
      response->reduced_transaction_id());

  if (request->msg()->type() == STUN_BINDING_REQUEST) {
    if (!remote_support_goog_ping_.has_value()) {
      auto goog_misc = response->GetUInt16List(STUN_ATTR_GOOG_MISC_INFO);
      if (goog_misc != nullptr &&
          goog_misc->Size() >= kSupportGoogPingVersionResponseIndex) {
        // The remote peer has indicated that it {does/does not} supports
        // GOOG_PING.
        remote_support_goog_ping_ =
            goog_misc->GetType(kSupportGoogPingVersionResponseIndex) >=
            kGoogPingVersion;
      } else {
        remote_support_goog_ping_ = false;
      }
    }

    MaybeUpdateLocalCandidate(request, response);

    if (field_trials_->enable_goog_ping && remote_support_goog_ping_) {
      cached_stun_binding_ = request->msg()->Clone();
    }
  }
}

void Connection::OnConnectionRequestErrorResponse(ConnectionRequest* request,
                                                  StunMessage* response) {
  int error_code = response->GetErrorCodeValue();
  RTC_LOG(LS_WARNING) << ToString() << ": Received "
                      << StunMethodToString(response->type())
                      << " id=" << rtc::hex_encode(request->id())
                      << " code=" << error_code
                      << " rtt=" << request->Elapsed();

  cached_stun_binding_.reset();
  if (error_code == STUN_ERROR_UNKNOWN_ATTRIBUTE ||
      error_code == STUN_ERROR_SERVER_ERROR ||
      error_code == STUN_ERROR_UNAUTHORIZED) {
    // Recoverable error, retry
  } else if (error_code == STUN_ERROR_ROLE_CONFLICT) {
    HandleRoleConflictFromPeer();
  } else if (request->msg()->type() == GOOG_PING_REQUEST) {
    // Race, retry.
  } else {
    // This is not a valid connection.
    RTC_LOG(LS_ERROR) << ToString()
                      << ": Received STUN error response, code=" << error_code
                      << "; killing connection";
    FailAndDestroy();
  }
}

void Connection::OnConnectionRequestTimeout(ConnectionRequest* request) {
  // Log at LS_INFO if we miss a ping on a writable connection.
  rtc::LoggingSeverity sev = writable() ? rtc::LS_INFO : rtc::LS_VERBOSE;
  RTC_LOG_V(sev) << ToString() << ": Timing-out STUN ping "
                 << rtc::hex_encode(request->id()) << " after "
                 << request->Elapsed() << " ms";
}

// RTC_RUN_ON(network_thread_).
void Connection::OnConnectionRequestSent(ConnectionRequest* request) {
  // Log at LS_INFO if we send a ping on an unwritable connection.
  rtc::LoggingSeverity sev = !writable() ? rtc::LS_INFO : rtc::LS_VERBOSE;
  RTC_LOG_V(sev) << ToString() << ": Sent "
                 << StunMethodToString(request->msg()->type())
                 << ", id=" << rtc::hex_encode(request->id())
                 << ", use_candidate=" << use_candidate_attr()
                 << ", nomination=" << nomination_;
  stats_.sent_ping_requests_total++;
  LogCandidatePairEvent(webrtc::IceCandidatePairEventType::kCheckSent,
                        request->reduced_transaction_id());
  if (stats_.recv_ping_responses == 0) {
    stats_.sent_ping_requests_before_first_response++;
  }
}

void Connection::HandleRoleConflictFromPeer() {
  port_->SignalRoleConflict(port());
}

IceCandidatePairState Connection::state() const {
  RTC_DCHECK_RUN_ON(network_thread_);
  return state_;
}

int Connection::num_pings_sent() const {
  RTC_DCHECK_RUN_ON(network_thread_);
  return num_pings_sent_;
}

IceCandidatePairState Connection::state() const {
  RTC_DCHECK_RUN_ON(network_thread_);
  return state_;
}

int Connection::num_pings_sent() const {
  RTC_DCHECK_RUN_ON(network_thread_);
  return num_pings_sent_;
}

void Connection::MaybeSetRemoteIceParametersAndGeneration(
    const IceParameters& ice_params,
    int generation) {
  if (remote_candidate_.username() == ice_params.ufrag &&
      remote_candidate_.password().empty()) {
    remote_candidate_.set_password(ice_params.pwd);
  }
  // TODO(deadbeef): A value of '0' for the generation is used for both
  // generation 0 and "generation unknown". It should be changed to an
  // absl::optional to fix this.
  if (remote_candidate_.username() == ice_params.ufrag &&
      remote_candidate_.password() == ice_params.pwd &&
      remote_candidate_.generation() == 0) {
    remote_candidate_.set_generation(generation);
  }
}

void Connection::MaybeUpdatePeerReflexiveCandidate(
    const Candidate& new_candidate) {
  if (remote_candidate_.type() == PRFLX_PORT_TYPE &&
      new_candidate.type() != PRFLX_PORT_TYPE &&
      remote_candidate_.protocol() == new_candidate.protocol() &&
      remote_candidate_.address() == new_candidate.address() &&
      remote_candidate_.username() == new_candidate.username() &&
      remote_candidate_.password() == new_candidate.password() &&
      remote_candidate_.generation() == new_candidate.generation()) {
    remote_candidate_ = new_candidate;
  }
}

int64_t Connection::last_received() const {
  RTC_DCHECK_RUN_ON(network_thread_);
  return std::max(last_data_received_,
                  std::max(last_ping_received_, last_ping_response_received_));
}

int64_t Connection::receiving_unchanged_since() const {
  RTC_DCHECK_RUN_ON(network_thread_);
  return receiving_unchanged_since_;
}

ConnectionInfo Connection::stats() {
  RTC_DCHECK_RUN_ON(network_thread_);
  stats_.recv_bytes_second = round(recv_rate_tracker_.ComputeRate());
  stats_.recv_total_bytes = recv_rate_tracker_.TotalSampleCount();
  stats_.sent_bytes_second = round(send_rate_tracker_.ComputeRate());
  stats_.sent_total_bytes = send_rate_tracker_.TotalSampleCount();
  stats_.receiving = receiving_;
  stats_.writable = write_state_ == STATE_WRITABLE;
  stats_.timeout = write_state_ == STATE_WRITE_TIMEOUT;
  stats_.new_connection = !reported_;
  stats_.rtt = rtt_;
  stats_.key = this;
  stats_.state = state_;
  stats_.priority = priority();
  stats_.nominated = nominated();
  stats_.total_round_trip_time_ms = total_round_trip_time_ms_;
  stats_.current_round_trip_time_ms = current_round_trip_time_ms_;
  stats_.local_candidate = local_candidate();
  stats_.remote_candidate = remote_candidate();
  return stats_;
}

void Connection::MaybeUpdateLocalCandidate(ConnectionRequest* request,
                                           StunMessage* response) {
  // RFC 5245
  // The agent checks the mapped address from the STUN response.  If the
  // transport address does not match any of the local candidates that the
  // agent knows about, the mapped address represents a new candidate -- a
  // peer reflexive candidate.
  const StunAddressAttribute* addr =
      response->GetAddress(STUN_ATTR_XOR_MAPPED_ADDRESS);
  if (!addr) {
    RTC_LOG(LS_INFO)
        << "Connection::OnConnectionRequestResponse - "
           "No MAPPED-ADDRESS or XOR-MAPPED-ADDRESS found in the "
           "stun response message";
    return;
  }

  for (size_t i = 0; i < port_->Candidates().size(); ++i) {
    if (port_->Candidates()[i].address() == addr->GetAddress()) {
      if (local_candidate_index_ != i) {
        RTC_LOG(LS_INFO) << ToString()
                         << ": Updating local candidate type to srflx.";
        local_candidate_index_ = i;
        // SignalStateChange to force a re-sort in P2PTransportChannel as this
        // Connection's local candidate has changed.
        SignalStateChange(this);
      }
      return;
    }
  }

  // RFC 5245
  // Its priority is set equal to the value of the PRIORITY attribute
  // in the Binding request.
  const StunUInt32Attribute* priority_attr =
      request->msg()->GetUInt32(STUN_ATTR_PRIORITY);
  if (!priority_attr) {
    RTC_LOG(LS_WARNING) << "Connection::OnConnectionRequestResponse - "
                           "No STUN_ATTR_PRIORITY found in the "
                           "stun response message";
    return;
  }
  const uint32_t priority = priority_attr->value();
  std::string id = rtc::CreateRandomString(8);

  // Create a peer-reflexive candidate based on the local candidate.
  Candidate new_local_candidate(local_candidate());
  new_local_candidate.set_id(id);
  new_local_candidate.set_type(PRFLX_PORT_TYPE);
  new_local_candidate.set_address(addr->GetAddress());
  new_local_candidate.set_priority(priority);
  new_local_candidate.set_related_address(local_candidate().address());
  new_local_candidate.set_foundation(Port::ComputeFoundation(
      PRFLX_PORT_TYPE, local_candidate().protocol(),
      local_candidate().relay_protocol(), local_candidate().address()));

  // Change the local candidate of this Connection to the new prflx candidate.
  RTC_LOG(LS_INFO) << ToString() << ": Updating local candidate type to prflx.";
  local_candidate_index_ = port_->AddPrflxCandidate(new_local_candidate);

  // SignalStateChange to force a re-sort in P2PTransportChannel as this
  // Connection's local candidate has changed.
  SignalStateChange(this);
}

bool Connection::rtt_converged() const {
  RTC_DCHECK_RUN_ON(network_thread_);
  return rtt_samples_ > (RTT_RATIO + 1);
}

bool Connection::missing_responses(int64_t now) const {
  RTC_DCHECK_RUN_ON(network_thread_);
  if (pings_since_last_response_.empty()) {
    return false;
  }

  int64_t waiting = now - pings_since_last_response_[0].sent_time;
  return waiting > 2 * rtt();
}

bool Connection::TooManyOutstandingPings(
    const absl::optional<int>& max_outstanding_pings) const {
  RTC_DCHECK_RUN_ON(network_thread_);
  if (!max_outstanding_pings.has_value()) {
    return false;
  }
  if (static_cast<int>(pings_since_last_response_.size()) <
      *max_outstanding_pings) {
    return false;
  }
  return true;
}

// RTC_RUN_ON(network_thread_).
bool Connection::ShouldSendGoogPing(const StunMessage* message) {
  if (remote_support_goog_ping_ == true && cached_stun_binding_ &&
      cached_stun_binding_->EqualAttributes(message, [](int type) {
        // Ignore these attributes.
        // NOTE: Consider what to do if adding more content to
        // STUN_ATTR_GOOG_MISC_INFO
        return type != STUN_ATTR_FINGERPRINT &&
               type != STUN_ATTR_MESSAGE_INTEGRITY &&
               type != STUN_ATTR_RETRANSMIT_COUNT &&
               type != STUN_ATTR_GOOG_MISC_INFO;
      })) {
    return true;
  }
  return false;
}

void Connection::ForgetLearnedState() {
  RTC_DCHECK_RUN_ON(network_thread_);
  RTC_LOG(LS_INFO) << ToString() << ": Connection forget learned state";
  requests_.Clear();
  receiving_ = false;
  write_state_ = STATE_WRITE_INIT;
  rtt_estimate_.Reset();
  pings_since_last_response_.clear();
}

ProxyConnection::ProxyConnection(rtc::WeakPtr<Port> port,
                                 size_t index,
                                 const Candidate& remote_candidate)
    : Connection(std::move(port), index, remote_candidate) {}

ProxyConnection::ProxyConnection(Port* port,
                                 size_t index,
                                 const Candidate& remote_candidate)
    : ProxyConnection(port->NewWeakPtr(), index, remote_candidate) {}

int ProxyConnection::Send(const void* data,
                          size_t size,
                          const rtc::PacketOptions& options) {
  stats_.sent_total_packets++;
  int sent =
      port_->SendTo(data, size, remote_candidate_.address(), options, true);
  int64_t now = rtc::TimeMillis();
  if (sent <= 0) {
    RTC_DCHECK(sent < 0);
    error_ = port_->GetError();
    stats_.sent_discarded_packets++;
    stats_.sent_discarded_bytes += size;
  } else {
    send_rate_tracker_.AddSamplesAtTime(now, sent);
  }
  last_send_data_ = now;
  return sent;
}

int ProxyConnection::GetError() {
  return error_;
}

}  // namespace cricket<|MERGE_RESOLUTION|>--- conflicted
+++ resolved
@@ -163,14 +163,6 @@
 namespace cricket {
 
 // A ConnectionRequest is a STUN binding used to determine writability.
-<<<<<<< HEAD
-ConnectionRequest::ConnectionRequest(Connection* connection)
-    : StunRequest(new IceMessage()), connection_(connection) {}
-
-void ConnectionRequest::Prepare(StunMessage* request) {
-  RTC_DCHECK_RUN_ON(connection_->network_thread_);
-  request->SetType(STUN_BINDING_REQUEST);
-=======
 ConnectionRequest::ConnectionRequest(StunRequestManager& manager,
                                      Connection* connection)
     : StunRequest(manager, std::make_unique<IceMessage>()),
@@ -179,7 +171,6 @@
 void ConnectionRequest::Prepare(StunMessage* message) {
   RTC_DCHECK_RUN_ON(connection_->network_thread_);
   message->SetType(STUN_BINDING_REQUEST);
->>>>>>> 8f9b44ba
   std::string username;
   connection_->port()->CreateStunUsername(
       connection_->remote_candidate().username(), &username);
@@ -220,11 +211,7 @@
     }
     if (connection_->nomination_ &&
         connection_->nomination_ != connection_->acked_nomination()) {
-<<<<<<< HEAD
-      request->AddAttribute(std::make_unique<StunUInt32Attribute>(
-=======
       message->AddAttribute(std::make_unique<StunUInt32Attribute>(
->>>>>>> 8f9b44ba
           STUN_ATTR_NOMINATION, connection_->nomination_));
     }
   } else if (connection_->port()->GetIceRole() == ICEROLE_CONTROLLED) {
@@ -303,11 +290,7 @@
                        const Candidate& remote_candidate)
     : network_thread_(port->thread()),
       id_(rtc::CreateRandomId()),
-<<<<<<< HEAD
-      port_(port),
-=======
       port_(std::move(port)),
->>>>>>> 8f9b44ba
       local_candidate_index_(index),
       remote_candidate_(remote_candidate),
       recv_rate_tracker_(100, 10u),
@@ -317,14 +300,10 @@
       connected_(true),
       pruned_(false),
       use_candidate_attr_(false),
-<<<<<<< HEAD
-      requests_(port->thread()),
-=======
       requests_(port_->thread(),
                 [this](const void* data, size_t size, StunRequest* request) {
                   OnSendStunPacket(data, size, request);
                 }),
->>>>>>> 8f9b44ba
       rtt_(DEFAULT_RTT),
       last_ping_sent_(0),
       last_ping_received_(0),
@@ -336,13 +315,6 @@
       field_trials_(&kDefaultFieldTrials),
       rtt_estimate_(DEFAULT_RTT_ESTIMATE_HALF_TIME_MS) {
   RTC_DCHECK_RUN_ON(network_thread_);
-<<<<<<< HEAD
-  // All of our connections start in WAITING state.
-  // TODO(mallinath) - Start connections from STATE_FROZEN.
-  // Wire up to send stun packets
-  requests_.SignalSendPacket.connect(this, &Connection::OnSendStunPacket);
-=======
->>>>>>> 8f9b44ba
   RTC_LOG(LS_INFO) << ToString() << ": Connection created";
 }
 
@@ -726,15 +698,9 @@
   }
 }
 
-<<<<<<< HEAD
-void Connection::SendStunBindingResponse(const StunMessage* request) {
-  RTC_DCHECK_RUN_ON(network_thread_);
-  RTC_DCHECK(request->type() == STUN_BINDING_REQUEST);
-=======
 void Connection::SendStunBindingResponse(const StunMessage* message) {
   RTC_DCHECK_RUN_ON(network_thread_);
   RTC_DCHECK_EQ(message->type(), STUN_BINDING_REQUEST);
->>>>>>> 8f9b44ba
 
   // Retrieve the username from the `message`.
   const StunByteStringAttribute* username_attr =
@@ -789,15 +755,9 @@
   SendResponseMessage(response);
 }
 
-<<<<<<< HEAD
-void Connection::SendGoogPingResponse(const StunMessage* request) {
-  RTC_DCHECK_RUN_ON(network_thread_);
-  RTC_DCHECK(request->type() == GOOG_PING_REQUEST);
-=======
 void Connection::SendGoogPingResponse(const StunMessage* message) {
   RTC_DCHECK_RUN_ON(network_thread_);
   RTC_DCHECK(message->type() == GOOG_PING_REQUEST);
->>>>>>> 8f9b44ba
 
   // Fill in the response.
   StunMessage response;
@@ -1239,11 +1199,7 @@
 
 std::string Connection::ToString() const {
   RTC_DCHECK_RUN_ON(network_thread_);
-<<<<<<< HEAD
-  const absl::string_view CONNECT_STATE_ABBREV[2] = {
-=======
   constexpr absl::string_view CONNECT_STATE_ABBREV[2] = {
->>>>>>> 8f9b44ba
       "-",  // not connected (false)
       "C",  // connected (true)
   };
@@ -1268,19 +1224,6 @@
       "S",  // selected (true)
   };
   rtc::StringBuilder ss;
-<<<<<<< HEAD
-  ss << "Conn[" << ToDebugId() << ":" << port_->content_name() << ":"
-     << port_->Network()->ToString() << ":" << local.id() << ":"
-     << local.component() << ":" << local.generation() << ":" << local.type()
-     << ":" << local.protocol() << ":" << local.address().ToSensitiveString()
-     << "->" << remote.id() << ":" << remote.component() << ":"
-     << remote.priority() << ":" << remote.type() << ":" << remote.protocol()
-     << ":" << remote.address().ToSensitiveString() << "|"
-     << CONNECT_STATE_ABBREV[connected()] << RECEIVE_STATE_ABBREV[receiving()]
-     << WRITE_STATE_ABBREV[write_state()] << ICESTATE[static_cast<int>(state())]
-     << "|" << SELECTED_STATE_ABBREV[selected_] << "|" << remote_nomination()
-     << "|" << nomination_ << "|" << priority() << "|";
-=======
   ss << "Conn[" << ToDebugId();
 
   if (pending_delete_) {
@@ -1309,7 +1252,6 @@
   if (!pending_delete_)
     ss << priority() << "|";
 
->>>>>>> 8f9b44ba
   if (rtt_ < DEFAULT_RTT) {
     ss << rtt_ << "]";
   } else {
@@ -1494,16 +1436,6 @@
   return num_pings_sent_;
 }
 
-IceCandidatePairState Connection::state() const {
-  RTC_DCHECK_RUN_ON(network_thread_);
-  return state_;
-}
-
-int Connection::num_pings_sent() const {
-  RTC_DCHECK_RUN_ON(network_thread_);
-  return num_pings_sent_;
-}
-
 void Connection::MaybeSetRemoteIceParametersAndGeneration(
     const IceParameters& ice_params,
     int generation) {
