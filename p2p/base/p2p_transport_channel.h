/*
 *  Copyright 2004 The WebRTC Project Authors. All rights reserved.
 *
 *  Use of this source code is governed by a BSD-style license
 *  that can be found in the LICENSE file in the root of the source
 *  tree. An additional intellectual property rights grant can be found
 *  in the file PATENTS.  All contributing project authors may
 *  be found in the AUTHORS file in the root of the source tree.
 */

// P2PTransportChannel wraps up the state management of the connection between
// two P2P clients.  Clients have candidate ports for connecting, and
// connections which are combinations of candidates from each end (Alice and
// Bob each have candidates, one candidate from Alice and one candidate from
// Bob are used to make a connection, repeat to make many connections).
//
// When all of the available connections become invalid (non-writable), we
// kick off a process of determining more candidates and more connections.
//
#ifndef P2P_BASE_P2P_TRANSPORT_CHANNEL_H_
#define P2P_BASE_P2P_TRANSPORT_CHANNEL_H_

#include <stddef.h>
#include <stdint.h>

#include <functional>
#include <map>
#include <memory>
#include <optional>
#include <string>
#include <vector>

#include "absl/strings/string_view.h"
#include "api/array_view.h"
#include "api/async_dns_resolver.h"
#include "api/candidate.h"
#include "api/ice_transport_interface.h"
#include "api/rtc_error.h"
#include "api/sequence_checker.h"
#include "api/transport/enums.h"
#include "api/transport/stun.h"
#include "logging/rtc_event_log/events/rtc_event_ice_candidate_pair_config.h"
#include "logging/rtc_event_log/ice_logger.h"
#include "p2p/base/active_ice_controller_factory_interface.h"
#include "p2p/base/active_ice_controller_interface.h"
#include "p2p/base/candidate_pair_interface.h"
#include "p2p/base/connection.h"
#include "p2p/base/ice_agent_interface.h"
#include "p2p/base/ice_controller_factory_interface.h"
#include "p2p/base/ice_switch_reason.h"
#include "p2p/base/ice_transport_internal.h"
#include "p2p/base/p2p_constants.h"
#include "p2p/base/p2p_transport_channel_ice_field_trials.h"
#include "p2p/base/port.h"
#include "p2p/base/port_allocator.h"
#include "p2p/base/port_interface.h"
#include "p2p/base/regathering_controller.h"
#include "p2p/base/stun_dictionary.h"
#include "p2p/base/transport_description.h"
#include "p2p/dtls/dtls_stun_piggyback_callbacks.h"
#include "rtc_base/async_packet_socket.h"
#include "rtc_base/checks.h"
#include "rtc_base/dscp.h"
#include "rtc_base/network/received_packet.h"
#include "rtc_base/network/sent_packet.h"
#include "rtc_base/network_route.h"
#include "rtc_base/socket.h"
#include "rtc_base/socket_address.h"
#include "rtc_base/strings/string_builder.h"
#include "rtc_base/system/rtc_export.h"
#include "rtc_base/thread.h"
#include "rtc_base/thread_annotations.h"

namespace webrtc {
class RtcEventLog;
}  // namespace webrtc

namespace webrtc {

bool IceCredentialsChanged(absl::string_view old_ufrag,
                           absl::string_view old_pwd,
                           absl::string_view new_ufrag,
                           absl::string_view new_pwd);

// Adds the port on which the candidate originated.
class RemoteCandidate : public Candidate {
 public:
  RemoteCandidate(const Candidate& c, PortInterface* origin_port)
      : Candidate(c), origin_port_(origin_port) {}

  PortInterface* origin_port() { return origin_port_; }

 private:
  PortInterface* origin_port_;
};

// P2PTransportChannel manages the candidates and connection process to keep
// two P2P clients connected to each other.
class RTC_EXPORT P2PTransportChannel : public IceTransportInternal,
                                       public IceAgentInterface {
 public:
  static std::unique_ptr<P2PTransportChannel> Create(
      absl::string_view transport_name,
      int component,
      IceTransportInit init);

  // For testing only.
  // TODO(zstein): Remove once AsyncDnsResolverFactory is required.
  P2PTransportChannel(absl::string_view transport_name,
                      int component,
                      PortAllocator* allocator,
                      const FieldTrialsView* field_trials = nullptr);

  ~P2PTransportChannel() override;

  P2PTransportChannel(const P2PTransportChannel&) = delete;
  P2PTransportChannel& operator=(const P2PTransportChannel&) = delete;

  // From TransportChannelImpl:
  IceTransportStateInternal GetState() const override;
  IceTransportState GetIceTransportState() const override;

  const std::string& transport_name() const override;
  int component() const override;
  bool writable() const override;
  bool receiving() const override;
  void SetIceRole(IceRole role) override;
  IceRole GetIceRole() const override;
  void SetIceParameters(const IceParameters& ice_params) override;
  void SetRemoteIceParameters(const IceParameters& ice_params) override;
  void SetRemoteIceMode(IceMode mode) override;
  // TODO(deadbeef): Deprecated. Remove when Chromium's
  // IceTransportChannel does not depend on this.
  void Connect() {}
  void MaybeStartGathering() override;
<<<<<<< HEAD
  // RingRTC change to support ICE forking
  void StartGatheringWithSharedGatherer(
      rtc::scoped_refptr<webrtc::IceGathererInterface> shared_gatherer)
      override;
  webrtc::IceGathererInterface* shared_gatherer() override {
    return shared_gatherer_.get();
  }
  webrtc::IceGatheringState gathering_state() const override;
  void ResolveHostnameCandidate(const webrtc::Candidate& candidate);
  void AddRemoteCandidate(const webrtc::Candidate& candidate) override;
  void RemoveRemoteCandidate(const webrtc::Candidate& candidate) override;
=======
  IceGatheringState gathering_state() const override;
  void ResolveHostnameCandidate(const Candidate& candidate);
  void AddRemoteCandidate(const Candidate& candidate) override;
  void RemoveRemoteCandidate(const Candidate& candidate) override;
>>>>>>> e4445e46
  void RemoveAllRemoteCandidates() override;
  // Sets the parameters in IceConfig. We do not set them blindly. Instead, we
  // only update the parameter if it is considered set in `config`. For example,
  // a negative value of receiving_timeout will be considered "not set" and we
  // will not use it to update the respective parameter in `config_`.
  // TODO(deadbeef): Use std::optional instead of negative values.
  void SetIceConfig(const IceConfig& config) override;
  const IceConfig& config() const override;

  // From TransportChannel:
  int SendPacket(const char* data,
                 size_t len,
                 const AsyncSocketPacketOptions& options,
                 int flags) override;
  int SetOption(Socket::Option opt, int value) override;
  bool GetOption(Socket::Option opt, int* value) override;
  int GetError() override;
  bool GetStats(IceTransportStats* ice_transport_stats) override;
  std::optional<int> GetRttEstimate() override;
  const Connection* selected_connection() const override;
  std::optional<const CandidatePair> GetSelectedCandidatePair() const override;

  // From IceAgentInterface
  void OnStartedPinging() override;
  int64_t GetLastPingSentMs() const override;
  void UpdateConnectionStates() override;
  void UpdateState() override;
  void SendPingRequest(const Connection* connection) override;
  void SwitchSelectedConnection(const Connection* connection,
                                IceSwitchReason reason) override;
  void ForgetLearnedStateForConnections(
      ArrayView<const Connection* const> connections) override;
  bool PruneConnections(
      ArrayView<const Connection* const> connections) override;

  // TODO(honghaiz): Remove this method once the reference of it in
  // Chromoting is removed.
  const Connection* best_connection() const {
    RTC_DCHECK_RUN_ON(network_thread_);
    return selected_connection_;
  }

  void set_incoming_only(bool value) {
    RTC_DCHECK_RUN_ON(network_thread_);
    incoming_only_ = value;
  }

  // Note: These are only for testing purpose.
  // `ports_` and `pruned_ports` should not be changed from outside.
  const std::vector<PortInterface*>& ports() {
    RTC_DCHECK_RUN_ON(network_thread_);
    return ports_;
  }
  const std::vector<PortInterface*>& pruned_ports() {
    RTC_DCHECK_RUN_ON(network_thread_);
    return pruned_ports_;
  }

  IceMode remote_ice_mode() const {
    RTC_DCHECK_RUN_ON(network_thread_);
    return remote_ice_mode_;
  }

  void PruneAllPorts();
  int check_receiving_interval() const;
  std::optional<NetworkRoute> network_route() const override;

  void RemoveConnection(Connection* connection);

  // Helper method used only in unittest.
  DiffServCodePoint DefaultDscpValue() const;

  // Public for unit tests.
  Connection* FindNextPingableConnection();
  void MarkConnectionPinged(Connection* conn);

  // Public for unit tests.
  ArrayView<Connection* const> connections() const;
  void RemoveConnectionForTest(Connection* connection);

  // Public for unit tests.
  PortAllocatorSession* allocator_session() const {
    RTC_DCHECK_RUN_ON(network_thread_);
    // RingRTC change to support ICE forking
    // Owned allocator sessions take precedent over shared ones so that ICE
    // restarts after forking work properly.
    if (!allocator_sessions_.empty()) {
      return allocator_sessions_.back().get();
    }
    if (shared_gatherer_) {
      return shared_gatherer_->port_allocator_session();
    }
    return nullptr;
  }

  // Public for unit tests.
  const std::vector<RemoteCandidate>& remote_candidates() const {
    RTC_DCHECK_RUN_ON(network_thread_);
    return remote_candidates_;
  }

  std::string ToString() const {
    RTC_DCHECK_RUN_ON(network_thread_);
    const std::string RECEIVING_ABBREV[2] = {"_", "R"};
    const std::string WRITABLE_ABBREV[2] = {"_", "W"};
    StringBuilder ss;
    ss << "Channel[" << transport_name_ << "|" << component_ << "|"
       << RECEIVING_ABBREV[receiving_] << WRITABLE_ABBREV[writable_] << "]";
    return ss.Release();
  }

  std::optional<std::reference_wrapper<StunDictionaryWriter>>
  GetDictionaryWriter() override {
    return stun_dict_writer_;
  }

  const FieldTrialsView* field_trials() const override { return field_trials_; }

  void ResetDtlsStunPiggybackCallbacks() override;
  void SetDtlsStunPiggybackCallbacks(
      DtlsStunPiggybackCallbacks&& callbacks) override;

  // Returns the local ICE parameters.
  const IceParameters* local_ice_parameters() const override {
    RTC_DCHECK_RUN_ON(network_thread_);
    return &ice_parameters_;
  }
  // Returns the latest remote ICE parameters or nullptr if there are no remote
  // ICE parameters yet.
  const IceParameters* remote_ice_parameters() const override {
    RTC_DCHECK_RUN_ON(network_thread_);
    return remote_ice_parameters_.empty() ? nullptr
                                          : &remote_ice_parameters_.back();
  }

 private:
  P2PTransportChannel(
      absl::string_view transport_name,
      int component,
      PortAllocator* allocator,
      // DNS resolver factory
      AsyncDnsResolverFactoryInterface* async_dns_resolver_factory,
      // If the P2PTransportChannel has to delete the DNS resolver factory
      // on release, this pointer is set.
      std::unique_ptr<AsyncDnsResolverFactoryInterface>
          owned_dns_resolver_factory,
      RtcEventLog* event_log,
      IceControllerFactoryInterface* ice_controller_factory,
      ActiveIceControllerFactoryInterface* active_ice_controller_factory,
      const FieldTrialsView* field_trials);

  bool IsGettingPorts() {
    RTC_DCHECK_RUN_ON(network_thread_);
    return allocator_session()->IsGettingPorts();
  }

  // Returns true if it's possible to send packets on `connection`.
  bool ReadyToSend(const Connection* connection) const;
  bool PresumedWritable(const Connection* conn) const;
  void SendPingRequestInternal(Connection* connection);

  NetworkRoute ConfigureNetworkRoute(const Connection* conn);
  void SwitchSelectedConnectionInternal(Connection* conn,
                                        IceSwitchReason reason);
  void UpdateTransportState();
  void HandleAllTimedOut();
  void MaybeStopPortAllocatorSessions();
  void OnSelectedConnectionDestroyed() RTC_RUN_ON(network_thread_);

  // ComputeIceTransportState computes the RTCIceTransportState as described in
  // https://w3c.github.io/webrtc-pc/#dom-rtcicetransportstate. ComputeState
  // computes the value we currently export as RTCIceTransportState.
  // TODO(bugs.webrtc.org/9308): Remove ComputeState once it's no longer used.
  IceTransportStateInternal ComputeState() const;
  IceTransportState ComputeIceTransportState() const;

  bool CreateConnections(const Candidate& remote_candidate,
                         PortInterface* origin_port);
  bool CreateConnection(PortInterface* port,
                        const Candidate& remote_candidate,
                        PortInterface* origin_port);
  bool FindConnection(const Connection* connection) const;

  uint32_t GetRemoteCandidateGeneration(const Candidate& candidate);
  bool IsDuplicateRemoteCandidate(const Candidate& candidate);
  void RememberRemoteCandidate(const Candidate& remote_candidate,
                               PortInterface* origin_port);
  void PingConnection(Connection* conn);
  void AddAllocatorSession(std::unique_ptr<PortAllocatorSession> session);
  void AddConnection(Connection* connection);

  void OnPortReady(PortAllocatorSession* session, PortInterface* port);
  void OnPortsPruned(PortAllocatorSession* session,
                     const std::vector<PortInterface*>& ports);
  void OnCandidatesReady(PortAllocatorSession* session,
                         const std::vector<Candidate>& candidates);
  void OnCandidateError(PortAllocatorSession* session,
                        const IceCandidateErrorEvent& event);
  void OnCandidatesRemoved(PortAllocatorSession* session,
                           const std::vector<Candidate>& candidates);
  void OnCandidatesAllocationDone(PortAllocatorSession* session);
  void OnUnknownAddress(PortInterface* port,
                        const SocketAddress& addr,
                        ProtocolType proto,
                        IceMessage* stun_msg,
                        const std::string& remote_username,
                        bool port_muxed,
                        bool shared);
  // RingRTC change to support ICE forking
  void OnUnknownAddressFromOwnedSession(webrtc::PortInterface* port,
                                        const webrtc::SocketAddress& addr,
                                        webrtc::ProtocolType proto,
                                        IceMessage* stun_msg,
                                        const std::string& remote_username,
                                        bool port_muxed);
  void OnUnknownAddressFromSharedSession(webrtc::PortInterface* port,
                                         const webrtc::SocketAddress& addr,
                                         webrtc::ProtocolType proto,
                                         IceMessage* stun_msg,
                                         const std::string& remote_username,
                                         bool port_muxed);
  void OnCandidateFilterChanged(uint32_t prev_filter, uint32_t cur_filter);

  // When a port is destroyed, remove it from both lists `ports_`
  // and `pruned_ports_`.
  void OnPortDestroyed(PortInterface* port);
  // When pruning a port, move it from `ports_` to `pruned_ports_`.
  // Returns true if the port is found and removed from `ports_`.
<<<<<<< HEAD
  bool PrunePort(webrtc::PortInterface* port);
  void OnRoleConflict(webrtc::PortInterface* port);
  // RingRTC change to support ICE forking
  void OnRoleConflictIgnored(webrtc::PortInterface* port);
=======
  bool PrunePort(PortInterface* port);
  void OnRoleConflict(PortInterface* port);
>>>>>>> e4445e46

  void OnConnectionStateChange(Connection* connection);
  void OnReadPacket(Connection* connection, const ReceivedIpPacket& packet);
  void OnSentPacket(const SentPacketInfo& sent_packet);
  void OnReadyToSend(Connection* connection);
  void OnConnectionDestroyed(Connection* connection);

  void OnNominated(Connection* conn);

  void LogCandidatePairConfig(Connection* conn,
                              IceCandidatePairConfigType type);

  uint32_t GetNominationAttr(Connection* conn) const;
  bool GetUseCandidateAttr(Connection* conn) const;

  bool AllowedToPruneConnections() const;

<<<<<<< HEAD
  // RingRTC change to support ICE forking
  bool IsSharedSession(PortAllocatorSession* session) {
    return shared_gatherer_ &&
           shared_gatherer_->port_allocator_session() == session;
  }

  // Returns the latest remote ICE parameters or nullptr if there are no remote
  // ICE parameters yet.
  const IceParameters* remote_ice() const {
    RTC_DCHECK_RUN_ON(network_thread_);
    return remote_ice_parameters_.empty() ? nullptr
                                          : &remote_ice_parameters_.back();
  }
=======
>>>>>>> e4445e46
  // Returns the remote IceParameters and generation that match `ufrag`
  // if found, and returns nullptr otherwise.
  const IceParameters* FindRemoteIceFromUfrag(absl::string_view ufrag,
                                              uint32_t* generation) const;
  // Returns the index of the latest remote ICE parameters, or 0 if no remote
  // ICE parameters have been received.
  uint32_t remote_ice_generation() {
    RTC_DCHECK_RUN_ON(network_thread_);
    return remote_ice_parameters_.empty()
               ? 0
               : static_cast<uint32_t>(remote_ice_parameters_.size() - 1);
  }

  // Indicates if the given local port has been pruned.
  bool IsPortPruned(const PortInterface* port) const;

  // Indicates if the given remote candidate has been pruned.
  bool IsRemoteCandidatePruned(const Candidate& cand) const;

  // Sets the writable state, signaling if necessary.
  void SetWritable(bool writable);
  // Sets the receiving state, signaling if necessary.
  void SetReceiving(bool receiving);
  // Clears the address and the related address fields of a local candidate to
  // avoid IP leakage. This is applicable in several scenarios as commented in
  // `PortAllocator::SanitizeCandidate`.
  Candidate SanitizeLocalCandidate(const Candidate& c) const;
  // Clears the address field of a remote candidate to avoid IP leakage. This is
  // applicable in the following scenarios:
  // 1. mDNS candidates are received.
  // 2. Peer-reflexive remote candidates.
  Candidate SanitizeRemoteCandidate(const Candidate& c) const;

  // Cast a Connection returned from IceController and verify that it exists.
  // (P2P owns all Connections, and only gives const pointers to IceController,
  // see IceControllerInterface).
  Connection* FromIceController(const Connection* conn) {
    // Verify that IceController does not return a connection
    // that we have destroyed.
    RTC_DCHECK(FindConnection(conn));
    return const_cast<Connection*>(conn);
  }

  int64_t ComputeEstimatedDisconnectedTimeMs(int64_t now,
                                             Connection* old_connection);

  void ParseFieldTrials(const FieldTrialsView* field_trials);

  std::string transport_name_ RTC_GUARDED_BY(network_thread_);
  int component_ RTC_GUARDED_BY(network_thread_);
  PortAllocator* allocator_ RTC_GUARDED_BY(network_thread_);
  AsyncDnsResolverFactoryInterface* const async_dns_resolver_factory_
      RTC_GUARDED_BY(network_thread_);
  const std::unique_ptr<AsyncDnsResolverFactoryInterface>
      owned_dns_resolver_factory_;
  Thread* const network_thread_;
  bool incoming_only_ RTC_GUARDED_BY(network_thread_);
  int error_ RTC_GUARDED_BY(network_thread_);
  std::vector<std::unique_ptr<PortAllocatorSession>> allocator_sessions_
      RTC_GUARDED_BY(network_thread_);
  // RingRTC change to support ICE forking
  rtc::scoped_refptr<webrtc::IceGathererInterface> shared_gatherer_;
  // `ports_` contains ports that are used to form new connections when
  // new remote candidates are added.
  std::vector<PortInterface*> ports_ RTC_GUARDED_BY(network_thread_);
  // `pruned_ports_` contains ports that have been removed from `ports_` and
  // are not being used to form new connections, but that aren't yet destroyed.
  // They may have existing connections, and they still fire signals such as
  // SignalUnknownAddress.
  std::vector<PortInterface*> pruned_ports_ RTC_GUARDED_BY(network_thread_);

  Connection* selected_connection_ RTC_GUARDED_BY(network_thread_) = nullptr;
  std::vector<Connection*> connections_ RTC_GUARDED_BY(network_thread_);

  std::vector<RemoteCandidate> remote_candidates_
      RTC_GUARDED_BY(network_thread_);
  bool had_connection_ RTC_GUARDED_BY(network_thread_) =
      false;  // if connections_ has ever been nonempty
  typedef std::map<Socket::Option, int> OptionMap;
  OptionMap options_ RTC_GUARDED_BY(network_thread_);
  IceParameters ice_parameters_ RTC_GUARDED_BY(network_thread_);
  std::vector<IceParameters> remote_ice_parameters_
      RTC_GUARDED_BY(network_thread_);
  IceMode remote_ice_mode_ RTC_GUARDED_BY(network_thread_);
  IceRole ice_role_ RTC_GUARDED_BY(network_thread_);
  IceGatheringState gathering_state_ RTC_GUARDED_BY(network_thread_);
  std::unique_ptr<BasicRegatheringController> regathering_controller_
      RTC_GUARDED_BY(network_thread_);
  int64_t last_ping_sent_ms_ RTC_GUARDED_BY(network_thread_) = 0;
  int weak_ping_interval_ RTC_GUARDED_BY(network_thread_) = WEAK_PING_INTERVAL;
  // TODO(jonasolsson): Remove state_ and rename standardized_state_ once state_
  // is no longer used to compute the ICE connection state.
  IceTransportStateInternal state_ RTC_GUARDED_BY(network_thread_) =
      IceTransportStateInternal::STATE_INIT;
  IceTransportState standardized_state_ RTC_GUARDED_BY(network_thread_) =
      IceTransportState::kNew;
  IceConfig config_ RTC_GUARDED_BY(network_thread_);
  int last_sent_packet_id_ RTC_GUARDED_BY(network_thread_) =
      -1;  // -1 indicates no packet was sent before.
  // The value put in the "nomination" attribute for the next nominated
  // connection. A zero-value indicates the connection will not be nominated.
  uint32_t nomination_ RTC_GUARDED_BY(network_thread_) = 0;
  bool receiving_ RTC_GUARDED_BY(network_thread_) = false;
  bool writable_ RTC_GUARDED_BY(network_thread_) = false;
  bool has_been_writable_ RTC_GUARDED_BY(network_thread_) =
      false;  // if writable_ has ever been true

  std::optional<NetworkRoute> network_route_ RTC_GUARDED_BY(network_thread_);
  IceEventLog ice_event_log_ RTC_GUARDED_BY(network_thread_);

  std::unique_ptr<ActiveIceControllerInterface> ice_controller_
      RTC_GUARDED_BY(network_thread_);

  struct CandidateAndResolver final {
    CandidateAndResolver(const Candidate& candidate,
                         std::unique_ptr<AsyncDnsResolverInterface>&& resolver);
    ~CandidateAndResolver();
    // Moveable, but not copyable.
    CandidateAndResolver(CandidateAndResolver&&) = default;
    CandidateAndResolver& operator=(CandidateAndResolver&&) = default;

    Candidate candidate_;
    std::unique_ptr<AsyncDnsResolverInterface> resolver_;
  };
  std::vector<CandidateAndResolver> resolvers_ RTC_GUARDED_BY(network_thread_);
  void FinishAddingRemoteCandidate(const Candidate& new_remote_candidate);
  void OnCandidateResolved(AsyncDnsResolverInterface* resolver);
  void AddRemoteCandidateWithResult(Candidate candidate,
                                    const AsyncDnsResolverResult& result);

  std::unique_ptr<StunAttribute> GoogDeltaReceived(
      const StunByteStringAttribute*);
  void GoogDeltaAckReceived(RTCErrorOr<const StunUInt64Attribute*>);

  // Bytes/packets sent/received on this channel.
  uint64_t bytes_sent_ = 0;
  uint64_t bytes_received_ = 0;
  uint64_t packets_sent_ = 0;
  uint64_t packets_received_ = 0;

  // Number of times the selected_connection_ has been modified.
  uint32_t selected_candidate_pair_changes_ = 0;

  // When was last data received on a existing connection,
  // from connection->last_data_received() that uses webrtc::TimeMillis().
  int64_t last_data_received_ms_ = 0;

  // Parsed field trials.
  IceFieldTrials ice_field_trials_;
  // Unparsed field trials.
  const FieldTrialsView* field_trials_;

  // A dictionary of attributes that will be reflected to peer.
  StunDictionaryWriter stun_dict_writer_;

  // A dictionary that tracks attributes from peer.
  StunDictionaryView stun_dict_view_;

  // DTLS-STUN piggybacking callbacks.
  DtlsStunPiggybackCallbacks dtls_stun_piggyback_callbacks_;
};

}  //  namespace webrtc

// Re-export symbols from the webrtc namespace for backwards compatibility.
// TODO(bugs.webrtc.org/4222596): Remove once all references are updated.
#ifdef WEBRTC_ALLOW_DEPRECATED_NAMESPACES
namespace cricket {
using ::webrtc::IceCredentialsChanged;
using ::webrtc::P2PTransportChannel;
using ::webrtc::RemoteCandidate;
}  // namespace cricket
#endif  // WEBRTC_ALLOW_DEPRECATED_NAMESPACES

#endif  // P2P_BASE_P2P_TRANSPORT_CHANNEL_H_<|MERGE_RESOLUTION|>--- conflicted
+++ resolved
@@ -133,24 +133,17 @@
   // IceTransportChannel does not depend on this.
   void Connect() {}
   void MaybeStartGathering() override;
-<<<<<<< HEAD
   // RingRTC change to support ICE forking
   void StartGatheringWithSharedGatherer(
-      rtc::scoped_refptr<webrtc::IceGathererInterface> shared_gatherer)
+      scoped_refptr<IceGathererInterface> shared_gatherer)
       override;
-  webrtc::IceGathererInterface* shared_gatherer() override {
+  IceGathererInterface* shared_gatherer() override {
     return shared_gatherer_.get();
   }
-  webrtc::IceGatheringState gathering_state() const override;
-  void ResolveHostnameCandidate(const webrtc::Candidate& candidate);
-  void AddRemoteCandidate(const webrtc::Candidate& candidate) override;
-  void RemoveRemoteCandidate(const webrtc::Candidate& candidate) override;
-=======
   IceGatheringState gathering_state() const override;
   void ResolveHostnameCandidate(const Candidate& candidate);
   void AddRemoteCandidate(const Candidate& candidate) override;
   void RemoveRemoteCandidate(const Candidate& candidate) override;
->>>>>>> e4445e46
   void RemoveAllRemoteCandidates() override;
   // Sets the parameters in IceConfig. We do not set them blindly. Instead, we
   // only update the parameter if it is considered set in `config`. For example,
@@ -360,15 +353,15 @@
                         bool port_muxed,
                         bool shared);
   // RingRTC change to support ICE forking
-  void OnUnknownAddressFromOwnedSession(webrtc::PortInterface* port,
-                                        const webrtc::SocketAddress& addr,
-                                        webrtc::ProtocolType proto,
+  void OnUnknownAddressFromOwnedSession(PortInterface* port,
+                                        const SocketAddress& addr,
+                                        ProtocolType proto,
                                         IceMessage* stun_msg,
                                         const std::string& remote_username,
                                         bool port_muxed);
-  void OnUnknownAddressFromSharedSession(webrtc::PortInterface* port,
-                                         const webrtc::SocketAddress& addr,
-                                         webrtc::ProtocolType proto,
+  void OnUnknownAddressFromSharedSession(PortInterface* port,
+                                         const SocketAddress& addr,
+                                         ProtocolType proto,
                                          IceMessage* stun_msg,
                                          const std::string& remote_username,
                                          bool port_muxed);
@@ -379,15 +372,10 @@
   void OnPortDestroyed(PortInterface* port);
   // When pruning a port, move it from `ports_` to `pruned_ports_`.
   // Returns true if the port is found and removed from `ports_`.
-<<<<<<< HEAD
-  bool PrunePort(webrtc::PortInterface* port);
-  void OnRoleConflict(webrtc::PortInterface* port);
-  // RingRTC change to support ICE forking
-  void OnRoleConflictIgnored(webrtc::PortInterface* port);
-=======
   bool PrunePort(PortInterface* port);
   void OnRoleConflict(PortInterface* port);
->>>>>>> e4445e46
+  // RingRTC change to support ICE forking
+  void OnRoleConflictIgnored(PortInterface* port);
 
   void OnConnectionStateChange(Connection* connection);
   void OnReadPacket(Connection* connection, const ReceivedIpPacket& packet);
@@ -405,22 +393,12 @@
 
   bool AllowedToPruneConnections() const;
 
-<<<<<<< HEAD
   // RingRTC change to support ICE forking
   bool IsSharedSession(PortAllocatorSession* session) {
     return shared_gatherer_ &&
            shared_gatherer_->port_allocator_session() == session;
   }
 
-  // Returns the latest remote ICE parameters or nullptr if there are no remote
-  // ICE parameters yet.
-  const IceParameters* remote_ice() const {
-    RTC_DCHECK_RUN_ON(network_thread_);
-    return remote_ice_parameters_.empty() ? nullptr
-                                          : &remote_ice_parameters_.back();
-  }
-=======
->>>>>>> e4445e46
   // Returns the remote IceParameters and generation that match `ufrag`
   // if found, and returns nullptr otherwise.
   const IceParameters* FindRemoteIceFromUfrag(absl::string_view ufrag,
@@ -482,7 +460,7 @@
   std::vector<std::unique_ptr<PortAllocatorSession>> allocator_sessions_
       RTC_GUARDED_BY(network_thread_);
   // RingRTC change to support ICE forking
-  rtc::scoped_refptr<webrtc::IceGathererInterface> shared_gatherer_;
+  scoped_refptr<IceGathererInterface> shared_gatherer_;
   // `ports_` contains ports that are used to form new connections when
   // new remote candidates are added.
   std::vector<PortInterface*> ports_ RTC_GUARDED_BY(network_thread_);
