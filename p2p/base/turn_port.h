/*
 *  Copyright 2012 The WebRTC Project Authors. All rights reserved.
 *
 *  Use of this source code is governed by a BSD-style license
 *  that can be found in the LICENSE file in the root of the source
 *  tree. An additional intellectual property rights grant can be found
 *  in the file PATENTS.  All contributing project authors may
 *  be found in the AUTHORS file in the root of the source tree.
 */

#ifndef P2P_BASE_TURN_PORT_H_
#define P2P_BASE_TURN_PORT_H_

#include <stdio.h>

#include <list>
#include <map>
#include <memory>
#include <set>
#include <string>
#include <vector>

#include "absl/memory/memory.h"
#include "p2p/base/port.h"
#include "p2p/client/basic_port_allocator.h"
#include "rtc_base/async_packet_socket.h"
#include "rtc_base/async_resolver_interface.h"
#include "rtc_base/ssl_certificate.h"
#include "rtc_base/task_utils/pending_task_safety_flag.h"

namespace webrtc {
class TurnCustomizer;
}

namespace cricket {

const int kMaxTurnUsernameLength = 509;  // RFC 8489 section 14.3

extern const int STUN_ATTR_TURN_LOGGING_ID;
extern const char TURN_PORT_TYPE[];
class TurnAllocateRequest;
class TurnEntry;

class TurnPort : public Port {
 public:
  enum PortState {
    STATE_CONNECTING,    // Initial state, cannot send any packets.
    STATE_CONNECTED,     // Socket connected, ready to send stun requests.
    STATE_READY,         // Received allocate success, can send any packets.
    STATE_RECEIVEONLY,   // Had REFRESH_REQUEST error, cannot send any packets.
    STATE_DISCONNECTED,  // TCP connection died, cannot send/receive any
                         // packets.
  };
  // Create a TURN port using the shared UDP socket, `socket`.
  static std::unique_ptr<TurnPort> Create(
      rtc::Thread* thread,
      rtc::PacketSocketFactory* factory,
      rtc::Network* network,
      rtc::AsyncPacketSocket* socket,
      const std::string& username,  // ice username.
      const std::string& password,  // ice password.
      const ProtocolAddress& server_address,
      const RelayCredentials& credentials,
      int server_priority,
      const std::string& origin,
      webrtc::TurnCustomizer* customizer) {
    // Do basic parameter validation.
    if (credentials.username.size() > kMaxTurnUsernameLength) {
<<<<<<< HEAD
=======
      RTC_LOG(LS_ERROR) << "Attempt to use TURN with a too long username "
                        << "of length " << credentials.username.size();
      return nullptr;
    }
    // Do not connect to low-numbered ports. The default STUN port is 3478.
    if (!AllowedTurnPort(server_address.address.port())) {
      RTC_LOG(LS_ERROR) << "Attempt to use TURN to connect to port "
                        << server_address.address.port();
>>>>>>> cbad18b1
      return nullptr;
    }
    // Using `new` to access a non-public constructor.
    return absl::WrapUnique(new TurnPort(
        thread, factory, network, socket, username, password, server_address,
        credentials, server_priority, origin, customizer));
  }
  // TODO(steveanton): Remove once downstream clients have moved to `Create`.
  static std::unique_ptr<TurnPort> CreateUnique(
      rtc::Thread* thread,
      rtc::PacketSocketFactory* factory,
      rtc::Network* network,
      rtc::AsyncPacketSocket* socket,
      const std::string& username,  // ice username.
      const std::string& password,  // ice password.
      const ProtocolAddress& server_address,
      const RelayCredentials& credentials,
      int server_priority,
      const std::string& origin,
      webrtc::TurnCustomizer* customizer) {
    return Create(thread, factory, network, socket, username, password,
                  server_address, credentials, server_priority, origin,
                  customizer);
  }

  // Create a TURN port that will use a new socket, bound to `network` and
  // using a port in the range between `min_port` and `max_port`.
  static std::unique_ptr<TurnPort> Create(
      rtc::Thread* thread,
      rtc::PacketSocketFactory* factory,
      rtc::Network* network,
      uint16_t min_port,
      uint16_t max_port,
      const std::string& username,  // ice username.
      const std::string& password,  // ice password.
      const ProtocolAddress& server_address,
      const RelayCredentials& credentials,
      int server_priority,
      const std::string& origin,
      const std::vector<std::string>& tls_alpn_protocols,
      const std::vector<std::string>& tls_elliptic_curves,
      webrtc::TurnCustomizer* customizer,
      rtc::SSLCertificateVerifier* tls_cert_verifier = nullptr) {
    // Do basic parameter validation.
    if (credentials.username.size() > kMaxTurnUsernameLength) {
<<<<<<< HEAD
=======
      RTC_LOG(LS_ERROR) << "Attempt to use TURN with a too long username "
                        << "of length " << credentials.username.size();
      return nullptr;
    }
    // Do not connect to low-numbered ports. The default STUN port is 3478.
    if (!AllowedTurnPort(server_address.address.port())) {
      RTC_LOG(LS_ERROR) << "Attempt to use TURN to connect to port "
                        << server_address.address.port();
>>>>>>> cbad18b1
      return nullptr;
    }
    // Using `new` to access a non-public constructor.
    return absl::WrapUnique(
        new TurnPort(thread, factory, network, min_port, max_port, username,
                     password, server_address, credentials, server_priority,
                     origin, tls_alpn_protocols, tls_elliptic_curves,
                     customizer, tls_cert_verifier));
  }
  // TODO(steveanton): Remove once downstream clients have moved to `Create`.
  static std::unique_ptr<TurnPort> CreateUnique(
      rtc::Thread* thread,
      rtc::PacketSocketFactory* factory,
      rtc::Network* network,
      uint16_t min_port,
      uint16_t max_port,
      const std::string& username,  // ice username.
      const std::string& password,  // ice password.
      const ProtocolAddress& server_address,
      const RelayCredentials& credentials,
      int server_priority,
      const std::string& origin,
      const std::vector<std::string>& tls_alpn_protocols,
      const std::vector<std::string>& tls_elliptic_curves,
      webrtc::TurnCustomizer* customizer,
      rtc::SSLCertificateVerifier* tls_cert_verifier = nullptr) {
    return Create(thread, factory, network, min_port, max_port, username,
                  password, server_address, credentials, server_priority,
                  origin, tls_alpn_protocols, tls_elliptic_curves, customizer,
                  tls_cert_verifier);
  }

  ~TurnPort() override;

  const ProtocolAddress& server_address() const { return server_address_; }
  // Returns an empty address if the local address has not been assigned.
  rtc::SocketAddress GetLocalAddress() const;

  bool ready() const { return state_ == STATE_READY; }
  bool connected() const {
    return state_ == STATE_READY || state_ == STATE_CONNECTED;
  }
  const RelayCredentials& credentials() const { return credentials_; }

  ProtocolType GetProtocol() const override;

  virtual TlsCertPolicy GetTlsCertPolicy() const;
  virtual void SetTlsCertPolicy(TlsCertPolicy tls_cert_policy);

  void SetTurnLoggingId(const std::string& turn_logging_id);

  virtual std::vector<std::string> GetTlsAlpnProtocols() const;
  virtual std::vector<std::string> GetTlsEllipticCurves() const;

  // Release a TURN allocation by sending a refresh with lifetime 0.
  // Sets state to STATE_RECEIVEONLY.
  void Release();

  void PrepareAddress() override;
  Connection* CreateConnection(const Candidate& c,
                               PortInterface::CandidateOrigin origin) override;
  int SendTo(const void* data,
             size_t size,
             const rtc::SocketAddress& addr,
             const rtc::PacketOptions& options,
             bool payload) override;
  int SetOption(rtc::Socket::Option opt, int value) override;
  int GetOption(rtc::Socket::Option opt, int* value) override;
  int GetError() override;

  bool HandleIncomingPacket(rtc::AsyncPacketSocket* socket,
                            const char* data,
                            size_t size,
                            const rtc::SocketAddress& remote_addr,
                            int64_t packet_time_us) override;
  bool CanHandleIncomingPacketsFrom(
      const rtc::SocketAddress& addr) const override;
  virtual void OnReadPacket(rtc::AsyncPacketSocket* socket,
                            const char* data,
                            size_t size,
                            const rtc::SocketAddress& remote_addr,
                            const int64_t& packet_time_us);

  void OnSentPacket(rtc::AsyncPacketSocket* socket,
                    const rtc::SentPacket& sent_packet) override;
  virtual void OnReadyToSend(rtc::AsyncPacketSocket* socket);
  bool SupportsProtocol(const std::string& protocol) const override;

  void OnSocketConnect(rtc::AsyncPacketSocket* socket);
  void OnSocketClose(rtc::AsyncPacketSocket* socket, int error);

  const std::string& hash() const { return hash_; }
  const std::string& nonce() const { return nonce_; }

  int error() const { return error_; }

  void OnAllocateMismatch();

  rtc::AsyncPacketSocket* socket() const { return socket_; }

  // Signal with resolved server address.
  // Parameters are port, server address and resolved server address.
  // This signal will be sent only if server address is resolved successfully.
  sigslot::
      signal3<TurnPort*, const rtc::SocketAddress&, const rtc::SocketAddress&>
          SignalResolvedServerAddress;

  // Signal when TurnPort is closed,
  // e.g remote socket closed (TCP)
  //  or receiveing a REFRESH response with lifetime 0.
  sigslot::signal1<TurnPort*> SignalTurnPortClosed;

  // All public methods/signals below are for testing only.
  sigslot::signal2<TurnPort*, int> SignalTurnRefreshResult;
  sigslot::signal3<TurnPort*, const rtc::SocketAddress&, int>
      SignalCreatePermissionResult;
  void FlushRequests(int msg_type) { request_manager_.Flush(msg_type); }
  bool HasRequests() { return !request_manager_.empty(); }
  void set_credentials(const RelayCredentials& credentials) {
    credentials_ = credentials;
  }
  // Finds the turn entry with `address` and sets its channel id.
  // Returns true if the entry is found.
  bool SetEntryChannelId(const rtc::SocketAddress& address, int channel_id);
  // Visible for testing.
  // Shuts down the turn port, usually because of some fatal errors.
  void Close();

  void HandleConnectionDestroyed(Connection* conn) override;

 protected:
  TurnPort(rtc::Thread* thread,
           rtc::PacketSocketFactory* factory,
           rtc::Network* network,
           rtc::AsyncPacketSocket* socket,
           const std::string& username,
           const std::string& password,
           const ProtocolAddress& server_address,
           const RelayCredentials& credentials,
           int server_priority,
           const std::string& origin,
           webrtc::TurnCustomizer* customizer);

  TurnPort(rtc::Thread* thread,
           rtc::PacketSocketFactory* factory,
           rtc::Network* network,
           uint16_t min_port,
           uint16_t max_port,
           const std::string& username,
           const std::string& password,
           const ProtocolAddress& server_address,
           const RelayCredentials& credentials,
           int server_priority,
           const std::string& origin,
           const std::vector<std::string>& tls_alpn_protocols,
           const std::vector<std::string>& tls_elliptic_curves,
           webrtc::TurnCustomizer* customizer,
           rtc::SSLCertificateVerifier* tls_cert_verifier = nullptr);

  // NOTE: This method needs to be accessible for StacPort
  // return true if entry was created (i.e channel_number consumed).
  bool CreateOrRefreshEntry(const rtc::SocketAddress& addr, int channel_number);

  bool CreateOrRefreshEntry(const rtc::SocketAddress& addr,
                            int channel_number,
                            const std::string& remote_ufrag);

  rtc::DiffServCodePoint StunDscpValue() const override;

 private:
  enum {
    MSG_ALLOCATE_ERROR = MSG_FIRST_AVAILABLE,
    MSG_ALLOCATE_MISMATCH,
    MSG_TRY_ALTERNATE_SERVER,
    MSG_REFRESH_ERROR,
    MSG_ALLOCATION_RELEASED
  };

  typedef std::list<TurnEntry*> EntryList;
  typedef std::map<rtc::Socket::Option, int> SocketOptionsMap;
  typedef std::set<rtc::SocketAddress> AttemptedServerSet;

  static bool AllowedTurnPort(int port);
  void OnMessage(rtc::Message* pmsg) override;

  bool CreateTurnClientSocket();

  void set_nonce(const std::string& nonce) { nonce_ = nonce; }
  void set_realm(const std::string& realm) {
    if (realm != realm_) {
      realm_ = realm;
      UpdateHash();
    }
  }

  void OnRefreshError();
  void HandleRefreshError();
  bool SetAlternateServer(const rtc::SocketAddress& address);
  void ResolveTurnAddress(const rtc::SocketAddress& address);
  void OnResolveResult(rtc::AsyncResolverInterface* resolver);

  void AddRequestAuthInfo(StunMessage* msg);
  void OnSendStunPacket(const void* data, size_t size, StunRequest* request);
  // Stun address from allocate success response.
  // Currently used only for testing.
  void OnStunAddress(const rtc::SocketAddress& address);
  void OnAllocateSuccess(const rtc::SocketAddress& address,
                         const rtc::SocketAddress& stun_address);
  void OnAllocateError(int error_code, const std::string& reason);
  void OnAllocateRequestTimeout();

  void HandleDataIndication(const char* data,
                            size_t size,
                            int64_t packet_time_us);
  void HandleChannelData(int channel_id,
                         const char* data,
                         size_t size,
                         int64_t packet_time_us);
  void DispatchPacket(const char* data,
                      size_t size,
                      const rtc::SocketAddress& remote_addr,
                      ProtocolType proto,
                      int64_t packet_time_us);

  bool ScheduleRefresh(uint32_t lifetime);
  void SendRequest(StunRequest* request, int delay);
  int Send(const void* data, size_t size, const rtc::PacketOptions& options);
  void UpdateHash();
  bool UpdateNonce(StunMessage* response);
  void ResetNonce();

  bool HasPermission(const rtc::IPAddress& ipaddr) const;
  TurnEntry* FindEntry(const rtc::SocketAddress& address) const;
  TurnEntry* FindEntry(int channel_id) const;
  bool EntryExists(TurnEntry* e);
  void DestroyEntry(TurnEntry* entry);
  // Destroys the entry only if `timestamp` matches the destruction timestamp
  // in `entry`.
  void DestroyEntryIfNotCancelled(TurnEntry* entry, int64_t timestamp);
  void ScheduleEntryDestruction(TurnEntry* entry);

  // Marks the connection with remote address `address` failed and
  // pruned (a.k.a. write-timed-out). Returns true if a connection is found.
  bool FailAndPruneConnection(const rtc::SocketAddress& address);

  // Reconstruct the URL of the server which the candidate is gathered from.
  std::string ReconstructedServerUrl(bool use_hostname);

  void MaybeAddTurnLoggingId(StunMessage* message);

  void TurnCustomizerMaybeModifyOutgoingStunMessage(StunMessage* message);
  bool TurnCustomizerAllowChannelData(const void* data,
                                      size_t size,
                                      bool payload);

  ProtocolAddress server_address_;
  TlsCertPolicy tls_cert_policy_ = TlsCertPolicy::TLS_CERT_POLICY_SECURE;
  std::vector<std::string> tls_alpn_protocols_;
  std::vector<std::string> tls_elliptic_curves_;
  rtc::SSLCertificateVerifier* tls_cert_verifier_;
  RelayCredentials credentials_;
  AttemptedServerSet attempted_server_addresses_;

  rtc::AsyncPacketSocket* socket_;
  SocketOptionsMap socket_options_;
  rtc::AsyncResolverInterface* resolver_;
  int error_;
  rtc::DiffServCodePoint stun_dscp_value_;

  StunRequestManager request_manager_;
  std::string realm_;  // From 401/438 response message.
  std::string nonce_;  // From 401/438 response message.
  std::string hash_;   // Digest of username:realm:password

  int next_channel_number_;
  EntryList entries_;

  PortState state_;
  // By default the value will be set to 0. This value will be used in
  // calculating the candidate priority.
  int server_priority_;

  // The number of retries made due to allocate mismatch error.
  size_t allocate_mismatch_retries_;

  // Optional TurnCustomizer that can modify outgoing messages. Once set, this
  // must outlive the TurnPort's lifetime.
  webrtc::TurnCustomizer* turn_customizer_ = nullptr;

  // Optional TurnLoggingId.
  // An identifier set by application that is added to TURN_ALLOCATE_REQUEST
  // and can be used to match client/backend logs.
  // TODO(jonaso): This should really be initialized in constructor,
  // but that is currently so terrible. Fix once constructor is changed
  // to be more easy to work with.
  std::string turn_logging_id_;

  webrtc::ScopedTaskSafety task_safety_;

  friend class TurnEntry;
  friend class TurnAllocateRequest;
  friend class TurnRefreshRequest;
  friend class TurnCreatePermissionRequest;
  friend class TurnChannelBindRequest;
};

}  // namespace cricket

#endif  // P2P_BASE_TURN_PORT_H_<|MERGE_RESOLUTION|>--- conflicted
+++ resolved
@@ -66,8 +66,6 @@
       webrtc::TurnCustomizer* customizer) {
     // Do basic parameter validation.
     if (credentials.username.size() > kMaxTurnUsernameLength) {
-<<<<<<< HEAD
-=======
       RTC_LOG(LS_ERROR) << "Attempt to use TURN with a too long username "
                         << "of length " << credentials.username.size();
       return nullptr;
@@ -76,7 +74,6 @@
     if (!AllowedTurnPort(server_address.address.port())) {
       RTC_LOG(LS_ERROR) << "Attempt to use TURN to connect to port "
                         << server_address.address.port();
->>>>>>> cbad18b1
       return nullptr;
     }
     // Using `new` to access a non-public constructor.
@@ -122,8 +119,6 @@
       rtc::SSLCertificateVerifier* tls_cert_verifier = nullptr) {
     // Do basic parameter validation.
     if (credentials.username.size() > kMaxTurnUsernameLength) {
-<<<<<<< HEAD
-=======
       RTC_LOG(LS_ERROR) << "Attempt to use TURN with a too long username "
                         << "of length " << credentials.username.size();
       return nullptr;
@@ -132,7 +127,6 @@
     if (!AllowedTurnPort(server_address.address.port())) {
       RTC_LOG(LS_ERROR) << "Attempt to use TURN to connect to port "
                         << server_address.address.port();
->>>>>>> cbad18b1
       return nullptr;
     }
     // Using `new` to access a non-public constructor.
