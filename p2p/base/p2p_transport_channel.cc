--- conflicted
+++ resolved
@@ -717,13 +717,9 @@
       &field_trials_.send_ping_on_switch_ice_controlling,
       // Reply to nomination ASAP.
       "send_ping_on_nomination_ice_controlled",
-<<<<<<< HEAD
-      &field_trials_.send_ping_on_nomination_ice_controlled)
-=======
       &field_trials_.send_ping_on_nomination_ice_controlled,
       // Allow connections to live untouched longer that 30s.
       "dead_connection_timeout_ms", &field_trials_.dead_connection_timeout_ms)
->>>>>>> 758c388d
       ->Parse(webrtc::field_trial::FindFullName("WebRTC-IceFieldTrials"));
 
   if (field_trials_.dead_connection_timeout_ms < 30000) {
