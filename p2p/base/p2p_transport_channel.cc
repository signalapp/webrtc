/*
 *  Copyright 2004 The WebRTC Project Authors. All rights reserved.
 *
 *  Use of this source code is governed by a BSD-style license
 *  that can be found in the LICENSE file in the root of the source
 *  tree. An additional intellectual property rights grant can be found
 *  in the file PATENTS.  All contributing project authors may
 *  be found in the AUTHORS file in the root of the source tree.
 */

#include "p2p/base/p2p_transport_channel.h"

#include <algorithm>
#include <cerrno>
#include <cstdint>
#include <cstdio>
#include <cstdlib>
#include <functional>
#include <memory>
#include <optional>
#include <set>
#include <string>
#include <tuple>
#include <utility>
#include <vector>

#include "absl/algorithm/container.h"
#include "absl/functional/any_invocable.h"
#include "absl/memory/memory.h"
#include "absl/strings/match.h"
#include "absl/strings/string_view.h"
#include "api/array_view.h"
#include "api/async_dns_resolver.h"
#include "api/candidate.h"
#include "api/environment/environment.h"
#include "api/field_trials_view.h"
#include "api/ice_transport_interface.h"
#include "api/local_network_access_permission.h"
#include "api/rtc_error.h"
#include "api/sequence_checker.h"
#include "api/transport/enums.h"
#include "api/transport/stun.h"
#include "api/units/time_delta.h"
#include "api/units/timestamp.h"
#include "logging/rtc_event_log/events/rtc_event_ice_candidate_pair_config.h"
#include "logging/rtc_event_log/ice_logger.h"
#include "p2p/base/active_ice_controller_factory_interface.h"
#include "p2p/base/candidate_pair_interface.h"
#include "p2p/base/connection.h"
#include "p2p/base/connection_info.h"
#include "p2p/base/ice_controller_factory_interface.h"
#include "p2p/base/ice_switch_reason.h"
#include "p2p/base/ice_transport_internal.h"
#include "p2p/base/p2p_constants.h"
#include "p2p/base/port.h"
#include "p2p/base/port_allocator.h"
#include "p2p/base/port_interface.h"
#include "p2p/base/regathering_controller.h"
#include "p2p/base/transport_description.h"
#include "p2p/base/wrapping_active_ice_controller.h"
#include "p2p/dtls/dtls_stun_piggyback_callbacks.h"
#include "rtc_base/async_packet_socket.h"
#include "rtc_base/checks.h"
#include "rtc_base/dscp.h"
#include "rtc_base/experiments/struct_parameters_parser.h"
#include "rtc_base/ip_address.h"
#include "rtc_base/logging.h"
#include "rtc_base/net_helper.h"
#include "rtc_base/net_helpers.h"
#include "rtc_base/network.h"
#include "rtc_base/network/received_packet.h"
#include "rtc_base/network/sent_packet.h"
#include "rtc_base/network_constants.h"
#include "rtc_base/network_route.h"
#include "rtc_base/socket.h"
#include "rtc_base/socket_address.h"
#include "rtc_base/thread.h"
#include "rtc_base/trace_event.h"
#include "system_wrappers/include/metrics.h"

namespace webrtc {
namespace {

PortInterface::CandidateOrigin GetOrigin(PortInterface* port,
                                         PortInterface* origin_port) {
  if (!origin_port)
    return PortInterface::ORIGIN_MESSAGE;
  else if (port == origin_port)
    return PortInterface::ORIGIN_THIS_PORT;
  else
    return PortInterface::ORIGIN_OTHER_PORT;
}

uint32_t GetWeakPingIntervalInFieldTrial(const FieldTrialsView& field_trials) {
  uint32_t weak_ping_interval = ::strtoul(
      field_trials.Lookup("WebRTC-StunInterPacketDelay").c_str(), nullptr, 10);
  if (weak_ping_interval) {
    return static_cast<int>(weak_ping_interval);
  }
  return kWeakPingInterval.ms();
}

RouteEndpoint CreateRouteEndpointFromCandidate(bool local,
                                               const Candidate& candidate,
                                               bool uses_turn) {
  auto adapter_type = candidate.network_type();
  if (!local && adapter_type == ADAPTER_TYPE_UNKNOWN) {
    bool vpn;
    std::tie(adapter_type, vpn) =
        Network::GuessAdapterFromNetworkCost(candidate.network_cost());
  }

  // TODO(bugs.webrtc.org/9446) : Rewrite if information about remote network
  // adapter becomes available. The implication of this implementation is that
  // we will only ever report 1 adapter per type. In practice this is probably
  // fine, since the endpoint also contains network-id.
  uint16_t adapter_id = static_cast<int>(adapter_type);
  return RouteEndpoint(adapter_type, adapter_id, candidate.network_id(),
                       uses_turn);
}

}  // unnamed namespace

bool IceCredentialsChanged(absl::string_view old_ufrag,
                           absl::string_view old_pwd,
                           absl::string_view new_ufrag,
                           absl::string_view new_pwd) {
  // The standard (RFC 5245 Section 9.1.1.1) says that ICE restarts MUST change
  // both the ufrag and password. However, section 9.2.1.1 says changing the
  // ufrag OR password indicates an ICE restart. So, to keep compatibility with
  // endpoints that only change one, we'll treat this as an ICE restart.
  return (old_ufrag != new_ufrag) || (old_pwd != new_pwd);
}

std::unique_ptr<P2PTransportChannel> P2PTransportChannel::Create(
    absl::string_view transport_name,
    int component,
    IceTransportInit init) {
  return absl::WrapUnique(new P2PTransportChannel(
      init.env(), transport_name, component, init.port_allocator(),
      init.async_dns_resolver_factory(), /*owned_dns_resolver_factory=*/nullptr,
      init.lna_permission_factory(), init.ice_controller_factory(),
      init.active_ice_controller_factory()));
}

P2PTransportChannel::P2PTransportChannel(const Environment& env,
                                         absl::string_view transport_name,
                                         int component,
                                         PortAllocator* allocator)
    : P2PTransportChannel(env,
                          transport_name,
                          component,
                          allocator,
                          /* async_dns_resolver_factory= */ nullptr,
                          /* owned_dns_resolver_factory= */ nullptr,
                          /* lna_permission_factory= */ nullptr,
                          /* ice_controller_factory= */ nullptr,
                          /* active_ice_controller_factory= */ nullptr) {}

// Private constructor, called from Create()
P2PTransportChannel::P2PTransportChannel(
    const Environment& env,
    absl::string_view transport_name,
    int component,
    PortAllocator* allocator,
    AsyncDnsResolverFactoryInterface* async_dns_resolver_factory,
    std::unique_ptr<AsyncDnsResolverFactoryInterface>
        owned_dns_resolver_factory,
    LocalNetworkAccessPermissionFactoryInterface* lna_permission_factory,
    IceControllerFactoryInterface* ice_controller_factory,
    ActiveIceControllerFactoryInterface* active_ice_controller_factory)
    : env_(env),
      transport_name_(transport_name),
      component_(component),
      allocator_(allocator),
      // If owned_dns_resolver_factory is given, async_dns_resolver_factory is
      // ignored.
      async_dns_resolver_factory_(owned_dns_resolver_factory
                                      ? owned_dns_resolver_factory.get()
                                      : async_dns_resolver_factory),
      owned_dns_resolver_factory_(std::move(owned_dns_resolver_factory)),
      lna_permission_factory_(lna_permission_factory),
      network_thread_(Thread::Current()),
      incoming_only_(false),
      error_(0),
      remote_ice_mode_(ICEMODE_FULL),
      ice_role_(ICEROLE_UNKNOWN),
      gathering_state_(kIceGatheringNew),
      weak_ping_interval_(GetWeakPingIntervalInFieldTrial(env_.field_trials())),
      config_(kReceivingTimeout,
              kBackupConnectionPingInterval,
              GATHER_ONCE /* continual_gathering_policy */,
              false /* prioritize_most_likely_candidate_pairs */,
              kStrongAndStableWritableConnectionPingInterval,
              true /* presume_writable_when_fully_relayed */,
              kRegatherOnFailedNetworksInterval,
              kReceivingSwitchingDelay) {
  TRACE_EVENT0("webrtc", "P2PTransportChannel::P2PTransportChannel");
  RTC_DCHECK(allocator_ != nullptr);
  RTC_DCHECK(!transport_name_.empty());
  // Validate IceConfig even for mostly built-in constant default values in case
  // we change them.
  RTC_DCHECK(config_.IsValid().ok());
  BasicRegatheringController::Config regathering_config;
  regathering_config.regather_on_failed_networks_interval =
      config_.regather_on_failed_networks_interval_or_default().ms();
  regathering_controller_ = std::make_unique<BasicRegatheringController>(
      regathering_config, this, network_thread_);
  // We populate the change in the candidate filter to the session taken by
  // the transport.
  allocator_->SignalCandidateFilterChanged.connect(
      this, &P2PTransportChannel::OnCandidateFilterChanged);
  ice_event_log_.set_event_log(&env_.event_log());

  ParseFieldTrials(env_.field_trials());

  IceControllerFactoryArgs args{
      .env = env_,
      .ice_transport_state_func = [this] { return GetState(); },
      .ice_role_func = [this] { return GetIceRole(); },
      .is_connection_pruned_func =
          [this](const Connection* connection) {
            return IsPortPruned(connection->port()) ||
                   IsRemoteCandidatePruned(connection->remote_candidate());
          },
      .ice_field_trials = &ice_field_trials_,
      .ice_controller_field_trials =
          env_.field_trials().Lookup("WebRTC-IceControllerFieldTrials")};

  if (active_ice_controller_factory) {
    ActiveIceControllerFactoryArgs active_args{.legacy_args = args,
                                               .ice_agent = this};
    ice_controller_ = active_ice_controller_factory->Create(active_args);
  } else {
    ice_controller_ = std::make_unique<WrappingActiveIceController>(
        /* ice_agent= */ this, ice_controller_factory, args);
  }
}

P2PTransportChannel::~P2PTransportChannel() {
  TRACE_EVENT0("webrtc", "P2PTransportChannel::~P2PTransportChannel");
  RTC_DCHECK_RUN_ON(network_thread_);
  std::vector<Connection*> copy(connections_.begin(), connections_.end());
  for (Connection* connection : copy) {
    connection->UnsubscribeDestroyed(this);
    RemoveConnection(connection);
    connection->Destroy();
  }
  resolvers_.clear();

  // RingRTC change to support ICE forking
  if (shared_gatherer_) {
    shared_gatherer_->port_allocator_session()->SignalPortReady.disconnect(
        this);
    shared_gatherer_->port_allocator_session()->SignalPortsPruned.disconnect(
        this);
    shared_gatherer_->port_allocator_session()
        ->SignalCandidatesReady.disconnect(this);
    shared_gatherer_->port_allocator_session()->SignalCandidateError.disconnect(
        this);
    shared_gatherer_->port_allocator_session()
        ->SignalCandidatesRemoved.disconnect(this);
    shared_gatherer_->port_allocator_session()
        ->SignalCandidatesAllocationDone.disconnect(this);

    // With shared gatherers (ICE forking), the ports may stay alive
    // after the P2pTransportChannel, so we need to make sure we disconnect
    // from the signals that we listen to in OnPortReady.
    for (auto* port : ports_) {
      port->SignalDestroyed.disconnect(this);
      port->SignalSentPacket.disconnect(this);
      port->SignalRoleConflict.disconnect(this);
      port->SignalUnknownAddress.disconnect(this);
    }
    // And make sure you do it for pruned ports as well.
    for (auto* port : pruned_ports_) {
      port->SignalDestroyed.disconnect(this);
      port->SignalSentPacket.disconnect(this);
      port->SignalRoleConflict.disconnect(this);
      port->SignalUnknownAddress.disconnect(this);
    }
  }
}

// Add the allocator session to our list so that we know which sessions
// are still active.
void P2PTransportChannel::AddAllocatorSession(
    std::unique_ptr<PortAllocatorSession> session) {
  RTC_DCHECK_RUN_ON(network_thread_);

<<<<<<< HEAD
  // RingRTC change to support ICE forking
  uint32_t generation = checked_cast<uint32_t>(allocator_sessions_.size());
  if (shared_gatherer_) {
    // ICE restarts after the use of a shared_gatherer_ need to have a
    // generation larger than the shared_gatherer_ had.
    generation +=
        (shared_gatherer_->port_allocator_session()->generation() + 1);
  }
  session->set_generation(generation);
  session->SignalPortReady.connect(this, &P2PTransportChannel::OnPortReady);
  session->SignalPortsPruned.connect(this, &P2PTransportChannel::OnPortsPruned);
  session->SignalCandidatesReady.connect(
      this, &P2PTransportChannel::OnCandidatesReady);
  session->SignalCandidateError.connect(this,
                                        &P2PTransportChannel::OnCandidateError);
  session->SignalCandidatesRemoved.connect(
      this, &P2PTransportChannel::OnCandidatesRemoved);
  session->SignalCandidatesAllocationDone.connect(
      this, &P2PTransportChannel::OnCandidatesAllocationDone);
=======
  session->set_generation(static_cast<uint32_t>(allocator_sessions_.size()));
  session->SubscribePortReady(
      [this](PortAllocatorSession* session, PortInterface* port) {
        OnPortReady(session, port);
      });

  session->SubscribePortsPruned(
      [this](PortAllocatorSession* session,
             const std::vector<PortInterface*>& ports) {
        OnPortsPruned(session, ports);
      });

  session->SubscribeCandidatesReady(
      [this](PortAllocatorSession* session,
             const std::vector<Candidate>& candidate) {
        OnCandidatesReady(session, candidate);
      });
  session->SubscribeCandidateError([this](PortAllocatorSession* session,
                                          const IceCandidateErrorEvent& event) {
    OnCandidateError(session, event);
  });
  session->SubscribeCandidatesRemoved(
      [this](PortAllocatorSession* session,
             const std::vector<Candidate>& candidates) {
        OnCandidatesRemoved(session, candidates);
      });
  session->SubscribeCandidatesAllocationDone(
      [this](PortAllocatorSession* session) {
        OnCandidatesAllocationDone(session);
      });
>>>>>>> 29d6eaba
  if (!allocator_sessions_.empty()) {
    // RingRTC change to support ICE forking
    allocator_sessions_.back()->PruneAllPorts();
  }
  allocator_sessions_.push_back(std::move(session));
  regathering_controller_->set_allocator_session(allocator_session());

  // We now only want to apply new candidates that we receive to the ports
  // created by this new session because these are replacing those of the
  // previous sessions.
  PruneAllPorts();
}

void P2PTransportChannel::AddConnection(Connection* connection) {
  RTC_DCHECK_RUN_ON(network_thread_);
  connection->SetReceivingTimeout(config_.receiving_timeout);
  connection->SetUnwritableTimeout(config_.ice_unwritable_timeout);
  connection->set_unwritable_min_checks(config_.ice_unwritable_min_checks);
  connection->SetInactiveTimeout(config_.ice_inactive_timeout);
  connection->RegisterReceivedPacketCallback(
      [&](Connection* connection, const ReceivedIpPacket& packet) {
        OnReadPacket(connection, packet);
      });
  connection->SubscribeReadyToSend(
      [this](Connection* connection) { OnReadyToSend(connection); });
  connection->SubscribeStateChange(
      [this](Connection* connection) { OnConnectionStateChange(connection); });
  connection->SubscribeDestroyed(this, [this](Connection* connection) {
    OnConnectionDestroyed(connection);
  });
  connection->SubscribeNominated(
      [this](Connection* connection) { OnNominated(connection); });

  had_connection_ = true;

  connection->set_ice_event_log(&ice_event_log_);
  connection->SetIceFieldTrials(&ice_field_trials_);
  connection->SetStunDictConsumer(
      [this](const StunByteStringAttribute* delta) {
        return GoogDeltaReceived(delta);
      },
      [this](RTCErrorOr<const StunUInt64Attribute*> delta_ack) {
        GoogDeltaAckReceived(std::move(delta_ack));
      });
  if (!dtls_stun_piggyback_callbacks_.empty()) {
    connection->RegisterDtlsPiggyback(DtlsStunPiggybackCallbacks(
        [&](auto request) {
          return dtls_stun_piggyback_callbacks_.send_data(request);
        },
        [&](auto data, auto ack) {
          dtls_stun_piggyback_callbacks_.recv_data(data, ack);
        }));
  }

  LogCandidatePairConfig(connection, IceCandidatePairConfigType::kAdded);

  connections_.push_back(connection);
  ice_controller_->OnConnectionAdded(connection);
}

void P2PTransportChannel::ForgetLearnedStateForConnections(
    ArrayView<const Connection* const> connections) {
  for (const Connection* con : connections) {
    FromIceController(con)->ForgetLearnedState();
  }
}

void P2PTransportChannel::SetIceRole(IceRole ice_role) {
  RTC_DCHECK_RUN_ON(network_thread_);
  if (ice_role_ != ice_role) {
    ice_role_ = ice_role;
    for (PortInterface* port : ports_) {
      port->SetIceRole(ice_role);
    }
    // Update role on pruned ports as well, because they may still have
    // connections alive that should be using the correct role.
    for (PortInterface* port : pruned_ports_) {
      port->SetIceRole(ice_role);
    }
  }
}

IceRole P2PTransportChannel::GetIceRole() const {
  RTC_DCHECK_RUN_ON(network_thread_);
  return ice_role_;
}

IceTransportStateInternal P2PTransportChannel::GetState() const {
  RTC_DCHECK_RUN_ON(network_thread_);
  return state_;
}

IceTransportState P2PTransportChannel::GetIceTransportState() const {
  RTC_DCHECK_RUN_ON(network_thread_);
  return standardized_state_;
}

const std::string& P2PTransportChannel::transport_name() const {
  RTC_DCHECK_RUN_ON(network_thread_);
  return transport_name_;
}

int P2PTransportChannel::component() const {
  RTC_DCHECK_RUN_ON(network_thread_);
  return component_;
}

bool P2PTransportChannel::writable() const {
  RTC_DCHECK_RUN_ON(network_thread_);
  return writable_;
}

bool P2PTransportChannel::receiving() const {
  RTC_DCHECK_RUN_ON(network_thread_);
  return receiving_;
}

IceGatheringState P2PTransportChannel::gathering_state() const {
  RTC_DCHECK_RUN_ON(network_thread_);
  return gathering_state_;
}

std::optional<int> P2PTransportChannel::GetRttEstimate() {
  RTC_DCHECK_RUN_ON(network_thread_);
  if (selected_connection_ != nullptr &&
      selected_connection_->rtt_samples() > 0) {
    return selected_connection_->Rtt().ms();
  } else {
    return std::nullopt;
  }
}

std::optional<const CandidatePair>
P2PTransportChannel::GetSelectedCandidatePair() const {
  RTC_DCHECK_RUN_ON(network_thread_);
  if (selected_connection_ == nullptr) {
    return std::nullopt;
  }

  CandidatePair pair;
  pair.local = SanitizeLocalCandidate(selected_connection_->local_candidate());
  pair.remote =
      SanitizeRemoteCandidate(selected_connection_->remote_candidate());
  return pair;
}

// A channel is considered ICE completed once there is at most one active
// connection per network and at least one active connection.
IceTransportStateInternal P2PTransportChannel::ComputeState() const {
  RTC_DCHECK_RUN_ON(network_thread_);
  if (!had_connection_) {
    return IceTransportStateInternal::STATE_INIT;
  }

  std::vector<Connection*> active_connections;
  for (Connection* connection : connections_) {
    if (connection->active()) {
      active_connections.push_back(connection);
    }
  }
  if (active_connections.empty()) {
    return IceTransportStateInternal::STATE_FAILED;
  }

  std::set<const Network*> networks;
  for (Connection* connection : active_connections) {
    const Network* network = connection->network();
    if (networks.find(network) == networks.end()) {
      networks.insert(network);
    } else {
      RTC_LOG(LS_VERBOSE) << ToString()
                          << ": Ice not completed yet for this channel as "
                          << network->ToString()
                          << " has more than 1 connection.";
      return IceTransportStateInternal::STATE_CONNECTING;
    }
  }

  ice_event_log_.DumpCandidatePairDescriptionToMemoryAsConfigEvents();
  return IceTransportStateInternal::STATE_COMPLETED;
}

// Compute the current RTCIceTransportState as described in
// https://www.w3.org/TR/webrtc/#dom-rtcicetransportstate
// TODO(bugs.webrtc.org/9218): Start signaling kCompleted once we have
// implemented end-of-candidates signalling.
IceTransportState P2PTransportChannel::ComputeIceTransportState() const {
  RTC_DCHECK_RUN_ON(network_thread_);
  bool has_connection = false;
  for (Connection* connection : connections_) {
    if (connection->active()) {
      has_connection = true;
      break;
    }
  }

  if (had_connection_ && !has_connection) {
    return IceTransportState::kFailed;
  }

  if (!writable() && has_been_writable_) {
    return IceTransportState::kDisconnected;
  }

  if (!had_connection_ && !has_connection) {
    return IceTransportState::kNew;
  }

  if (has_connection && !writable()) {
    // A candidate pair has been formed by adding a remote candidate
    // and gathering a local candidate.
    return IceTransportState::kChecking;
  }

  return IceTransportState::kConnected;
}

void P2PTransportChannel::SetIceParameters(const IceParameters& ice_params) {
  RTC_DCHECK_RUN_ON(network_thread_);
  RTC_LOG(LS_INFO) << "Set ICE ufrag: " << ice_params.ufrag
                   << " pwd: " << ice_params.pwd << " on transport "
                   << transport_name();
  ice_parameters_ = ice_params;
  // Note: Candidate gathering will restart when MaybeStartGathering is next
  // called.
}

void P2PTransportChannel::SetRemoteIceParameters(
    const IceParameters& ice_params) {
  RTC_DCHECK_RUN_ON(network_thread_);
  RTC_LOG(LS_INFO) << "Received remote ICE parameters: ufrag="
                   << ice_params.ufrag << ", renomination "
                   << (ice_params.renomination ? "enabled" : "disabled");
  const IceParameters* current_ice = remote_ice_parameters();
  if (!current_ice || *current_ice != ice_params) {
    // Keep the ICE credentials so that newer connections
    // are prioritized over the older ones.
    remote_ice_parameters_.push_back(ice_params);
  }

  // Update the pwd of remote candidate if needed.
  for (RemoteCandidate& candidate : remote_candidates_) {
    if (candidate.username() == ice_params.ufrag &&
        candidate.password().empty()) {
      candidate.set_password(ice_params.pwd);
    }
  }
  // We need to update the credentials and generation for any peer reflexive
  // candidates.
  for (Connection* conn : connections_) {
    conn->MaybeSetRemoteIceParametersAndGeneration(
        ice_params, static_cast<int>(remote_ice_parameters_.size() - 1));
  }
  // Updating the remote ICE candidate generation could change the sort order.
  ice_controller_->OnSortAndSwitchRequest(
      IceSwitchReason::REMOTE_CANDIDATE_GENERATION_CHANGE);
}

void P2PTransportChannel::SetRemoteIceMode(IceMode mode) {
  RTC_DCHECK_RUN_ON(network_thread_);
  remote_ice_mode_ = mode;
}

// TODO(qingsi): We apply the convention that setting a std::optional parameter
// to null restores its default value in the implementation. However, some
// std::optional parameters are only processed below if non-null, e.g.,
// regather_on_failed_networks_interval, and thus there is no way to restore the
// defaults. Fix this issue later for consistency.
void P2PTransportChannel::SetIceConfig(const IceConfig& config) {
  RTC_DCHECK_RUN_ON(network_thread_);
  if (config_.continual_gathering_policy != config.continual_gathering_policy) {
    // RingRTC change to support ICE forking
    if (allocator_session()) {
      RTC_LOG(LS_ERROR) << "Trying to change continual gathering policy "
                           "when gathering has already started!";
    } else {
      config_.continual_gathering_policy = config.continual_gathering_policy;
      RTC_LOG(LS_INFO) << "Set continual_gathering_policy to "
                       << config_.continual_gathering_policy;
    }
  }

  if (config_.backup_connection_ping_interval !=
      config.backup_connection_ping_interval) {
    config_.backup_connection_ping_interval =
        config.backup_connection_ping_interval;
    RTC_LOG(LS_INFO) << "Set backup connection ping interval to "
                     << config_.backup_connection_ping_interval_or_default()
                     << " milliseconds.";
  }
  if (config_.receiving_timeout != config.receiving_timeout) {
    config_.receiving_timeout = config.receiving_timeout;
    for (Connection* connection : connections_) {
      connection->SetReceivingTimeout(config_.receiving_timeout);
    }
    RTC_LOG(LS_INFO) << "Set ICE receiving timeout to "
                     << config_.receiving_timeout_or_default()
                     << " milliseconds";
  }

  config_.prioritize_most_likely_candidate_pairs =
      config.prioritize_most_likely_candidate_pairs;
  RTC_LOG(LS_INFO) << "Set ping most likely connection to "
                   << config_.prioritize_most_likely_candidate_pairs;

  if (config_.stable_writable_connection_ping_interval !=
      config.stable_writable_connection_ping_interval) {
    config_.stable_writable_connection_ping_interval =
        config.stable_writable_connection_ping_interval;
    RTC_LOG(LS_INFO)
        << "Set stable_writable_connection_ping_interval to "
        << config_.stable_writable_connection_ping_interval_or_default();
  }

  if (config_.presume_writable_when_fully_relayed !=
      config.presume_writable_when_fully_relayed) {
    if (!connections_.empty()) {
      RTC_LOG(LS_ERROR) << "Trying to change 'presume writable' "
                           "while connections already exist!";
    } else {
      config_.presume_writable_when_fully_relayed =
          config.presume_writable_when_fully_relayed;
      RTC_LOG(LS_INFO) << "Set presume writable when fully relayed to "
                       << config_.presume_writable_when_fully_relayed;
    }
  }

  config_.surface_ice_candidates_on_ice_transport_type_changed =
      config.surface_ice_candidates_on_ice_transport_type_changed;
  if (config_.surface_ice_candidates_on_ice_transport_type_changed &&
      config_.continual_gathering_policy != GATHER_CONTINUALLY) {
    RTC_LOG(LS_WARNING)
        << "surface_ice_candidates_on_ice_transport_type_changed is "
           "ineffective since we do not gather continually.";
  }

  if (config_.regather_on_failed_networks_interval !=
      config.regather_on_failed_networks_interval) {
    config_.regather_on_failed_networks_interval =
        config.regather_on_failed_networks_interval;
    RTC_LOG(LS_INFO)
        << "Set regather_on_failed_networks_interval to "
        << config_.regather_on_failed_networks_interval_or_default();
  }

  if (config_.receiving_switching_delay != config.receiving_switching_delay) {
    config_.receiving_switching_delay = config.receiving_switching_delay;
    RTC_LOG(LS_INFO) << "Set receiving_switching_delay to "
                     << config_.receiving_switching_delay_or_default();
  }

  if (config_.default_nomination_mode != config.default_nomination_mode) {
    config_.default_nomination_mode = config.default_nomination_mode;
    RTC_LOG(LS_INFO) << "Set default nomination mode to "
                     << static_cast<int>(config_.default_nomination_mode);
  }

  if (config_.ice_check_interval_strong_connectivity !=
      config.ice_check_interval_strong_connectivity) {
    config_.ice_check_interval_strong_connectivity =
        config.ice_check_interval_strong_connectivity;
    RTC_LOG(LS_INFO)
        << "Set strong ping interval to "
        << config_.ice_check_interval_strong_connectivity_or_default();
  }

  if (config_.ice_check_interval_weak_connectivity !=
      config.ice_check_interval_weak_connectivity) {
    config_.ice_check_interval_weak_connectivity =
        config.ice_check_interval_weak_connectivity;
    RTC_LOG(LS_INFO)
        << "Set weak ping interval to "
        << config_.ice_check_interval_weak_connectivity_or_default();
  }

  if (config_.ice_check_min_interval != config.ice_check_min_interval) {
    config_.ice_check_min_interval = config.ice_check_min_interval;
    RTC_LOG(LS_INFO) << "Set min ping interval to "
                     << config_.ice_check_min_interval_or_default();
  }

  if (config_.ice_unwritable_timeout != config.ice_unwritable_timeout) {
    config_.ice_unwritable_timeout = config.ice_unwritable_timeout;
    for (Connection* conn : connections_) {
      conn->SetUnwritableTimeout(config_.ice_unwritable_timeout);
    }
    RTC_LOG(LS_INFO) << "Set unwritable timeout to "
                     << config_.ice_unwritable_timeout_or_default();
  }

  if (config_.ice_unwritable_min_checks != config.ice_unwritable_min_checks) {
    config_.ice_unwritable_min_checks = config.ice_unwritable_min_checks;
    for (Connection* conn : connections_) {
      conn->set_unwritable_min_checks(config_.ice_unwritable_min_checks);
    }
    RTC_LOG(LS_INFO) << "Set unwritable min checks to "
                     << config_.ice_unwritable_min_checks_or_default();
  }

  if (config_.ice_inactive_timeout != config.ice_inactive_timeout) {
    config_.ice_inactive_timeout = config.ice_inactive_timeout;
    for (Connection* conn : connections_) {
      conn->SetInactiveTimeout(config_.ice_inactive_timeout);
    }
    RTC_LOG(LS_INFO) << "Set inactive timeout to "
                     << config_.ice_inactive_timeout_or_default();
  }

  if (config_.network_preference != config.network_preference) {
    config_.network_preference = config.network_preference;
    ice_controller_->OnSortAndSwitchRequest(
        IceSwitchReason::NETWORK_PREFERENCE_CHANGE);
    RTC_LOG(LS_INFO) << "Set network preference to "
                     << (config_.network_preference.has_value()
                             ? config_.network_preference.value()
                             : -1);  // network_preference cannot be bound to
                                     // int with value_or.
  }

  // TODO(qingsi): Resolve the naming conflict of stun_keepalive_delay in
  // UDPPort and stun_keepalive_interval.
  if (config_.stun_keepalive_interval != config.stun_keepalive_interval) {
    config_.stun_keepalive_interval = config.stun_keepalive_interval;
    allocator_session()->SetStunKeepaliveIntervalForReadyPorts(
        config_.stun_keepalive_interval);
    RTC_LOG(LS_INFO) << "Set STUN keepalive interval to "
                     << config.stun_keepalive_interval_or_default();
  }

  BasicRegatheringController::Config regathering_config;
  regathering_config.regather_on_failed_networks_interval =
      config_.regather_on_failed_networks_interval_or_default().ms();
  regathering_controller_->SetConfig(regathering_config);

  config_.vpn_preference = config.vpn_preference;
  allocator_->SetVpnPreference(config_.vpn_preference);

  ice_controller_->SetIceConfig(config_);
  if (config_.dtls_handshake_in_stun != config.dtls_handshake_in_stun) {
    config_.dtls_handshake_in_stun = config.dtls_handshake_in_stun;
    RTC_LOG(LS_INFO) << "Set DTLS handshake in STUN to "
                     << config.dtls_handshake_in_stun;
  }

  RTC_DCHECK(config_.IsValid().ok());
}

void P2PTransportChannel::ParseFieldTrials(
    const FieldTrialsView& field_trials) {
  if (field_trials.IsEnabled("WebRTC-ExtraICEPing")) {
    RTC_LOG(LS_INFO) << "Set WebRTC-ExtraICEPing: Enabled";
  }

  StructParametersParser::Create(
      // go/skylift-light
      "skip_relay_to_non_relay_connections",
      &ice_field_trials_.skip_relay_to_non_relay_connections,
      // Limiting pings sent.
      "max_outstanding_pings", &ice_field_trials_.max_outstanding_pings,
      // Delay initial selection of connection.
      "initial_select_dampening", &ice_field_trials_.initial_select_dampening,
      // Delay initial selection of connections, that are receiving.
      "initial_select_dampening_ping_received",
      &ice_field_trials_.initial_select_dampening_ping_received,
      // Reply that we support goog ping.
      "announce_goog_ping", &ice_field_trials_.announce_goog_ping,
      // Use goog ping if remote support it.
      "enable_goog_ping", &ice_field_trials_.enable_goog_ping,
      // How fast does a RTT sample decay.
      "rtt_estimate_halftime_ms", &ice_field_trials_.rtt_estimate_halftime_ms,
      // Make sure that nomination reaching ICE controlled asap.
      "send_ping_on_switch_ice_controlling",
      &ice_field_trials_.send_ping_on_switch_ice_controlling,
      // Make sure that nomination reaching ICE controlled asap.
      "send_ping_on_selected_ice_controlling",
      &ice_field_trials_.send_ping_on_selected_ice_controlling,
      // Reply to nomination ASAP.
      "send_ping_on_nomination_ice_controlled",
      &ice_field_trials_.send_ping_on_nomination_ice_controlled,
      // Allow connections to live untouched longer that 30s.
      "dead_connection_timeout_ms",
      &ice_field_trials_.dead_connection_timeout_ms,
      // Stop gathering on strongly connected.
      "stop_gather_on_strongly_connected",
      &ice_field_trials_.stop_gather_on_strongly_connected,
      // GOOG_DELTA
      "enable_goog_delta", &ice_field_trials_.enable_goog_delta,
      "answer_goog_delta", &ice_field_trials_.answer_goog_delta)
      ->Parse(field_trials.Lookup("WebRTC-IceFieldTrials"));

  if (ice_field_trials_.dead_connection_timeout_ms < 30000) {
    RTC_LOG(LS_WARNING) << "dead_connection_timeout_ms set to "
                        << ice_field_trials_.dead_connection_timeout_ms
                        << " increasing it to 30000";
    ice_field_trials_.dead_connection_timeout_ms = 30000;
  }

  if (ice_field_trials_.skip_relay_to_non_relay_connections) {
    RTC_LOG(LS_INFO) << "Set skip_relay_to_non_relay_connections";
  }

  if (ice_field_trials_.max_outstanding_pings.has_value()) {
    RTC_LOG(LS_INFO) << "Set max_outstanding_pings: "
                     << *ice_field_trials_.max_outstanding_pings;
  }

  if (ice_field_trials_.initial_select_dampening.has_value()) {
    RTC_LOG(LS_INFO) << "Set initial_select_dampening: "
                     << *ice_field_trials_.initial_select_dampening;
  }

  if (ice_field_trials_.initial_select_dampening_ping_received.has_value()) {
    RTC_LOG(LS_INFO)
        << "Set initial_select_dampening_ping_received: "
        << *ice_field_trials_.initial_select_dampening_ping_received;
  }

  // DSCP override, allow user to specify (any) int value
  // that will be used for tagging all packets.
  StructParametersParser::Create("override_dscp",
                                 &ice_field_trials_.override_dscp)
      ->Parse(field_trials.Lookup("WebRTC-DscpFieldTrial"));

  if (ice_field_trials_.override_dscp) {
    SetOption(Socket::OPT_DSCP, *ice_field_trials_.override_dscp);
  }

  std::string field_trial_string =
      field_trials.Lookup("WebRTC-SetSocketReceiveBuffer");
  int receive_buffer_size_kb = 0;
  sscanf(field_trial_string.c_str(), "Enabled-%d", &receive_buffer_size_kb);
  if (receive_buffer_size_kb > 0) {
    RTC_LOG(LS_INFO) << "Set WebRTC-SetSocketReceiveBuffer: Enabled and set to "
                     << receive_buffer_size_kb << "kb";
    SetOption(Socket::OPT_RCVBUF, receive_buffer_size_kb * 1024);
  }

  ice_field_trials_.piggyback_ice_check_acknowledgement =
      field_trials.IsEnabled("WebRTC-PiggybackIceCheckAcknowledgement");

  ice_field_trials_.extra_ice_ping =
      field_trials.IsEnabled("WebRTC-ExtraICEPing");

  if (!ice_field_trials_.enable_goog_delta) {
    stun_dict_writer_.Disable();
  }

  if (field_trials.IsEnabled("WebRTC-RFC8888CongestionControlFeedback")) {
    int desired_recv_esn = 1;
    RTC_LOG(LS_INFO) << "Set WebRTC-RFC8888CongestionControlFeedback: Enable "
                        "and set ECN recving mode";
    SetOption(Socket::OPT_RECV_ECN, desired_recv_esn);
  }
}

const IceConfig& P2PTransportChannel::config() const {
  RTC_DCHECK_RUN_ON(network_thread_);
  return config_;
}

const Connection* P2PTransportChannel::selected_connection() const {
  RTC_DCHECK_RUN_ON(network_thread_);
  return selected_connection_;
}

TimeDelta P2PTransportChannel::check_receiving_interval() const {
  RTC_DCHECK_RUN_ON(network_thread_);
  return std::max(kMinCheckReceivingInterval,
                  config_.receiving_timeout_or_default() / 10);
}

void P2PTransportChannel::MaybeStartGathering() {
  RTC_DCHECK_RUN_ON(network_thread_);
  // TODO(bugs.webrtc.org/14605): ensure tie_breaker_ is set.
  if (ice_parameters_.ufrag.empty() || ice_parameters_.pwd.empty()) {
    RTC_LOG(LS_ERROR)
        << "Cannot gather candidates because ICE parameters are empty"
           " ufrag: "
        << ice_parameters_.ufrag << " pwd: " << ice_parameters_.pwd;
    return;
  }
  // Start gathering if we never started before, or if an ICE restart occurred.
  // RingRTC change to support ICE forking
  if (!allocator_session() ||
      IceCredentialsChanged(allocator_session()->ice_ufrag(),
                            allocator_session()->ice_pwd(),
                            ice_parameters_.ufrag, ice_parameters_.pwd)) {
    if (gathering_state_ != kIceGatheringGathering) {
      gathering_state_ = kIceGatheringGathering;
      SendGatheringStateEvent();
    }

    for (const auto& session : allocator_sessions_) {
      if (session->IsStopped()) {
        continue;
      }
      session->StopGettingPorts();
    }

    // Time for a new allocator.
    std::unique_ptr<PortAllocatorSession> pooled_session =
        allocator_->TakePooledSession(transport_name(), component(),
                                      ice_parameters_.ufrag,
                                      ice_parameters_.pwd);
    if (pooled_session) {
      PortAllocatorSession* raw_session = pooled_session.get();
      AddAllocatorSession(std::move(pooled_session));
      RTC_DCHECK_EQ(raw_session, allocator_sessions_.back().get());
      // Process the pooled session's existing candidates/ports, if they exist.
      OnCandidatesReady(raw_session, raw_session->ReadyCandidates());
      for (PortInterface* port : raw_session->ReadyPorts()) {
        OnPortReady(raw_session, port);
      }
      if (raw_session->CandidatesAllocationDone()) {
        OnCandidatesAllocationDone(raw_session);
      }
    } else {
      AddAllocatorSession(allocator_->CreateSession(
          transport_name(), component(), ice_parameters_.ufrag,
          ice_parameters_.pwd));
      allocator_sessions_.back()->StartGettingPorts();
    }
  }
}

// RingRTC change to support ICE forking
void P2PTransportChannel::StartGatheringWithSharedGatherer(
    scoped_refptr<webrtc::IceGathererInterface> shared_gatherer) {
  RTC_DCHECK(!shared_gatherer_);
  RTC_DCHECK_RUN_ON(network_thread_);
  if (gathering_state_ != kIceGatheringGathering) {
    gathering_state_ = kIceGatheringGathering;
    SendGatheringStateEvent();
  }

  // Note: we must set this before calling OnPortReady below to make sure
  // we handle peer reflexive candidates properly.
  shared_gatherer_ = std::move(shared_gatherer);

  auto* session = shared_gatherer_->port_allocator_session();
  session->SignalPortReady.connect(this, &P2PTransportChannel::OnPortReady);
  session->SignalPortsPruned.connect(this, &P2PTransportChannel::OnPortsPruned);
  session->SignalCandidatesReady.connect(
      this, &P2PTransportChannel::OnCandidatesReady);
  session->SignalCandidateError.connect(this,
                                        &P2PTransportChannel::OnCandidateError);
  session->SignalCandidatesRemoved.connect(
      this, &P2PTransportChannel::OnCandidatesRemoved);
  session->SignalCandidatesAllocationDone.connect(
      this, &P2PTransportChannel::OnCandidatesAllocationDone);
  // Process the pooled session's existing candidates/ports, if they exist.
  OnCandidatesReady(session, session->ReadyCandidates());
  for (PortInterface* port : session->ReadyPorts()) {
    OnPortReady(session, port);
  }
  if (session->CandidatesAllocationDone()) {
    OnCandidatesAllocationDone(session);
  }
  // This expects that it's OK to call StartGettingPorts multiple times.
  // If that is ever not the case, we should add an IceGatherer::Start method
  // that makes sure StartGettingPorts is only called once and then call
  // that method here.
  session->StartGettingPorts();
}

// A new port is available, attempt to make connections for it
// RingRTC change to support ICE forking
void P2PTransportChannel::OnPortReady(PortAllocatorSession* session,
                                      PortInterface* port) {
  RTC_DCHECK_RUN_ON(network_thread_);

  // Set in-effect options on the new port
  for (OptionMap::const_iterator it = options_.begin(); it != options_.end();
       ++it) {
    int val = port->SetOption(it->first, it->second);
    if (val < 0) {
      // Errors are frequent, so use LS_INFO. bugs.webrtc.org/9221
      RTC_LOG(LS_INFO) << port->ToString() << ": SetOption(" << it->first
                       << ", " << it->second
                       << ") failed: " << port->GetError();
    }
  }

  // Remember the ports and candidates, and signal that candidates are ready.
  // The session will handle this, and send an initiate/accept/modify message
  // if one is pending.

  port->SetIceRole(ice_role_);
  port->SetIceTiebreaker(allocator_->ice_tiebreaker());
<<<<<<< HEAD
  // RingRTC change to support ICE forking
  if (IsSharedSession(session)) {
    // Handling role conflicts at the port level breaks badly when sharing
    // a port between many transports.  So disable it until we have
    // role conflict handling that works with ICE forking.
    port->SignalRoleConflict.connect(
        this, &P2PTransportChannel::OnRoleConflictIgnored);
    port->SignalUnknownAddress.connect(
        this, &P2PTransportChannel::OnUnknownAddressFromSharedSession);
  } else {
    port->SignalRoleConflict.connect(this,
                                     &P2PTransportChannel::OnRoleConflict);
    port->SignalUnknownAddress.connect(
        this, &P2PTransportChannel::OnUnknownAddressFromOwnedSession);
  }

  ports_.push_back(port);
  // RingRTC change to support ICE forking
  port->SignalDestroyed.connect(this, &P2PTransportChannel::OnPortDestroyed);
  port->SignalSentPacket.connect(this, &P2PTransportChannel::OnSentPacket);
=======
  ports_.push_back(port);
  port->SubscribeUnknownAddress(
      [this](PortInterface* port, const SocketAddress& address,
             ProtocolType proto, IceMessage* stun_msg,
             const std::string& remote_username, bool port_muxed) {
        OnUnknownAddress(port, address, proto, stun_msg, remote_username,
                         port_muxed);
      });
  port->SubscribeSentPacket(
      [this](const SentPacketInfo& sent_packet) { OnSentPacket(sent_packet); });

  port->SubscribePortDestroyed(
      [this](PortInterface* port) { OnPortDestroyed(port); });
  port->SubscribeRoleConflict([this] { NotifyRoleConflictInternal(); });
>>>>>>> 29d6eaba

  // Attempt to create a connection from this new port to all of the remote
  // candidates that we were given so far.
  std::vector<RemoteCandidate>::iterator iter;
  for (iter = remote_candidates_.begin(); iter != remote_candidates_.end();
       ++iter) {
    CreateConnection(port, *iter, iter->origin_port());
  }

  ice_controller_->OnImmediateSortAndSwitchRequest(
      IceSwitchReason::NEW_CONNECTION_FROM_LOCAL_CANDIDATE);
}

// A new candidate is available, let listeners know
void P2PTransportChannel::OnCandidatesReady(
    PortAllocatorSession* /* session */,
    const std::vector<Candidate>& candidates) {
  RTC_DCHECK_RUN_ON(network_thread_);
  for (size_t i = 0; i < candidates.size(); ++i) {
    NotifyCandidateGathered(this, candidates[i]);
  }
}

void P2PTransportChannel::OnCandidateError(
    PortAllocatorSession* /* session */,
    const IceCandidateErrorEvent& event) {
  RTC_DCHECK(network_thread_ == Thread::Current());
  if (candidate_error_callback_) {
    candidate_error_callback_(this, event);
  }
}

void P2PTransportChannel::OnCandidatesAllocationDone(
    PortAllocatorSession* /* session */) {
  RTC_DCHECK_RUN_ON(network_thread_);
  if (config_.gather_continually()) {
    RTC_LOG(LS_INFO) << "P2PTransportChannel: " << transport_name()
                     << ", component " << component()
                     << " gathering complete, but using continual "
                        "gathering so not changing gathering state.";
    return;
  }
  gathering_state_ = kIceGatheringComplete;
  RTC_LOG(LS_INFO) << "P2PTransportChannel: " << transport_name()
                   << ", component " << component() << " gathering complete";
  SendGatheringStateEvent();
}

// RingRTC change to support ICE forking
void P2PTransportChannel::OnUnknownAddressFromSharedSession(
    PortInterface* port,
    const SocketAddress& address,
    ProtocolType proto,
    IceMessage* stun_msg,
    const std::string& remote_username,
    bool port_muxed) {
  bool shared = true;
  OnUnknownAddress(port, address, proto, stun_msg, remote_username, port_muxed,
                   shared);
}

void P2PTransportChannel::OnUnknownAddressFromOwnedSession(
    PortInterface* port,
    const SocketAddress& address,
    ProtocolType proto,
    IceMessage* stun_msg,
    const std::string& remote_username,
    bool port_muxed) {
  bool shared = false;
  OnUnknownAddress(port, address, proto, stun_msg, remote_username, port_muxed,
                   shared);
}

// Handle stun packets
void P2PTransportChannel::OnUnknownAddress(PortInterface* port,
                                           const SocketAddress& address,
                                           ProtocolType proto,
                                           IceMessage* stun_msg,
                                           const std::string& remote_username,
                                           bool port_muxed,
                                           bool shared) {
  RTC_DCHECK_RUN_ON(network_thread_);
  RTC_DCHECK(stun_msg);

  // Port has received a valid stun packet from an address that no Connection
  // is currently available for. See if we already have a candidate with the
  // address. If it isn't we need to create new candidate for it.
  //
  // TODO(qingsi): There is a caveat of the logic below if we have remote
  // candidates with hostnames. We could create a prflx candidate that is
  // identical to a host candidate that are currently in the process of name
  // resolution. We would not have a duplicate candidate since when adding the
  // resolved host candidate, FinishingAddingRemoteCandidate does
  // MaybeUpdatePeerReflexiveCandidate, and the prflx candidate would be updated
  // to a host candidate. As a result, for a brief moment we would have a prflx
  // candidate showing a private IP address, though we do not signal prflx
  // candidates to applications and we could obfuscate the IP addresses of prflx
  // candidates in P2PTransportChannel::GetStats. The difficulty of preventing
  // creating the prflx from the beginning is that we do not have a reliable way
  // to claim two candidates are identical without the address information. If
  // we always pause the addition of a prflx candidate when there is ongoing
  // name resolution and dedup after we have a resolved address, we run into the
  // risk of losing/delaying the addition of a non-identical candidate that
  // could be the only way to have a connection, if the resolution never
  // completes or is significantly delayed.
  const Candidate* candidate = nullptr;
  for (const Candidate& c : remote_candidates_) {
    if (c.username() == remote_username && c.address() == address &&
        c.protocol() == ProtoToString(proto)) {
      candidate = &c;
      break;
    }
  }

  uint32_t remote_generation = 0;
  std::string remote_password;
  // The STUN binding request may arrive after setRemoteDescription and before
  // adding remote candidate, so we need to set the password to the shared
  // password and set the generation if the user name matches.
  const IceParameters* ice_param =
      FindRemoteIceFromUfrag(remote_username, &remote_generation);
  // Note: if not found, the remote_generation will still be 0.
  if (ice_param != nullptr) {
    remote_password = ice_param->pwd;
  // RingRTC change to support ICE forking
  } else if (shared) {
    // If we don't know that the remote ufrag and the session is shared between
    // different transports, then don't create a peer reflexive candidate.
    // Otherwise, each transport would end up with one.
    RTC_LOG(LS_INFO)
        << "Ignoring peer-refexive ICE candidate because the ufrag is unknown.";
    return;
  }

  Candidate remote_candidate;
  bool remote_candidate_is_new = (candidate == nullptr);
  if (!remote_candidate_is_new) {
    remote_candidate = *candidate;
  } else {
    // Create a new candidate with this address.
    // The priority of the candidate is set to the PRIORITY attribute
    // from the request.
    const StunUInt32Attribute* priority_attr =
        stun_msg->GetUInt32(STUN_ATTR_PRIORITY);
    if (!priority_attr) {
      RTC_LOG(LS_WARNING) << "P2PTransportChannel::OnUnknownAddress - "
                             "No STUN_ATTR_PRIORITY found in the "
                             "stun request message";
      port->SendBindingErrorResponse(stun_msg, address, STUN_ERROR_BAD_REQUEST,
                                     STUN_ERROR_REASON_BAD_REQUEST);
      return;
    }
    int remote_candidate_priority = priority_attr->value();

    uint16_t network_id = 0;
    uint16_t network_cost = 0;
    const StunUInt32Attribute* network_attr =
        stun_msg->GetUInt32(STUN_ATTR_GOOG_NETWORK_INFO);
    if (network_attr) {
      uint32_t network_info = network_attr->value();
      network_id = static_cast<uint16_t>(network_info >> 16);
      network_cost = static_cast<uint16_t>(network_info);
    }

    // RFC 5245
    // If the source transport address of the request does not match any
    // existing remote candidates, it represents a new peer reflexive remote
    // candidate.
    remote_candidate = Candidate(
        component(), ProtoToString(proto), address, remote_candidate_priority,
        remote_username, remote_password, IceCandidateType::kPrflx,
        remote_generation, "", network_id, network_cost);
    if (proto == PROTO_TCP) {
      remote_candidate.set_tcptype(TCPTYPE_ACTIVE_STR);
    }

    // From RFC 5245, section-7.2.1.3:
    // The foundation of the candidate is set to an arbitrary value, different
    // from the foundation for all other remote candidates.
    remote_candidate.ComputePrflxFoundation();
  }

  // RFC5245, the agent constructs a pair whose local candidate is equal to
  // the transport address on which the STUN request was received, and a
  // remote candidate equal to the source transport address where the
  // request came from.

  // There shouldn't be an existing connection with this remote address.
  // When ports are muxed, this channel might get multiple unknown address
  // signals. In that case if the connection is already exists, we should
  // simply ignore the signal otherwise send server error.
  if (port->GetConnection(remote_candidate.address())) {
    if (port_muxed) {
      RTC_LOG(LS_INFO) << "Connection already exists for peer reflexive "
                          "candidate: "
                       << remote_candidate.ToSensitiveString();
      return;
    } else {
      RTC_DCHECK_NOTREACHED();
      port->SendBindingErrorResponse(stun_msg, address, STUN_ERROR_SERVER_ERROR,
                                     STUN_ERROR_REASON_SERVER_ERROR);
      return;
    }
  }

  Connection* connection =
      port->CreateConnection(remote_candidate, PortInterface::ORIGIN_THIS_PORT);
  if (!connection) {
    // This could happen in some scenarios. For example, a TurnPort may have
    // had a refresh request timeout, so it won't create connections.
    port->SendBindingErrorResponse(stun_msg, address, STUN_ERROR_SERVER_ERROR,
                                   STUN_ERROR_REASON_SERVER_ERROR);
    return;
  }

  RTC_LOG(LS_INFO) << "Adding connection from "
                   << (remote_candidate_is_new ? "peer reflexive"
                                               : "resurrected")
                   << " candidate: " << remote_candidate.ToSensitiveString();
  AddConnection(connection);
  connection->HandleStunBindingOrGoogPingRequest(stun_msg);

  // Update the list of connections since we just added another.  We do this
  // after sending the response since it could (in principle) delete the
  // connection in question.
  ice_controller_->OnImmediateSortAndSwitchRequest(
      IceSwitchReason::NEW_CONNECTION_FROM_UNKNOWN_REMOTE_ADDRESS);
}

void P2PTransportChannel::OnCandidateFilterChanged(uint32_t prev_filter,
                                                   uint32_t cur_filter) {
  RTC_DCHECK_RUN_ON(network_thread_);
  if (prev_filter == cur_filter || allocator_session() == nullptr) {
    return;
  }
  if (config_.surface_ice_candidates_on_ice_transport_type_changed) {
    allocator_session()->SetCandidateFilter(cur_filter);
  }
}

void P2PTransportChannel::NotifyRoleConflictInternal() {
  NotifyRoleConflict(this);  // STUN ping will be sent when SetRole is called
                             // from Transport.
}

// RingRTC change to support ICE forking
void P2PTransportChannel::OnRoleConflictIgnored(PortInterface* port) {
  RTC_LOG(LS_ERROR) << "Ignored conflict. This is bad.";
}

const IceParameters* P2PTransportChannel::FindRemoteIceFromUfrag(
    absl::string_view ufrag,
    uint32_t* generation) const {
  RTC_DCHECK_RUN_ON(network_thread_);
  const auto& params = remote_ice_parameters_;
  auto it = std::find_if(
      params.rbegin(), params.rend(),
      [ufrag](const IceParameters& param) { return param.ufrag == ufrag; });
  if (it == params.rend()) {
    // Not found.
    return nullptr;
  }
  *generation = params.rend() - it - 1;
  return &(*it);
}

void P2PTransportChannel::OnNominated(Connection* conn) {
  RTC_DCHECK_RUN_ON(network_thread_);
  RTC_DCHECK(ice_role_ == ICEROLE_CONTROLLED);

  if (selected_connection_ == conn) {
    return;
  }

  if (ice_field_trials_.send_ping_on_nomination_ice_controlled &&
      conn != nullptr) {
    SendPingRequestInternal(conn);
  }

  // TODO(qingsi): RequestSortAndStateUpdate will eventually call
  // MaybeSwitchSelectedConnection again. Rewrite this logic.
  if (ice_controller_->OnImmediateSwitchRequest(
          IceSwitchReason::NOMINATION_ON_CONTROLLED_SIDE, conn)) {
    // Now that we have selected a connection, it is time to prune other
    // connections and update the read/write state of the channel.
    ice_controller_->OnSortAndSwitchRequest(
        IceSwitchReason::NOMINATION_ON_CONTROLLED_SIDE);
  } else {
    RTC_LOG(LS_INFO)
        << "Not switching the selected connection on controlled side yet: "
        << conn->ToString();
  }
}

void P2PTransportChannel::ResolveHostnameCandidate(const Candidate& candidate) {
  RTC_DCHECK_RUN_ON(network_thread_);
  if (!async_dns_resolver_factory_) {
    RTC_LOG(LS_WARNING) << "Dropping ICE candidate with hostname address "
                           "(no AsyncResolverFactory)";
    return;
  }

  auto resolver = async_dns_resolver_factory_->Create();
  auto resptr = resolver.get();
  resolvers_.emplace_back(candidate, std::move(resolver));
  resptr->Start(candidate.address(),
                [this, resptr]() { OnCandidateResolved(resptr); });
  RTC_LOG(LS_INFO) << "Asynchronously resolving ICE candidate hostname "
                   << candidate.address().HostAsSensitiveURIString();
}

void P2PTransportChannel::AddRemoteCandidate(const Candidate& candidate) {
  RTC_DCHECK_RUN_ON(network_thread_);

  uint32_t generation = GetRemoteCandidateGeneration(candidate);
  // If a remote candidate with a previous generation arrives, drop it.
  if (generation < remote_ice_generation()) {
    RTC_LOG(LS_WARNING) << "Dropping a remote candidate because its ufrag "
                        << candidate.username()
                        << " indicates it was for a previous generation.";
    return;
  }

  Candidate new_remote_candidate(candidate);
  new_remote_candidate.set_generation(generation);
  // ICE candidates don't need to have username and password set, but
  // the code below this (specifically, ConnectionRequest::Prepare in
  // port.cc) uses the remote candidates's username.  So, we set it
  // here.
  if (remote_ice_parameters()) {
    if (candidate.username().empty()) {
      new_remote_candidate.set_username(remote_ice_parameters()->ufrag);
    }
    if (new_remote_candidate.username() == remote_ice_parameters()->ufrag) {
      if (candidate.password().empty()) {
        new_remote_candidate.set_password(remote_ice_parameters()->pwd);
      }
    } else {
      // The candidate belongs to the next generation. Its pwd will be set
      // when the new remote ICE credentials arrive.
      // RingRTC change to reduce log noise.
      RTC_LOG(LS_INFO)
          << "A remote candidate arrives with an unknown ufrag: "
          << candidate.username();
    }
  }

  if (new_remote_candidate.address().IsUnresolvedIP()) {
    // Don't do DNS lookups if the IceTransportPolicy is "none" or "relay".
    bool sharing_host = ((allocator_->candidate_filter() & CF_HOST) != 0);
    bool sharing_stun = ((allocator_->candidate_filter() & CF_REFLEXIVE) != 0);
    if (sharing_host || sharing_stun) {
      // RingRTC change to improve privacy of IP addresses
      // Do not resolve remote candidates because doing so may cause a connection to
      // an arbitrary DNS server.
      // ResolveHostnameCandidate(new_remote_candidate);
    }
    return;
  }

  CheckLocalNetworkAccessPermission(new_remote_candidate);
}

P2PTransportChannel::CandidateAndResolver::CandidateAndResolver(
    const Candidate& candidate,
    std::unique_ptr<AsyncDnsResolverInterface>&& resolver)
    : candidate(candidate), resolver(std::move(resolver)) {}

P2PTransportChannel::CandidateAndResolver::~CandidateAndResolver() {}

void P2PTransportChannel::OnCandidateResolved(
    AsyncDnsResolverInterface* resolver) {
  RTC_DCHECK_RUN_ON(network_thread_);
  auto p =
      absl::c_find_if(resolvers_, [resolver](const CandidateAndResolver& cr) {
        return cr.resolver.get() == resolver;
      });
  if (p == resolvers_.end()) {
    RTC_LOG(LS_ERROR) << "Unexpected AsyncDnsResolver return";
    RTC_DCHECK_NOTREACHED();
    return;
  }
  Candidate candidate = p->candidate;
  AddRemoteCandidateWithResult(candidate, resolver->result());
  // Now we can delete the resolver.
  // TODO(bugs.webrtc.org/12651): Replace the stuff below with
  // resolvers_.erase(p);
  std::unique_ptr<AsyncDnsResolverInterface> to_delete = std::move(p->resolver);
  // Delay the actual deletion of the resolver until the lambda executes.
  network_thread_->PostTask([to_delete = std::move(to_delete)] {});
  resolvers_.erase(p);
}

void P2PTransportChannel::AddRemoteCandidateWithResult(
    Candidate candidate,
    const AsyncDnsResolverResult& result) {
  RTC_DCHECK_RUN_ON(network_thread_);
  if (result.GetError()) {
    RTC_LOG(LS_WARNING) << "Failed to resolve ICE candidate hostname "
                        << candidate.address().HostAsSensitiveURIString()
                        << " with error " << result.GetError();
    return;
  }

  SocketAddress resolved_address;
  // Prefer IPv6 to IPv4 if we have it (see RFC 5245 Section 15.1).
  // TODO(zstein): This won't work if we only have IPv4 locally but receive an
  // AAAA DNS record.
  bool have_address = result.GetResolvedAddress(AF_INET6, &resolved_address) ||
                      result.GetResolvedAddress(AF_INET, &resolved_address);
  if (!have_address) {
    RTC_LOG(LS_INFO) << "ICE candidate hostname "
                     << candidate.address().HostAsSensitiveURIString()
                     << " could not be resolved";
    return;
  }

  RTC_LOG(LS_INFO) << "Resolved ICE candidate hostname "
                   << candidate.address().HostAsSensitiveURIString() << " to "
                   << resolved_address.ipaddr().ToSensitiveString();
  candidate.set_address(resolved_address);

  CheckLocalNetworkAccessPermission(candidate);
}

void P2PTransportChannel::CheckLocalNetworkAccessPermission(
    const Candidate& candidate) {
  RTC_DCHECK_RUN_ON(network_thread_);
  if (!lna_permission_factory_) {
    RTC_LOG(LS_VERBOSE) << "No LocalNetworkAccessPermissionFactory";
    FinishAddingRemoteCandidate(candidate);
    return;
  }

  std::unique_ptr<LocalNetworkAccessPermissionInterface> permission_query =
      lna_permission_factory_->Create();
  if (!permission_query->ShouldRequestPermission(candidate.address())) {
    RTC_LOG(LS_VERBOSE) << "No need to request permission for candidate: "
                        << candidate.address().ipaddr().ToSensitiveString()
                        << ".";
    FinishAddingRemoteCandidate(candidate);
    return;
  }

  auto permission_query_ptr = permission_query.get();
  permission_queries_.emplace_back(candidate, std::move(permission_query));

  RTC_LOG(LS_VERBOSE) << "Asynchronously requesting LNA permission."
                      << candidate.address().HostAsSensitiveURIString();
  permission_query_ptr->RequestPermission(
      candidate.address(),
      [this, permission_query_ptr](LocalNetworkAccessPermissionStatus status) {
        OnLocalNetworkAccessResult(permission_query_ptr, status);
      });
}

void P2PTransportChannel::OnLocalNetworkAccessResult(
    LocalNetworkAccessPermissionInterface* permission_query,
    LocalNetworkAccessPermissionStatus status) {
  RTC_DCHECK_RUN_ON(network_thread_);
  auto p =
      absl::c_find_if(permission_queries_,
                      [permission_query](const CandidateAndPermission& cr) {
                        return cr.permission_query.get() == permission_query;
                      });

  if (p == permission_queries_.end()) {
    RTC_LOG(LS_ERROR) << "Unexpected LocalNetworkAccessPermission return";
    RTC_DCHECK_NOTREACHED();
    return;
  }

  Candidate candidate = std::move(p->candidate);
  permission_queries_.erase(p);

  if (status != LocalNetworkAccessPermissionStatus::kGranted) {
    RTC_LOG(LS_INFO) << "LNA Permission denied for "
                     << candidate.address().HostAsSensitiveURIString() << ".";
    return;
  }

  FinishAddingRemoteCandidate(std::move(candidate));
}

void P2PTransportChannel::FinishAddingRemoteCandidate(
    const Candidate& new_remote_candidate) {
  RTC_DCHECK_RUN_ON(network_thread_);

  RTC_HISTOGRAM_ENUMERATION(
      "WebRTC.PeerConnection.CandidateAddressType",
      static_cast<int>(new_remote_candidate.address().GetIPAddressType()),
      static_cast<int>(IPAddressType::kMaxValue));

  // If this candidate matches what was thought to be a peer reflexive
  // candidate, we need to update the candidate priority/etc.
  for (Connection* conn : connections_) {
    conn->MaybeUpdatePeerReflexiveCandidate(new_remote_candidate);
  }

  // Create connections to this remote candidate.
  CreateConnections(new_remote_candidate, nullptr);

  // Resort the connections list, which may have new elements.
  ice_controller_->OnImmediateSortAndSwitchRequest(
      IceSwitchReason::NEW_CONNECTION_FROM_REMOTE_CANDIDATE);
}

void P2PTransportChannel::RemoveRemoteCandidate(
    const Candidate& cand_to_remove) {
  RTC_DCHECK_RUN_ON(network_thread_);
  size_t num_erased = std::erase_if(
      remote_candidates_, [cand_to_remove](const Candidate& candidate) {
        return cand_to_remove.MatchesForRemoval(candidate);
      });
  if (num_erased > 0) {
    RTC_LOG(LS_VERBOSE) << "Removed remote candidate "
                        << cand_to_remove.ToSensitiveString();
  }
}

void P2PTransportChannel::RemoveAllRemoteCandidates() {
  RTC_DCHECK_RUN_ON(network_thread_);
  remote_candidates_.clear();
}

// Creates connections from all of the ports that we care about to the given
// remote candidate.  The return value is true if we created a connection from
// the origin port.
bool P2PTransportChannel::CreateConnections(const Candidate& remote_candidate,
                                            PortInterface* origin_port) {
  RTC_DCHECK_RUN_ON(network_thread_);

  // If we've already seen the new remote candidate (in the current candidate
  // generation), then we shouldn't try creating connections for it.
  // We either already have a connection for it, or we previously created one
  // and then later pruned it. If we don't return, the channel will again
  // re-create any connections that were previously pruned, which will then
  // immediately be re-pruned, churning the network for no purpose.
  // This only applies to candidates received over signaling (i.e. origin_port
  // is NULL).
  if (!origin_port && IsDuplicateRemoteCandidate(remote_candidate)) {
    // return true to indicate success, without creating any new connections.
    return true;
  }

  // Add a new connection for this candidate to every port that allows such a
  // connection (i.e., if they have compatible protocols) and that does not
  // already have a connection to an equivalent candidate.  We must be careful
  // to make sure that the origin port is included, even if it was pruned,
  // since that may be the only port that can create this connection.
  bool created = false;
  std::vector<PortInterface*>::reverse_iterator it;
  for (it = ports_.rbegin(); it != ports_.rend(); ++it) {
    if (CreateConnection(*it, remote_candidate, origin_port)) {
      if (*it == origin_port)
        created = true;
    }
  }

  if ((origin_port != nullptr) && !absl::c_linear_search(ports_, origin_port)) {
    if (CreateConnection(origin_port, remote_candidate, origin_port))
      created = true;
  }

  // Remember this remote candidate so that we can add it to future ports.
  RememberRemoteCandidate(remote_candidate, origin_port);

  return created;
}

// Setup a connection object for the local and remote candidate combination.
// And then listen to connection object for changes.
bool P2PTransportChannel::CreateConnection(PortInterface* port,
                                           const Candidate& remote_candidate,
                                           PortInterface* origin_port) {
  RTC_DCHECK_RUN_ON(network_thread_);
  if (!port->SupportsProtocol(remote_candidate.protocol())) {
    return false;
  }

  if (ice_field_trials_.skip_relay_to_non_relay_connections) {
    IceCandidateType port_type = port->Type();
    if ((port_type != remote_candidate.type()) &&
        (port_type == IceCandidateType::kRelay ||
         remote_candidate.is_relay())) {
      RTC_LOG(LS_INFO) << ToString() << ": skip creating connection "
                       << IceCandidateTypeToString(port_type) << " to "
                       << remote_candidate.type_name();
      return false;
    }
  }

  // Look for an existing connection with this remote address.  If one is not
  // found or it is found but the existing remote candidate has an older
  // generation, then we can create a new connection for this address.
  Connection* connection = port->GetConnection(remote_candidate.address());
  if (connection == nullptr || connection->remote_candidate().generation() <
                                   remote_candidate.generation()) {
    // Don't create a connection if this is a candidate we received in a
    // message and we are not allowed to make outgoing connections.
    PortInterface::CandidateOrigin origin = GetOrigin(port, origin_port);
    if (origin == PortInterface::ORIGIN_MESSAGE && incoming_only_) {
      return false;
    }
    Connection* new_connection =
        port->CreateConnection(remote_candidate, origin);
    if (!new_connection) {
      return false;
    }
    AddConnection(new_connection);
    RTC_LOG(LS_INFO) << ToString()
                     << ": Created connection with origin: " << origin
                     << ", total: " << connections_.size();
    return true;
  }

  // No new connection was created.
  // It is not legal to try to change any of the parameters of an existing
  // connection; however, the other side can send a duplicate candidate.
  if (!remote_candidate.IsEquivalent(connection->remote_candidate())) {
    RTC_LOG(LS_INFO) << "Attempt to change a remote candidate."
                        " Existing remote candidate: "
                     << connection->remote_candidate().ToSensitiveString()
                     << "New remote candidate: "
                     << remote_candidate.ToSensitiveString();
  }
  return false;
}

bool P2PTransportChannel::FindConnection(const Connection* connection) const {
  RTC_DCHECK_RUN_ON(network_thread_);
  return absl::c_linear_search(connections_, connection);
}

uint32_t P2PTransportChannel::GetRemoteCandidateGeneration(
    const Candidate& candidate) {
  RTC_DCHECK_RUN_ON(network_thread_);
  // If the candidate has a ufrag, use it to find the generation.
  if (!candidate.username().empty()) {
    uint32_t generation = 0;
    if (!FindRemoteIceFromUfrag(candidate.username(), &generation)) {
      // If the ufrag is not found, assume the next/future generation.
      generation = static_cast<uint32_t>(remote_ice_parameters_.size());
    }
    return generation;
  }
  // If candidate generation is set, use that.
  if (candidate.generation() > 0) {
    return candidate.generation();
  }
  // Otherwise, assume the generation from remote ice parameters.
  return remote_ice_generation();
}

// Check if remote candidate is already cached.
bool P2PTransportChannel::IsDuplicateRemoteCandidate(
    const Candidate& candidate) {
  RTC_DCHECK_RUN_ON(network_thread_);
  for (size_t i = 0; i < remote_candidates_.size(); ++i) {
    if (remote_candidates_[i].IsEquivalent(candidate)) {
      return true;
    }
  }
  return false;
}

// Maintain our remote candidate list, adding this new remote one.
void P2PTransportChannel::RememberRemoteCandidate(
    const Candidate& remote_candidate,
    PortInterface* origin_port) {
  RTC_DCHECK_RUN_ON(network_thread_);
  // Remove any candidates whose generation is older than this one.  The
  // presence of a new generation indicates that the old ones are not useful.
  size_t i = 0;
  while (i < remote_candidates_.size()) {
    if (remote_candidates_[i].generation() < remote_candidate.generation()) {
      RTC_LOG(LS_INFO) << "Pruning candidate from old generation: "
                       << remote_candidates_[i].address().ToSensitiveString();
      remote_candidates_.erase(remote_candidates_.begin() + i);
    } else {
      i += 1;
    }
  }

  // Make sure this candidate is not a duplicate.
  if (IsDuplicateRemoteCandidate(remote_candidate)) {
    RTC_LOG(LS_INFO) << "Duplicate candidate: "
                     << remote_candidate.ToSensitiveString();
    return;
  }

  // Try this candidate for all future ports.
  remote_candidates_.push_back(RemoteCandidate(remote_candidate, origin_port));
}

// Set options on ourselves is simply setting options on all of our available
// port objects.
int P2PTransportChannel::SetOption(Socket::Option opt, int value) {
  RTC_DCHECK_RUN_ON(network_thread_);
  if (ice_field_trials_.override_dscp && opt == Socket::OPT_DSCP) {
    value = *ice_field_trials_.override_dscp;
  }

  OptionMap::iterator it = options_.find(opt);
  if (it == options_.end()) {
    options_.insert(std::make_pair(opt, value));
  } else if (it->second == value) {
    return 0;
  } else {
    it->second = value;
  }

  for (PortInterface* port : ports_) {
    int val = port->SetOption(opt, value);
    if (val < 0) {
      // Because this also occurs deferred, probably no point in reporting an
      // error
      RTC_LOG(LS_WARNING) << "SetOption(" << opt << ", " << value
                          << ") failed: " << port->GetError();
    }
  }
  return 0;
}

bool P2PTransportChannel::GetOption(Socket::Option opt, int* value) {
  RTC_DCHECK_RUN_ON(network_thread_);

  const auto& found = options_.find(opt);
  if (found == options_.end()) {
    return false;
  }
  *value = found->second;
  return true;
}

int P2PTransportChannel::GetError() {
  RTC_DCHECK_RUN_ON(network_thread_);
  return error_;
}

// Send data to the other side, using our selected connection.
int P2PTransportChannel::SendPacket(const char* data,
                                    size_t len,
                                    const AsyncSocketPacketOptions& options,
                                    int flags) {
  RTC_DCHECK_RUN_ON(network_thread_);
  if (flags != 0) {
    error_ = EINVAL;
    return -1;
  }

  // If we don't think the connection is working yet, return ENOTCONN
  // instead of sending a packet that will probably be dropped.
  if (!ReadyToSend(selected_connection_)) {
    error_ = ENOTCONN;
    return -1;
  }

  packets_sent_++;
  last_sent_packet_id_ = options.packet_id;
  AsyncSocketPacketOptions modified_options(options);
  modified_options.info_signaled_after_sent.packet_type = PacketType::kData;
  int sent = selected_connection_->Send(data, len, modified_options);
  if (sent <= 0) {
    RTC_DCHECK(sent < 0);
    error_ = selected_connection_->GetError();
    return sent;
  }

  bytes_sent_ += sent;
  return sent;
}

bool P2PTransportChannel::GetStats(IceTransportStats* ice_transport_stats) {
  RTC_DCHECK_RUN_ON(network_thread_);
  // Gather candidate and candidate pair stats.
  ice_transport_stats->candidate_stats_list.clear();
  ice_transport_stats->connection_infos.clear();

  // RingRTC change to support ICE forking
  if (allocator_session()) {
    allocator_session()->GetCandidateStatsFromReadyPorts(
        &ice_transport_stats->candidate_stats_list);
  }

  // TODO(qingsi): Remove naming inconsistency for candidate pair/connection.
  for (Connection* connection : connections_) {
    ConnectionInfo stats = connection->stats();
    stats.local_candidate = SanitizeLocalCandidate(stats.local_candidate);
    stats.remote_candidate = SanitizeRemoteCandidate(stats.remote_candidate);
    stats.best_connection = (selected_connection_ == connection);
    ice_transport_stats->connection_infos.push_back(std::move(stats));
  }

  ice_transport_stats->selected_candidate_pair_changes =
      selected_candidate_pair_changes_;

  ice_transport_stats->bytes_sent = bytes_sent_;
  ice_transport_stats->bytes_received = bytes_received_;
  ice_transport_stats->packets_sent = packets_sent_;
  ice_transport_stats->packets_received = packets_received_;

  ice_transport_stats->ice_role = GetIceRole();
  ice_transport_stats->ice_local_username_fragment = ice_parameters_.ufrag;
  ice_transport_stats->ice_state = ComputeIceTransportState();

  return true;
}

std::optional<NetworkRoute> P2PTransportChannel::network_route() const {
  RTC_DCHECK_RUN_ON(network_thread_);
  return network_route_;
}

DiffServCodePoint P2PTransportChannel::DefaultDscpValue() const {
  RTC_DCHECK_RUN_ON(network_thread_);
  OptionMap::const_iterator it = options_.find(Socket::OPT_DSCP);
  if (it == options_.end()) {
    return DSCP_NO_CHANGE;
  }
  return static_cast<DiffServCodePoint>(it->second);
}

ArrayView<Connection* const> P2PTransportChannel::connections() const {
  RTC_DCHECK_RUN_ON(network_thread_);
  return ArrayView<Connection* const>(connections_.data(), connections_.size());
}

void P2PTransportChannel::RemoveConnectionForTest(Connection* connection) {
  RTC_DCHECK_RUN_ON(network_thread_);
  RTC_DCHECK(FindConnection(connection));
  connection->UnsubscribeDestroyed(this);
  RemoveConnection(connection);
  RTC_DCHECK(!FindConnection(connection));
  if (selected_connection_ == connection)
    selected_connection_ = nullptr;
  connection->Destroy();
}

// Monitor connection states.
void P2PTransportChannel::UpdateConnectionStates() {
  RTC_DCHECK_RUN_ON(network_thread_);
  Timestamp now = env_.clock().CurrentTime();

  // We need to copy the list of connections since some may delete themselves
  // when we call UpdateState.
  // NOTE: We copy the connections() vector in case `UpdateState` triggers the
  // Connection to be destroyed (which will cause a callback that alters
  // the connections() vector).
  std::vector<Connection*> copy(connections_.begin(), connections_.end());
  for (Connection* c : copy) {
    c->UpdateState(now);
  }
}

void P2PTransportChannel::OnStartedPinging() {
  RTC_DCHECK_RUN_ON(network_thread_);
  RTC_LOG(LS_INFO) << ToString()
                   << ": Have a pingable connection for the first time; "
                      "starting to ping.";
  regathering_controller_->Start();
}

bool P2PTransportChannel::IsPortPruned(const PortInterface* port) const {
  RTC_DCHECK_RUN_ON(network_thread_);
  return !absl::c_linear_search(ports_, port);
}

bool P2PTransportChannel::IsRemoteCandidatePruned(const Candidate& cand) const {
  RTC_DCHECK_RUN_ON(network_thread_);
  return !absl::c_linear_search(remote_candidates_, cand);
}

bool P2PTransportChannel::PresumedWritable(const Connection* conn) const {
  RTC_DCHECK_RUN_ON(network_thread_);
  return (conn->write_state() == Connection::STATE_WRITE_INIT &&
          config_.presume_writable_when_fully_relayed &&
          conn->local_candidate().is_relay() &&
          (conn->remote_candidate().is_relay() ||
           conn->remote_candidate().is_prflx()));
}

void P2PTransportChannel::UpdateState() {
  RTC_DCHECK_RUN_ON(network_thread_);

  // Check if all connections are timedout.
  bool all_connections_timedout = true;
  for (const Connection* conn : connections_) {
    if (conn->write_state() != Connection::STATE_WRITE_TIMEOUT) {
      all_connections_timedout = false;
      break;
    }
  }

  // Now update the writable state of the channel with the information we have
  // so far.
  if (all_connections_timedout) {
    HandleAllTimedOut();
  }

  // Update the state of this channel.
  UpdateTransportState();
}

bool P2PTransportChannel::AllowedToPruneConnections() const {
  RTC_DCHECK_RUN_ON(network_thread_);
  return ice_role_ == ICEROLE_CONTROLLING ||
         (selected_connection_ && selected_connection_->nominated());
}

bool P2PTransportChannel::PruneConnections(
    ArrayView<const Connection* const> connections) {
  RTC_DCHECK_RUN_ON(network_thread_);
  if (!AllowedToPruneConnections()) {
    RTC_LOG(LS_WARNING) << "Not allowed to prune connections";
    return false;
  }
  for (const Connection* conn : connections) {
    FromIceController(conn)->Prune();
  }
  return true;
}

NetworkRoute P2PTransportChannel::ConfigureNetworkRoute(
    const Connection* conn) {
  RTC_DCHECK_RUN_ON(network_thread_);
  return {.connected = ReadyToSend(conn),
          .local = CreateRouteEndpointFromCandidate(
              /* local= */ true, conn->local_candidate(),
              /* uses_turn= */
              conn->port()->Type() == IceCandidateType::kRelay),
          .remote = CreateRouteEndpointFromCandidate(
              /* local= */ false, conn->remote_candidate(),
              /* uses_turn= */ conn->remote_candidate().is_relay()),
          .last_sent_packet_id = last_sent_packet_id_,
          .packet_overhead =
              conn->local_candidate().address().ipaddr().overhead() +
              GetProtocolOverhead(conn->local_candidate().protocol())};
}

void P2PTransportChannel::SwitchSelectedConnection(
    const Connection* new_connection,
    IceSwitchReason reason) {
  RTC_DCHECK_RUN_ON(network_thread_);
  SwitchSelectedConnectionInternal(FromIceController(new_connection), reason);
}

// Change the selected connection, and let listeners know.
void P2PTransportChannel::SwitchSelectedConnectionInternal(
    Connection* conn,
    IceSwitchReason reason) {
  RTC_DCHECK_RUN_ON(network_thread_);
  // Note: if conn is NULL, the previous `selected_connection_` has been
  // destroyed, so don't use it.
  Connection* old_selected_connection = selected_connection_;
  selected_connection_ = conn;
  LogCandidatePairConfig(conn, IceCandidatePairConfigType::kSelected);
  network_route_.reset();
  if (old_selected_connection) {
    old_selected_connection->set_selected(false);
  }
  if (selected_connection_) {
    ++nomination_;
    selected_connection_->set_selected(true);
    if (old_selected_connection) {
      RTC_LOG(LS_INFO) << ToString() << ": Previous selected connection: "
                       << old_selected_connection->ToString();

      // RingRTC change to see reason for connection switch.
      RTC_LOG(LS_WARNING) << "Previous selected connection: is_receiving="
        << old_selected_connection->receiving()
        << ", write_state=" << old_selected_connection->write_state()
        << ", rtt=" << old_selected_connection->rtt() << "ms"
        << ". New selected connection: is_receiving="
        << selected_connection_->receiving()
        << ", write_state=" << selected_connection_->write_state()
        << ", rtt=" << selected_connection_->rtt() << "ms"
        << ", ice_switch_reason='" << IceSwitchReasonToString(reason) << "'";
    }
    RTC_LOG(LS_INFO) << ToString() << ": New selected connection: "
                     << selected_connection_->ToString();
    SignalRouteChange(this, selected_connection_->remote_candidate());
    // This is a temporary, but safe fix to webrtc issue 5705.
    // TODO(honghaiz): Make all ENOTCONN error routed through the transport
    // channel so that it knows whether the media channel is allowed to
    // send; then it will only signal ready-to-send if the media channel
    // has been disallowed to send.
    if (selected_connection_->writable() ||
        PresumedWritable(selected_connection_)) {
      NotifyReadyToSend(this);
    }

    network_route_.emplace(ConfigureNetworkRoute(selected_connection_));
  } else {
    RTC_LOG(LS_INFO) << ToString() << ": No selected connection";
  }

  if (conn != nullptr && ice_role_ == ICEROLE_CONTROLLING &&
      ((ice_field_trials_.send_ping_on_switch_ice_controlling &&
        old_selected_connection != nullptr) ||
       ice_field_trials_.send_ping_on_selected_ice_controlling)) {
    SendPingRequestInternal(conn);
  }

  NotifyNetworkRouteChanged(network_route_);

  // Create event for candidate pair change.
  if (selected_connection_ && candidate_pair_change_callback_) {
    CandidatePairChangeEvent pair_change = {
        .transport_name = transport_name(),
        .selected_candidate_pair = *GetSelectedCandidatePair(),
        .last_data_received_ms = selected_connection_->LastDataReceived().ms(),
        .reason = IceSwitchReasonToString(reason),
        .estimated_disconnected_time_ms =
            old_selected_connection != nullptr
                ? ComputeEstimatedDisconnectedTime(old_selected_connection).ms()
                : 0};
    candidate_pair_change_callback_(pair_change);
  }

  ++selected_candidate_pair_changes_;

  ice_controller_->OnConnectionSwitched(selected_connection_);
}

TimeDelta P2PTransportChannel::ComputeEstimatedDisconnectedTime(
    Connection* old_connection) {
  Timestamp now = env_.clock().CurrentTime();
  // TODO(jonaso): nicer keeps estimate of how frequently data _should_ be
  // received, this could be used to give better estimate (if needed).
  Timestamp last_data_or_old_ping =
      std::max(old_connection->LastReceived(), last_data_received_);
  return now - last_data_or_old_ping;
}

// Warning: UpdateTransportState should eventually be called whenever a
// connection is added, deleted, or the write state of any connection changes so
// that the transport controller will get the up-to-date channel state. However
// it should not be called too often; in the case that multiple connection
// states change, it should be called after all the connection states have
// changed. For example, we call this at the end of
// SortConnectionsAndUpdateState.
void P2PTransportChannel::UpdateTransportState() {
  RTC_DCHECK_RUN_ON(network_thread_);
  // If our selected connection is "presumed writable" (TURN-TURN with no
  // CreatePermission required), act like we're already writable to the upper
  // layers, so they can start media quicker.
  bool writable =
      selected_connection_ && (selected_connection_->writable() ||
                               PresumedWritable(selected_connection_));
  SetWritable(writable);

  bool receiving = false;
  for (const Connection* connection : connections_) {
    if (connection->receiving()) {
      receiving = true;
      break;
    }
  }
  SetReceiving(receiving);

  IceTransportStateInternal state = ComputeState();
  IceTransportState current_standardized_state = ComputeIceTransportState();

  if (state_ != state) {
    RTC_LOG(LS_INFO) << ToString() << ": Transport channel state changed from "
                     << static_cast<int>(state_) << " to "
                     << static_cast<int>(state);
    // Check that the requested transition is allowed. Note that
    // P2PTransportChannel does not (yet) implement a direct mapping of the
    // ICE states from the standard; the difference is covered by
    // TransportController and PeerConnection.
    switch (state_) {
      case IceTransportStateInternal::STATE_INIT:
        // TODO(deadbeef): Once we implement end-of-candidates signaling,
        // we shouldn't go from INIT to COMPLETED.
        RTC_DCHECK(state == IceTransportStateInternal::STATE_CONNECTING ||
                   state == IceTransportStateInternal::STATE_COMPLETED ||
                   state == IceTransportStateInternal::STATE_FAILED);
        break;
      case IceTransportStateInternal::STATE_CONNECTING:
        RTC_DCHECK(state == IceTransportStateInternal::STATE_COMPLETED ||
                   state == IceTransportStateInternal::STATE_FAILED);
        break;
      case IceTransportStateInternal::STATE_COMPLETED:
        // TODO(deadbeef): Once we implement end-of-candidates signaling,
        // we shouldn't go from COMPLETED to CONNECTING.
        // Though we *can* go from COMPlETED to FAILED, if consent expires.
        RTC_DCHECK(state == IceTransportStateInternal::STATE_CONNECTING ||
                   state == IceTransportStateInternal::STATE_FAILED);
        break;
      case IceTransportStateInternal::STATE_FAILED:
        // TODO(deadbeef): Once we implement end-of-candidates signaling,
        // we shouldn't go from FAILED to CONNECTING or COMPLETED.
        RTC_DCHECK(state == IceTransportStateInternal::STATE_CONNECTING ||
                   state == IceTransportStateInternal::STATE_COMPLETED);
        break;
      default:
        RTC_DCHECK_NOTREACHED();
        break;
    }
  }

  if (standardized_state_ != current_standardized_state || state_ != state) {
    standardized_state_ = current_standardized_state;
    state_ = state;
    // Unconditionally signal change, no matter what changed.
    // TODO: issues.webrtc.org/42234495 - remove nonstandard state_
    NotifyIceTransportStateChanged(this);
  }
}

void P2PTransportChannel::MaybeStopPortAllocatorSessions() {
  RTC_DCHECK_RUN_ON(network_thread_);
  if (!IsGettingPorts()) {
    return;
  }

  for (const auto& session : allocator_sessions_) {
    if (session->IsStopped()) {
      continue;
    }
    // If gathering continually, keep the last session running so that
    // it can gather candidates if the networks change.
    if (config_.gather_continually() && session == allocator_sessions_.back()) {
      session->ClearGettingPorts();
    } else {
      session->StopGettingPorts();
    }
  }
}

void P2PTransportChannel::OnSelectedConnectionDestroyed() {
  RTC_DCHECK_RUN_ON(network_thread_);
  RTC_LOG(LS_INFO) << "Selected connection destroyed. Will choose a new one.";
  IceSwitchReason reason = IceSwitchReason::SELECTED_CONNECTION_DESTROYED;
  SwitchSelectedConnectionInternal(nullptr, reason);
  ice_controller_->OnSortAndSwitchRequest(reason);
}

// If all connections timed out, delete them all.
void P2PTransportChannel::HandleAllTimedOut() {
  RTC_DCHECK_RUN_ON(network_thread_);
  bool update_selected_connection = false;
  std::vector<Connection*> copy(connections_.begin(), connections_.end());
  for (Connection* connection : copy) {
    if (selected_connection_ == connection) {
      selected_connection_ = nullptr;
      update_selected_connection = true;
    }
    connection->UnsubscribeDestroyed(this);
    RemoveConnection(connection);
    connection->Destroy();
  }

  if (update_selected_connection)
    OnSelectedConnectionDestroyed();
}

bool P2PTransportChannel::ReadyToSend(const Connection* connection) const {
  RTC_DCHECK_RUN_ON(network_thread_);
  // Note that we allow sending on an unreliable connection, because it's
  // possible that it became unreliable simply due to bad chance.
  // So this shouldn't prevent attempting to send media.
  return connection != nullptr &&
         (connection->writable() ||
          connection->write_state() == Connection::STATE_WRITE_UNRELIABLE ||
          PresumedWritable(connection));
}

// This method is only for unit testing.
Connection* P2PTransportChannel::FindNextPingableConnection() {
  RTC_DCHECK_RUN_ON(network_thread_);
  const Connection* conn = ice_controller_->FindNextPingableConnection();
  if (conn) {
    return FromIceController(conn);
  } else {
    return nullptr;
  }
}

Timestamp P2PTransportChannel::GetLastPingSent() const {
  RTC_DCHECK_RUN_ON(network_thread_);
  return last_ping_sent_;
}

void P2PTransportChannel::SendPingRequest(const Connection* connection) {
  RTC_DCHECK_RUN_ON(network_thread_);
  SendPingRequestInternal(FromIceController(connection));
}

void P2PTransportChannel::SendPingRequestInternal(Connection* connection) {
  RTC_DCHECK_RUN_ON(network_thread_);
  PingConnection(connection);
  MarkConnectionPinged(connection);
}

// A connection is considered a backup connection if the channel state
// is completed, the connection is not the selected connection and it is
// active.
void P2PTransportChannel::MarkConnectionPinged(Connection* conn) {
  RTC_DCHECK_RUN_ON(network_thread_);
  ice_controller_->OnConnectionPinged(conn);
}

// Apart from sending ping from `conn` this method also updates
// `use_candidate_attr` and `nomination` flags. One of the flags is set to
// nominate `conn` if this channel is in CONTROLLING.
void P2PTransportChannel::PingConnection(Connection* conn) {
  RTC_DCHECK_RUN_ON(network_thread_);
  bool use_candidate_attr = false;
  uint32_t nomination = 0;
  if (ice_role_ == ICEROLE_CONTROLLING) {
    bool renomination_supported = ice_parameters_.renomination &&
                                  !remote_ice_parameters_.empty() &&
                                  remote_ice_parameters_.back().renomination;
    if (renomination_supported) {
      nomination = GetNominationAttr(conn);
    } else {
      use_candidate_attr = GetUseCandidateAttr(conn);
    }
  }
  conn->set_nomination(nomination);
  conn->set_use_candidate_attr(use_candidate_attr);
  last_ping_sent_ = env_.clock().CurrentTime();
  conn->Ping(last_ping_sent_, stun_dict_writer_.CreateDelta());
}

uint32_t P2PTransportChannel::GetNominationAttr(Connection* conn) const {
  RTC_DCHECK_RUN_ON(network_thread_);
  return (conn == selected_connection_) ? nomination_ : 0;
}

// Nominate a connection based on the NominationMode.
bool P2PTransportChannel::GetUseCandidateAttr(Connection* conn) const {
  RTC_DCHECK_RUN_ON(network_thread_);
  return ice_controller_->GetUseCandidateAttribute(
      conn, config_.default_nomination_mode, remote_ice_mode_);
}

// When a connection's state changes, we need to figure out who to use as
// the selected connection again.  It could have become usable, or become
// unusable.
void P2PTransportChannel::OnConnectionStateChange(Connection* connection) {
  RTC_DCHECK_RUN_ON(network_thread_);

  // May stop the allocator session when at least one connection becomes
  // strongly connected after starting to get ports and the local candidate of
  // the connection is at the latest generation. It is not enough to check
  // that the connection becomes weakly connected because the connection may
  // be changing from (writable, receiving) to (writable, not receiving).
  if (ice_field_trials_.stop_gather_on_strongly_connected) {
    bool strongly_connected = !connection->weak();
    bool latest_generation = connection->local_candidate().generation() >=
                             allocator_session()->generation();
    if (strongly_connected && latest_generation) {
      MaybeStopPortAllocatorSessions();
    }
  }
  // We have to unroll the stack before doing this because we may be changing
  // the state of connections while sorting.
  ice_controller_->OnSortAndSwitchRequest(
      IceSwitchReason::CONNECT_STATE_CHANGE);  // "candidate pair state
                                               // changed");
}

// When a connection is removed, edit it out, and then update our best
// connection.
void P2PTransportChannel::OnConnectionDestroyed(Connection* connection) {
  RTC_DCHECK_RUN_ON(network_thread_);

  // Note: the previous selected_connection_ may be destroyed by now, so don't
  // use it.

  // Remove this connection from the list.
  RemoveConnection(connection);

  RTC_LOG(LS_INFO) << ToString() << ": Removed connection " << connection
                   << " (" << connections_.size() << " remaining)";

  // If this is currently the selected connection, then we need to pick a new
  // one. The call to SortConnectionsAndUpdateState will pick a new one. It
  // looks at the current selected connection in order to avoid switching
  // between fairly similar ones. Since this connection is no longer an
  // option, we can just set selected to nullptr and re-choose a best assuming
  // that there was no selected connection.
  if (selected_connection_ == connection) {
    OnSelectedConnectionDestroyed();
  } else {
    // If a non-selected connection was destroyed, we don't need to re-sort but
    // we do need to update state, because we could be switching to "failed" or
    // "completed".
    UpdateTransportState();
  }
}

void P2PTransportChannel::RemoveConnection(Connection* connection) {
  RTC_DCHECK_RUN_ON(network_thread_);
  auto it = absl::c_find(connections_, connection);
  RTC_DCHECK(it != connections_.end());
  connection->DeregisterReceivedPacketCallback();
  connections_.erase(it);
  connection->ClearStunDictConsumer();
  connection->DeregisterDtlsPiggyback();
  ice_controller_->OnConnectionDestroyed(connection);
}

// When a port is destroyed, remove it from our list of ports to use for
// connection attempts.
void P2PTransportChannel::OnPortDestroyed(PortInterface* port) {
  RTC_DCHECK_RUN_ON(network_thread_);

  std::erase(ports_, port);
  std::erase(pruned_ports_, port);
  RTC_LOG(LS_INFO) << "Removed port because it is destroyed: " << ports_.size()
                   << " remaining";
}

void P2PTransportChannel::OnPortsPruned(
    PortAllocatorSession* /* session */,
    const std::vector<PortInterface*>& ports) {
  RTC_DCHECK_RUN_ON(network_thread_);
  for (PortInterface* port : ports) {
    if (PrunePort(port)) {
      RTC_LOG(LS_INFO) << "Removed port: " << port->ToString() << " "
                       << ports_.size() << " remaining";
    }
  }
}

void P2PTransportChannel::OnCandidatesRemoved(
    PortAllocatorSession* session,
    const std::vector<Candidate>& candidates) {
  RTC_DCHECK_RUN_ON(network_thread_);
  // Do not signal candidate removals if continual gathering is not enabled,
  // or if this is not the last session because an ICE restart would have
  // signaled the remote side to remove all candidates in previous sessions.
  if (!config_.gather_continually() || session != allocator_session()) {
    return;
  }
  if (candidates_removed_callback_) {
    candidates_removed_callback_(this, candidates);
  }
}

void P2PTransportChannel::PruneAllPorts() {
  RTC_DCHECK_RUN_ON(network_thread_);
  pruned_ports_.insert(pruned_ports_.end(), ports_.begin(), ports_.end());
  ports_.clear();
}

bool P2PTransportChannel::PrunePort(PortInterface* port) {
  RTC_DCHECK_RUN_ON(network_thread_);
  auto it = absl::c_find(ports_, port);
  // Don't need to do anything if the port has been deleted from the port
  // list.
  if (it == ports_.end()) {
    return false;
  }
  ports_.erase(it);
  pruned_ports_.push_back(port);
  return true;
}

// We data is available, let listeners know
void P2PTransportChannel::OnReadPacket(Connection* connection,
                                       const ReceivedIpPacket& packet) {
  RTC_DCHECK_RUN_ON(network_thread_);
  if (connection != selected_connection_ && !FindConnection(connection)) {
    // Do not deliver, if packet doesn't belong to the correct transport
    // channel.
    RTC_DCHECK_NOTREACHED();
    return;
  }

  // Let the client know of an incoming packet
  packets_received_++;
  bytes_received_ += packet.payload().size();
  RTC_DCHECK_GE(connection->LastDataReceived(), last_data_received_);
  last_data_received_ =
      std::max(last_data_received_, connection->LastDataReceived());

  NotifyPacketReceived(packet);

  // May need to switch the sending connection based on the receiving media
  // path if this is the controlled side.
  if (ice_role_ == ICEROLE_CONTROLLED && connection != selected_connection_) {
    ice_controller_->OnImmediateSwitchRequest(IceSwitchReason::DATA_RECEIVED,
                                              connection);
  }
}

void P2PTransportChannel::OnSentPacket(const SentPacketInfo& sent_packet) {
  RTC_DCHECK_RUN_ON(network_thread_);

  SignalSentPacket(this, sent_packet);
}

void P2PTransportChannel::OnReadyToSend(Connection* connection) {
  RTC_DCHECK_RUN_ON(network_thread_);
  if (connection == selected_connection_ && writable()) {
    NotifyReadyToSend(this);
  }
}

void P2PTransportChannel::SetWritable(bool writable) {
  RTC_DCHECK_RUN_ON(network_thread_);
  if (writable_ == writable) {
    return;
  }
  RTC_LOG(LS_VERBOSE) << ToString() << ": Changed writable_ to " << writable;
  writable_ = writable;
  if (writable_) {
    has_been_writable_ = true;
    NotifyReadyToSend(this);
  }
  NotifyWritableState(this);
}

void P2PTransportChannel::SetReceiving(bool receiving) {
  RTC_DCHECK_RUN_ON(network_thread_);
  if (receiving_ == receiving) {
    return;
  }
  receiving_ = receiving;
  NotifyReceivingState(this);
}

Candidate P2PTransportChannel::SanitizeLocalCandidate(
    const Candidate& c) const {
  RTC_DCHECK_RUN_ON(network_thread_);
  // Delegates to the port allocator.
  return allocator_->SanitizeCandidate(c);
}

Candidate P2PTransportChannel::SanitizeRemoteCandidate(
    const Candidate& c) const {
  RTC_DCHECK_RUN_ON(network_thread_);
  // If the remote endpoint signaled us an mDNS candidate, we assume it
  // is supposed to be sanitized.
  bool use_hostname_address = absl::EndsWith(c.address().hostname(), LOCAL_TLD);
  // Remove the address for prflx remote candidates. See
  // https://w3c.github.io/webrtc-stats/#dom-rtcicecandidatestats.
  use_hostname_address |= c.is_prflx();
  // Filter remote ufrag of peer-reflexive candidates before any ICE parameters
  // are known.
  uint32_t remote_generation = 0;
  bool filter_ufrag =
      c.is_prflx() &&
      FindRemoteIceFromUfrag(c.username(), &remote_generation) == nullptr;
  return c.ToSanitizedCopy(use_hostname_address,
                           false /* filter_related_address */, filter_ufrag);
}

void P2PTransportChannel::LogCandidatePairConfig(
    Connection* conn,
    IceCandidatePairConfigType type) {
  RTC_DCHECK_RUN_ON(network_thread_);
  if (conn == nullptr) {
    return;
  }
  ice_event_log_.LogCandidatePairConfig(type, conn->id(),
                                        conn->ToLogDescription());
}

std::unique_ptr<StunAttribute> P2PTransportChannel::GoogDeltaReceived(
    const StunByteStringAttribute* delta) {
  auto error = stun_dict_view_.ApplyDelta(*delta);
  if (error.ok()) {
    auto& result = error.value();
    RTC_LOG(LS_INFO) << "Applied GOOG_DELTA";
    dictionary_view_updated_callback_list_.Send(this, stun_dict_view_,
                                                result.second);
    return std::move(result.first);
  } else {
    RTC_LOG(LS_ERROR) << "Failed to apply GOOG_DELTA: "
                      << error.error().message();
  }
  return nullptr;
}

void P2PTransportChannel::GoogDeltaAckReceived(
    RTCErrorOr<const StunUInt64Attribute*> error_or_ack) {
  if (error_or_ack.ok()) {
    RTC_LOG(LS_ERROR) << "Applied GOOG_DELTA_ACK";
    auto ack = error_or_ack.value();
    stun_dict_writer_.ApplyDeltaAck(*ack);
    dictionary_writer_synced_callback_list_.Send(this, stun_dict_writer_);
  } else {
    stun_dict_writer_.Disable();
    RTC_LOG(LS_ERROR) << "Failed GOOG_DELTA_ACK: "
                      << error_or_ack.error().message();
  }
}

void P2PTransportChannel::SetDtlsStunPiggybackCallbacks(
    DtlsStunPiggybackCallbacks&& callbacks) {
  RTC_DCHECK_RUN_ON(network_thread_);
  RTC_DCHECK(connections_.empty());
  RTC_DCHECK(!callbacks.empty());
  dtls_stun_piggyback_callbacks_ = std::move(callbacks);
}

void P2PTransportChannel::ResetDtlsStunPiggybackCallbacks() {
  RTC_DCHECK_RUN_ON(network_thread_);
  dtls_stun_piggyback_callbacks_.reset();
  for (auto& connection : connections_) {
    connection->DeregisterDtlsPiggyback();
  }
}

size_t P2PTransportChannel::PermissionQueriesOutstandingForTesting() const {
  RTC_DCHECK_RUN_ON(network_thread_);
  return permission_queries_.size();
}

}  // namespace webrtc<|MERGE_RESOLUTION|>--- conflicted
+++ resolved
@@ -288,7 +288,6 @@
     std::unique_ptr<PortAllocatorSession> session) {
   RTC_DCHECK_RUN_ON(network_thread_);
 
-<<<<<<< HEAD
   // RingRTC change to support ICE forking
   uint32_t generation = checked_cast<uint32_t>(allocator_sessions_.size());
   if (shared_gatherer_) {
@@ -298,18 +297,6 @@
         (shared_gatherer_->port_allocator_session()->generation() + 1);
   }
   session->set_generation(generation);
-  session->SignalPortReady.connect(this, &P2PTransportChannel::OnPortReady);
-  session->SignalPortsPruned.connect(this, &P2PTransportChannel::OnPortsPruned);
-  session->SignalCandidatesReady.connect(
-      this, &P2PTransportChannel::OnCandidatesReady);
-  session->SignalCandidateError.connect(this,
-                                        &P2PTransportChannel::OnCandidateError);
-  session->SignalCandidatesRemoved.connect(
-      this, &P2PTransportChannel::OnCandidatesRemoved);
-  session->SignalCandidatesAllocationDone.connect(
-      this, &P2PTransportChannel::OnCandidatesAllocationDone);
-=======
-  session->set_generation(static_cast<uint32_t>(allocator_sessions_.size()));
   session->SubscribePortReady(
       [this](PortAllocatorSession* session, PortInterface* port) {
         OnPortReady(session, port);
@@ -339,7 +326,6 @@
       [this](PortAllocatorSession* session) {
         OnCandidatesAllocationDone(session);
       });
->>>>>>> 29d6eaba
   if (!allocator_sessions_.empty()) {
     // RingRTC change to support ICE forking
     allocator_sessions_.back()->PruneAllPorts();
@@ -1029,43 +1015,37 @@
 
   port->SetIceRole(ice_role_);
   port->SetIceTiebreaker(allocator_->ice_tiebreaker());
-<<<<<<< HEAD
   // RingRTC change to support ICE forking
   if (IsSharedSession(session)) {
     // Handling role conflicts at the port level breaks badly when sharing
     // a port between many transports.  So disable it until we have
     // role conflict handling that works with ICE forking.
-    port->SignalRoleConflict.connect(
-        this, &P2PTransportChannel::OnRoleConflictIgnored);
-    port->SignalUnknownAddress.connect(
-        this, &P2PTransportChannel::OnUnknownAddressFromSharedSession);
+    port->SubscribeUnknownAddress(
+        [this](PortInterface* port, const SocketAddress& address,
+          ProtocolType proto, IceMessage* stun_msg,
+          const std::string& remote_username, bool port_muxed) {
+        OnUnknownAddressFromSharedSession(port, address, proto, stun_msg, remote_username,
+            port_muxed);
+        });
+    port->SubscribeRoleConflict([this] { OnRoleConflictIgnored(); });
   } else {
-    port->SignalRoleConflict.connect(this,
-                                     &P2PTransportChannel::OnRoleConflict);
-    port->SignalUnknownAddress.connect(
-        this, &P2PTransportChannel::OnUnknownAddressFromOwnedSession);
+    port->SubscribeUnknownAddress(
+        [this](PortInterface* port, const SocketAddress& address,
+          ProtocolType proto, IceMessage* stun_msg,
+          const std::string& remote_username, bool port_muxed) {
+        OnUnknownAddress(port, address, proto, stun_msg, remote_username,
+            port_muxed);
+        });
+    port->SubscribeRoleConflict([this] { NotifyRoleConflictInternal(); });
   }
 
   ports_.push_back(port);
-  // RingRTC change to support ICE forking
-  port->SignalDestroyed.connect(this, &P2PTransportChannel::OnPortDestroyed);
-  port->SignalSentPacket.connect(this, &P2PTransportChannel::OnSentPacket);
-=======
-  ports_.push_back(port);
-  port->SubscribeUnknownAddress(
-      [this](PortInterface* port, const SocketAddress& address,
-             ProtocolType proto, IceMessage* stun_msg,
-             const std::string& remote_username, bool port_muxed) {
-        OnUnknownAddress(port, address, proto, stun_msg, remote_username,
-                         port_muxed);
-      });
+  // RingRTC change to support ICE forking (code moved up)
   port->SubscribeSentPacket(
       [this](const SentPacketInfo& sent_packet) { OnSentPacket(sent_packet); });
 
   port->SubscribePortDestroyed(
       [this](PortInterface* port) { OnPortDestroyed(port); });
-  port->SubscribeRoleConflict([this] { NotifyRoleConflictInternal(); });
->>>>>>> 29d6eaba
 
   // Attempt to create a connection from this new port to all of the remote
   // candidates that we were given so far.
