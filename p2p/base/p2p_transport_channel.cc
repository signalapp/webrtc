--- conflicted
+++ resolved
@@ -585,6 +585,7 @@
 void P2PTransportChannel::SetIceConfig(const webrtc::IceConfig& config) {
   RTC_DCHECK_RUN_ON(network_thread_);
   if (config_.continual_gathering_policy != config.continual_gathering_policy) {
+    // RingRTC change to support ICE forking
     if (allocator_session()) {
       RTC_LOG(LS_ERROR) << "Trying to change continual gathering policy "
                            "when gathering has already started!";
@@ -899,6 +900,7 @@
     return;
   }
   // Start gathering if we never started before, or if an ICE restart occurred.
+  // RingRTC change to support ICE forking
   if (!allocator_session() ||
       IceCredentialsChanged(allocator_session()->ice_ufrag(),
                             allocator_session()->ice_pwd(),
@@ -983,14 +985,10 @@
 }
 
 // A new port is available, attempt to make connections for it
-<<<<<<< HEAD
-void P2PTransportChannel::OnPortReady(PortAllocatorSession* session,
-                                      PortInterface* port) {
-=======
 void P2PTransportChannel::OnPortReady(
-    webrtc::PortAllocatorSession* /* session */,
+    // RingRTC change to support ICE forking
+    webrtc::PortAllocatorSession* session,
     webrtc::PortInterface* port) {
->>>>>>> 2c8f5be6
   RTC_DCHECK_RUN_ON(network_thread_);
 
   // Set in-effect options on the new port
@@ -1082,9 +1080,9 @@
 
 // RingRTC change to support ICE forking
 void P2PTransportChannel::OnUnknownAddressFromSharedSession(
-    PortInterface* port,
-    const rtc::SocketAddress& address,
-    ProtocolType proto,
+    webrtc::PortInterface* port,
+    const webrtc::SocketAddress& address,
+    webrtc::ProtocolType proto,
     IceMessage* stun_msg,
     const std::string& remote_username,
     bool port_muxed) {
@@ -1094,9 +1092,9 @@
 }
 
 void P2PTransportChannel::OnUnknownAddressFromOwnedSession(
-    PortInterface* port,
-    const rtc::SocketAddress& address,
-    ProtocolType proto,
+    webrtc::PortInterface* port,
+    const webrtc::SocketAddress& address,
+    webrtc::ProtocolType proto,
     IceMessage* stun_msg,
     const std::string& remote_username,
     bool port_muxed) {
@@ -1757,6 +1755,7 @@
   ice_transport_stats->candidate_stats_list.clear();
   ice_transport_stats->connection_infos.clear();
 
+  // RingRTC change to support ICE forking
   if (allocator_session()) {
     allocator_session()->GetCandidateStatsFromReadyPorts(
         &ice_transport_stats->candidate_stats_list);
