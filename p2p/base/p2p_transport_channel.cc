/*
 *  Copyright 2004 The WebRTC Project Authors. All rights reserved.
 *
 *  Use of this source code is governed by a BSD-style license
 *  that can be found in the LICENSE file in the root of the source
 *  tree. An additional intellectual property rights grant can be found
 *  in the file PATENTS.  All contributing project authors may
 *  be found in the AUTHORS file in the root of the source tree.
 */

#include "p2p/base/p2p_transport_channel.h"

#include <errno.h>
#include <stdlib.h>

#include <algorithm>
#include <functional>
#include <memory>
#include <set>
#include <utility>

#include "absl/algorithm/container.h"
#include "absl/memory/memory.h"
#include "absl/strings/match.h"
#include "absl/strings/string_view.h"
#include "api/async_dns_resolver.h"
#include "api/candidate.h"
#include "api/field_trials_view.h"
#include "api/units/time_delta.h"
#include "logging/rtc_event_log/ice_logger.h"
#include "p2p/base/basic_ice_controller.h"
#include "p2p/base/connection.h"
#include "p2p/base/connection_info.h"
#include "p2p/base/port.h"
#include "p2p/base/wrapping_active_ice_controller.h"
#include "rtc_base/checks.h"
#include "rtc_base/experiments/struct_parameters_parser.h"
#include "rtc_base/ip_address.h"
#include "rtc_base/logging.h"
#include "rtc_base/net_helper.h"
#include "rtc_base/network.h"
#include "rtc_base/network_constants.h"
#include "rtc_base/string_encode.h"
#include "rtc_base/time_utils.h"
#include "rtc_base/trace_event.h"
#include "system_wrappers/include/metrics.h"

namespace cricket {
namespace {
using ::webrtc::IceCandidateType;
using ::webrtc::RTCError;
using ::webrtc::RTCErrorType;
using ::webrtc::SafeTask;
using ::webrtc::TimeDelta;

cricket::PortInterface::CandidateOrigin GetOrigin(
    cricket::PortInterface* port,
    cricket::PortInterface* origin_port) {
  if (!origin_port)
    return cricket::PortInterface::ORIGIN_MESSAGE;
  else if (port == origin_port)
    return cricket::PortInterface::ORIGIN_THIS_PORT;
  else
    return cricket::PortInterface::ORIGIN_OTHER_PORT;
}

uint32_t GetWeakPingIntervalInFieldTrial(
    const webrtc::FieldTrialsView* field_trials) {
  if (field_trials != nullptr) {
    uint32_t weak_ping_interval =
        ::strtoul(field_trials->Lookup("WebRTC-StunInterPacketDelay").c_str(),
                  nullptr, 10);
    if (weak_ping_interval) {
      return static_cast<int>(weak_ping_interval);
    }
  }
  return cricket::WEAK_PING_INTERVAL;
}

rtc::RouteEndpoint CreateRouteEndpointFromCandidate(
    bool local,
    const cricket::Candidate& candidate,
    bool uses_turn) {
  auto adapter_type = candidate.network_type();
  if (!local && adapter_type == rtc::ADAPTER_TYPE_UNKNOWN) {
    bool vpn;
    std::tie(adapter_type, vpn) =
        rtc::Network::GuessAdapterFromNetworkCost(candidate.network_cost());
  }

  // TODO(bugs.webrtc.org/9446) : Rewrite if information about remote network
  // adapter becomes available. The implication of this implementation is that
  // we will only ever report 1 adapter per type. In practice this is probably
  // fine, since the endpoint also contains network-id.
  uint16_t adapter_id = static_cast<int>(adapter_type);
  return rtc::RouteEndpoint(adapter_type, adapter_id, candidate.network_id(),
                            uses_turn);
}

}  // unnamed namespace

bool IceCredentialsChanged(absl::string_view old_ufrag,
                           absl::string_view old_pwd,
                           absl::string_view new_ufrag,
                           absl::string_view new_pwd) {
  // The standard (RFC 5245 Section 9.1.1.1) says that ICE restarts MUST change
  // both the ufrag and password. However, section 9.2.1.1 says changing the
  // ufrag OR password indicates an ICE restart. So, to keep compatibility with
  // endpoints that only change one, we'll treat this as an ICE restart.
  return (old_ufrag != new_ufrag) || (old_pwd != new_pwd);
}

std::unique_ptr<P2PTransportChannel> P2PTransportChannel::Create(
    absl::string_view transport_name,
    int component,
    webrtc::IceTransportInit init) {
  return absl::WrapUnique(new P2PTransportChannel(
      transport_name, component, init.port_allocator(),
      init.async_dns_resolver_factory(), nullptr, init.event_log(),
      init.ice_controller_factory(), init.active_ice_controller_factory(),
      init.field_trials()));
}

P2PTransportChannel::P2PTransportChannel(
    absl::string_view transport_name,
    int component,
    PortAllocator* allocator,
    const webrtc::FieldTrialsView* field_trials)
    : P2PTransportChannel(transport_name,
                          component,
                          allocator,
                          /* async_dns_resolver_factory= */ nullptr,
                          /* owned_dns_resolver_factory= */ nullptr,
                          /* event_log= */ nullptr,
                          /* ice_controller_factory= */ nullptr,
                          /* active_ice_controller_factory= */ nullptr,
                          field_trials) {}

// Private constructor, called from Create()
P2PTransportChannel::P2PTransportChannel(
    absl::string_view transport_name,
    int component,
    PortAllocator* allocator,
    webrtc::AsyncDnsResolverFactoryInterface* async_dns_resolver_factory,
    std::unique_ptr<webrtc::AsyncDnsResolverFactoryInterface>
        owned_dns_resolver_factory,
    webrtc::RtcEventLog* event_log,
    IceControllerFactoryInterface* ice_controller_factory,
    ActiveIceControllerFactoryInterface* active_ice_controller_factory,
    const webrtc::FieldTrialsView* field_trials)
    : transport_name_(transport_name),
      component_(component),
      allocator_(allocator),
      // If owned_dns_resolver_factory is given, async_dns_resolver_factory is
      // ignored.
      async_dns_resolver_factory_(owned_dns_resolver_factory
                                      ? owned_dns_resolver_factory.get()
                                      : async_dns_resolver_factory),
      owned_dns_resolver_factory_(std::move(owned_dns_resolver_factory)),
      network_thread_(rtc::Thread::Current()),
      incoming_only_(false),
      error_(0),
      remote_ice_mode_(ICEMODE_FULL),
      ice_role_(ICEROLE_UNKNOWN),
      gathering_state_(kIceGatheringNew),
      weak_ping_interval_(GetWeakPingIntervalInFieldTrial(field_trials)),
      config_(RECEIVING_TIMEOUT,
              BACKUP_CONNECTION_PING_INTERVAL,
              GATHER_ONCE /* continual_gathering_policy */,
              false /* prioritize_most_likely_candidate_pairs */,
              STRONG_AND_STABLE_WRITABLE_CONNECTION_PING_INTERVAL,
              true /* presume_writable_when_fully_relayed */,
              REGATHER_ON_FAILED_NETWORKS_INTERVAL,
              RECEIVING_SWITCHING_DELAY) {
  TRACE_EVENT0("webrtc", "P2PTransportChannel::P2PTransportChannel");
  RTC_DCHECK(allocator_ != nullptr);
  // Validate IceConfig even for mostly built-in constant default values in case
  // we change them.
  RTC_DCHECK(ValidateIceConfig(config_).ok());
  webrtc::BasicRegatheringController::Config regathering_config;
  regathering_config.regather_on_failed_networks_interval =
      config_.regather_on_failed_networks_interval_or_default();
  regathering_controller_ =
      std::make_unique<webrtc::BasicRegatheringController>(
          regathering_config, this, network_thread_);
  // We populate the change in the candidate filter to the session taken by
  // the transport.
  allocator_->SignalCandidateFilterChanged.connect(
      this, &P2PTransportChannel::OnCandidateFilterChanged);
  ice_event_log_.set_event_log(event_log);

  ParseFieldTrials(field_trials);

  IceControllerFactoryArgs args{
      [this] { return GetState(); }, [this] { return GetIceRole(); },
      [this](const Connection* connection) {
        return IsPortPruned(connection->port()) ||
               IsRemoteCandidatePruned(connection->remote_candidate());
      },
      &ice_field_trials_,
      field_trials ? field_trials->Lookup("WebRTC-IceControllerFieldTrials")
                   : ""};

  if (active_ice_controller_factory) {
    ActiveIceControllerFactoryArgs active_args{args,
                                               /* ice_agent= */ this};
    ice_controller_ = active_ice_controller_factory->Create(active_args);
  } else {
    ice_controller_ = std::make_unique<WrappingActiveIceController>(
        /* ice_agent= */ this, ice_controller_factory, args);
  }
}

P2PTransportChannel::~P2PTransportChannel() {
  TRACE_EVENT0("webrtc", "P2PTransportChannel::~P2PTransportChannel");
  RTC_DCHECK_RUN_ON(network_thread_);
  std::vector<Connection*> copy(connections_.begin(), connections_.end());
  for (Connection* connection : copy) {
    connection->SignalDestroyed.disconnect(this);
    RemoveConnection(connection);
    connection->Destroy();
  }
  resolvers_.clear();

  // RingRTC change for ICE forking
  if (shared_gatherer_) {
    shared_gatherer_->port_allocator_session()->SignalPortReady.disconnect(
        this);
    shared_gatherer_->port_allocator_session()->SignalPortsPruned.disconnect(
        this);
    shared_gatherer_->port_allocator_session()
        ->SignalCandidatesReady.disconnect(this);
    shared_gatherer_->port_allocator_session()->SignalCandidateError.disconnect(
        this);
    shared_gatherer_->port_allocator_session()
        ->SignalCandidatesRemoved.disconnect(this);
    shared_gatherer_->port_allocator_session()
        ->SignalCandidatesAllocationDone.disconnect(this);

    // With shared gatherers (ICE forking), the ports may stay alive
    // after the P2pTransportChannel, so we need to make sure we disconnect
    // from the signals that we listen to in OnPortReady.
    for (auto* port : ports_) {
      port->SignalDestroyed.disconnect(this);
      port->SignalSentPacket.disconnect(this);
      port->SignalRoleConflict.disconnect(this);
      port->SignalUnknownAddress.disconnect(this);
    }
    // And make sure you do it for pruned ports as well.
    for (auto* port : pruned_ports_) {
      port->SignalDestroyed.disconnect(this);
      port->SignalSentPacket.disconnect(this);
      port->SignalRoleConflict.disconnect(this);
      port->SignalUnknownAddress.disconnect(this);
    }
  }
}

// Add the allocator session to our list so that we know which sessions
// are still active.
void P2PTransportChannel::AddAllocatorSession(
    std::unique_ptr<PortAllocatorSession> session) {
  RTC_DCHECK_RUN_ON(network_thread_);

  // RingRTC change to add ICE forking
  uint32_t generation = rtc::checked_cast<uint32_t>(allocator_sessions_.size());
  if (shared_gatherer_) {
    // ICE restarts after the use of a shared_gatherer_ need to have a
    // generation larger than the shared_gatherer_ had.
    generation +=
        (shared_gatherer_->port_allocator_session()->generation() + 1);
  }
  session->set_generation(generation);
  session->SignalPortReady.connect(this, &P2PTransportChannel::OnPortReady);
  session->SignalPortsPruned.connect(this, &P2PTransportChannel::OnPortsPruned);
  session->SignalCandidatesReady.connect(
      this, &P2PTransportChannel::OnCandidatesReady);
  session->SignalCandidateError.connect(this,
                                        &P2PTransportChannel::OnCandidateError);
  session->SignalCandidatesRemoved.connect(
      this, &P2PTransportChannel::OnCandidatesRemoved);
  session->SignalCandidatesAllocationDone.connect(
      this, &P2PTransportChannel::OnCandidatesAllocationDone);
  if (!allocator_sessions_.empty()) {
    // RingRTC change to add ICE forking
    allocator_sessions_.back()->PruneAllPorts();
  }
  allocator_sessions_.push_back(std::move(session));
  regathering_controller_->set_allocator_session(allocator_session());

  // We now only want to apply new candidates that we receive to the ports
  // created by this new session because these are replacing those of the
  // previous sessions.
  PruneAllPorts();
}

void P2PTransportChannel::AddConnection(Connection* connection) {
  RTC_DCHECK_RUN_ON(network_thread_);
  connection->set_receiving_timeout(config_.receiving_timeout);
  connection->set_unwritable_timeout(config_.ice_unwritable_timeout);
  connection->set_unwritable_min_checks(config_.ice_unwritable_min_checks);
  connection->set_inactive_timeout(config_.ice_inactive_timeout);
  connection->RegisterReceivedPacketCallback(
      [&](Connection* connection, const rtc::ReceivedPacket& packet) {
        OnReadPacket(connection, packet);
      });
  connection->SignalReadyToSend.connect(this,
                                        &P2PTransportChannel::OnReadyToSend);
  connection->SignalStateChange.connect(
      this, &P2PTransportChannel::OnConnectionStateChange);
  connection->SignalDestroyed.connect(
      this, &P2PTransportChannel::OnConnectionDestroyed);
  connection->SignalNominated.connect(this, &P2PTransportChannel::OnNominated);

  had_connection_ = true;

  connection->set_ice_event_log(&ice_event_log_);
  connection->SetIceFieldTrials(&ice_field_trials_);
  connection->SetStunDictConsumer(
      [this](const StunByteStringAttribute* delta) {
        return GoogDeltaReceived(delta);
      },
      [this](webrtc::RTCErrorOr<const StunUInt64Attribute*> delta_ack) {
        GoogDeltaAckReceived(std::move(delta_ack));
      });
  LogCandidatePairConfig(connection,
                         webrtc::IceCandidatePairConfigType::kAdded);

  connections_.push_back(connection);
  ice_controller_->OnConnectionAdded(connection);
}

void P2PTransportChannel::ForgetLearnedStateForConnections(
    rtc::ArrayView<const Connection* const> connections) {
  for (const Connection* con : connections) {
    FromIceController(con)->ForgetLearnedState();
  }
}

void P2PTransportChannel::SetIceRole(IceRole ice_role) {
  RTC_DCHECK_RUN_ON(network_thread_);
  if (ice_role_ != ice_role) {
    ice_role_ = ice_role;
    for (PortInterface* port : ports_) {
      port->SetIceRole(ice_role);
    }
    // Update role on pruned ports as well, because they may still have
    // connections alive that should be using the correct role.
    for (PortInterface* port : pruned_ports_) {
      port->SetIceRole(ice_role);
    }
  }
}

IceRole P2PTransportChannel::GetIceRole() const {
  RTC_DCHECK_RUN_ON(network_thread_);
  return ice_role_;
}

IceTransportState P2PTransportChannel::GetState() const {
  RTC_DCHECK_RUN_ON(network_thread_);
  return state_;
}

webrtc::IceTransportState P2PTransportChannel::GetIceTransportState() const {
  RTC_DCHECK_RUN_ON(network_thread_);
  return standardized_state_;
}

const std::string& P2PTransportChannel::transport_name() const {
  RTC_DCHECK_RUN_ON(network_thread_);
  return transport_name_;
}

int P2PTransportChannel::component() const {
  RTC_DCHECK_RUN_ON(network_thread_);
  return component_;
}

bool P2PTransportChannel::writable() const {
  RTC_DCHECK_RUN_ON(network_thread_);
  return writable_;
}

bool P2PTransportChannel::receiving() const {
  RTC_DCHECK_RUN_ON(network_thread_);
  return receiving_;
}

IceGatheringState P2PTransportChannel::gathering_state() const {
  RTC_DCHECK_RUN_ON(network_thread_);
  return gathering_state_;
}

absl::optional<int> P2PTransportChannel::GetRttEstimate() {
  RTC_DCHECK_RUN_ON(network_thread_);
  if (selected_connection_ != nullptr &&
      selected_connection_->rtt_samples() > 0) {
    return selected_connection_->rtt();
  } else {
    return absl::nullopt;
  }
}

absl::optional<const CandidatePair>
P2PTransportChannel::GetSelectedCandidatePair() const {
  RTC_DCHECK_RUN_ON(network_thread_);
  if (selected_connection_ == nullptr) {
    return absl::nullopt;
  }

  CandidatePair pair;
  pair.local = SanitizeLocalCandidate(selected_connection_->local_candidate());
  pair.remote =
      SanitizeRemoteCandidate(selected_connection_->remote_candidate());
  return pair;
}

// A channel is considered ICE completed once there is at most one active
// connection per network and at least one active connection.
IceTransportState P2PTransportChannel::ComputeState() const {
  RTC_DCHECK_RUN_ON(network_thread_);
  if (!had_connection_) {
    return IceTransportState::STATE_INIT;
  }

  std::vector<Connection*> active_connections;
  for (Connection* connection : connections_) {
    if (connection->active()) {
      active_connections.push_back(connection);
    }
  }
  if (active_connections.empty()) {
    return IceTransportState::STATE_FAILED;
  }

  std::set<const rtc::Network*> networks;
  for (Connection* connection : active_connections) {
    const rtc::Network* network = connection->network();
    if (networks.find(network) == networks.end()) {
      networks.insert(network);
    } else {
      RTC_LOG(LS_VERBOSE) << ToString()
                          << ": Ice not completed yet for this channel as "
                          << network->ToString()
                          << " has more than 1 connection.";
      return IceTransportState::STATE_CONNECTING;
    }
  }

  ice_event_log_.DumpCandidatePairDescriptionToMemoryAsConfigEvents();
  return IceTransportState::STATE_COMPLETED;
}

// Compute the current RTCIceTransportState as described in
// https://www.w3.org/TR/webrtc/#dom-rtcicetransportstate
// TODO(bugs.webrtc.org/9218): Start signaling kCompleted once we have
// implemented end-of-candidates signalling.
webrtc::IceTransportState P2PTransportChannel::ComputeIceTransportState()
    const {
  RTC_DCHECK_RUN_ON(network_thread_);
  bool has_connection = false;
  for (Connection* connection : connections_) {
    if (connection->active()) {
      has_connection = true;
      break;
    }
  }

  if (had_connection_ && !has_connection) {
    return webrtc::IceTransportState::kFailed;
  }

  if (!writable() && has_been_writable_) {
    return webrtc::IceTransportState::kDisconnected;
  }

  if (!had_connection_ && !has_connection) {
    return webrtc::IceTransportState::kNew;
  }

  if (has_connection && !writable()) {
    // A candidate pair has been formed by adding a remote candidate
    // and gathering a local candidate.
    return webrtc::IceTransportState::kChecking;
  }

  return webrtc::IceTransportState::kConnected;
}

void P2PTransportChannel::SetIceParameters(const IceParameters& ice_params) {
  RTC_DCHECK_RUN_ON(network_thread_);
  RTC_LOG(LS_INFO) << "Set ICE ufrag: " << ice_params.ufrag
                   << " pwd: " << ice_params.pwd << " on transport "
                   << transport_name();
  ice_parameters_ = ice_params;
  // Note: Candidate gathering will restart when MaybeStartGathering is next
  // called.
}

void P2PTransportChannel::SetRemoteIceParameters(
    const IceParameters& ice_params) {
  RTC_DCHECK_RUN_ON(network_thread_);
  RTC_LOG(LS_INFO) << "Received remote ICE parameters: ufrag="
                   << ice_params.ufrag << ", renomination "
                   << (ice_params.renomination ? "enabled" : "disabled");
  IceParameters* current_ice = remote_ice();
  if (!current_ice || *current_ice != ice_params) {
    // Keep the ICE credentials so that newer connections
    // are prioritized over the older ones.
    remote_ice_parameters_.push_back(ice_params);
  }

  // Update the pwd of remote candidate if needed.
  for (RemoteCandidate& candidate : remote_candidates_) {
    if (candidate.username() == ice_params.ufrag &&
        candidate.password().empty()) {
      candidate.set_password(ice_params.pwd);
    }
  }
  // We need to update the credentials and generation for any peer reflexive
  // candidates.
  for (Connection* conn : connections_) {
    conn->MaybeSetRemoteIceParametersAndGeneration(
        ice_params, static_cast<int>(remote_ice_parameters_.size() - 1));
  }
  // Updating the remote ICE candidate generation could change the sort order.
  ice_controller_->OnSortAndSwitchRequest(
      IceSwitchReason::REMOTE_CANDIDATE_GENERATION_CHANGE);
}

void P2PTransportChannel::SetRemoteIceMode(IceMode mode) {
  RTC_DCHECK_RUN_ON(network_thread_);
  remote_ice_mode_ = mode;
}

// TODO(qingsi): We apply the convention that setting a absl::optional parameter
// to null restores its default value in the implementation. However, some
// absl::optional parameters are only processed below if non-null, e.g.,
// regather_on_failed_networks_interval, and thus there is no way to restore the
// defaults. Fix this issue later for consistency.
void P2PTransportChannel::SetIceConfig(const IceConfig& config) {
  RTC_DCHECK_RUN_ON(network_thread_);
  if (config_.continual_gathering_policy != config.continual_gathering_policy) {
    if (allocator_session()) {
      RTC_LOG(LS_ERROR) << "Trying to change continual gathering policy "
                           "when gathering has already started!";
    } else {
      config_.continual_gathering_policy = config.continual_gathering_policy;
      RTC_LOG(LS_INFO) << "Set continual_gathering_policy to "
                       << config_.continual_gathering_policy;
    }
  }

  if (config_.backup_connection_ping_interval !=
      config.backup_connection_ping_interval) {
    config_.backup_connection_ping_interval =
        config.backup_connection_ping_interval;
    RTC_LOG(LS_INFO) << "Set backup connection ping interval to "
                     << config_.backup_connection_ping_interval_or_default()
                     << " milliseconds.";
  }
  if (config_.receiving_timeout != config.receiving_timeout) {
    config_.receiving_timeout = config.receiving_timeout;
    for (Connection* connection : connections_) {
      connection->set_receiving_timeout(config_.receiving_timeout);
    }
    RTC_LOG(LS_INFO) << "Set ICE receiving timeout to "
                     << config_.receiving_timeout_or_default()
                     << " milliseconds";
  }

  config_.prioritize_most_likely_candidate_pairs =
      config.prioritize_most_likely_candidate_pairs;
  RTC_LOG(LS_INFO) << "Set ping most likely connection to "
                   << config_.prioritize_most_likely_candidate_pairs;

  if (config_.stable_writable_connection_ping_interval !=
      config.stable_writable_connection_ping_interval) {
    config_.stable_writable_connection_ping_interval =
        config.stable_writable_connection_ping_interval;
    RTC_LOG(LS_INFO)
        << "Set stable_writable_connection_ping_interval to "
        << config_.stable_writable_connection_ping_interval_or_default();
  }

  if (config_.presume_writable_when_fully_relayed !=
      config.presume_writable_when_fully_relayed) {
    if (!connections_.empty()) {
      RTC_LOG(LS_ERROR) << "Trying to change 'presume writable' "
                           "while connections already exist!";
    } else {
      config_.presume_writable_when_fully_relayed =
          config.presume_writable_when_fully_relayed;
      RTC_LOG(LS_INFO) << "Set presume writable when fully relayed to "
                       << config_.presume_writable_when_fully_relayed;
    }
  }

  config_.surface_ice_candidates_on_ice_transport_type_changed =
      config.surface_ice_candidates_on_ice_transport_type_changed;
  if (config_.surface_ice_candidates_on_ice_transport_type_changed &&
      config_.continual_gathering_policy != GATHER_CONTINUALLY) {
    RTC_LOG(LS_WARNING)
        << "surface_ice_candidates_on_ice_transport_type_changed is "
           "ineffective since we do not gather continually.";
  }

  if (config_.regather_on_failed_networks_interval !=
      config.regather_on_failed_networks_interval) {
    config_.regather_on_failed_networks_interval =
        config.regather_on_failed_networks_interval;
    RTC_LOG(LS_INFO)
        << "Set regather_on_failed_networks_interval to "
        << config_.regather_on_failed_networks_interval_or_default();
  }

  if (config_.receiving_switching_delay != config.receiving_switching_delay) {
    config_.receiving_switching_delay = config.receiving_switching_delay;
    RTC_LOG(LS_INFO) << "Set receiving_switching_delay to "
                     << config_.receiving_switching_delay_or_default();
  }

  if (config_.default_nomination_mode != config.default_nomination_mode) {
    config_.default_nomination_mode = config.default_nomination_mode;
    RTC_LOG(LS_INFO) << "Set default nomination mode to "
                     << static_cast<int>(config_.default_nomination_mode);
  }

  if (config_.ice_check_interval_strong_connectivity !=
      config.ice_check_interval_strong_connectivity) {
    config_.ice_check_interval_strong_connectivity =
        config.ice_check_interval_strong_connectivity;
    RTC_LOG(LS_INFO)
        << "Set strong ping interval to "
        << config_.ice_check_interval_strong_connectivity_or_default();
  }

  if (config_.ice_check_interval_weak_connectivity !=
      config.ice_check_interval_weak_connectivity) {
    config_.ice_check_interval_weak_connectivity =
        config.ice_check_interval_weak_connectivity;
    RTC_LOG(LS_INFO)
        << "Set weak ping interval to "
        << config_.ice_check_interval_weak_connectivity_or_default();
  }

  if (config_.ice_check_min_interval != config.ice_check_min_interval) {
    config_.ice_check_min_interval = config.ice_check_min_interval;
    RTC_LOG(LS_INFO) << "Set min ping interval to "
                     << config_.ice_check_min_interval_or_default();
  }

  if (config_.ice_unwritable_timeout != config.ice_unwritable_timeout) {
    config_.ice_unwritable_timeout = config.ice_unwritable_timeout;
    for (Connection* conn : connections_) {
      conn->set_unwritable_timeout(config_.ice_unwritable_timeout);
    }
    RTC_LOG(LS_INFO) << "Set unwritable timeout to "
                     << config_.ice_unwritable_timeout_or_default();
  }

  if (config_.ice_unwritable_min_checks != config.ice_unwritable_min_checks) {
    config_.ice_unwritable_min_checks = config.ice_unwritable_min_checks;
    for (Connection* conn : connections_) {
      conn->set_unwritable_min_checks(config_.ice_unwritable_min_checks);
    }
    RTC_LOG(LS_INFO) << "Set unwritable min checks to "
                     << config_.ice_unwritable_min_checks_or_default();
  }

  if (config_.ice_inactive_timeout != config.ice_inactive_timeout) {
    config_.ice_inactive_timeout = config.ice_inactive_timeout;
    for (Connection* conn : connections_) {
      conn->set_inactive_timeout(config_.ice_inactive_timeout);
    }
    RTC_LOG(LS_INFO) << "Set inactive timeout to "
                     << config_.ice_inactive_timeout_or_default();
  }

  if (config_.network_preference != config.network_preference) {
    config_.network_preference = config.network_preference;
    ice_controller_->OnSortAndSwitchRequest(
        IceSwitchReason::NETWORK_PREFERENCE_CHANGE);
    RTC_LOG(LS_INFO) << "Set network preference to "
                     << (config_.network_preference.has_value()
                             ? config_.network_preference.value()
                             : -1);  // network_preference cannot be bound to
                                     // int with value_or.
  }

  // TODO(qingsi): Resolve the naming conflict of stun_keepalive_delay in
  // UDPPort and stun_keepalive_interval.
  if (config_.stun_keepalive_interval != config.stun_keepalive_interval) {
    config_.stun_keepalive_interval = config.stun_keepalive_interval;
    allocator_session()->SetStunKeepaliveIntervalForReadyPorts(
        config_.stun_keepalive_interval);
    RTC_LOG(LS_INFO) << "Set STUN keepalive interval to "
                     << config.stun_keepalive_interval_or_default();
  }

  webrtc::BasicRegatheringController::Config regathering_config;
  regathering_config.regather_on_failed_networks_interval =
      config_.regather_on_failed_networks_interval_or_default();
  regathering_controller_->SetConfig(regathering_config);

  config_.vpn_preference = config.vpn_preference;
  allocator_->SetVpnPreference(config_.vpn_preference);

  ice_controller_->SetIceConfig(config_);

  RTC_DCHECK(ValidateIceConfig(config_).ok());
}

void P2PTransportChannel::ParseFieldTrials(
    const webrtc::FieldTrialsView* field_trials) {
  if (field_trials == nullptr) {
    return;
  }

  if (field_trials->IsEnabled("WebRTC-ExtraICEPing")) {
    RTC_LOG(LS_INFO) << "Set WebRTC-ExtraICEPing: Enabled";
  }

  webrtc::StructParametersParser::Create(
      // go/skylift-light
      "skip_relay_to_non_relay_connections",
      &ice_field_trials_.skip_relay_to_non_relay_connections,
      // Limiting pings sent.
      "max_outstanding_pings", &ice_field_trials_.max_outstanding_pings,
      // Delay initial selection of connection.
      "initial_select_dampening", &ice_field_trials_.initial_select_dampening,
      // Delay initial selection of connections, that are receiving.
      "initial_select_dampening_ping_received",
      &ice_field_trials_.initial_select_dampening_ping_received,
      // Reply that we support goog ping.
      "announce_goog_ping", &ice_field_trials_.announce_goog_ping,
      // Use goog ping if remote support it.
      "enable_goog_ping", &ice_field_trials_.enable_goog_ping,
      // How fast does a RTT sample decay.
      "rtt_estimate_halftime_ms", &ice_field_trials_.rtt_estimate_halftime_ms,
      // Make sure that nomination reaching ICE controlled asap.
      "send_ping_on_switch_ice_controlling",
      &ice_field_trials_.send_ping_on_switch_ice_controlling,
      // Make sure that nomination reaching ICE controlled asap.
      "send_ping_on_selected_ice_controlling",
      &ice_field_trials_.send_ping_on_selected_ice_controlling,
      // Reply to nomination ASAP.
      "send_ping_on_nomination_ice_controlled",
      &ice_field_trials_.send_ping_on_nomination_ice_controlled,
      // Allow connections to live untouched longer that 30s.
      "dead_connection_timeout_ms",
      &ice_field_trials_.dead_connection_timeout_ms,
      // Stop gathering on strongly connected.
      "stop_gather_on_strongly_connected",
      &ice_field_trials_.stop_gather_on_strongly_connected,
      // GOOG_DELTA
      "enable_goog_delta", &ice_field_trials_.enable_goog_delta,
      "answer_goog_delta", &ice_field_trials_.answer_goog_delta)
      ->Parse(field_trials->Lookup("WebRTC-IceFieldTrials"));

  if (ice_field_trials_.dead_connection_timeout_ms < 30000) {
    RTC_LOG(LS_WARNING) << "dead_connection_timeout_ms set to "
                        << ice_field_trials_.dead_connection_timeout_ms
                        << " increasing it to 30000";
    ice_field_trials_.dead_connection_timeout_ms = 30000;
  }

  if (ice_field_trials_.skip_relay_to_non_relay_connections) {
    RTC_LOG(LS_INFO) << "Set skip_relay_to_non_relay_connections";
  }

  if (ice_field_trials_.max_outstanding_pings.has_value()) {
    RTC_LOG(LS_INFO) << "Set max_outstanding_pings: "
                     << *ice_field_trials_.max_outstanding_pings;
  }

  if (ice_field_trials_.initial_select_dampening.has_value()) {
    RTC_LOG(LS_INFO) << "Set initial_select_dampening: "
                     << *ice_field_trials_.initial_select_dampening;
  }

  if (ice_field_trials_.initial_select_dampening_ping_received.has_value()) {
    RTC_LOG(LS_INFO)
        << "Set initial_select_dampening_ping_received: "
        << *ice_field_trials_.initial_select_dampening_ping_received;
  }

  // DSCP override, allow user to specify (any) int value
  // that will be used for tagging all packets.
  webrtc::StructParametersParser::Create("override_dscp",
                                         &ice_field_trials_.override_dscp)
      ->Parse(field_trials->Lookup("WebRTC-DscpFieldTrial"));

  if (ice_field_trials_.override_dscp) {
    SetOption(rtc::Socket::OPT_DSCP, *ice_field_trials_.override_dscp);
  }

  std::string field_trial_string =
      field_trials->Lookup("WebRTC-SetSocketReceiveBuffer");
  int receive_buffer_size_kb = 0;
  sscanf(field_trial_string.c_str(), "Enabled-%d", &receive_buffer_size_kb);
  if (receive_buffer_size_kb > 0) {
    RTC_LOG(LS_INFO) << "Set WebRTC-SetSocketReceiveBuffer: Enabled and set to "
                     << receive_buffer_size_kb << "kb";
    SetOption(rtc::Socket::OPT_RCVBUF, receive_buffer_size_kb * 1024);
  }

  ice_field_trials_.piggyback_ice_check_acknowledgement =
      field_trials->IsEnabled("WebRTC-PiggybackIceCheckAcknowledgement");

  ice_field_trials_.extra_ice_ping =
      field_trials->IsEnabled("WebRTC-ExtraICEPing");

  if (!ice_field_trials_.enable_goog_delta) {
    stun_dict_writer_.Disable();
  }
}

const IceConfig& P2PTransportChannel::config() const {
  RTC_DCHECK_RUN_ON(network_thread_);
  return config_;
}

// TODO(qingsi): Add tests for the config validation starting from
// PeerConnection::SetConfiguration.
// Static
RTCError P2PTransportChannel::ValidateIceConfig(const IceConfig& config) {
  if (config.ice_check_interval_strong_connectivity_or_default() <
      config.ice_check_interval_weak_connectivity.value_or(
          GetWeakPingIntervalInFieldTrial(nullptr))) {
    return RTCError(RTCErrorType::INVALID_PARAMETER,
                    "Ping interval of candidate pairs is shorter when ICE is "
                    "strongly connected than that when ICE is weakly "
                    "connected");
  }

  if (config.receiving_timeout_or_default() <
      std::max(config.ice_check_interval_strong_connectivity_or_default(),
               config.ice_check_min_interval_or_default())) {
    return RTCError(
        RTCErrorType::INVALID_PARAMETER,
        "Receiving timeout is shorter than the minimal ping interval.");
  }

  if (config.backup_connection_ping_interval_or_default() <
      config.ice_check_interval_strong_connectivity_or_default()) {
    return RTCError(RTCErrorType::INVALID_PARAMETER,
                    "Ping interval of backup candidate pairs is shorter than "
                    "that of general candidate pairs when ICE is strongly "
                    "connected");
  }

  if (config.stable_writable_connection_ping_interval_or_default() <
      config.ice_check_interval_strong_connectivity_or_default()) {
    return RTCError(RTCErrorType::INVALID_PARAMETER,
                    "Ping interval of stable and writable candidate pairs is "
                    "shorter than that of general candidate pairs when ICE is "
                    "strongly connected");
  }

  if (config.ice_unwritable_timeout_or_default() >
      config.ice_inactive_timeout_or_default()) {
    return RTCError(RTCErrorType::INVALID_PARAMETER,
                    "The timeout period for the writability state to become "
                    "UNRELIABLE is longer than that to become TIMEOUT.");
  }

  return RTCError::OK();
}

const Connection* P2PTransportChannel::selected_connection() const {
  RTC_DCHECK_RUN_ON(network_thread_);
  return selected_connection_;
}

int P2PTransportChannel::check_receiving_interval() const {
  RTC_DCHECK_RUN_ON(network_thread_);
  return std::max(MIN_CHECK_RECEIVING_INTERVAL,
                  config_.receiving_timeout_or_default() / 10);
}

void P2PTransportChannel::MaybeStartGathering() {
  RTC_DCHECK_RUN_ON(network_thread_);
  // TODO(bugs.webrtc.org/14605): ensure tie_breaker_ is set.
  if (ice_parameters_.ufrag.empty() || ice_parameters_.pwd.empty()) {
    RTC_LOG(LS_ERROR)
        << "Cannot gather candidates because ICE parameters are empty"
           " ufrag: "
        << ice_parameters_.ufrag << " pwd: " << ice_parameters_.pwd;
    return;
  }
  // Start gathering if we never started before, or if an ICE restart occurred.
  if (!allocator_session() ||
      IceCredentialsChanged(allocator_session()->ice_ufrag(),
                            allocator_session()->ice_pwd(),
                            ice_parameters_.ufrag, ice_parameters_.pwd)) {
    if (gathering_state_ != kIceGatheringGathering) {
      gathering_state_ = kIceGatheringGathering;
      SendGatheringStateEvent();
    }

    for (const auto& session : allocator_sessions_) {
      if (session->IsStopped()) {
        continue;
      }
      session->StopGettingPorts();
    }

    // Time for a new allocator.
    std::unique_ptr<PortAllocatorSession> pooled_session =
        allocator_->TakePooledSession(transport_name(), component(),
                                      ice_parameters_.ufrag,
                                      ice_parameters_.pwd);
    if (pooled_session) {
      AddAllocatorSession(std::move(pooled_session));
      PortAllocatorSession* raw_pooled_session =
          allocator_sessions_.back().get();
      // Process the pooled session's existing candidates/ports, if they exist.
      OnCandidatesReady(raw_pooled_session,
                        raw_pooled_session->ReadyCandidates());
      for (PortInterface* port : allocator_sessions_.back()->ReadyPorts()) {
        OnPortReady(raw_pooled_session, port);
      }
      if (allocator_sessions_.back()->CandidatesAllocationDone()) {
        OnCandidatesAllocationDone(raw_pooled_session);
      }
    } else {
      AddAllocatorSession(allocator_->CreateSession(
          transport_name(), component(), ice_parameters_.ufrag,
          ice_parameters_.pwd));
      allocator_sessions_.back()->StartGettingPorts();
    }
  }
}

// RingRTC change to add ICE forking
void P2PTransportChannel::StartGatheringWithSharedGatherer(
    rtc::scoped_refptr<webrtc::IceGathererInterface> shared_gatherer) {
  RTC_DCHECK(!shared_gatherer_);
  RTC_DCHECK_RUN_ON(network_thread_);
  if (gathering_state_ != kIceGatheringGathering) {
    gathering_state_ = kIceGatheringGathering;
    SendGatheringStateEvent();
  }

  // Note: we must set this before calling OnPortReady below to make sure
  // we handle peer reflexive candidates properly.
  shared_gatherer_ = std::move(shared_gatherer);

  auto* session = shared_gatherer_->port_allocator_session();
  session->SignalPortReady.connect(this, &P2PTransportChannel::OnPortReady);
  session->SignalPortsPruned.connect(this, &P2PTransportChannel::OnPortsPruned);
  session->SignalCandidatesReady.connect(
      this, &P2PTransportChannel::OnCandidatesReady);
  session->SignalCandidateError.connect(this,
                                        &P2PTransportChannel::OnCandidateError);
  session->SignalCandidatesRemoved.connect(
      this, &P2PTransportChannel::OnCandidatesRemoved);
  session->SignalCandidatesAllocationDone.connect(
      this, &P2PTransportChannel::OnCandidatesAllocationDone);
  // Process the pooled session's existing candidates/ports, if they exist.
  OnCandidatesReady(session, session->ReadyCandidates());
  for (PortInterface* port : session->ReadyPorts()) {
    OnPortReady(session, port);
  }
  if (session->CandidatesAllocationDone()) {
    OnCandidatesAllocationDone(session);
  }
  // This expects that it's OK to call StartGettingPorts multiple times.
  // If that is ever not the case, we should add an IceGatherer::Start method
  // that makes sure StartGettingPorts is only called once and then call
  // that method here.
  session->StartGettingPorts();
}

// A new port is available, attempt to make connections for it
void P2PTransportChannel::OnPortReady(PortAllocatorSession* session,
                                      PortInterface* port) {
  RTC_DCHECK_RUN_ON(network_thread_);

  // Set in-effect options on the new port
  for (OptionMap::const_iterator it = options_.begin(); it != options_.end();
       ++it) {
    int val = port->SetOption(it->first, it->second);
    if (val < 0) {
      // Errors are frequent, so use LS_INFO. bugs.webrtc.org/9221
      RTC_LOG(LS_INFO) << port->ToString() << ": SetOption(" << it->first
                       << ", " << it->second
                       << ") failed: " << port->GetError();
    }
  }

  // Remember the ports and candidates, and signal that candidates are ready.
  // The session will handle this, and send an initiate/accept/modify message
  // if one is pending.

  port->SetIceRole(ice_role_);
<<<<<<< HEAD
  port->SetIceTiebreaker(ice_tiebreaker_);
  // RingRTC change to add ICE forking
  if (IsSharedSession(session)) {
    // Handling role conflicts at the port level breaks badly when sharing
    // a port between many transports.  So disable it until we have
    // role conflict handling that works with ICE forking.
    port->SignalRoleConflict.connect(
        this, &P2PTransportChannel::OnRoleConflictIgnored);
    port->SignalUnknownAddress.connect(
        this, &P2PTransportChannel::OnUnknownAddressFromSharedSession);
  } else {
    port->SignalRoleConflict.connect(this,
                                     &P2PTransportChannel::OnRoleConflict);
    port->SignalUnknownAddress.connect(
        this, &P2PTransportChannel::OnUnknownAddressFromOwnedSession);
  }
=======
  port->SetIceTiebreaker(allocator_->ice_tiebreaker());
  ports_.push_back(port);
  port->SignalUnknownAddress.connect(this,
                                     &P2PTransportChannel::OnUnknownAddress);
  port->SubscribePortDestroyed(
      [this](PortInterface* port) { OnPortDestroyed(port); });
>>>>>>> e7686023

  ports_.push_back(port);
  // RingRTC change to support ICE forking
  port->SignalDestroyed.connect(this, &P2PTransportChannel::OnPortDestroyed);
  port->SignalSentPacket.connect(this, &P2PTransportChannel::OnSentPacket);

  // Attempt to create a connection from this new port to all of the remote
  // candidates that we were given so far.

  std::vector<RemoteCandidate>::iterator iter;
  for (iter = remote_candidates_.begin(); iter != remote_candidates_.end();
       ++iter) {
    CreateConnection(port, *iter, iter->origin_port());
  }

  ice_controller_->OnImmediateSortAndSwitchRequest(
      IceSwitchReason::NEW_CONNECTION_FROM_LOCAL_CANDIDATE);
}

// A new candidate is available, let listeners know
void P2PTransportChannel::OnCandidatesReady(
    PortAllocatorSession* session,
    const std::vector<Candidate>& candidates) {
  RTC_DCHECK_RUN_ON(network_thread_);
  for (size_t i = 0; i < candidates.size(); ++i) {
    SignalCandidateGathered(this, candidates[i]);
  }
}

void P2PTransportChannel::OnCandidateError(
    PortAllocatorSession* session,
    const IceCandidateErrorEvent& event) {
  RTC_DCHECK(network_thread_ == rtc::Thread::Current());
  if (candidate_error_callback_) {
    candidate_error_callback_(this, event);
  }
}

void P2PTransportChannel::OnCandidatesAllocationDone(
    PortAllocatorSession* session) {
  RTC_DCHECK_RUN_ON(network_thread_);
  if (config_.gather_continually()) {
    RTC_LOG(LS_INFO) << "P2PTransportChannel: " << transport_name()
                     << ", component " << component()
                     << " gathering complete, but using continual "
                        "gathering so not changing gathering state.";
    return;
  }
  gathering_state_ = kIceGatheringComplete;
  RTC_LOG(LS_INFO) << "P2PTransportChannel: " << transport_name()
                   << ", component " << component() << " gathering complete";
  SendGatheringStateEvent();
}

// RingRTC change to add ICE forking
void P2PTransportChannel::OnUnknownAddressFromSharedSession(
    PortInterface* port,
    const rtc::SocketAddress& address,
    ProtocolType proto,
    IceMessage* stun_msg,
    const std::string& remote_username,
    bool port_muxed) {
  bool shared = true;
  OnUnknownAddress(port, address, proto, stun_msg, remote_username, port_muxed,
                   shared);
}

void P2PTransportChannel::OnUnknownAddressFromOwnedSession(
    PortInterface* port,
    const rtc::SocketAddress& address,
    ProtocolType proto,
    IceMessage* stun_msg,
    const std::string& remote_username,
    bool port_muxed) {
  bool shared = false;
  OnUnknownAddress(port, address, proto, stun_msg, remote_username, port_muxed,
                   shared);
}

// Handle stun packets
void P2PTransportChannel::OnUnknownAddress(PortInterface* port,
                                           const rtc::SocketAddress& address,
                                           ProtocolType proto,
                                           IceMessage* stun_msg,
                                           const std::string& remote_username,
                                           bool port_muxed,
                                           bool shared) {
  RTC_DCHECK_RUN_ON(network_thread_);

  // Port has received a valid stun packet from an address that no Connection
  // is currently available for. See if we already have a candidate with the
  // address. If it isn't we need to create new candidate for it.
  //
  // TODO(qingsi): There is a caveat of the logic below if we have remote
  // candidates with hostnames. We could create a prflx candidate that is
  // identical to a host candidate that are currently in the process of name
  // resolution. We would not have a duplicate candidate since when adding the
  // resolved host candidate, FinishingAddingRemoteCandidate does
  // MaybeUpdatePeerReflexiveCandidate, and the prflx candidate would be updated
  // to a host candidate. As a result, for a brief moment we would have a prflx
  // candidate showing a private IP address, though we do not signal prflx
  // candidates to applications and we could obfuscate the IP addresses of prflx
  // candidates in P2PTransportChannel::GetStats. The difficulty of preventing
  // creating the prflx from the beginning is that we do not have a reliable way
  // to claim two candidates are identical without the address information. If
  // we always pause the addition of a prflx candidate when there is ongoing
  // name resolution and dedup after we have a resolved address, we run into the
  // risk of losing/delaying the addition of a non-identical candidate that
  // could be the only way to have a connection, if the resolution never
  // completes or is significantly delayed.
  const Candidate* candidate = nullptr;
  for (const Candidate& c : remote_candidates_) {
    if (c.username() == remote_username && c.address() == address &&
        c.protocol() == ProtoToString(proto)) {
      candidate = &c;
      break;
    }
  }

  uint32_t remote_generation = 0;
  std::string remote_password;
  // The STUN binding request may arrive after setRemoteDescription and before
  // adding remote candidate, so we need to set the password to the shared
  // password and set the generation if the user name matches.
  const IceParameters* ice_param =
      FindRemoteIceFromUfrag(remote_username, &remote_generation);
  // Note: if not found, the remote_generation will still be 0.
  if (ice_param != nullptr) {
    remote_password = ice_param->pwd;
  // RingRTC change to add ICE forking
  } else if (shared) {
    // If we don't know that the remote ufrag and the session is shared between
    // different transports, then don't create a peer reflexive candidate.
    // Otherwise, each transport would end up with one.
    RTC_LOG(LS_INFO)
        << "Ignoring peer-refexive ICE candidate because the ufrag is unknown.";
    return;
  }

  Candidate remote_candidate;
  bool remote_candidate_is_new = (candidate == nullptr);
  if (!remote_candidate_is_new) {
    remote_candidate = *candidate;
  } else {
    // Create a new candidate with this address.
    // The priority of the candidate is set to the PRIORITY attribute
    // from the request.
    const StunUInt32Attribute* priority_attr =
        stun_msg->GetUInt32(STUN_ATTR_PRIORITY);
    if (!priority_attr) {
      RTC_LOG(LS_WARNING) << "P2PTransportChannel::OnUnknownAddress - "
                             "No STUN_ATTR_PRIORITY found in the "
                             "stun request message";
      port->SendBindingErrorResponse(stun_msg, address, STUN_ERROR_BAD_REQUEST,
                                     STUN_ERROR_REASON_BAD_REQUEST);
      return;
    }
    int remote_candidate_priority = priority_attr->value();

    uint16_t network_id = 0;
    uint16_t network_cost = 0;
    const StunUInt32Attribute* network_attr =
        stun_msg->GetUInt32(STUN_ATTR_GOOG_NETWORK_INFO);
    if (network_attr) {
      uint32_t network_info = network_attr->value();
      network_id = static_cast<uint16_t>(network_info >> 16);
      network_cost = static_cast<uint16_t>(network_info);
    }

    // RFC 5245
    // If the source transport address of the request does not match any
    // existing remote candidates, it represents a new peer reflexive remote
    // candidate.
    remote_candidate = Candidate(
        component(), ProtoToString(proto), address, remote_candidate_priority,
        remote_username, remote_password, IceCandidateType::kPrflx,
        remote_generation, "", network_id, network_cost);
    if (proto == PROTO_TCP) {
      remote_candidate.set_tcptype(TCPTYPE_ACTIVE_STR);
    }

    // From RFC 5245, section-7.2.1.3:
    // The foundation of the candidate is set to an arbitrary value, different
    // from the foundation for all other remote candidates.
    remote_candidate.ComputePrflxFoundation();
  }

  // RFC5245, the agent constructs a pair whose local candidate is equal to
  // the transport address on which the STUN request was received, and a
  // remote candidate equal to the source transport address where the
  // request came from.

  // There shouldn't be an existing connection with this remote address.
  // When ports are muxed, this channel might get multiple unknown address
  // signals. In that case if the connection is already exists, we should
  // simply ignore the signal otherwise send server error.
  if (port->GetConnection(remote_candidate.address())) {
    if (port_muxed) {
      RTC_LOG(LS_INFO) << "Connection already exists for peer reflexive "
                          "candidate: "
                       << remote_candidate.ToSensitiveString();
      return;
    } else {
      RTC_DCHECK_NOTREACHED();
      port->SendBindingErrorResponse(stun_msg, address, STUN_ERROR_SERVER_ERROR,
                                     STUN_ERROR_REASON_SERVER_ERROR);
      return;
    }
  }

  Connection* connection =
      port->CreateConnection(remote_candidate, PortInterface::ORIGIN_THIS_PORT);
  if (!connection) {
    // This could happen in some scenarios. For example, a TurnPort may have
    // had a refresh request timeout, so it won't create connections.
    port->SendBindingErrorResponse(stun_msg, address, STUN_ERROR_SERVER_ERROR,
                                   STUN_ERROR_REASON_SERVER_ERROR);
    return;
  }

  RTC_LOG(LS_INFO) << "Adding connection from "
                   << (remote_candidate_is_new ? "peer reflexive"
                                               : "resurrected")
                   << " candidate: " << remote_candidate.ToSensitiveString();
  AddConnection(connection);
  connection->HandleStunBindingOrGoogPingRequest(stun_msg);

  // Update the list of connections since we just added another.  We do this
  // after sending the response since it could (in principle) delete the
  // connection in question.
  ice_controller_->OnImmediateSortAndSwitchRequest(
      IceSwitchReason::NEW_CONNECTION_FROM_UNKNOWN_REMOTE_ADDRESS);
}

void P2PTransportChannel::OnCandidateFilterChanged(uint32_t prev_filter,
                                                   uint32_t cur_filter) {
  RTC_DCHECK_RUN_ON(network_thread_);
  if (prev_filter == cur_filter || allocator_session() == nullptr) {
    return;
  }
  if (config_.surface_ice_candidates_on_ice_transport_type_changed) {
    allocator_session()->SetCandidateFilter(cur_filter);
  }
}

void P2PTransportChannel::OnRoleConflict(PortInterface* port) {
  SignalRoleConflict(this);  // STUN ping will be sent when SetRole is called
                             // from Transport.
}

// RingRTC change to add ICE forking
void P2PTransportChannel::OnRoleConflictIgnored(PortInterface* port) {
  RTC_LOG(LS_ERROR) << "Ignored conflict. This is bad.";
}

const IceParameters* P2PTransportChannel::FindRemoteIceFromUfrag(
    absl::string_view ufrag,
    uint32_t* generation) {
  RTC_DCHECK_RUN_ON(network_thread_);
  const auto& params = remote_ice_parameters_;
  auto it = std::find_if(
      params.rbegin(), params.rend(),
      [ufrag](const IceParameters& param) { return param.ufrag == ufrag; });
  if (it == params.rend()) {
    // Not found.
    return nullptr;
  }
  *generation = params.rend() - it - 1;
  return &(*it);
}

void P2PTransportChannel::OnNominated(Connection* conn) {
  RTC_DCHECK_RUN_ON(network_thread_);
  RTC_DCHECK(ice_role_ == ICEROLE_CONTROLLED);

  if (selected_connection_ == conn) {
    return;
  }

  if (ice_field_trials_.send_ping_on_nomination_ice_controlled &&
      conn != nullptr) {
    SendPingRequestInternal(conn);
  }

  // TODO(qingsi): RequestSortAndStateUpdate will eventually call
  // MaybeSwitchSelectedConnection again. Rewrite this logic.
  if (ice_controller_->OnImmediateSwitchRequest(
          IceSwitchReason::NOMINATION_ON_CONTROLLED_SIDE, conn)) {
    // Now that we have selected a connection, it is time to prune other
    // connections and update the read/write state of the channel.
    ice_controller_->OnSortAndSwitchRequest(
        IceSwitchReason::NOMINATION_ON_CONTROLLED_SIDE);
  } else {
    RTC_LOG(LS_INFO)
        << "Not switching the selected connection on controlled side yet: "
        << conn->ToString();
  }
}

void P2PTransportChannel::ResolveHostnameCandidate(const Candidate& candidate) {
  RTC_DCHECK_RUN_ON(network_thread_);
  if (!async_dns_resolver_factory_) {
    RTC_LOG(LS_WARNING) << "Dropping ICE candidate with hostname address "
                           "(no AsyncResolverFactory)";
    return;
  }

  auto resolver = async_dns_resolver_factory_->Create();
  auto resptr = resolver.get();
  resolvers_.emplace_back(candidate, std::move(resolver));
  resptr->Start(candidate.address(),
                [this, resptr]() { OnCandidateResolved(resptr); });
  RTC_LOG(LS_INFO) << "Asynchronously resolving ICE candidate hostname "
                   << candidate.address().HostAsSensitiveURIString();
}

void P2PTransportChannel::AddRemoteCandidate(const Candidate& candidate) {
  RTC_DCHECK_RUN_ON(network_thread_);

  uint32_t generation = GetRemoteCandidateGeneration(candidate);
  // If a remote candidate with a previous generation arrives, drop it.
  if (generation < remote_ice_generation()) {
    RTC_LOG(LS_WARNING) << "Dropping a remote candidate because its ufrag "
                        << candidate.username()
                        << " indicates it was for a previous generation.";
    return;
  }

  Candidate new_remote_candidate(candidate);
  new_remote_candidate.set_generation(generation);
  // ICE candidates don't need to have username and password set, but
  // the code below this (specifically, ConnectionRequest::Prepare in
  // port.cc) uses the remote candidates's username.  So, we set it
  // here.
  if (remote_ice()) {
    if (candidate.username().empty()) {
      new_remote_candidate.set_username(remote_ice()->ufrag);
    }
    if (new_remote_candidate.username() == remote_ice()->ufrag) {
      if (candidate.password().empty()) {
        new_remote_candidate.set_password(remote_ice()->pwd);
      }
    } else {
      // The candidate belongs to the next generation. Its pwd will be set
      // when the new remote ICE credentials arrive.
      RTC_LOG(LS_INFO)
          << "A remote candidate arrives with an unknown ufrag: "
          << candidate.username();
    }
  }

  if (new_remote_candidate.address().IsUnresolvedIP()) {
    // Don't do DNS lookups if the IceTransportPolicy is "none" or "relay".
    bool sharing_host = ((allocator_->candidate_filter() & CF_HOST) != 0);
    bool sharing_stun = ((allocator_->candidate_filter() & CF_REFLEXIVE) != 0);
    if (sharing_host || sharing_stun) {
      // RingRTC change to improve privacy of IP addresses
      // Do not resolve remote candidates because doing so may cause a connection to
      // an arbitrary DNS server.
      // ResolveHostnameCandidate(new_remote_candidate);
    }
    return;
  }

  FinishAddingRemoteCandidate(new_remote_candidate);
}

P2PTransportChannel::CandidateAndResolver::CandidateAndResolver(
    const Candidate& candidate,
    std::unique_ptr<webrtc::AsyncDnsResolverInterface>&& resolver)
    : candidate_(candidate), resolver_(std::move(resolver)) {}

P2PTransportChannel::CandidateAndResolver::~CandidateAndResolver() {}

void P2PTransportChannel::OnCandidateResolved(
    webrtc::AsyncDnsResolverInterface* resolver) {
  RTC_DCHECK_RUN_ON(network_thread_);
  auto p =
      absl::c_find_if(resolvers_, [resolver](const CandidateAndResolver& cr) {
        return cr.resolver_.get() == resolver;
      });
  if (p == resolvers_.end()) {
    RTC_LOG(LS_ERROR) << "Unexpected AsyncDnsResolver return";
    RTC_DCHECK_NOTREACHED();
    return;
  }
  Candidate candidate = p->candidate_;
  AddRemoteCandidateWithResult(candidate, resolver->result());
  // Now we can delete the resolver.
  // TODO(bugs.webrtc.org/12651): Replace the stuff below with
  // resolvers_.erase(p);
  std::unique_ptr<webrtc::AsyncDnsResolverInterface> to_delete =
      std::move(p->resolver_);
  // Delay the actual deletion of the resolver until the lambda executes.
  network_thread_->PostTask([to_delete = std::move(to_delete)] {});
  resolvers_.erase(p);
}

void P2PTransportChannel::AddRemoteCandidateWithResult(
    Candidate candidate,
    const webrtc::AsyncDnsResolverResult& result) {
  RTC_DCHECK_RUN_ON(network_thread_);
  if (result.GetError()) {
    RTC_LOG(LS_WARNING) << "Failed to resolve ICE candidate hostname "
                        << candidate.address().HostAsSensitiveURIString()
                        << " with error " << result.GetError();
    return;
  }

  rtc::SocketAddress resolved_address;
  // Prefer IPv6 to IPv4 if we have it (see RFC 5245 Section 15.1).
  // TODO(zstein): This won't work if we only have IPv4 locally but receive an
  // AAAA DNS record.
  bool have_address = result.GetResolvedAddress(AF_INET6, &resolved_address) ||
                      result.GetResolvedAddress(AF_INET, &resolved_address);
  if (!have_address) {
    RTC_LOG(LS_INFO) << "ICE candidate hostname "
                     << candidate.address().HostAsSensitiveURIString()
                     << " could not be resolved";
    return;
  }

  RTC_LOG(LS_INFO) << "Resolved ICE candidate hostname "
                   << candidate.address().HostAsSensitiveURIString() << " to "
                   << resolved_address.ipaddr().ToSensitiveString();
  candidate.set_address(resolved_address);
  FinishAddingRemoteCandidate(candidate);
}

void P2PTransportChannel::FinishAddingRemoteCandidate(
    const Candidate& new_remote_candidate) {
  RTC_DCHECK_RUN_ON(network_thread_);
  // If this candidate matches what was thought to be a peer reflexive
  // candidate, we need to update the candidate priority/etc.
  for (Connection* conn : connections_) {
    conn->MaybeUpdatePeerReflexiveCandidate(new_remote_candidate);
  }

  // Create connections to this remote candidate.
  CreateConnections(new_remote_candidate, NULL);

  // Resort the connections list, which may have new elements.
  ice_controller_->OnImmediateSortAndSwitchRequest(
      IceSwitchReason::NEW_CONNECTION_FROM_REMOTE_CANDIDATE);
}

void P2PTransportChannel::RemoveRemoteCandidate(
    const Candidate& cand_to_remove) {
  RTC_DCHECK_RUN_ON(network_thread_);
  auto iter =
      std::remove_if(remote_candidates_.begin(), remote_candidates_.end(),
                     [cand_to_remove](const Candidate& candidate) {
                       return cand_to_remove.MatchesForRemoval(candidate);
                     });
  if (iter != remote_candidates_.end()) {
    RTC_LOG(LS_VERBOSE) << "Removed remote candidate "
                        << cand_to_remove.ToSensitiveString();
    remote_candidates_.erase(iter, remote_candidates_.end());
  }
}

void P2PTransportChannel::RemoveAllRemoteCandidates() {
  RTC_DCHECK_RUN_ON(network_thread_);
  remote_candidates_.clear();
}

// Creates connections from all of the ports that we care about to the given
// remote candidate.  The return value is true if we created a connection from
// the origin port.
bool P2PTransportChannel::CreateConnections(const Candidate& remote_candidate,
                                            PortInterface* origin_port) {
  RTC_DCHECK_RUN_ON(network_thread_);

  // If we've already seen the new remote candidate (in the current candidate
  // generation), then we shouldn't try creating connections for it.
  // We either already have a connection for it, or we previously created one
  // and then later pruned it. If we don't return, the channel will again
  // re-create any connections that were previously pruned, which will then
  // immediately be re-pruned, churning the network for no purpose.
  // This only applies to candidates received over signaling (i.e. origin_port
  // is NULL).
  if (!origin_port && IsDuplicateRemoteCandidate(remote_candidate)) {
    // return true to indicate success, without creating any new connections.
    return true;
  }

  // Add a new connection for this candidate to every port that allows such a
  // connection (i.e., if they have compatible protocols) and that does not
  // already have a connection to an equivalent candidate.  We must be careful
  // to make sure that the origin port is included, even if it was pruned,
  // since that may be the only port that can create this connection.
  bool created = false;
  std::vector<PortInterface*>::reverse_iterator it;
  for (it = ports_.rbegin(); it != ports_.rend(); ++it) {
    if (CreateConnection(*it, remote_candidate, origin_port)) {
      if (*it == origin_port)
        created = true;
    }
  }

  if ((origin_port != NULL) && !absl::c_linear_search(ports_, origin_port)) {
    if (CreateConnection(origin_port, remote_candidate, origin_port))
      created = true;
  }

  // Remember this remote candidate so that we can add it to future ports.
  RememberRemoteCandidate(remote_candidate, origin_port);

  return created;
}

// Setup a connection object for the local and remote candidate combination.
// And then listen to connection object for changes.
bool P2PTransportChannel::CreateConnection(PortInterface* port,
                                           const Candidate& remote_candidate,
                                           PortInterface* origin_port) {
  RTC_DCHECK_RUN_ON(network_thread_);
  if (!port->SupportsProtocol(remote_candidate.protocol())) {
    return false;
  }

  if (ice_field_trials_.skip_relay_to_non_relay_connections) {
    IceCandidateType port_type = port->Type();
    if ((port_type != remote_candidate.type()) &&
        (port_type == IceCandidateType::kRelay ||
         remote_candidate.is_relay())) {
      RTC_LOG(LS_INFO) << ToString() << ": skip creating connection "
                       << webrtc::IceCandidateTypeToString(port_type) << " to "
                       << remote_candidate.type_name();
      return false;
    }
  }

  // Look for an existing connection with this remote address.  If one is not
  // found or it is found but the existing remote candidate has an older
  // generation, then we can create a new connection for this address.
  Connection* connection = port->GetConnection(remote_candidate.address());
  if (connection == nullptr || connection->remote_candidate().generation() <
                                   remote_candidate.generation()) {
    // Don't create a connection if this is a candidate we received in a
    // message and we are not allowed to make outgoing connections.
    PortInterface::CandidateOrigin origin = GetOrigin(port, origin_port);
    if (origin == PortInterface::ORIGIN_MESSAGE && incoming_only_) {
      return false;
    }
    Connection* connection = port->CreateConnection(remote_candidate, origin);
    if (!connection) {
      return false;
    }
    AddConnection(connection);
    RTC_LOG(LS_INFO) << ToString()
                     << ": Created connection with origin: " << origin
                     << ", total: " << connections_.size();
    return true;
  }

  // No new connection was created.
  // It is not legal to try to change any of the parameters of an existing
  // connection; however, the other side can send a duplicate candidate.
  if (!remote_candidate.IsEquivalent(connection->remote_candidate())) {
    RTC_LOG(LS_INFO) << "Attempt to change a remote candidate."
                        " Existing remote candidate: "
                     << connection->remote_candidate().ToSensitiveString()
                     << "New remote candidate: "
                     << remote_candidate.ToSensitiveString();
  }
  return false;
}

bool P2PTransportChannel::FindConnection(const Connection* connection) const {
  RTC_DCHECK_RUN_ON(network_thread_);
  return absl::c_linear_search(connections_, connection);
}

uint32_t P2PTransportChannel::GetRemoteCandidateGeneration(
    const Candidate& candidate) {
  RTC_DCHECK_RUN_ON(network_thread_);
  // If the candidate has a ufrag, use it to find the generation.
  if (!candidate.username().empty()) {
    uint32_t generation = 0;
    if (!FindRemoteIceFromUfrag(candidate.username(), &generation)) {
      // If the ufrag is not found, assume the next/future generation.
      generation = static_cast<uint32_t>(remote_ice_parameters_.size());
    }
    return generation;
  }
  // If candidate generation is set, use that.
  if (candidate.generation() > 0) {
    return candidate.generation();
  }
  // Otherwise, assume the generation from remote ice parameters.
  return remote_ice_generation();
}

// Check if remote candidate is already cached.
bool P2PTransportChannel::IsDuplicateRemoteCandidate(
    const Candidate& candidate) {
  RTC_DCHECK_RUN_ON(network_thread_);
  for (size_t i = 0; i < remote_candidates_.size(); ++i) {
    if (remote_candidates_[i].IsEquivalent(candidate)) {
      return true;
    }
  }
  return false;
}

// Maintain our remote candidate list, adding this new remote one.
void P2PTransportChannel::RememberRemoteCandidate(
    const Candidate& remote_candidate,
    PortInterface* origin_port) {
  RTC_DCHECK_RUN_ON(network_thread_);
  // Remove any candidates whose generation is older than this one.  The
  // presence of a new generation indicates that the old ones are not useful.
  size_t i = 0;
  while (i < remote_candidates_.size()) {
    if (remote_candidates_[i].generation() < remote_candidate.generation()) {
      RTC_LOG(LS_INFO) << "Pruning candidate from old generation: "
                       << remote_candidates_[i].address().ToSensitiveString();
      remote_candidates_.erase(remote_candidates_.begin() + i);
    } else {
      i += 1;
    }
  }

  // Make sure this candidate is not a duplicate.
  if (IsDuplicateRemoteCandidate(remote_candidate)) {
    RTC_LOG(LS_INFO) << "Duplicate candidate: "
                     << remote_candidate.ToSensitiveString();
    return;
  }

  // Try this candidate for all future ports.
  remote_candidates_.push_back(RemoteCandidate(remote_candidate, origin_port));
}

// Set options on ourselves is simply setting options on all of our available
// port objects.
int P2PTransportChannel::SetOption(rtc::Socket::Option opt, int value) {
  RTC_DCHECK_RUN_ON(network_thread_);
  if (ice_field_trials_.override_dscp && opt == rtc::Socket::OPT_DSCP) {
    value = *ice_field_trials_.override_dscp;
  }

  OptionMap::iterator it = options_.find(opt);
  if (it == options_.end()) {
    options_.insert(std::make_pair(opt, value));
  } else if (it->second == value) {
    return 0;
  } else {
    it->second = value;
  }

  for (PortInterface* port : ports_) {
    int val = port->SetOption(opt, value);
    if (val < 0) {
      // Because this also occurs deferred, probably no point in reporting an
      // error
      RTC_LOG(LS_WARNING) << "SetOption(" << opt << ", " << value
                          << ") failed: " << port->GetError();
    }
  }
  return 0;
}

bool P2PTransportChannel::GetOption(rtc::Socket::Option opt, int* value) {
  RTC_DCHECK_RUN_ON(network_thread_);

  const auto& found = options_.find(opt);
  if (found == options_.end()) {
    return false;
  }
  *value = found->second;
  return true;
}

int P2PTransportChannel::GetError() {
  RTC_DCHECK_RUN_ON(network_thread_);
  return error_;
}

// Send data to the other side, using our selected connection.
int P2PTransportChannel::SendPacket(const char* data,
                                    size_t len,
                                    const rtc::PacketOptions& options,
                                    int flags) {
  RTC_DCHECK_RUN_ON(network_thread_);
  if (flags != 0) {
    error_ = EINVAL;
    return -1;
  }
  // If we don't think the connection is working yet, return ENOTCONN
  // instead of sending a packet that will probably be dropped.
  if (!ReadyToSend(selected_connection_)) {
    error_ = ENOTCONN;
    return -1;
  }

  packets_sent_++;
  last_sent_packet_id_ = options.packet_id;
  rtc::PacketOptions modified_options(options);
  modified_options.info_signaled_after_sent.packet_type =
      rtc::PacketType::kData;
  int sent = selected_connection_->Send(data, len, modified_options);
  if (sent <= 0) {
    RTC_DCHECK(sent < 0);
    error_ = selected_connection_->GetError();
    return sent;
  }

  bytes_sent_ += sent;
  return sent;
}

bool P2PTransportChannel::GetStats(IceTransportStats* ice_transport_stats) {
  RTC_DCHECK_RUN_ON(network_thread_);
  // Gather candidate and candidate pair stats.
  ice_transport_stats->candidate_stats_list.clear();
  ice_transport_stats->connection_infos.clear();

  if (allocator_session()) {
    allocator_session()->GetCandidateStatsFromReadyPorts(
        &ice_transport_stats->candidate_stats_list);
  }

  // TODO(qingsi): Remove naming inconsistency for candidate pair/connection.
  for (Connection* connection : connections_) {
    ConnectionInfo stats = connection->stats();
    stats.local_candidate = SanitizeLocalCandidate(stats.local_candidate);
    stats.remote_candidate = SanitizeRemoteCandidate(stats.remote_candidate);
    stats.best_connection = (selected_connection_ == connection);
    ice_transport_stats->connection_infos.push_back(std::move(stats));
  }

  ice_transport_stats->selected_candidate_pair_changes =
      selected_candidate_pair_changes_;

  ice_transport_stats->bytes_sent = bytes_sent_;
  ice_transport_stats->bytes_received = bytes_received_;
  ice_transport_stats->packets_sent = packets_sent_;
  ice_transport_stats->packets_received = packets_received_;

  ice_transport_stats->ice_role = GetIceRole();
  ice_transport_stats->ice_local_username_fragment = ice_parameters_.ufrag;
  ice_transport_stats->ice_state = ComputeIceTransportState();

  return true;
}

absl::optional<rtc::NetworkRoute> P2PTransportChannel::network_route() const {
  RTC_DCHECK_RUN_ON(network_thread_);
  return network_route_;
}

rtc::DiffServCodePoint P2PTransportChannel::DefaultDscpValue() const {
  RTC_DCHECK_RUN_ON(network_thread_);
  OptionMap::const_iterator it = options_.find(rtc::Socket::OPT_DSCP);
  if (it == options_.end()) {
    return rtc::DSCP_NO_CHANGE;
  }
  return static_cast<rtc::DiffServCodePoint>(it->second);
}

rtc::ArrayView<Connection* const> P2PTransportChannel::connections() const {
  RTC_DCHECK_RUN_ON(network_thread_);
  return rtc::ArrayView<Connection* const>(connections_.data(),
                                           connections_.size());
}

void P2PTransportChannel::RemoveConnectionForTest(Connection* connection) {
  RTC_DCHECK_RUN_ON(network_thread_);
  RTC_DCHECK(FindConnection(connection));
  connection->SignalDestroyed.disconnect(this);
  RemoveConnection(connection);
  RTC_DCHECK(!FindConnection(connection));
  if (selected_connection_ == connection)
    selected_connection_ = nullptr;
  connection->Destroy();
}

// Monitor connection states.
void P2PTransportChannel::UpdateConnectionStates() {
  RTC_DCHECK_RUN_ON(network_thread_);
  int64_t now = rtc::TimeMillis();

  // We need to copy the list of connections since some may delete themselves
  // when we call UpdateState.
  // NOTE: We copy the connections() vector in case `UpdateState` triggers the
  // Connection to be destroyed (which will cause a callback that alters
  // the connections() vector).
  std::vector<Connection*> copy(connections_.begin(), connections_.end());
  for (Connection* c : copy) {
    c->UpdateState(now);
  }
}

void P2PTransportChannel::OnStartedPinging() {
  RTC_DCHECK_RUN_ON(network_thread_);
  RTC_LOG(LS_INFO) << ToString()
                   << ": Have a pingable connection for the first time; "
                      "starting to ping.";
  regathering_controller_->Start();
}

bool P2PTransportChannel::IsPortPruned(const PortInterface* port) const {
  RTC_DCHECK_RUN_ON(network_thread_);
  return !absl::c_linear_search(ports_, port);
}

bool P2PTransportChannel::IsRemoteCandidatePruned(const Candidate& cand) const {
  RTC_DCHECK_RUN_ON(network_thread_);
  return !absl::c_linear_search(remote_candidates_, cand);
}

bool P2PTransportChannel::PresumedWritable(const Connection* conn) const {
  RTC_DCHECK_RUN_ON(network_thread_);
  return (conn->write_state() == Connection::STATE_WRITE_INIT &&
          config_.presume_writable_when_fully_relayed &&
          conn->local_candidate().is_relay() &&
          (conn->remote_candidate().is_relay() ||
           conn->remote_candidate().is_prflx()));
}

void P2PTransportChannel::UpdateState() {
  RTC_DCHECK_RUN_ON(network_thread_);

  // Check if all connections are timedout.
  bool all_connections_timedout = true;
  for (const Connection* conn : connections_) {
    if (conn->write_state() != Connection::STATE_WRITE_TIMEOUT) {
      all_connections_timedout = false;
      break;
    }
  }

  // Now update the writable state of the channel with the information we have
  // so far.
  if (all_connections_timedout) {
    HandleAllTimedOut();
  }

  // Update the state of this channel.
  UpdateTransportState();
}

bool P2PTransportChannel::AllowedToPruneConnections() const {
  RTC_DCHECK_RUN_ON(network_thread_);
  return ice_role_ == ICEROLE_CONTROLLING ||
         (selected_connection_ && selected_connection_->nominated());
}

bool P2PTransportChannel::PruneConnections(
    rtc::ArrayView<const Connection* const> connections) {
  RTC_DCHECK_RUN_ON(network_thread_);
  if (!AllowedToPruneConnections()) {
    RTC_LOG(LS_WARNING) << "Not allowed to prune connections";
    return false;
  }
  for (const Connection* conn : connections) {
    FromIceController(conn)->Prune();
  }
  return true;
}

rtc::NetworkRoute P2PTransportChannel::ConfigureNetworkRoute(
    const Connection* conn) {
  RTC_DCHECK_RUN_ON(network_thread_);
  return {.connected = ReadyToSend(conn),
          .local = CreateRouteEndpointFromCandidate(
              /* local= */ true, conn->local_candidate(),
              /* uses_turn= */
              conn->port()->Type() == IceCandidateType::kRelay),
          .remote = CreateRouteEndpointFromCandidate(
              /* local= */ false, conn->remote_candidate(),
              /* uses_turn= */ conn->remote_candidate().is_relay()),
          .last_sent_packet_id = last_sent_packet_id_,
          .packet_overhead =
              conn->local_candidate().address().ipaddr().overhead() +
              GetProtocolOverhead(conn->local_candidate().protocol())};
}

void P2PTransportChannel::SwitchSelectedConnection(
    const Connection* new_connection,
    IceSwitchReason reason) {
  RTC_DCHECK_RUN_ON(network_thread_);
  SwitchSelectedConnectionInternal(FromIceController(new_connection), reason);
}

// Change the selected connection, and let listeners know.
void P2PTransportChannel::SwitchSelectedConnectionInternal(
    Connection* conn,
    IceSwitchReason reason) {
  RTC_DCHECK_RUN_ON(network_thread_);
  // Note: if conn is NULL, the previous `selected_connection_` has been
  // destroyed, so don't use it.
  Connection* old_selected_connection = selected_connection_;
  selected_connection_ = conn;
  LogCandidatePairConfig(conn, webrtc::IceCandidatePairConfigType::kSelected);
  network_route_.reset();
  if (old_selected_connection) {
    old_selected_connection->set_selected(false);
  }
  if (selected_connection_) {
    ++nomination_;
    selected_connection_->set_selected(true);
    if (old_selected_connection) {
      RTC_LOG(LS_INFO) << ToString() << ": Previous selected connection: "
                       << old_selected_connection->ToString();

      // RingRTC change to see reason for connection switch.
      RTC_LOG(LS_WARNING) << "Previous selected connection: is_receiving="
        << old_selected_connection->receiving()
        << ", write_state=" << old_selected_connection->write_state()
        << ", rtt=" << old_selected_connection->rtt() << "ms"
        << ". New selected connection: is_receiving="
        << selected_connection_->receiving()
        << ", write_state=" << selected_connection_->write_state()
        << ", rtt=" << selected_connection_->rtt() << "ms"
        << ", ice_switch_reason='" << IceSwitchReasonToString(reason) << "'";
    }
    RTC_LOG(LS_INFO) << ToString() << ": New selected connection: "
                     << selected_connection_->ToString();
    SignalRouteChange(this, selected_connection_->remote_candidate());
    // This is a temporary, but safe fix to webrtc issue 5705.
    // TODO(honghaiz): Make all ENOTCONN error routed through the transport
    // channel so that it knows whether the media channel is allowed to
    // send; then it will only signal ready-to-send if the media channel
    // has been disallowed to send.
    if (selected_connection_->writable() ||
        PresumedWritable(selected_connection_)) {
      SignalReadyToSend(this);
    }

    network_route_.emplace(ConfigureNetworkRoute(selected_connection_));
  } else {
    RTC_LOG(LS_INFO) << ToString() << ": No selected connection";
  }

  if (conn != nullptr && ice_role_ == ICEROLE_CONTROLLING &&
      ((ice_field_trials_.send_ping_on_switch_ice_controlling &&
        old_selected_connection != nullptr) ||
       ice_field_trials_.send_ping_on_selected_ice_controlling)) {
    SendPingRequestInternal(conn);
  }

  SignalNetworkRouteChanged(network_route_);

  // Create event for candidate pair change.
  if (selected_connection_) {
    CandidatePairChangeEvent pair_change;
    pair_change.reason = IceSwitchReasonToString(reason);
    pair_change.selected_candidate_pair = *GetSelectedCandidatePair();
    pair_change.last_data_received_ms =
        selected_connection_->last_data_received();

    if (old_selected_connection) {
      pair_change.estimated_disconnected_time_ms =
          ComputeEstimatedDisconnectedTimeMs(rtc::TimeMillis(),
                                             old_selected_connection);
    } else {
      pair_change.estimated_disconnected_time_ms = 0;
    }
    if (candidate_pair_change_callback_) {
      candidate_pair_change_callback_(pair_change);
    }
  }

  ++selected_candidate_pair_changes_;

  ice_controller_->OnConnectionSwitched(selected_connection_);
}

int64_t P2PTransportChannel::ComputeEstimatedDisconnectedTimeMs(
    int64_t now_ms,
    Connection* old_connection) {
  // TODO(jonaso): nicer keeps estimate of how frequently data _should_ be
  // received, this could be used to give better estimate (if needed).
  int64_t last_data_or_old_ping =
      std::max(old_connection->last_received(), last_data_received_ms_);
  return (now_ms - last_data_or_old_ping);
}

// Warning: UpdateTransportState should eventually be called whenever a
// connection is added, deleted, or the write state of any connection changes so
// that the transport controller will get the up-to-date channel state. However
// it should not be called too often; in the case that multiple connection
// states change, it should be called after all the connection states have
// changed. For example, we call this at the end of
// SortConnectionsAndUpdateState.
void P2PTransportChannel::UpdateTransportState() {
  RTC_DCHECK_RUN_ON(network_thread_);
  // If our selected connection is "presumed writable" (TURN-TURN with no
  // CreatePermission required), act like we're already writable to the upper
  // layers, so they can start media quicker.
  bool writable =
      selected_connection_ && (selected_connection_->writable() ||
                               PresumedWritable(selected_connection_));
  SetWritable(writable);

  bool receiving = false;
  for (const Connection* connection : connections_) {
    if (connection->receiving()) {
      receiving = true;
      break;
    }
  }
  SetReceiving(receiving);

  IceTransportState state = ComputeState();
  webrtc::IceTransportState current_standardized_state =
      ComputeIceTransportState();

  if (state_ != state) {
    RTC_LOG(LS_INFO) << ToString() << ": Transport channel state changed from "
                     << static_cast<int>(state_) << " to "
                     << static_cast<int>(state);
    // Check that the requested transition is allowed. Note that
    // P2PTransportChannel does not (yet) implement a direct mapping of the
    // ICE states from the standard; the difference is covered by
    // TransportController and PeerConnection.
    switch (state_) {
      case IceTransportState::STATE_INIT:
        // TODO(deadbeef): Once we implement end-of-candidates signaling,
        // we shouldn't go from INIT to COMPLETED.
        RTC_DCHECK(state == IceTransportState::STATE_CONNECTING ||
                   state == IceTransportState::STATE_COMPLETED ||
                   state == IceTransportState::STATE_FAILED);
        break;
      case IceTransportState::STATE_CONNECTING:
        RTC_DCHECK(state == IceTransportState::STATE_COMPLETED ||
                   state == IceTransportState::STATE_FAILED);
        break;
      case IceTransportState::STATE_COMPLETED:
        // TODO(deadbeef): Once we implement end-of-candidates signaling,
        // we shouldn't go from COMPLETED to CONNECTING.
        // Though we *can* go from COMPlETED to FAILED, if consent expires.
        RTC_DCHECK(state == IceTransportState::STATE_CONNECTING ||
                   state == IceTransportState::STATE_FAILED);
        break;
      case IceTransportState::STATE_FAILED:
        // TODO(deadbeef): Once we implement end-of-candidates signaling,
        // we shouldn't go from FAILED to CONNECTING or COMPLETED.
        RTC_DCHECK(state == IceTransportState::STATE_CONNECTING ||
                   state == IceTransportState::STATE_COMPLETED);
        break;
      default:
        RTC_DCHECK_NOTREACHED();
        break;
    }
    state_ = state;
    SignalStateChanged(this);
  }

  if (standardized_state_ != current_standardized_state) {
    standardized_state_ = current_standardized_state;
    SignalIceTransportStateChanged(this);
  }
}

void P2PTransportChannel::MaybeStopPortAllocatorSessions() {
  RTC_DCHECK_RUN_ON(network_thread_);
  if (!IsGettingPorts()) {
    return;
  }

  for (const auto& session : allocator_sessions_) {
    if (session->IsStopped()) {
      continue;
    }
    // If gathering continually, keep the last session running so that
    // it can gather candidates if the networks change.
    if (config_.gather_continually() && session == allocator_sessions_.back()) {
      session->ClearGettingPorts();
    } else {
      session->StopGettingPorts();
    }
  }
}

void P2PTransportChannel::OnSelectedConnectionDestroyed() {
  RTC_DCHECK_RUN_ON(network_thread_);
  RTC_LOG(LS_INFO) << "Selected connection destroyed. Will choose a new one.";
  IceSwitchReason reason = IceSwitchReason::SELECTED_CONNECTION_DESTROYED;
  SwitchSelectedConnectionInternal(nullptr, reason);
  ice_controller_->OnSortAndSwitchRequest(reason);
}

// If all connections timed out, delete them all.
void P2PTransportChannel::HandleAllTimedOut() {
  RTC_DCHECK_RUN_ON(network_thread_);
  bool update_selected_connection = false;
  std::vector<Connection*> copy(connections_.begin(), connections_.end());
  for (Connection* connection : copy) {
    if (selected_connection_ == connection) {
      selected_connection_ = nullptr;
      update_selected_connection = true;
    }
    connection->SignalDestroyed.disconnect(this);
    RemoveConnection(connection);
    connection->Destroy();
  }

  if (update_selected_connection)
    OnSelectedConnectionDestroyed();
}

bool P2PTransportChannel::ReadyToSend(const Connection* connection) const {
  RTC_DCHECK_RUN_ON(network_thread_);
  // Note that we allow sending on an unreliable connection, because it's
  // possible that it became unreliable simply due to bad chance.
  // So this shouldn't prevent attempting to send media.
  return connection != nullptr &&
         (connection->writable() ||
          connection->write_state() == Connection::STATE_WRITE_UNRELIABLE ||
          PresumedWritable(connection));
}

// This method is only for unit testing.
Connection* P2PTransportChannel::FindNextPingableConnection() {
  RTC_DCHECK_RUN_ON(network_thread_);
  const Connection* conn = ice_controller_->FindNextPingableConnection();
  if (conn) {
    return FromIceController(conn);
  } else {
    return nullptr;
  }
}

int64_t P2PTransportChannel::GetLastPingSentMs() const {
  RTC_DCHECK_RUN_ON(network_thread_);
  return last_ping_sent_ms_;
}

void P2PTransportChannel::SendPingRequest(const Connection* connection) {
  RTC_DCHECK_RUN_ON(network_thread_);
  SendPingRequestInternal(FromIceController(connection));
}

void P2PTransportChannel::SendPingRequestInternal(Connection* connection) {
  RTC_DCHECK_RUN_ON(network_thread_);
  PingConnection(connection);
  MarkConnectionPinged(connection);
}

// A connection is considered a backup connection if the channel state
// is completed, the connection is not the selected connection and it is
// active.
void P2PTransportChannel::MarkConnectionPinged(Connection* conn) {
  RTC_DCHECK_RUN_ON(network_thread_);
  ice_controller_->OnConnectionPinged(conn);
}

// Apart from sending ping from `conn` this method also updates
// `use_candidate_attr` and `nomination` flags. One of the flags is set to
// nominate `conn` if this channel is in CONTROLLING.
void P2PTransportChannel::PingConnection(Connection* conn) {
  RTC_DCHECK_RUN_ON(network_thread_);
  bool use_candidate_attr = false;
  uint32_t nomination = 0;
  if (ice_role_ == ICEROLE_CONTROLLING) {
    bool renomination_supported = ice_parameters_.renomination &&
                                  !remote_ice_parameters_.empty() &&
                                  remote_ice_parameters_.back().renomination;
    if (renomination_supported) {
      nomination = GetNominationAttr(conn);
    } else {
      use_candidate_attr = GetUseCandidateAttr(conn);
    }
  }
  conn->set_nomination(nomination);
  conn->set_use_candidate_attr(use_candidate_attr);
  last_ping_sent_ms_ = rtc::TimeMillis();
  conn->Ping(last_ping_sent_ms_, stun_dict_writer_.CreateDelta());
}

uint32_t P2PTransportChannel::GetNominationAttr(Connection* conn) const {
  RTC_DCHECK_RUN_ON(network_thread_);
  return (conn == selected_connection_) ? nomination_ : 0;
}

// Nominate a connection based on the NominationMode.
bool P2PTransportChannel::GetUseCandidateAttr(Connection* conn) const {
  RTC_DCHECK_RUN_ON(network_thread_);
  return ice_controller_->GetUseCandidateAttribute(
      conn, config_.default_nomination_mode, remote_ice_mode_);
}

// When a connection's state changes, we need to figure out who to use as
// the selected connection again.  It could have become usable, or become
// unusable.
void P2PTransportChannel::OnConnectionStateChange(Connection* connection) {
  RTC_DCHECK_RUN_ON(network_thread_);

  // May stop the allocator session when at least one connection becomes
  // strongly connected after starting to get ports and the local candidate of
  // the connection is at the latest generation. It is not enough to check
  // that the connection becomes weakly connected because the connection may
  // be changing from (writable, receiving) to (writable, not receiving).
  if (ice_field_trials_.stop_gather_on_strongly_connected) {
    bool strongly_connected = !connection->weak();
    bool latest_generation = connection->local_candidate().generation() >=
                             allocator_session()->generation();
    if (strongly_connected && latest_generation) {
      MaybeStopPortAllocatorSessions();
    }
  }
  // We have to unroll the stack before doing this because we may be changing
  // the state of connections while sorting.
  ice_controller_->OnSortAndSwitchRequest(
      IceSwitchReason::CONNECT_STATE_CHANGE);  // "candidate pair state
                                               // changed");
}

// When a connection is removed, edit it out, and then update our best
// connection.
void P2PTransportChannel::OnConnectionDestroyed(Connection* connection) {
  RTC_DCHECK_RUN_ON(network_thread_);

  // Note: the previous selected_connection_ may be destroyed by now, so don't
  // use it.

  // Remove this connection from the list.
  RemoveConnection(connection);

  RTC_LOG(LS_INFO) << ToString() << ": Removed connection " << connection
                   << " (" << connections_.size() << " remaining)";

  // If this is currently the selected connection, then we need to pick a new
  // one. The call to SortConnectionsAndUpdateState will pick a new one. It
  // looks at the current selected connection in order to avoid switching
  // between fairly similar ones. Since this connection is no longer an
  // option, we can just set selected to nullptr and re-choose a best assuming
  // that there was no selected connection.
  if (selected_connection_ == connection) {
    OnSelectedConnectionDestroyed();
  } else {
    // If a non-selected connection was destroyed, we don't need to re-sort but
    // we do need to update state, because we could be switching to "failed" or
    // "completed".
    UpdateTransportState();
  }
}

void P2PTransportChannel::RemoveConnection(Connection* connection) {
  RTC_DCHECK_RUN_ON(network_thread_);
  auto it = absl::c_find(connections_, connection);
  RTC_DCHECK(it != connections_.end());
  connection->DeregisterReceivedPacketCallback();
  connections_.erase(it);
  connection->ClearStunDictConsumer();
  ice_controller_->OnConnectionDestroyed(connection);
}

// When a port is destroyed, remove it from our list of ports to use for
// connection attempts.
void P2PTransportChannel::OnPortDestroyed(PortInterface* port) {
  RTC_DCHECK_RUN_ON(network_thread_);

  ports_.erase(std::remove(ports_.begin(), ports_.end(), port), ports_.end());
  pruned_ports_.erase(
      std::remove(pruned_ports_.begin(), pruned_ports_.end(), port),
      pruned_ports_.end());
  RTC_LOG(LS_INFO) << "Removed port because it is destroyed: " << ports_.size()
                   << " remaining";
}

void P2PTransportChannel::OnPortsPruned(
    PortAllocatorSession* session,
    const std::vector<PortInterface*>& ports) {
  RTC_DCHECK_RUN_ON(network_thread_);
  for (PortInterface* port : ports) {
    if (PrunePort(port)) {
      RTC_LOG(LS_INFO) << "Removed port: " << port->ToString() << " "
                       << ports_.size() << " remaining";
    }
  }
}

void P2PTransportChannel::OnCandidatesRemoved(
    PortAllocatorSession* session,
    const std::vector<Candidate>& candidates) {
  RTC_DCHECK_RUN_ON(network_thread_);
  // Do not signal candidate removals if continual gathering is not enabled,
  // or if this is not the last session because an ICE restart would have
  // signaled the remote side to remove all candidates in previous sessions.
  if (!config_.gather_continually() || session != allocator_session()) {
    return;
  }

  std::vector<Candidate> candidates_to_remove;
  for (Candidate candidate : candidates) {
    candidate.set_transport_name(transport_name());
    candidates_to_remove.push_back(candidate);
  }
  if (candidates_removed_callback_) {
    candidates_removed_callback_(this, candidates_to_remove);
  }
}

void P2PTransportChannel::PruneAllPorts() {
  RTC_DCHECK_RUN_ON(network_thread_);
  pruned_ports_.insert(pruned_ports_.end(), ports_.begin(), ports_.end());
  ports_.clear();
}

bool P2PTransportChannel::PrunePort(PortInterface* port) {
  RTC_DCHECK_RUN_ON(network_thread_);
  auto it = absl::c_find(ports_, port);
  // Don't need to do anything if the port has been deleted from the port
  // list.
  if (it == ports_.end()) {
    return false;
  }
  ports_.erase(it);
  pruned_ports_.push_back(port);
  return true;
}

// We data is available, let listeners know
void P2PTransportChannel::OnReadPacket(Connection* connection,
                                       const rtc::ReceivedPacket& packet) {
  RTC_DCHECK_RUN_ON(network_thread_);
  if (connection != selected_connection_ && !FindConnection(connection)) {
    // Do not deliver, if packet doesn't belong to the correct transport
    // channel.
    RTC_DCHECK_NOTREACHED();
    return;
  }

    // Let the client know of an incoming packet
    packets_received_++;
    bytes_received_ += packet.payload().size();
    RTC_DCHECK(connection->last_data_received() >= last_data_received_ms_);
    last_data_received_ms_ =
        std::max(last_data_received_ms_, connection->last_data_received());

    NotifyPacketReceived(packet);

    // May need to switch the sending connection based on the receiving media
    // path if this is the controlled side.
    if (ice_role_ == ICEROLE_CONTROLLED && connection != selected_connection_) {
      ice_controller_->OnImmediateSwitchRequest(IceSwitchReason::DATA_RECEIVED,
                                                connection);
    }
}

void P2PTransportChannel::OnSentPacket(const rtc::SentPacket& sent_packet) {
  RTC_DCHECK_RUN_ON(network_thread_);

  SignalSentPacket(this, sent_packet);
}

void P2PTransportChannel::OnReadyToSend(Connection* connection) {
  RTC_DCHECK_RUN_ON(network_thread_);
  if (connection == selected_connection_ && writable()) {
    SignalReadyToSend(this);
  }
}

void P2PTransportChannel::SetWritable(bool writable) {
  RTC_DCHECK_RUN_ON(network_thread_);
  if (writable_ == writable) {
    return;
  }
  RTC_LOG(LS_VERBOSE) << ToString() << ": Changed writable_ to " << writable;
  writable_ = writable;
  if (writable_) {
    has_been_writable_ = true;
    SignalReadyToSend(this);
  }
  SignalWritableState(this);
}

void P2PTransportChannel::SetReceiving(bool receiving) {
  RTC_DCHECK_RUN_ON(network_thread_);
  if (receiving_ == receiving) {
    return;
  }
  receiving_ = receiving;
  SignalReceivingState(this);
}

Candidate P2PTransportChannel::SanitizeLocalCandidate(
    const Candidate& c) const {
  RTC_DCHECK_RUN_ON(network_thread_);
  // Delegates to the port allocator.
  return allocator_->SanitizeCandidate(c);
}

Candidate P2PTransportChannel::SanitizeRemoteCandidate(
    const Candidate& c) const {
  RTC_DCHECK_RUN_ON(network_thread_);
  // If the remote endpoint signaled us an mDNS candidate, we assume it
  // is supposed to be sanitized.
  bool use_hostname_address = absl::EndsWith(c.address().hostname(), LOCAL_TLD);
  // Remove the address for prflx remote candidates. See
  // https://w3c.github.io/webrtc-stats/#dom-rtcicecandidatestats.
  use_hostname_address |= c.is_prflx();
  return c.ToSanitizedCopy(use_hostname_address,
                           false /* filter_related_address */);
}

void P2PTransportChannel::LogCandidatePairConfig(
    Connection* conn,
    webrtc::IceCandidatePairConfigType type) {
  RTC_DCHECK_RUN_ON(network_thread_);
  if (conn == nullptr) {
    return;
  }
  ice_event_log_.LogCandidatePairConfig(type, conn->id(),
                                        conn->ToLogDescription());
}

std::unique_ptr<StunAttribute> P2PTransportChannel::GoogDeltaReceived(
    const StunByteStringAttribute* delta) {
  auto error = stun_dict_view_.ApplyDelta(*delta);
  if (error.ok()) {
    auto& result = error.value();
    RTC_LOG(LS_INFO) << "Applied GOOG_DELTA";
    dictionary_view_updated_callback_list_.Send(this, stun_dict_view_,
                                                result.second);
    return std::move(result.first);
  } else {
    RTC_LOG(LS_ERROR) << "Failed to apply GOOG_DELTA: "
                      << error.error().message();
  }
  return nullptr;
}

void P2PTransportChannel::GoogDeltaAckReceived(
    webrtc::RTCErrorOr<const StunUInt64Attribute*> error_or_ack) {
  if (error_or_ack.ok()) {
    RTC_LOG(LS_ERROR) << "Applied GOOG_DELTA_ACK";
    auto ack = error_or_ack.value();
    stun_dict_writer_.ApplyDeltaAck(*ack);
    dictionary_writer_synced_callback_list_.Send(this, stun_dict_writer_);
  } else {
    stun_dict_writer_.Disable();
    RTC_LOG(LS_ERROR) << "Failed GOOG_DELTA_ACK: "
                      << error_or_ack.error().message();
  }
}

}  // namespace cricket<|MERGE_RESOLUTION|>--- conflicted
+++ resolved
@@ -996,8 +996,7 @@
   // if one is pending.
 
   port->SetIceRole(ice_role_);
-<<<<<<< HEAD
-  port->SetIceTiebreaker(ice_tiebreaker_);
+  port->SetIceTiebreaker(allocator_->ice_tiebreaker());
   // RingRTC change to add ICE forking
   if (IsSharedSession(session)) {
     // Handling role conflicts at the port level breaks badly when sharing
@@ -1013,14 +1012,6 @@
     port->SignalUnknownAddress.connect(
         this, &P2PTransportChannel::OnUnknownAddressFromOwnedSession);
   }
-=======
-  port->SetIceTiebreaker(allocator_->ice_tiebreaker());
-  ports_.push_back(port);
-  port->SignalUnknownAddress.connect(this,
-                                     &P2PTransportChannel::OnUnknownAddress);
-  port->SubscribePortDestroyed(
-      [this](PortInterface* port) { OnPortDestroyed(port); });
->>>>>>> e7686023
 
   ports_.push_back(port);
   // RingRTC change to support ICE forking
