/*
 *  Copyright 2004 The WebRTC Project Authors. All rights reserved.
 *
 *  Use of this source code is governed by a BSD-style license
 *  that can be found in the LICENSE file in the root of the source
 *  tree. An additional intellectual property rights grant can be found
 *  in the file PATENTS.  All contributing project authors may
 *  be found in the AUTHORS file in the root of the source tree.
 */

#include "p2p/base/stun_request.h"

#include <algorithm>
#include <memory>
#include <vector>

#include "rtc_base/checks.h"
#include "rtc_base/helpers.h"
#include "rtc_base/logging.h"
#include "rtc_base/string_encode.h"
#include "rtc_base/time_utils.h"  // For TimeMillis
#include "system_wrappers/include/field_trial.h"

namespace cricket {

const uint32_t MSG_STUN_SEND = 1;

// RFC 5389 says SHOULD be 500ms.
// For years, this was 100ms, but for networks that
// experience moments of high RTT (such as 2G networks), this doesn't
// work well.
const int STUN_INITIAL_RTO = 250;  // milliseconds

// The timeout doubles each retransmission, up to this many times
// RFC 5389 says SHOULD retransmit 7 times.
// This has been 8 for years (not sure why).
const int STUN_MAX_RETRANSMISSIONS = 8;           // Total sends: 9

// We also cap the doubling, even though the standard doesn't say to.
// This has been 1.6 seconds for years, but for networks that
// experience moments of high RTT (such as 2G networks), this doesn't
// work well.
const int STUN_MAX_RTO = 8000;  // milliseconds, or 5 doublings

StunRequestManager::StunRequestManager(rtc::Thread* thread) : thread_(thread) {}

StunRequestManager::~StunRequestManager() {
  while (requests_.begin() != requests_.end()) {
    StunRequest* request = requests_.begin()->second;
    requests_.erase(requests_.begin());
    delete request;
  }
}

void StunRequestManager::Send(StunRequest* request) {
  SendDelayed(request, 0);
}

void StunRequestManager::SendDelayed(StunRequest* request, int delay) {
  request->set_manager(this);
  RTC_DCHECK(requests_.find(request->id()) == requests_.end());
  request->set_origin(origin_);
  request->Construct();
  requests_[request->id()] = request;
  if (delay > 0) {
    thread_->PostDelayed(RTC_FROM_HERE, delay, request, MSG_STUN_SEND, NULL);
  } else {
    thread_->Send(RTC_FROM_HERE, request, MSG_STUN_SEND, NULL);
  }
}

void StunRequestManager::Flush(int msg_type) {
  for (const auto& kv : requests_) {
    StunRequest* request = kv.second;
    if (msg_type == kAllRequests || msg_type == request->type()) {
      thread_->Clear(request, MSG_STUN_SEND);
      thread_->Send(RTC_FROM_HERE, request, MSG_STUN_SEND, NULL);
    }
  }
}

bool StunRequestManager::HasRequest(int msg_type) {
  for (const auto& kv : requests_) {
    StunRequest* request = kv.second;
    if (msg_type == kAllRequests || msg_type == request->type()) {
      return true;
    }
  }
  return false;
}

void StunRequestManager::Remove(StunRequest* request) {
  RTC_DCHECK(request->manager() == this);
  RequestMap::iterator iter = requests_.find(request->id());
  if (iter != requests_.end()) {
    RTC_DCHECK(iter->second == request);
    requests_.erase(iter);
    thread_->Clear(request);
  }
}

void StunRequestManager::Clear() {
  std::vector<StunRequest*> requests;
  for (RequestMap::iterator i = requests_.begin(); i != requests_.end(); ++i)
    requests.push_back(i->second);

  for (uint32_t i = 0; i < requests.size(); ++i) {
    // StunRequest destructor calls Remove() which deletes requests
    // from `requests_`.
    delete requests[i];
  }
}

bool StunRequestManager::CheckResponse(StunMessage* msg) {
  RequestMap::iterator iter = requests_.find(msg->transaction_id());
  if (iter == requests_.end()) {
    // TODO(pthatcher): Log unknown responses without being too spammy
    // in the logs.
    return false;
  }

  StunRequest* request = iter->second;
<<<<<<< HEAD
=======

  // Now that we know the request, we can see if the response is
  // integrity-protected or not.
  // For some tests, the message integrity is not set in the request.
  // Complain, and then don't check.
  bool skip_integrity_checking = false;
  if (request->msg()->integrity() == StunMessage::IntegrityStatus::kNotSet) {
    skip_integrity_checking = true;
  } else {
    msg->ValidateMessageIntegrity(request->msg()->password());
  }

>>>>>>> cbad18b1
  if (!msg->GetNonComprehendedAttributes().empty()) {
    // If a response contains unknown comprehension-required attributes, it's
    // simply discarded and the transaction is considered failed. See RFC5389
    // sections 7.3.3 and 7.3.4.
    RTC_LOG(LS_ERROR) << ": Discarding response due to unknown "
                         "comprehension-required attribute.";
    delete request;
    return false;
  } else if (msg->type() == GetStunSuccessResponseType(request->type())) {
<<<<<<< HEAD
=======
    if (!msg->IntegrityOk() && !skip_integrity_checking) {
      return false;
    }
>>>>>>> cbad18b1
    request->OnResponse(msg);
  } else if (msg->type() == GetStunErrorResponseType(request->type())) {
    request->OnErrorResponse(msg);
  } else {
    RTC_LOG(LERROR) << "Received response with wrong type: " << msg->type()
                    << " (expecting "
                    << GetStunSuccessResponseType(request->type()) << ")";
    return false;
  }

  delete request;
  return true;
}

bool StunRequestManager::CheckResponse(const char* data, size_t size) {
  // Check the appropriate bytes of the stream to see if they match the
  // transaction ID of a response we are expecting.

  if (size < 20)
    return false;

  std::string id;
  id.append(data + kStunTransactionIdOffset, kStunTransactionIdLength);

  RequestMap::iterator iter = requests_.find(id);
  if (iter == requests_.end()) {
    // TODO(pthatcher): Log unknown responses without being too spammy
    // in the logs.
    return false;
  }

  // Parse the STUN message and continue processing as usual.

  rtc::ByteBufferReader buf(data, size);
  std::unique_ptr<StunMessage> response(iter->second->msg_->CreateNew());
  if (!response->Read(&buf)) {
    RTC_LOG(LS_WARNING) << "Failed to read STUN response "
                        << rtc::hex_encode(id);
    return false;
  }

  return CheckResponse(response.get());
}

StunRequest::StunRequest()
    : count_(0),
      timeout_(false),
      manager_(0),
      msg_(new StunMessage()),
      tstamp_(0) {
  msg_->SetTransactionID(rtc::CreateRandomString(kStunTransactionIdLength));
}

StunRequest::StunRequest(StunMessage* request)
    : count_(0), timeout_(false), manager_(0), msg_(request), tstamp_(0) {
  msg_->SetTransactionID(rtc::CreateRandomString(kStunTransactionIdLength));
}

StunRequest::~StunRequest() {
  RTC_DCHECK(manager_ != NULL);
  if (manager_) {
    manager_->Remove(this);
    manager_->thread_->Clear(this);
  }
  delete msg_;
}

void StunRequest::Construct() {
  if (msg_->type() == 0) {
    if (!origin_.empty()) {
      msg_->AddAttribute(
          std::make_unique<StunByteStringAttribute>(STUN_ATTR_ORIGIN, origin_));
    }
    Prepare(msg_);
    RTC_DCHECK(msg_->type() != 0);
  }
}

int StunRequest::type() {
  RTC_DCHECK(msg_ != NULL);
  return msg_->type();
}

const StunMessage* StunRequest::msg() const {
  return msg_;
}

StunMessage* StunRequest::mutable_msg() {
  return msg_;
}

int StunRequest::Elapsed() const {
  return static_cast<int>(rtc::TimeMillis() - tstamp_);
}

void StunRequest::set_manager(StunRequestManager* manager) {
  RTC_DCHECK(!manager_);
  manager_ = manager;
}

void StunRequest::OnMessage(rtc::Message* pmsg) {
  RTC_DCHECK(manager_ != NULL);
  RTC_DCHECK(pmsg->message_id == MSG_STUN_SEND);

  if (timeout_) {
    OnTimeout();
    delete this;
    return;
  }

  tstamp_ = rtc::TimeMillis();

  rtc::ByteBufferWriter buf;
  msg_->Write(&buf);
  manager_->SignalSendPacket(buf.Data(), buf.Length(), this);

  OnSent();
  manager_->thread_->PostDelayed(RTC_FROM_HERE, resend_delay(), this,
                                 MSG_STUN_SEND, NULL);
}

void StunRequest::OnSent() {
  count_ += 1;
  int retransmissions = (count_ - 1);
  if (retransmissions >= STUN_MAX_RETRANSMISSIONS) {
    timeout_ = true;
  }
  RTC_LOG(LS_VERBOSE) << "Sent STUN request " << count_
                      << "; resend delay = " << resend_delay();
}

int StunRequest::resend_delay() {
  if (count_ == 0) {
    return 0;
  }
  int retransmissions = (count_ - 1);
  int rto = STUN_INITIAL_RTO << retransmissions;
  return std::min(rto, STUN_MAX_RTO);
}

}  // namespace cricket<|MERGE_RESOLUTION|>--- conflicted
+++ resolved
@@ -120,8 +120,6 @@
   }
 
   StunRequest* request = iter->second;
-<<<<<<< HEAD
-=======
 
   // Now that we know the request, we can see if the response is
   // integrity-protected or not.
@@ -134,7 +132,6 @@
     msg->ValidateMessageIntegrity(request->msg()->password());
   }
 
->>>>>>> cbad18b1
   if (!msg->GetNonComprehendedAttributes().empty()) {
     // If a response contains unknown comprehension-required attributes, it's
     // simply discarded and the transaction is considered failed. See RFC5389
@@ -144,12 +141,9 @@
     delete request;
     return false;
   } else if (msg->type() == GetStunSuccessResponseType(request->type())) {
-<<<<<<< HEAD
-=======
     if (!msg->IntegrityOk() && !skip_integrity_checking) {
       return false;
     }
->>>>>>> cbad18b1
     request->OnResponse(msg);
   } else if (msg->type() == GetStunErrorResponseType(request->type())) {
     request->OnErrorResponse(msg);
