--- conflicted
+++ resolved
@@ -40,18 +40,11 @@
                              uint16_t max_port,
                              const std::string& username,
                              const std::string& password,
-<<<<<<< HEAD
-                             bool emit_localhost_for_anyaddress) {
-    TestUDPPort* port =
-        new TestUDPPort(thread, factory, network, min_port, max_port, username,
-                        password, emit_localhost_for_anyaddress);
-=======
                              bool emit_localhost_for_anyaddress,
                              const webrtc::FieldTrialsView* field_trials) {
     TestUDPPort* port =
         new TestUDPPort(thread, factory, network, min_port, max_port, username,
                         password, emit_localhost_for_anyaddress, field_trials);
->>>>>>> 8f9b44ba
     if (!port->Init()) {
       delete port;
       port = nullptr;
@@ -67,12 +60,8 @@
               uint16_t max_port,
               const std::string& username,
               const std::string& password,
-<<<<<<< HEAD
-              bool emit_localhost_for_anyaddress)
-=======
               bool emit_localhost_for_anyaddress,
               const webrtc::FieldTrialsView* field_trials)
->>>>>>> 8f9b44ba
       : UDPPort(thread,
                 factory,
                 network,
@@ -80,12 +69,8 @@
                 max_port,
                 username,
                 password,
-<<<<<<< HEAD
-                emit_localhost_for_anyaddress) {}
-=======
                 emit_localhost_for_anyaddress,
                 field_trials) {}
->>>>>>> 8f9b44ba
 };
 
 // A FakePortAllocatorSession can be used with either a real or fake socket
@@ -136,12 +121,8 @@
               ? ipv6_network_
               : ipv4_network_;
       port_.reset(TestUDPPort::Create(network_thread_, factory_, &network, 0, 0,
-<<<<<<< HEAD
-                                      username(), password(), false));
-=======
                                       username(), password(), false,
                                       &field_trials_));
->>>>>>> 8f9b44ba
       RTC_DCHECK(port_);
       // RingRTC change to support ICE forking
       port_->SignalDestroyed.connect(this, &FakePortAllocatorSession::OnPortDestroyed);
