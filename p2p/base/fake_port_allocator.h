--- conflicted
+++ resolved
@@ -130,15 +130,9 @@
                                       username(), password(), false,
                                       field_trials_));
       RTC_DCHECK(port_);
-<<<<<<< HEAD
-      port_->SetIceTiebreaker(ice_tiebreaker());
+      port_->SetIceTiebreaker(allocator_->ice_tiebreaker());
       // RingRTC change to support ICE forking
       port_->SignalDestroyed.connect(this, &FakePortAllocatorSession::OnPortDestroyed);
-=======
-      port_->SetIceTiebreaker(allocator_->ice_tiebreaker());
-      port_->SubscribePortDestroyed(
-          [this](PortInterface* port) { OnPortDestroyed(port); });
->>>>>>> 41b1493d
       AddPort(port_.get());
     }
     ++port_config_count_;
