--- conflicted
+++ resolved
@@ -906,21 +906,8 @@
   }
 }
 
-<<<<<<< HEAD
 // RingRTC change to support ICE forking (code removed)
 
-=======
-void Port::SubscribePortDestroyed(
-    std::function<void(PortInterface*)> callback) {
-  RTC_DCHECK_RUN_ON(thread_);
-  port_destroyed_callback_list_.AddReceiver(std::move(callback));
-}
-
-void Port::SendPortDestroyed(Port* port) {
-  RTC_DCHECK_RUN_ON(thread_);
-  port_destroyed_callback_list_.Send(port);
-}
->>>>>>> 29d6eaba
 void Port::OnNetworkTypeChanged(const ::webrtc::Network* network) {
   RTC_DCHECK(network == network_);
 
