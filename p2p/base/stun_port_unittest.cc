--- conflicted
+++ resolved
@@ -78,11 +78,7 @@
     stun_port_ = cricket::StunPort::Create(
         rtc::Thread::Current(), &socket_factory_, &network_, 0, 0,
         rtc::CreateRandomString(16), rtc::CreateRandomString(22), stun_servers,
-<<<<<<< HEAD
-        absl::nullopt);
-=======
         absl::nullopt, &field_trials_);
->>>>>>> 8f9b44ba
     stun_port_->set_stun_keepalive_delay(stun_keepalive_delay_);
     // If `stun_keepalive_lifetime_` is negative, let the stun port
     // choose its lifetime from the network type.
@@ -109,11 +105,7 @@
     stun_port_ = cricket::UDPPort::Create(
         rtc::Thread::Current(), &socket_factory_, &network_, socket_.get(),
         rtc::CreateRandomString(16), rtc::CreateRandomString(22), false,
-<<<<<<< HEAD
-        absl::nullopt);
-=======
         absl::nullopt, &field_trials_);
->>>>>>> 8f9b44ba
     ASSERT_TRUE(stun_port_ != NULL);
     ServerAddresses stun_servers;
     stun_servers.insert(server_addr);
