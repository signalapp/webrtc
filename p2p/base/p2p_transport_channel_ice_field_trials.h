--- conflicted
+++ resolved
@@ -48,13 +48,10 @@
 
   // Sending a PING directly after a nomination on ICE_CONTROLLED-side.
   bool send_ping_on_nomination_ice_controlled = false;
-<<<<<<< HEAD
-=======
 
   // The timeout after which the connection will be considered dead if no
   // traffic is received.
   int dead_connection_timeout_ms = 30000;
->>>>>>> 758c388d
 };
 
 }  // namespace cricket
