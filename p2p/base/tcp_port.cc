/*
 *  Copyright 2004 The WebRTC Project Authors. All rights reserved.
 *
 *  Use of this source code is governed by a BSD-style license
 *  that can be found in the LICENSE file in the root of the source
 *  tree. An additional intellectual property rights grant can be found
 *  in the file PATENTS.  All contributing project authors may
 *  be found in the AUTHORS file in the root of the source tree.
 */

/*
 *  This is a diagram of how TCP reconnect works for the active side. The
 *  passive side just waits for an incoming connection.
 *
 *  - Connected: Indicate whether the TCP socket is connected.
 *
 *  - Writable: Whether the stun binding is completed. Sending a data packet
 *    before stun binding completed will trigger IPC socket layer to shutdown
 *    the connection.
 *
 *  - PendingTCP: `connection_pending_` indicates whether there is an
 *    outstanding TCP connection in progress.
 *
 *  - PretendWri: Tracked by `pretending_to_be_writable_`. Marking connection as
 *    WRITE_TIMEOUT will cause the connection be deleted. Instead, we're
 *    "pretending" we're still writable for a period of time such that reconnect
 *    could work.
 *
 *  Data could only be sent in state 3. Sening data during state 2 & 6 will get
 *  EWOULDBLOCK, 4 & 5 EPIPE.
 *
 *         OS Timeout         7 -------------+
 *   +----------------------->|Connected: N  |
 *   |                        |Writable:  N  |     Timeout
 *   |       Timeout          |Connection is |<----------------+
 *   |   +------------------->|Dead          |                 |
 *   |   |                    +--------------+                 |
 *   |   |                               ^                     |
 *   |   |            OnClose            |                     |
 *   |   |    +-----------------------+  |                     |
 *   |   |    |                       |  |Timeout              |
 *   |   |    v                       |  |                     |
 *   | 4 +----------+          5 -----+--+--+           6 -----+-----+
 *   | |Connected: N|Send() or |Connected: N|           |Connected: Y|
 *   | |Writable:  Y|Ping()    |Writable:  Y|OnConnect  |Writable:  Y|
 *   | |PendingTCP:N+--------> |PendingTCP:Y+---------> |PendingTCP:N|
 *   | |PretendWri:Y|          |PretendWri:Y|           |PretendWri:Y|
 *   | +-----+------+          +------------+           +---+--+-----+
 *   |   ^   ^                                              |  |
 *   |   |   |                     OnClose                  |  |
 *   |   |   +----------------------------------------------+  |
 *   |   |                                                     |
 *   |   |                              Stun Binding Completed |
 *   |   |                                                     |
 *   |   |                    OnClose                          |
 *   |   +------------------------------------------------+    |
 *   |                                                    |    v
 *  1 -----------+           2 -----------+Stun      3 -----------+
 *  |Connected: N|           |Connected: Y|Binding   |Connected: Y|
 *  |Writable:  N|OnConnect  |Writable:  N|Completed |Writable:  Y|
 *  |PendingTCP:Y+---------> |PendingTCP:N+--------> |PendingTCP:N|
 *  |PretendWri:N|           |PretendWri:N|          |PretendWri:N|
 *  +------------+           +------------+          +------------+
 *
 */

#include "p2p/base/tcp_port.h"

#include <errno.h>

#include <cstddef>
#include <cstdint>
#include <list>
#include <utility>

#include "absl/algorithm/container.h"
#include "absl/memory/memory.h"
#include "absl/strings/string_view.h"
#include "api/candidate.h"
#include "api/packet_socket_factory.h"
#include "api/sequence_checker.h"
#include "api/task_queue/pending_task_safety_flag.h"
#include "api/transport/stun.h"
#include "api/units/time_delta.h"
#include "p2p/base/connection.h"
#include "p2p/base/connection_info.h"
#include "p2p/base/p2p_constants.h"
#include "p2p/base/port.h"
#include "p2p/base/port_interface.h"
#include "p2p/base/stun_request.h"
#include "rtc_base/async_packet_socket.h"
#include "rtc_base/checks.h"
#include "rtc_base/ip_address.h"
#include "rtc_base/logging.h"
#include "rtc_base/net_helper.h"
#include "rtc_base/network/received_packet.h"
#include "rtc_base/network/sent_packet.h"
#include "rtc_base/rate_tracker.h"
#include "rtc_base/socket.h"
#include "rtc_base/socket_address.h"
#include "rtc_base/time_utils.h"
#include "rtc_base/weak_ptr.h"

namespace cricket {
using ::webrtc::IceCandidateType;
using ::webrtc::SafeTask;
using ::webrtc::TimeDelta;

TCPPort::TCPPort(const PortParametersRef& args,
                 uint16_t min_port,
                 uint16_t max_port,
                 bool allow_listen)
    : Port(args, IceCandidateType::kHost, min_port, max_port),
      allow_listen_(allow_listen),
      error_(0) {
  // TODO(mallinath) - Set preference value as per RFC 6544.
  // http://b/issue?id=7141794
  if (allow_listen_) {
    TryCreateServerSocket();
  }
  // Set TCP_NODELAY (via OPT_NODELAY) for improved performance; this causes
  // small media packets to be sent immediately rather than being buffered up,
  // reducing latency.
  SetOption(webrtc::Socket::OPT_NODELAY, 1);
}

TCPPort::~TCPPort() {
  listen_socket_ = nullptr;
  std::list<Incoming>::iterator it;
  for (it = incoming_.begin(); it != incoming_.end(); ++it)
    delete it->socket;
  incoming_.clear();
}

Connection* TCPPort::CreateConnection(const webrtc::Candidate& address,
                                      CandidateOrigin origin) {
  if (!SupportsProtocol(address.protocol())) {
    return NULL;
  }

  if ((address.tcptype() == TCPTYPE_ACTIVE_STR && !address.is_prflx()) ||
      (address.tcptype().empty() && address.address().port() == 0)) {
    // It's active only candidate, we should not try to create connections
    // for these candidates.
    return NULL;
  }

  // We can't accept TCP connections incoming on other ports
  if (origin == ORIGIN_OTHER_PORT)
    return NULL;

  // We don't know how to act as an ssl server yet
  if ((address.protocol() == SSLTCP_PROTOCOL_NAME) &&
      (origin == ORIGIN_THIS_PORT)) {
    return NULL;
  }

  if (!IsCompatibleAddress(address.address())) {
    return NULL;
  }

  TCPConnection* conn = NULL;
  if (webrtc::AsyncPacketSocket* socket =
          GetIncoming(address.address(), true)) {
    // Incoming connection; we already created a socket and connected signals,
    // so we need to hand off the "read packet" responsibility to
    // TCPConnection.
    socket->DeregisterReceivedPacketCallback();
    conn = new TCPConnection(NewWeakPtr(), address, socket);
  } else {
    // Outgoing connection, which will create a new socket.
    conn = new TCPConnection(NewWeakPtr(), address);
  }
  AddOrReplaceConnection(conn);
  return conn;
}

void TCPPort::PrepareAddress() {
  if (listen_socket_) {
    // Socket may be in the CLOSED state if Listen()
    // failed, we still want to add the socket address.
    RTC_LOG(LS_VERBOSE) << "Preparing TCP address, current state: "
                        << static_cast<int>(listen_socket_->GetState());
    AddAddress(
        listen_socket_->GetLocalAddress(), listen_socket_->GetLocalAddress(),
        webrtc::SocketAddress(), TCP_PROTOCOL_NAME, "", TCPTYPE_PASSIVE_STR,
        IceCandidateType::kHost, ICE_TYPE_PREFERENCE_HOST_TCP, 0, "", true);
  } else {
    RTC_LOG(LS_INFO) << ToString()
                     << ": Not listening due to firewall restrictions.";
    // Note: We still add the address, since otherwise the remote side won't
    // recognize our incoming TCP connections. According to
    // https://tools.ietf.org/html/rfc6544#section-4.5, for active candidate,
    // the port must be set to the discard port, i.e. 9. We can't be 100% sure
    // which IP address will actually be used, so GetBestIP is as good as we
    // can do.
    // TODO(deadbeef): We could do something like create a dummy socket just to
    // see what IP we get. But that may be overkill.
    AddAddress(webrtc::SocketAddress(Network()->GetBestIP(), DISCARD_PORT),
               webrtc::SocketAddress(Network()->GetBestIP(), 0),
               webrtc::SocketAddress(), TCP_PROTOCOL_NAME, "",
               TCPTYPE_ACTIVE_STR, IceCandidateType::kHost,
               ICE_TYPE_PREFERENCE_HOST_TCP, 0, "", true);
  }
}

int TCPPort::SendTo(const void* data,
                    size_t size,
                    const webrtc::SocketAddress& addr,
                    const rtc::PacketOptions& options,
                    bool payload) {
  webrtc::AsyncPacketSocket* socket = NULL;
  TCPConnection* conn = static_cast<TCPConnection*>(GetConnection(addr));

  // For Connection, this is the code path used by Ping() to establish
  // WRITABLE. It has to send through the socket directly as TCPConnection::Send
  // checks writability.
  if (conn) {
    if (!conn->connected()) {
      conn->MaybeReconnect();
      return SOCKET_ERROR;
    }
    socket = conn->socket();
    if (!socket) {
      // The failure to initialize should have been logged elsewhere,
      // so this log is not important.
      RTC_LOG(LS_INFO) << ToString()
                       << ": Attempted to send to an uninitialized socket: "
                       << addr.ToSensitiveString();
      error_ = EHOSTUNREACH;
      return SOCKET_ERROR;
    }
  } else {
    socket = GetIncoming(addr);
    if (!socket) {
      RTC_LOG(LS_ERROR) << ToString()
                        << ": Attempted to send to an unknown destination: "
                        << addr.ToSensitiveString();
      error_ = EHOSTUNREACH;
      return SOCKET_ERROR;
    }
  }
  rtc::PacketOptions modified_options(options);
  CopyPortInformationToPacketInfo(&modified_options.info_signaled_after_sent);
  int sent = socket->Send(data, size, modified_options);
  if (sent < 0) {
    error_ = socket->GetError();
    // Error from this code path for a Connection (instead of from a bare
    // socket) will not trigger reconnecting. In theory, this shouldn't matter
    // as OnClose should always be called and set connected to false.
    RTC_LOG(LS_ERROR) << ToString() << ": TCP send of " << size
                      << " bytes failed with error " << error_;
  }
  return sent;
}

int TCPPort::GetOption(webrtc::Socket::Option opt, int* value) {
  auto const& it = socket_options_.find(opt);
  if (it == socket_options_.end()) {
    return -1;
  }
  *value = it->second;
  return 0;
}

int TCPPort::SetOption(webrtc::Socket::Option opt, int value) {
  socket_options_[opt] = value;
  return 0;
}

int TCPPort::GetError() {
  return error_;
}

bool TCPPort::SupportsProtocol(absl::string_view protocol) const {
  // RingRTC change to allow connection to a TCP + TLS server candidate
  return protocol == TCP_PROTOCOL_NAME || protocol == SSLTCP_PROTOCOL_NAME
      || protocol == TLS_PROTOCOL_NAME;
}

webrtc::ProtocolType TCPPort::GetProtocol() const {
  return webrtc::PROTO_TCP;
}

void TCPPort::OnNewConnection(webrtc::AsyncListenSocket* socket,
                              webrtc::AsyncPacketSocket* new_socket) {
  RTC_DCHECK_EQ(socket, listen_socket_.get());

  for (const auto& option : socket_options_) {
    new_socket->SetOption(option.first, option.second);
  }
  Incoming incoming;
  incoming.addr = new_socket->GetRemoteAddress();
  incoming.socket = new_socket;
  incoming.socket->RegisterReceivedPacketCallback(
      [&](rtc::AsyncPacketSocket* socket, const rtc::ReceivedPacket& packet) {
        OnReadPacket(socket, packet);
      });
  incoming.socket->SignalReadyToSend.connect(this, &TCPPort::OnReadyToSend);
  incoming.socket->SignalSentPacket.connect(this, &TCPPort::OnSentPacket);

  RTC_LOG(LS_VERBOSE) << ToString() << ": Accepted connection from "
                      << incoming.addr.ToSensitiveString();
  incoming_.push_back(incoming);
}

void TCPPort::TryCreateServerSocket() {
  listen_socket_ = absl::WrapUnique(socket_factory()->CreateServerTcpSocket(
      webrtc::SocketAddress(Network()->GetBestIP(), 0), min_port(), max_port(),
      false /* ssl */));
  if (!listen_socket_) {
    RTC_LOG(LS_WARNING)
        << ToString()
        << ": TCP server socket creation failed; continuing anyway.";
    return;
  }
  listen_socket_->SignalNewConnection.connect(this, &TCPPort::OnNewConnection);
}

webrtc::AsyncPacketSocket* TCPPort::GetIncoming(
    const webrtc::SocketAddress& addr,
    bool remove) {
  webrtc::AsyncPacketSocket* socket = NULL;
  for (std::list<Incoming>::iterator it = incoming_.begin();
       it != incoming_.end(); ++it) {
    if (it->addr == addr) {
      socket = it->socket;
      if (remove)
        incoming_.erase(it);
      break;
    }
  }
  return socket;
}

void TCPPort::OnReadPacket(webrtc::AsyncPacketSocket* socket,
                           const rtc::ReceivedPacket& packet) {
  Port::OnReadPacket(packet, webrtc::PROTO_TCP);
}

void TCPPort::OnSentPacket(webrtc::AsyncPacketSocket* socket,
                           const rtc::SentPacket& sent_packet) {
  webrtc::PortInterface::SignalSentPacket(sent_packet);
}

void TCPPort::OnReadyToSend(webrtc::AsyncPacketSocket* socket) {
  Port::OnReadyToSend();
}

// TODO(qingsi): `CONNECTION_WRITE_CONNECT_TIMEOUT` is overriden by
// `ice_unwritable_timeout` in IceConfig when determining the writability state.
// Replace this constant with the config parameter assuming the default value if
// we decide it is also applicable here.
TCPConnection::TCPConnection(rtc::WeakPtr<Port> tcp_port,
                             const webrtc::Candidate& candidate,
                             webrtc::AsyncPacketSocket* socket)
    : Connection(std::move(tcp_port), 0, candidate),
      socket_(socket),
      error_(0),
      outgoing_(socket == NULL),
      connection_pending_(false),
      pretending_to_be_writable_(false),
      reconnection_timeout_(cricket::CONNECTION_WRITE_CONNECT_TIMEOUT) {
  RTC_DCHECK_RUN_ON(network_thread_);
  RTC_DCHECK_EQ(port()->GetProtocol(),
                webrtc::PROTO_TCP);  // Needs to be TCPPort.

  SignalDestroyed.connect(this, &TCPConnection::OnDestroyed);

  if (outgoing_) {
    CreateOutgoingTcpSocket();
  } else {
    // Incoming connections should match one of the network addresses. Same as
    // what's being checked in OnConnect, but just DCHECKing here.
    RTC_LOG(LS_VERBOSE) << ToString() << ": socket ipaddr: "
                        << socket_->GetLocalAddress().ToSensitiveString()
                        << ", port() Network:" << port()->Network()->ToString();
    RTC_DCHECK(absl::c_any_of(
        port_->Network()->GetIPs(), [this](const rtc::InterfaceAddress& addr) {
          return socket_->GetLocalAddress().ipaddr() == addr;
        }));
    ConnectSocketSignals(socket);
  }
}

TCPConnection::~TCPConnection() {
  RTC_DCHECK_RUN_ON(network_thread_);
}

int TCPConnection::Send(const void* data,
                        size_t size,
                        const rtc::PacketOptions& options) {
  if (!socket_) {
    error_ = ENOTCONN;
    return SOCKET_ERROR;
  }

  // Sending after OnClose on active side will trigger a reconnect for a
  // outgoing connection. Note that the write state is still WRITABLE as we want
  // to spend a few seconds attempting a reconnect before saying we're
  // unwritable.
  if (!connected()) {
    MaybeReconnect();
    return SOCKET_ERROR;
  }

  // Note that this is important to put this after the previous check to give
  // the connection a chance to reconnect.
  if (pretending_to_be_writable_ || write_state() != STATE_WRITABLE) {
    // TODO(?): Should STATE_WRITE_TIMEOUT return a non-blocking error?
    error_ = ENOTCONN;
    return SOCKET_ERROR;
  }
  stats_.sent_total_packets++;
  rtc::PacketOptions modified_options(options);
  tcp_port()->CopyPortInformationToPacketInfo(
      &modified_options.info_signaled_after_sent);
  int sent = socket_->Send(data, size, modified_options);
  int64_t now = webrtc::TimeMillis();
  if (sent < 0) {
    stats_.sent_discarded_packets++;
    error_ = socket_->GetError();
  } else {
    send_rate_tracker_.AddSamplesAtTime(now, sent);
  }
  last_send_data_ = now;
  return sent;
}

int TCPConnection::GetError() {
  return error_;
}

void TCPConnection::OnSentPacket(webrtc::AsyncPacketSocket* socket,
                                 const rtc::SentPacket& sent_packet) {
  RTC_DCHECK_RUN_ON(network_thread());
  if (port()) {
    port()->SignalSentPacket(sent_packet);
  }
}

void TCPConnection::OnConnectionRequestResponse(StunRequest* req,
                                                StunMessage* response) {
  // Process the STUN response before we inform upper layer ready to send.
  Connection::OnConnectionRequestResponse(req, response);

  // If we're in the state of pretending to be writeable, we should inform the
  // upper layer it's ready to send again as previous EWOULDLBLOCK from socket
  // would have stopped the outgoing stream.
  if (pretending_to_be_writable_) {
    Connection::OnReadyToSend();
  }
  pretending_to_be_writable_ = false;
  RTC_DCHECK(write_state() == STATE_WRITABLE);
}

void TCPConnection::OnConnect(webrtc::AsyncPacketSocket* socket) {
  RTC_DCHECK_EQ(socket, socket_.get());

  if (!port_) {
    RTC_LOG(LS_ERROR) << "TCPConnection: Port has been deleted.";
    return;
  }

  // Do not use this port if the socket bound to an address not associated with
  // the desired network interface. This is seen in Chrome, where TCP sockets
  // cannot be given a binding address, and the platform is expected to pick
  // the correct local address.
  //
  // However, there are two situations in which we allow the bound address to
  // not be one of the addresses of the requested interface:
  // 1. The bound address is the loopback address. This happens when a proxy
  // forces TCP to bind to only the localhost address (see issue 3927).
  // 2. The bound address is the "any address". This happens when
  // multiple_routes is disabled (see issue 4780).
  //
  // Note that, aside from minor differences in log statements, this logic is
  // identical to that in TurnPort.
  const webrtc::SocketAddress& socket_address = socket->GetLocalAddress();
  if (absl::c_any_of(port_->Network()->GetIPs(),
                     [socket_address](const rtc::InterfaceAddress& addr) {
                       return socket_address.ipaddr() == addr;
                     })) {
    RTC_LOG(LS_VERBOSE) << ToString() << ": Connection established to "
                        << socket->GetRemoteAddress().ToSensitiveString();
  } else {
    if (socket->GetLocalAddress().IsLoopbackIP()) {
      RTC_LOG(LS_WARNING) << "Socket is bound to the address:"
                          << socket_address.ipaddr().ToSensitiveString()
                          << ", rather than an address associated with network:"
                          << port_->Network()->ToString()
                          << ". Still allowing it since it's localhost.";
    } else if (webrtc::IPIsAny(port_->Network()->GetBestIP())) {
      RTC_LOG(LS_WARNING)
          << "Socket is bound to the address:"
          << socket_address.ipaddr().ToSensitiveString()
          << ", rather than an address associated with network:"
          << port_->Network()->ToString()
          << ". Still allowing it since it's the 'any' address"
             ", possibly caused by multiple_routes being disabled.";
    } else {
      RTC_LOG(LS_WARNING) << "Dropping connection as TCP socket bound to IP "
                          << socket_address.ipaddr().ToSensitiveString()
                          << ", rather than an address associated with network:"
                          << port_->Network()->ToString();
      OnClose(socket, 0);
      return;
    }
  }

  // Connection is established successfully.
  set_connected(true);
  connection_pending_ = false;
}

void TCPConnection::OnClose(webrtc::AsyncPacketSocket* socket, int error) {
  RTC_DCHECK_RUN_ON(network_thread());
  RTC_DCHECK_EQ(socket, socket_.get());
  RTC_LOG(LS_INFO) << ToString() << ": Connection closed with error " << error;

  if (!port_) {
    RTC_LOG(LS_ERROR) << "TCPConnection: Port has been deleted.";
    return;
  }

  // Guard against the condition where IPC socket will call OnClose for every
  // packet it can't send.
  if (connected()) {
    set_connected(false);

    // Prevent the connection from being destroyed by redundant SignalClose
    // events.
    pretending_to_be_writable_ = true;

    // If this connection can't become connected and writable again in 5
    // seconds, it's time to tear this down. This is the case for the original
    // TCP connection on passive side during a reconnect.
    // We don't attempt reconnect right here. This is to avoid a case where the
    // shutdown is intentional and reconnect is not necessary. We only reconnect
    // when the connection is used to Send() or Ping().
    network_thread()->PostDelayedTask(
        SafeTask(network_safety_.flag(),
                 [this]() {
                   if (pretending_to_be_writable_) {
                     Destroy();
                   }
                 }),
        TimeDelta::Millis(reconnection_timeout()));
  } else if (!pretending_to_be_writable_) {
    // OnClose could be called when the underneath socket times out during the
    // initial connect() (i.e. `pretending_to_be_writable_` is false) . We have
    // to manually destroy here as this connection, as never connected, will not
    // be scheduled for ping to trigger destroy.
    DisconnectSocketSignals(socket_.get());
    port()->DestroyConnectionAsync(this);
  }
}

void TCPConnection::MaybeReconnect() {
  RTC_DCHECK_RUN_ON(network_thread());
  // Only reconnect for an outgoing TCPConnection when OnClose was signaled and
  // no outstanding reconnect is pending.
  if (connected() || connection_pending_ || !outgoing_) {
    return;
  }

  RTC_LOG(LS_INFO) << ToString()
                   << ": TCP Connection with remote is closed, "
                      "trying to reconnect";

  CreateOutgoingTcpSocket();
  error_ = EPIPE;
}

void TCPConnection::OnReadPacket(webrtc::AsyncPacketSocket* socket,
                                 const rtc::ReceivedPacket& packet) {
  RTC_DCHECK_RUN_ON(network_thread());
  RTC_DCHECK_EQ(socket, socket_.get());
  Connection::OnReadPacket(packet);
}

void TCPConnection::OnReadyToSend(webrtc::AsyncPacketSocket* socket) {
  RTC_DCHECK_RUN_ON(network_thread());
  RTC_DCHECK_EQ(socket, socket_.get());
  Connection::OnReadyToSend();
}

void TCPConnection::OnDestroyed(Connection* c) {
  RTC_DCHECK_RUN_ON(network_thread());
  RTC_DCHECK_EQ(c, this);
  if (socket_) {
    DisconnectSocketSignals(socket_.get());
  }
}

void TCPConnection::CreateOutgoingTcpSocket() {
  RTC_DCHECK(outgoing_);
  // RingRTC change to allow connection to a TCP + TLS server candidate
  int opts = (remote_candidate().protocol() == SSLTCP_PROTOCOL_NAME)
<<<<<<< HEAD
                 ? rtc::PacketSocketFactory::OPT_TLS_FAKE
                 : (remote_candidate().protocol() == TLS_PROTOCOL_NAME)
                 ? rtc::PacketSocketFactory::OPT_TLS
=======
                 ? webrtc::PacketSocketFactory::OPT_TLS_FAKE
>>>>>>> 2c8f5be6
                 : 0;

  if (socket_) {
    DisconnectSocketSignals(socket_.get());
  }

  webrtc::PacketSocketTcpOptions tcp_opts;
  tcp_opts.opts = opts;
  socket_.reset(port()->socket_factory()->CreateClientTcpSocket(
      webrtc::SocketAddress(port()->Network()->GetBestIP(), 0),
      remote_candidate().address(), tcp_opts));
  if (socket_) {
    RTC_LOG(LS_VERBOSE) << ToString() << ": Connecting from "
                        << socket_->GetLocalAddress().ToSensitiveString()
                        << " to "
                        << remote_candidate().address().ToSensitiveString();
    set_connected(false);
    connection_pending_ = true;
    ConnectSocketSignals(socket_.get());
  } else {
    // RingRTC change to reduce logging IP addresses
    RTC_LOG(LS_INFO) << ToString() << ": Failed to create connection to "
                     << remote_candidate().address().ToSensitiveString();
    set_state(IceCandidatePairState::FAILED);
    // We can't FailAndPrune directly here. FailAndPrune and deletes all
    // the StunRequests from the request_map_. And if this is in the stack
    // of Connection::Ping(), we are still using the request.
    // Unwind the stack and defer the FailAndPrune.
    network_thread()->PostTask(
        SafeTask(network_safety_.flag(), [this]() { FailAndPrune(); }));
  }
}

void TCPConnection::ConnectSocketSignals(webrtc::AsyncPacketSocket* socket) {
  // Incoming connections register SignalSentPacket and SignalReadyToSend
  // directly on the port in TCPPort::OnNewConnection.
  if (outgoing_) {
    socket->SignalConnect.connect(this, &TCPConnection::OnConnect);
    socket->SignalSentPacket.connect(this, &TCPConnection::OnSentPacket);
    socket->SignalReadyToSend.connect(this, &TCPConnection::OnReadyToSend);
  }

  // For incoming connections, this re-register ReceivedPacketCallback to the
  // connection instead of the port.
  socket->RegisterReceivedPacketCallback(
      [&](rtc::AsyncPacketSocket* socket, const rtc::ReceivedPacket& packet) {
        OnReadPacket(socket, packet);
      });
  socket->SubscribeCloseEvent(this, [this, safety = network_safety_.flag()](
                                        rtc::AsyncPacketSocket* s, int err) {
    if (safety->alive())
      OnClose(s, err);
  });
}

void TCPConnection::DisconnectSocketSignals(webrtc::AsyncPacketSocket* socket) {
  if (outgoing_) {
    // Incoming connections do not register these signals in TCPConnection.
    socket->SignalConnect.disconnect(this);
    socket->SignalReadyToSend.disconnect(this);
    socket->SignalSentPacket.disconnect(this);
  }
  socket->DeregisterReceivedPacketCallback();
  socket->UnsubscribeCloseEvent(this);
}

}  // namespace cricket<|MERGE_RESOLUTION|>--- conflicted
+++ resolved
@@ -597,13 +597,9 @@
   RTC_DCHECK(outgoing_);
   // RingRTC change to allow connection to a TCP + TLS server candidate
   int opts = (remote_candidate().protocol() == SSLTCP_PROTOCOL_NAME)
-<<<<<<< HEAD
-                 ? rtc::PacketSocketFactory::OPT_TLS_FAKE
+                 ? webrtc::PacketSocketFactory::OPT_TLS_FAKE
                  : (remote_candidate().protocol() == TLS_PROTOCOL_NAME)
-                 ? rtc::PacketSocketFactory::OPT_TLS
-=======
-                 ? webrtc::PacketSocketFactory::OPT_TLS_FAKE
->>>>>>> 2c8f5be6
+                 ? webrtc::PacketSocketFactory::OPT_TLS
                  : 0;
 
   if (socket_) {
