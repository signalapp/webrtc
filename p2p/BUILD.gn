# Copyright (c) 2016 The WebRTC project authors. All Rights Reserved.
#
# Use of this source code is governed by a BSD-style license
# that can be found in the LICENSE file in the root of the source
# tree. An additional intellectual property rights grant can be found
# in the file PATENTS.  All contributing project authors may
# be found in the AUTHORS file in the root of the source tree.

import("../webrtc.gni")

group("p2p") {
  deps = [
    ":libstunprober",
    ":rtc_p2p",
  ]
}

rtc_library("rtc_p2p") {
  visibility = [ "*" ]
  sources = [
    "base/active_ice_controller_factory_interface.h",
    "base/active_ice_controller_interface.h",
    "base/async_stun_tcp_socket.cc",
    "base/async_stun_tcp_socket.h",
    "base/basic_async_resolver_factory.cc",
    "base/basic_async_resolver_factory.h",
    "base/basic_ice_controller.cc",
    "base/basic_ice_controller.h",
    "base/basic_packet_socket_factory.cc",
    "base/basic_packet_socket_factory.h",
    "base/candidate_pair_interface.h",
    "base/connection.cc",
    "base/connection.h",
    "base/connection_info.cc",
    "base/connection_info.h",
    "base/default_ice_transport_factory.cc",
    "base/default_ice_transport_factory.h",
    "base/dtls_transport.cc",
    "base/dtls_transport.h",
    "base/dtls_transport_factory.h",
    "base/dtls_transport_internal.cc",
    "base/dtls_transport_internal.h",
    "base/ice_agent_interface.h",
    "base/ice_controller_factory_interface.h",
    "base/ice_controller_interface.cc",
    "base/ice_controller_interface.h",
    "base/ice_credentials_iterator.cc",
    "base/ice_credentials_iterator.h",
<<<<<<< HEAD
    # RingRTC change to add ICE forking
    "base/ice_gatherer.cc",
    "base/ice_gatherer.h",
=======
    "base/ice_switch_reason.cc",
    "base/ice_switch_reason.h",
>>>>>>> fb3bd4a0
    "base/ice_transport_internal.cc",
    "base/ice_transport_internal.h",
    "base/p2p_constants.cc",
    "base/p2p_constants.h",
    "base/p2p_transport_channel.cc",
    "base/p2p_transport_channel.h",
    "base/p2p_transport_channel_ice_field_trials.h",
    "base/packet_transport_internal.cc",
    "base/packet_transport_internal.h",
    "base/port.cc",
    "base/port.h",
    "base/port_allocator.cc",
    "base/port_allocator.h",
    "base/port_interface.cc",
    "base/port_interface.h",
    "base/pseudo_tcp.cc",
    "base/pseudo_tcp.h",
    "base/regathering_controller.cc",
    "base/regathering_controller.h",
    "base/stun_port.cc",
    "base/stun_port.h",
    "base/stun_request.cc",
    "base/stun_request.h",
    "base/tcp_port.cc",
    "base/tcp_port.h",
    "base/transport_description.cc",
    "base/transport_description.h",
    "base/transport_description_factory.cc",
    "base/transport_description_factory.h",
    "base/transport_info.h",
    "base/turn_port.cc",
    "base/turn_port.h",
    "base/udp_port.h",
    "base/wrapping_active_ice_controller.cc",
    "base/wrapping_active_ice_controller.h",
    "client/basic_port_allocator.cc",
    "client/basic_port_allocator.h",
    "client/relay_port_factory_interface.h",
    "client/turn_port_factory.cc",
    "client/turn_port_factory.h",
  ]

  deps = [
    "../api:array_view",
    "../api:async_dns_resolver",
<<<<<<< HEAD
    "../api:field_trials_view",
    "../api:libjingle_peerconnection_api",
=======
    "../api:candidate",
    "../api:dtls_transport_interface",
    "../api:field_trials_view",
    "../api:ice_transport_interface",
    "../api:make_ref_counted",
>>>>>>> fb3bd4a0
    "../api:packet_socket_factory",
    "../api:rtc_error",
    "../api:scoped_refptr",
    "../api:sequence_checker",
<<<<<<< HEAD
=======
    "../api:turn_customizer",
>>>>>>> fb3bd4a0
    "../api:wrapping_async_dns_resolver",
    "../api/crypto:options",
    "../api/rtc_event_log",
    "../api/task_queue",
    "../api/transport:enums",
    "../api/transport:field_trial_based_config",
    "../api/transport:stun_types",
    "../api/units:time_delta",
    "../logging:ice_log",
    "../rtc_base",
    "../rtc_base:async_resolver_interface",
    "../rtc_base:buffer",
    "../rtc_base:buffer_queue",
    "../rtc_base:byte_buffer",
    "../rtc_base:byte_order",
    "../rtc_base:callback_list",
    "../rtc_base:checks",
    "../rtc_base:event_tracer",
    "../rtc_base:ip_address",
    "../rtc_base:logging",
    "../rtc_base:macromagic",
    "../rtc_base:net_helpers",
    "../rtc_base:network_constants",
<<<<<<< HEAD
=======
    "../rtc_base:rate_tracker",
>>>>>>> fb3bd4a0
    "../rtc_base:refcount",
    "../rtc_base:rtc_numerics",
    "../rtc_base:socket",
    "../rtc_base:socket_address",
    "../rtc_base:socket_factory",
    "../rtc_base:socket_server",
    "../rtc_base:stringutils",
    "../rtc_base:threading",
    "../rtc_base:timeutils",
    "../rtc_base/containers:flat_map",
    "../rtc_base/experiments:field_trial_parser",
    "../rtc_base/memory:always_valid_pointer",
    "../rtc_base/system:no_unique_address",

    # Needed by pseudo_tcp, which should move to a separate target.
    "../api/task_queue:pending_task_safety_flag",
    "../rtc_base:safe_minmax",
    "../rtc_base:weak_ptr",
    "../rtc_base/network:sent_packet",
    "../rtc_base/synchronization:mutex",
    "../rtc_base/system:rtc_export",
    "../rtc_base/third_party/base64",
    "../rtc_base/third_party/sigslot",
    "../system_wrappers:metrics",
  ]
  absl_deps = [
    "//third_party/abseil-cpp/absl/algorithm:container",
    "//third_party/abseil-cpp/absl/base:core_headers",
    "//third_party/abseil-cpp/absl/memory",
    "//third_party/abseil-cpp/absl/strings",
    "//third_party/abseil-cpp/absl/types:optional",
  ]
}

if (rtc_include_tests) {
  rtc_library("fake_ice_transport") {
    testonly = true
    visibility = [ "*" ]
    sources = [ "base/fake_ice_transport.h" ]
    deps = [
      ":rtc_p2p",
      "../api:ice_transport_interface",
      "../api:libjingle_peerconnection_api",
      "../api/task_queue:pending_task_safety_flag",
      "../api/units:time_delta",
      "../rtc_base:copy_on_write_buffer",
      "../rtc_base:task_queue_for_test",
    ]
    absl_deps = [
      "//third_party/abseil-cpp/absl/algorithm:container",
      "//third_party/abseil-cpp/absl/strings",
      "//third_party/abseil-cpp/absl/types:optional",
    ]
  }

  rtc_library("fake_port_allocator") {
    testonly = true
    visibility = [ "*" ]
    sources = [ "base/fake_port_allocator.h" ]
    deps = [
      ":rtc_p2p",
      "../rtc_base:net_helpers",
      "../rtc_base:task_queue_for_test",
      "../rtc_base:threading",
<<<<<<< HEAD
=======
      "../rtc_base/memory:always_valid_pointer",
>>>>>>> fb3bd4a0
      "../test:scoped_key_value_config",
    ]
    absl_deps = [ "//third_party/abseil-cpp/absl/strings" ]
  }

  rtc_library("p2p_test_utils") {
    testonly = true
    sources = [
      "base/fake_dtls_transport.h",
      "base/fake_packet_transport.h",
      "base/mock_active_ice_controller.h",
      "base/mock_async_resolver.h",
      "base/mock_ice_agent.h",
      "base/mock_ice_controller.h",
      "base/mock_ice_transport.h",
      "base/test_stun_server.cc",
      "base/test_stun_server.h",
      "base/test_turn_customizer.h",
      "base/test_turn_server.h",
    ]
    deps = [
      ":fake_ice_transport",
      ":fake_port_allocator",
      ":p2p_server_utils",
      ":rtc_p2p",
      "../api:dtls_transport_interface",
      "../api:libjingle_peerconnection_api",
      "../api:packet_socket_factory",
      "../api:sequence_checker",
      "../api:turn_customizer",
      "../api/crypto:options",
      "../api/transport:stun_types",
      "../rtc_base",
      "../rtc_base:async_resolver_interface",
      "../rtc_base:copy_on_write_buffer",
      "../rtc_base:gunit_helpers",
      "../rtc_base:rtc_base_tests_utils",
      "../rtc_base:socket",
      "../rtc_base:socket_address",
      "../rtc_base:socket_server",
      "../rtc_base:threading",
      "../rtc_base/third_party/sigslot",
      "../test:test_support",
    ]
    absl_deps = [
      "//third_party/abseil-cpp/absl/algorithm:container",
      "//third_party/abseil-cpp/absl/strings",
      "//third_party/abseil-cpp/absl/types:optional",
    ]
  }

  rtc_library("rtc_p2p_unittests") {
    testonly = true

    sources = [
      "base/async_stun_tcp_socket_unittest.cc",
      "base/basic_async_resolver_factory_unittest.cc",
      "base/dtls_transport_unittest.cc",
      "base/ice_credentials_iterator_unittest.cc",
      "base/p2p_transport_channel_unittest.cc",
      "base/port_allocator_unittest.cc",
      "base/port_unittest.cc",
      "base/pseudo_tcp_unittest.cc",
      "base/regathering_controller_unittest.cc",
      "base/stun_port_unittest.cc",
      "base/stun_request_unittest.cc",
      "base/stun_server_unittest.cc",
      "base/tcp_port_unittest.cc",
      "base/transport_description_factory_unittest.cc",
      "base/transport_description_unittest.cc",
      "base/turn_port_unittest.cc",
      "base/turn_server_unittest.cc",
      "base/wrapping_active_ice_controller_unittest.cc",
      "client/basic_port_allocator_unittest.cc",
    ]
    deps = [
      ":fake_ice_transport",
      ":fake_port_allocator",
      ":p2p_server_utils",
      ":p2p_test_utils",
      ":rtc_p2p",
<<<<<<< HEAD
=======
      "../api:candidate",
      "../api:dtls_transport_interface",
>>>>>>> fb3bd4a0
      "../api:field_trials_view",
      "../api:libjingle_peerconnection_api",
      "../api:mock_async_dns_resolver",
      "../api:packet_socket_factory",
      "../api:scoped_refptr",
      "../api/task_queue",
      "../api/task_queue:pending_task_safety_flag",
      "../api/transport:stun_types",
      "../api/units:time_delta",
      "../rtc_base",
      "../rtc_base:buffer",
      "../rtc_base:byte_buffer",
      "../rtc_base:checks",
      "../rtc_base:copy_on_write_buffer",
      "../rtc_base:gunit_helpers",
      "../rtc_base:ip_address",
      "../rtc_base:logging",
      "../rtc_base:macromagic",
      "../rtc_base:net_helpers",
      "../rtc_base:network_constants",
<<<<<<< HEAD
      "../rtc_base:refcount",
      "../rtc_base:rtc_base_approved",
=======
>>>>>>> fb3bd4a0
      "../rtc_base:rtc_base_tests_utils",
      "../rtc_base:socket",
      "../rtc_base:socket_address",
      "../rtc_base:stringutils",
      "../rtc_base:testclient",
      "../rtc_base:threading",
      "../rtc_base:timeutils",
      "../rtc_base/network:sent_packet",
      "../rtc_base/third_party/sigslot",
      "../system_wrappers:metrics",
      "../test:rtc_expect_death",
      "../test:scoped_key_value_config",
      "../test:test_support",
      "//testing/gtest",
    ]
    absl_deps = [
      "//third_party/abseil-cpp/absl/algorithm:container",
      "//third_party/abseil-cpp/absl/memory",
      "//third_party/abseil-cpp/absl/strings",
      "//third_party/abseil-cpp/absl/types:optional",
    ]
  }
}

rtc_library("p2p_server_utils") {
  testonly = true
  sources = [
    "base/stun_server.cc",
    "base/stun_server.h",
    "base/turn_server.cc",
    "base/turn_server.h",
  ]
  deps = [
    ":rtc_p2p",
    "../api:array_view",
    "../api:packet_socket_factory",
    "../api:sequence_checker",
    "../api/task_queue",
    "../api/task_queue:pending_task_safety_flag",
    "../api/transport:stun_types",
    "../api/units:time_delta",
    "../rtc_base",
    "../rtc_base:byte_buffer",
    "../rtc_base:checks",
    "../rtc_base:logging",
    "../rtc_base:rtc_base_tests_utils",
    "../rtc_base:socket_address",
    "../rtc_base:stringutils",
<<<<<<< HEAD
    "../rtc_base:threading",
    "../rtc_base/task_utils:to_queued_task",
=======
>>>>>>> fb3bd4a0
    "../rtc_base/third_party/sigslot",
  ]
  absl_deps = [
    "//third_party/abseil-cpp/absl/algorithm:container",
    "//third_party/abseil-cpp/absl/memory",
    "//third_party/abseil-cpp/absl/strings",
  ]
}

rtc_library("libstunprober") {
  visibility = [ "*" ]
  sources = [
    "stunprober/stun_prober.cc",
    "stunprober/stun_prober.h",
  ]

  deps = [
    ":rtc_p2p",
    "../api:packet_socket_factory",
    "../api:sequence_checker",
    "../api/task_queue:pending_task_safety_flag",
    "../api/transport:stun_types",
    "../api/units:time_delta",
    "../rtc_base",
    "../rtc_base:async_resolver_interface",
    "../rtc_base:byte_buffer",
    "../rtc_base:checks",
    "../rtc_base:ip_address",
    "../rtc_base:logging",
    "../rtc_base:socket_address",
    "../rtc_base:threading",
    "../rtc_base:timeutils",
    "../rtc_base/system:rtc_export",
  ]
}

if (rtc_include_tests) {
  rtc_library("libstunprober_unittests") {
    testonly = true

    sources = [ "stunprober/stun_prober_unittest.cc" ]
    deps = [
      ":libstunprober",
      ":p2p_test_utils",
      ":rtc_p2p",
      "../rtc_base",
      "../rtc_base:checks",
      "../rtc_base:gunit_helpers",
      "../rtc_base:ip_address",
      "../rtc_base:rtc_base_tests_utils",
      "../test:test_support",
      "//testing/gtest",
    ]
  }
}<|MERGE_RESOLUTION|>--- conflicted
+++ resolved
@@ -46,14 +46,11 @@
     "base/ice_controller_interface.h",
     "base/ice_credentials_iterator.cc",
     "base/ice_credentials_iterator.h",
-<<<<<<< HEAD
     # RingRTC change to add ICE forking
     "base/ice_gatherer.cc",
     "base/ice_gatherer.h",
-=======
     "base/ice_switch_reason.cc",
     "base/ice_switch_reason.h",
->>>>>>> fb3bd4a0
     "base/ice_transport_internal.cc",
     "base/ice_transport_internal.h",
     "base/p2p_constants.cc",
@@ -99,24 +96,16 @@
   deps = [
     "../api:array_view",
     "../api:async_dns_resolver",
-<<<<<<< HEAD
-    "../api:field_trials_view",
-    "../api:libjingle_peerconnection_api",
-=======
     "../api:candidate",
     "../api:dtls_transport_interface",
     "../api:field_trials_view",
     "../api:ice_transport_interface",
     "../api:make_ref_counted",
->>>>>>> fb3bd4a0
     "../api:packet_socket_factory",
     "../api:rtc_error",
     "../api:scoped_refptr",
     "../api:sequence_checker",
-<<<<<<< HEAD
-=======
     "../api:turn_customizer",
->>>>>>> fb3bd4a0
     "../api:wrapping_async_dns_resolver",
     "../api/crypto:options",
     "../api/rtc_event_log",
@@ -140,10 +129,7 @@
     "../rtc_base:macromagic",
     "../rtc_base:net_helpers",
     "../rtc_base:network_constants",
-<<<<<<< HEAD
-=======
     "../rtc_base:rate_tracker",
->>>>>>> fb3bd4a0
     "../rtc_base:refcount",
     "../rtc_base:rtc_numerics",
     "../rtc_base:socket",
@@ -208,10 +194,7 @@
       "../rtc_base:net_helpers",
       "../rtc_base:task_queue_for_test",
       "../rtc_base:threading",
-<<<<<<< HEAD
-=======
       "../rtc_base/memory:always_valid_pointer",
->>>>>>> fb3bd4a0
       "../test:scoped_key_value_config",
     ]
     absl_deps = [ "//third_party/abseil-cpp/absl/strings" ]
@@ -293,11 +276,8 @@
       ":p2p_server_utils",
       ":p2p_test_utils",
       ":rtc_p2p",
-<<<<<<< HEAD
-=======
       "../api:candidate",
       "../api:dtls_transport_interface",
->>>>>>> fb3bd4a0
       "../api:field_trials_view",
       "../api:libjingle_peerconnection_api",
       "../api:mock_async_dns_resolver",
@@ -318,11 +298,6 @@
       "../rtc_base:macromagic",
       "../rtc_base:net_helpers",
       "../rtc_base:network_constants",
-<<<<<<< HEAD
-      "../rtc_base:refcount",
-      "../rtc_base:rtc_base_approved",
-=======
->>>>>>> fb3bd4a0
       "../rtc_base:rtc_base_tests_utils",
       "../rtc_base:socket",
       "../rtc_base:socket_address",
@@ -371,11 +346,6 @@
     "../rtc_base:rtc_base_tests_utils",
     "../rtc_base:socket_address",
     "../rtc_base:stringutils",
-<<<<<<< HEAD
-    "../rtc_base:threading",
-    "../rtc_base/task_utils:to_queued_task",
-=======
->>>>>>> fb3bd4a0
     "../rtc_base/third_party/sigslot",
   ]
   absl_deps = [
