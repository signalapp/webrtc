--- conflicted
+++ resolved
@@ -95,10 +95,6 @@
     "../api:rtc_error",
     "../api:scoped_refptr",
     "../api:sequence_checker",
-<<<<<<< HEAD
-    "../api:webrtc_key_value_config",
-=======
->>>>>>> 8f9b44ba
     "../api:wrapping_async_dns_resolver",
     "../api/crypto:options",
     "../api/rtc_event_log",
@@ -124,10 +120,7 @@
     "../rtc_base:socket_server",
     "../rtc_base:stringutils",
     "../rtc_base:threading",
-<<<<<<< HEAD
-=======
     "../rtc_base:timeutils",
->>>>>>> 8f9b44ba
     "../rtc_base/containers:flat_map",
     "../rtc_base/experiments:field_trial_parser",
     "../rtc_base/memory:always_valid_pointer",
