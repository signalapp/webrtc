# Copyright (c) 2016 The WebRTC project authors. All Rights Reserved.
#
# Use of this source code is governed by a BSD-style license
# that can be found in the LICENSE file in the root of the source
# tree. An additional intellectual property rights grant can be found
# in the file PATENTS.  All contributing project authors may
# be found in the AUTHORS file in the root of the source tree.

import("../webrtc.gni")

group("p2p") {
<<<<<<< HEAD
  deps = [
    ":libstunprober",
    ":rtc_p2p",
  ]
}

rtc_library("rtc_p2p") {
  visibility = [ "*" ]
  sources = [
    # TODO(bugs.webrtc.org/15769): Finish cleanup and remove.
    "base/active_ice_controller_factory_interface.h",  # To be removed (Chrome)
    "base/active_ice_controller_interface.h",  # To be removed (Internal)
    "base/basic_ice_controller.h",  # To be removed (Chrome)
    "base/basic_packet_socket_factory.h",  # To be removed
    "base/candidate_pair_interface.h",  # To be removed
    "base/connection.h",  # To be removed
    "base/connection_info.h",  # To be removed
    "base/default_ice_transport_factory.h",  # To be removed (Chrome)
    "base/dtls_transport.h",  # To be removed
    "base/dtls_transport_internal.h",  # To be removed
    "base/ice_agent_interface.h",  # To be removed (Chrome)
    "base/ice_controller_interface.h",  # To be removed (Chrome)
    "base/ice_credentials_iterator.h",  # To be removed
    "base/ice_switch_reason.h",  # To be removed (Chrome)
    "base/ice_transport_internal.h",  # To be removed
    "base/p2p_constants.h",  # To be removed
    "base/p2p_transport_channel.h",  # To be removed (Chrome)
    "base/p2p_transport_channel_ice_field_trials.h",  # To be removed
    "base/packet_transport_internal.h",  # To be removed
    "base/port.h",  # To be removed (Chrome)
    "base/port_allocator.h",  # To be removed (Chrome)
    "base/port_interface.h",  # To be removed
    "base/pseudo_tcp.h",  # To be removed
    "base/stun_dictionary.h",  # To be removed
    "base/stun_port.h",  # To be removed
    "base/tcp_port.h",  # To be removed
    "base/transport_description.h",  # To be removed
    "base/transport_info.h",  # To be removed
    "base/turn_port.h",  # To be removed
    "client/basic_port_allocator.h",  # To be removed
    "client/turn_port_factory.h",  # To be removed
  ]

  deps = [
    ":active_ice_controller_factory_interface",
    ":async_stun_tcp_socket",
    ":basic_async_resolver_factory",
    ":basic_ice_controller",
    ":basic_packet_socket_factory",
    ":candidate_pair_interface",
    ":connection",
    ":connection_info",
    ":dtls_transport",
    ":dtls_transport_internal",
    ":ice_agent_interface",
    ":ice_controller_factory_interface",
    ":ice_controller_interface",
    ":ice_credentials_iterator",
    # RingRTC change to add ICE forking
    ":ice_gatherer",
    ":ice_switch_reason",
    ":ice_transport_internal",
    ":p2p_constants",
    ":p2p_transport_channel",
    ":p2p_transport_channel_ice_field_trials",
    ":packet_transport_internal",
    ":port_interface",
    ":pseudo_tcp",
    ":regathering_controller",
    ":relay_port_factory_interface",
    ":stun_dictionary",
    ":stun_request",
    ":tcp_port",
    ":transport_description",
    ":udp_port",
    ":wrapping_active_ice_controller",
    "../api:array_view",
    "../api:async_dns_resolver",
    "../api:candidate",
    "../api:dtls_transport_interface",
    "../api:field_trials_view",
    "../api:ice_transport_interface",
    "../api:make_ref_counted",
    "../api:packet_socket_factory",
    "../api:rtc_error",
    "../api:scoped_refptr",
    "../api:sequence_checker",
    "../api:turn_customizer",
    "../api/crypto:options",
    "../api/rtc_event_log",
    "../api/task_queue",
    "../api/task_queue:pending_task_safety_flag",
    "../api/transport:enums",
    "../api/transport:field_trial_based_config",
    "../api/transport:stun_types",
    "../api/units:time_delta",
    "../api/units:timestamp",
    "../logging:ice_log",
    "../rtc_base:async_dns_resolver",
    "../rtc_base:async_packet_socket",
    "../rtc_base:async_tcp_socket",
    "../rtc_base:async_udp_socket",
    "../rtc_base:buffer",
    "../rtc_base:buffer_queue",
    "../rtc_base:byte_buffer",
    "../rtc_base:byte_order",
    "../rtc_base:callback_list",
    "../rtc_base:checks",
    "../rtc_base:crc32",
    "../rtc_base:dscp",
    "../rtc_base:event_tracer",
    "../rtc_base:ip_address",
    "../rtc_base:logging",
    "../rtc_base:macromagic",
    "../rtc_base:mdns_responder_interface",
    "../rtc_base:net_helper",
    "../rtc_base:net_helpers",
    "../rtc_base:network",
    "../rtc_base:network_constants",
    "../rtc_base:network_route",
    "../rtc_base:rate_tracker",
    "../rtc_base:refcount",
    "../rtc_base:rtc_numerics",
    "../rtc_base:safe_minmax",
    "../rtc_base:socket",
    "../rtc_base:socket_adapters",
    "../rtc_base:socket_address",
    "../rtc_base:socket_factory",
    "../rtc_base:socket_server",
    "../rtc_base:ssl",
    "../rtc_base:ssl_adapter",
    "../rtc_base:stream",
    "../rtc_base:stringutils",
    "../rtc_base:threading",
    "../rtc_base:timeutils",
    "../rtc_base:weak_ptr",
    "../rtc_base/containers:flat_map",
    "../rtc_base/experiments:field_trial_parser",
    "../rtc_base/memory:always_valid_pointer",
    "../rtc_base/network:received_packet",
    "../rtc_base/network:sent_packet",
    "../rtc_base/synchronization:mutex",
    "../rtc_base/system:no_unique_address",
    "../rtc_base/system:rtc_export",
    "../rtc_base/third_party/base64",
    "../rtc_base/third_party/sigslot",
    "../system_wrappers:metrics",
    "//third_party/abseil-cpp/absl/algorithm:container",
    "//third_party/abseil-cpp/absl/base:core_headers",
    "//third_party/abseil-cpp/absl/functional:any_invocable",
    "//third_party/abseil-cpp/absl/memory",
    "//third_party/abseil-cpp/absl/strings:string_view",
  ]
=======
  deps = [ ":libstunprober" ]
>>>>>>> 8d78f5de
}

rtc_source_set("active_ice_controller_factory_interface") {
  sources = [ "base/active_ice_controller_factory_interface.h" ]
  deps = [
    ":active_ice_controller_interface",
    ":ice_agent_interface",
    ":ice_controller_factory_interface",
  ]
}

rtc_source_set("active_ice_controller_interface") {
  sources = [ "base/active_ice_controller_interface.h" ]
  deps = [
    ":connection",
    ":ice_switch_reason",
    ":ice_transport_internal",
    ":transport_description",
    "../api:array_view",
  ]
}

rtc_library("basic_async_resolver_factory") {
  sources = [
    "base/basic_async_resolver_factory.cc",
    "base/basic_async_resolver_factory.h",
  ]
  deps = [
    "../api:async_dns_resolver",
    "../rtc_base:async_dns_resolver",
    "../rtc_base:logging",
    "//third_party/abseil-cpp/absl/memory",
  ]
}

rtc_library("async_stun_tcp_socket") {
  sources = [
    "base/async_stun_tcp_socket.cc",
    "base/async_stun_tcp_socket.h",
  ]
  deps = [
    "../api:array_view",
    "../api/transport:stun_types",
    "../api/units:timestamp",
    "../rtc_base:async_packet_socket",
    "../rtc_base:async_tcp_socket",
    "../rtc_base:byte_order",
    "../rtc_base:checks",
    "../rtc_base:socket",
    "../rtc_base:socket_address",
    "../rtc_base:timeutils",
    "../rtc_base/network:received_packet",
    "../rtc_base/network:sent_packet",
  ]
}

rtc_library("basic_ice_controller") {
  sources = [
    "base/basic_ice_controller.cc",
    "base/basic_ice_controller.h",
  ]
  deps = [
    ":ice_controller_factory_interface",
    ":ice_controller_interface",
  ]
}

rtc_library("basic_packet_socket_factory") {
  sources = [
    "base/basic_packet_socket_factory.cc",
    "base/basic_packet_socket_factory.h",
  ]
  deps = [
    ":async_stun_tcp_socket",
    "../api:async_dns_resolver",
    "../api:packet_socket_factory",
    "../rtc_base:async_dns_resolver",
    "../rtc_base:async_packet_socket",
    "../rtc_base:async_tcp_socket",
    "../rtc_base:async_udp_socket",
    "../rtc_base:checks",
    "../rtc_base:logging",
    "../rtc_base:socket",
    "../rtc_base:socket_adapters",
    "../rtc_base:socket_address",
    "../rtc_base:socket_factory",
    "../rtc_base:ssl",
    "../rtc_base:ssl_adapter",
    "../rtc_base/system:rtc_export",
    "//third_party/abseil-cpp/absl/memory",
  ]
}

rtc_library("basic_port_allocator") {
  sources = [
    "client/basic_port_allocator.cc",
    "client/basic_port_allocator.h",
  ]
  deps = [
    ":basic_packet_socket_factory",
    ":port",
    ":port_allocator",
    ":relay_port_factory_interface",
    ":stun_port",
    ":tcp_port",
    ":turn_port",
    ":turn_port_factory",
    ":udp_port",
    "../api:field_trials_view",
    "../api:turn_customizer",
    "../api/task_queue:pending_task_safety_flag",
    "../api/transport:field_trial_based_config",
    "../api/units:time_delta",
    "../rtc_base:checks",
    "../rtc_base:crypto_random",
    "../rtc_base:event_tracer",
    "../rtc_base:logging",
    "../rtc_base:macromagic",
    "../rtc_base:network",
    "../rtc_base:network_constants",
    "../rtc_base:stringutils",
    "../rtc_base:threading",
    "../rtc_base/experiments:field_trial_parser",
    "../rtc_base/memory:always_valid_pointer",
    "../rtc_base/network:received_packet",
    "../rtc_base/system:rtc_export",
    "../system_wrappers:metrics",
    "//third_party/abseil-cpp/absl/algorithm:container",
    "//third_party/abseil-cpp/absl/memory",
    "//third_party/abseil-cpp/absl/strings:string_view",
  ]
}

rtc_source_set("candidate_pair_interface") {
  sources = [ "base/candidate_pair_interface.h" ]
}

rtc_library("connection") {
  sources = [
    "base/connection.cc",
    "base/connection.h",
  ]
  deps = [
    ":candidate_pair_interface",
    ":connection_info",
    ":ice_credentials_iterator",
    ":p2p_constants",
    ":p2p_transport_channel_ice_field_trials",
    ":port_interface",
    ":stun_request",
    ":transport_description",
    "../api:array_view",
    "../api:candidate",
    "../api:field_trials_view",
    "../api:packet_socket_factory",
    "../api:rtc_error",
    "../api:sequence_checker",
    "../api/task_queue",
    "../api/transport:enums",
    "../api/transport:field_trial_based_config",
    "../api/transport:stun_types",
    "../api/units:time_delta",
    "../api/units:timestamp",
    "../logging:ice_log",
    "../rtc_base:async_packet_socket",
    "../rtc_base:byte_buffer",
    "../rtc_base:callback_list",
    "../rtc_base:checks",
    "../rtc_base:copy_on_write_buffer",
    "../rtc_base:crc32",
    "../rtc_base:crypto_random",
    "../rtc_base:dscp",
    "../rtc_base:event_tracer",
    "../rtc_base:ip_address",
    "../rtc_base:logging",
    "../rtc_base:macromagic",
    "../rtc_base:mdns_responder_interface",
    "../rtc_base:net_helper",
    "../rtc_base:net_helpers",
    "../rtc_base:network",
    "../rtc_base:network_constants",
    "../rtc_base:rate_tracker",
    "../rtc_base:rtc_numerics",
    "../rtc_base:safe_minmax",
    "../rtc_base:socket",
    "../rtc_base:socket_address",
    "../rtc_base:stringutils",
    "../rtc_base:threading",
    "../rtc_base:timeutils",
    "../rtc_base:weak_ptr",
    "../rtc_base/memory:always_valid_pointer",
    "../rtc_base/network:received_packet",
    "../rtc_base/network:sent_packet",
    "../rtc_base/system:rtc_export",
    "../rtc_base/third_party/base64",
    "../rtc_base/third_party/sigslot",
    "//third_party/abseil-cpp/absl/algorithm:container",
    "//third_party/abseil-cpp/absl/base:core_headers",
    "//third_party/abseil-cpp/absl/functional:any_invocable",
    "//third_party/abseil-cpp/absl/strings:string_view",
  ]
}

rtc_library("connection_info") {
  sources = [
    "base/connection_info.cc",
    "base/connection_info.h",
  ]
  deps = [
    "../api:candidate",
    "../api/units:timestamp",
  ]
}

rtc_library("default_ice_transport_factory") {
  sources = [
    "base/default_ice_transport_factory.cc",
    "base/default_ice_transport_factory.h",
  ]
  deps = [
    ":basic_ice_controller",
    ":ice_controller_factory_interface",
    ":p2p_transport_channel",
    "../api:ice_transport_interface",
    "../api:make_ref_counted",
    "../rtc_base:threading",
  ]
}

rtc_library("dtls_transport") {
  sources = [
    "dtls/dtls_transport.cc",
    "dtls/dtls_transport.h",
  ]
  deps = [
    ":dtls_stun_piggyback_controller",
    ":dtls_transport_internal",
    ":dtls_utils",
    ":ice_transport_internal",
    ":packet_transport_internal",
    "../api:array_view",
    "../api:dtls_transport_interface",
    "../api:rtc_error",
    "../api:scoped_refptr",
    "../api:sequence_checker",
    "../api/crypto:options",
    "../api/rtc_event_log",
    "../api/transport:stun_types",
    "../api/units:timestamp",
    "../logging:ice_log",
    "../rtc_base:async_packet_socket",
    "../rtc_base:buffer",
    "../rtc_base:buffer_queue",
    "../rtc_base:checks",
    "../rtc_base:dscp",
    "../rtc_base:logging",
    "../rtc_base:macromagic",
    "../rtc_base:network_route",
    "../rtc_base:socket",
    "../rtc_base:socket_address",
    "../rtc_base:ssl",
    "../rtc_base:ssl_adapter",
    "../rtc_base:stream",
    "../rtc_base:stringutils",
    "../rtc_base:threading",
    "../rtc_base:timeutils",
    "../rtc_base/network:ecn_marking",
    "../rtc_base/network:received_packet",
    "../rtc_base/network:sent_packet",
    "../rtc_base/system:no_unique_address",
    "//third_party/abseil-cpp/absl/functional:any_invocable",
    "//third_party/abseil-cpp/absl/memory",
    "//third_party/abseil-cpp/absl/strings:string_view",
  ]
}

rtc_source_set("dtls_transport_factory") {
  sources = [ "dtls/dtls_transport_factory.h" ]
  deps = [
    ":dtls_transport_internal",
    ":ice_transport_internal",
    "../api/crypto:options",
    "../rtc_base:ssl_adapter",
  ]
}

rtc_library("dtls_transport_internal") {
  sources = [
    "dtls/dtls_transport_internal.cc",
    "dtls/dtls_transport_internal.h",
  ]
  deps = [
    ":ice_transport_internal",
    ":packet_transport_internal",
    "../api:dtls_transport_interface",
    "../api:rtc_error",
    "../api:scoped_refptr",
    "../rtc_base:buffer",
    "../rtc_base:callback_list",
    "../rtc_base:ssl",
    "../rtc_base:ssl_adapter",
    "//third_party/abseil-cpp/absl/base:core_headers",
    "//third_party/abseil-cpp/absl/strings:string_view",
  ]
}

rtc_source_set("ice_agent_interface") {
  sources = [ "base/ice_agent_interface.h" ]
  deps = [
    ":connection",
    ":ice_switch_reason",
    "../api:array_view",
  ]
}

rtc_library("ice_controller_interface") {
  sources = [
    "base/ice_controller_interface.cc",
    "base/ice_controller_interface.h",
  ]
  deps = [
    ":connection",
    ":ice_switch_reason",
    ":ice_transport_internal",
    "../rtc_base:checks",
    "../rtc_base/system:rtc_export",
  ]
}

rtc_source_set("ice_controller_factory_interface") {
  sources = [ "base/ice_controller_factory_interface.h" ]
  deps = [
    ":ice_controller_interface",
    ":ice_transport_internal",
  ]
}

rtc_library("ice_credentials_iterator") {
  sources = [
    "base/ice_credentials_iterator.cc",
    "base/ice_credentials_iterator.h",
  ]
  deps = [
    ":p2p_constants",
    ":transport_description",
    "../rtc_base:crypto_random",
  ]
}

# RingRTC change to add ICE forking
rtc_library("ice_gatherer") {
  sources = [
    "base/ice_gatherer.cc",
    "base/ice_gatherer.h",
  ]
}

rtc_library("ice_switch_reason") {
  sources = [
    "base/ice_switch_reason.cc",
    "base/ice_switch_reason.h",
  ]
  deps = [ "../rtc_base/system:rtc_export" ]
}

rtc_library("ice_transport_internal") {
  sources = [
    "base/ice_transport_internal.cc",
    "base/ice_transport_internal.h",
  ]
  deps = [
    ":candidate_pair_interface",
    ":connection",
    ":connection_info",
    ":p2p_constants",
    ":packet_transport_internal",
    ":port",
    ":stun_dictionary",
    ":transport_description",
    "../api:array_view",
    "../api:candidate",
    "../api:field_trials_view",
    "../api:rtc_error",
    "../api/transport:enums",
    "../api/transport:stun_types",
    "../rtc_base:callback_list",
    "../rtc_base:checks",
    "../rtc_base:network_constants",
    "../rtc_base:timeutils",
    "../rtc_base/network:received_packet",
    "../rtc_base/system:rtc_export",
    "../rtc_base/third_party/sigslot",
    "//third_party/abseil-cpp/absl/functional:any_invocable",
    "//third_party/abseil-cpp/absl/strings:string_view",
  ]
}

rtc_library("p2p_constants") {
  sources = [
    "base/p2p_constants.cc",
    "base/p2p_constants.h",
  ]
  deps = [ "../rtc_base/system:rtc_export" ]
}

rtc_library("p2p_transport_channel") {
  sources = [
    "base/p2p_transport_channel.cc",
    "base/p2p_transport_channel.h",
  ]
  deps = [
    ":active_ice_controller_factory_interface",
    ":active_ice_controller_interface",
    ":basic_ice_controller",
    ":candidate_pair_interface",
    ":connection",
    ":connection_info",
    ":ice_agent_interface",
    ":ice_controller_factory_interface",
    ":ice_controller_interface",
    ":ice_switch_reason",
    ":ice_transport_internal",
    ":p2p_constants",
    ":p2p_transport_channel_ice_field_trials",
    ":port",
    ":port_allocator",
    ":port_interface",
    ":regathering_controller",
    ":stun_dictionary",
    ":transport_description",
    ":wrapping_active_ice_controller",
    "../api:array_view",
    "../api:async_dns_resolver",
    "../api:candidate",
    "../api:field_trials_view",
    "../api:ice_transport_interface",
    "../api:rtc_error",
    "../api:sequence_checker",
    "../api/task_queue:pending_task_safety_flag",
    "../api/transport:enums",
    "../api/transport:stun_types",
    "../api/units:time_delta",
    "../logging:ice_log",
    "../rtc_base:async_packet_socket",
    "../rtc_base:checks",
    "../rtc_base:copy_on_write_buffer",
    "../rtc_base:dscp",
    "../rtc_base:event_tracer",
    "../rtc_base:ip_address",
    "../rtc_base:logging",
    "../rtc_base:macromagic",
    "../rtc_base:net_helper",
    "../rtc_base:net_helpers",
    "../rtc_base:network",
    "../rtc_base:network_constants",
    "../rtc_base:network_route",
    "../rtc_base:socket",
    "../rtc_base:socket_address",
    "../rtc_base:stringutils",
    "../rtc_base:threading",
    "../rtc_base:timeutils",
    "../rtc_base/experiments:field_trial_parser",
    "../rtc_base/network:received_packet",
    "../rtc_base/network:sent_packet",
    "../rtc_base/system:rtc_export",
    "../system_wrappers:metrics",
    "//third_party/abseil-cpp/absl/algorithm:container",
    "//third_party/abseil-cpp/absl/base:core_headers",
    "//third_party/abseil-cpp/absl/functional:any_invocable",
    "//third_party/abseil-cpp/absl/memory",
    "//third_party/abseil-cpp/absl/strings",
    "//third_party/abseil-cpp/absl/strings:string_view",
  ]
}

rtc_source_set("p2p_transport_channel_ice_field_trials") {
  sources = [ "base/p2p_transport_channel_ice_field_trials.h" ]
}

rtc_library("packet_transport_internal") {
  sources = [
    "base/packet_transport_internal.cc",
    "base/packet_transport_internal.h",
  ]
  deps = [
    ":connection",
    ":port",
    "../api:sequence_checker",
    "../rtc_base:async_packet_socket",
    "../rtc_base:callback_list",
    "../rtc_base:network_route",
    "../rtc_base:socket",
    "../rtc_base/network:received_packet",
    "../rtc_base/system:rtc_export",
    "../rtc_base/third_party/sigslot",
    "//third_party/abseil-cpp/absl/functional:any_invocable",
  ]
}

rtc_library("port") {
  sources = [
    "base/port.cc",
    "base/port.h",
  ]
  deps = [
    ":candidate_pair_interface",
    ":connection",
    ":connection_info",
    ":p2p_constants",
    ":port_interface",
    ":stun_request",
    ":transport_description",
    "../api:array_view",
    "../api:candidate",
    "../api:field_trials_view",
    "../api:packet_socket_factory",
    "../api:rtc_error",
    "../api:sequence_checker",
    "../api/task_queue",
    "../api/transport:field_trial_based_config",
    "../api/transport:stun_types",
    "../api/units:time_delta",
    "../logging:ice_log",
    "../rtc_base:async_packet_socket",
    "../rtc_base:byte_buffer",
    "../rtc_base:callback_list",
    "../rtc_base:checks",
    "../rtc_base:crypto_random",
    "../rtc_base:dscp",
    "../rtc_base:event_tracer",
    "../rtc_base:ip_address",
    "../rtc_base:logging",
    "../rtc_base:macromagic",
    "../rtc_base:mdns_responder_interface",
    "../rtc_base:net_helper",
    "../rtc_base:network",
    "../rtc_base:rate_tracker",
    "../rtc_base:socket_address",
    "../rtc_base:stringutils",
    "../rtc_base:timeutils",
    "../rtc_base:weak_ptr",
    "../rtc_base/memory:always_valid_pointer",
    "../rtc_base/network:received_packet",
    "../rtc_base/network:sent_packet",
    "../rtc_base/system:rtc_export",
    "../rtc_base/third_party/sigslot",
    "//third_party/abseil-cpp/absl/base:core_headers",
    "//third_party/abseil-cpp/absl/memory",
    "//third_party/abseil-cpp/absl/strings",
    "//third_party/abseil-cpp/absl/strings:string_view",
  ]
}

rtc_library("port_allocator") {
  sources = [
    "base/port_allocator.cc",
    "base/port_allocator.h",
  ]
  deps = [
    ":connection",
    ":ice_credentials_iterator",
    ":port",
    ":port_interface",
    ":transport_description",
    "../api:candidate",
    "../api:sequence_checker",
    "../api/transport:enums",
    "../rtc_base:checks",
    "../rtc_base:crypto_random",
    "../rtc_base:network",
    "../rtc_base:socket_address",
    "../rtc_base:ssl",
    "../rtc_base:threading",
    "../rtc_base/system:rtc_export",
    "../rtc_base/third_party/sigslot",
    "//third_party/abseil-cpp/absl/strings:string_view",
  ]
}

rtc_library("port_interface") {
  sources = [
    "base/port_interface.cc",
    "base/port_interface.h",
  ]
  deps = [
    ":transport_description",
    "../api:candidate",
    "../api:field_trials_view",
    "../api:packet_socket_factory",
    "../api/task_queue:task_queue",
    "../rtc_base:async_packet_socket",
    "../rtc_base:callback_list",
    "../rtc_base:socket_address",
    "//third_party/abseil-cpp/absl/strings:string_view",
  ]
}

rtc_library("pseudo_tcp") {
  sources = [
    "base/pseudo_tcp.cc",
    "base/pseudo_tcp.h",
  ]
  deps = [
    "../rtc_base:byte_buffer",
    "../rtc_base:byte_order",
    "../rtc_base:checks",
    "../rtc_base:logging",
    "../rtc_base:safe_minmax",
    "../rtc_base:socket",
    "../rtc_base:timeutils",
    "../rtc_base/synchronization:mutex",
    "../rtc_base/system:rtc_export",
  ]
}

rtc_library("regathering_controller") {
  sources = [
    "base/regathering_controller.cc",
    "base/regathering_controller.h",
  ]
  deps = [
    ":connection",
    ":ice_transport_internal",
    ":port_allocator",
    "../api/task_queue:pending_task_safety_flag",
    "../api/units:time_delta",
    "../rtc_base:threading",
  ]
}

rtc_library("stun_dictionary") {
  sources = [
    "base/stun_dictionary.cc",
    "base/stun_dictionary.h",
  ]
  deps = [
    "../api:rtc_error",
    "../api/transport:stun_types",
    "../rtc_base:logging",
  ]
}

rtc_library("dtls_utils") {
  sources = [
    "dtls/dtls_utils.cc",
    "dtls/dtls_utils.h",
  ]
  deps = [
    "../api:array_view",
    "../rtc_base:byte_buffer",
    "../rtc_base:checks",
  ]
}

rtc_library("dtls_stun_piggyback_controller") {
  sources = [
    "dtls/dtls_stun_piggyback_controller.cc",
    "dtls/dtls_stun_piggyback_controller.h",
  ]
  deps = [
    ":dtls_utils",
    "../api:array_view",
    "../api:sequence_checker",
    "../api/transport:stun_types",
    "../api/transport:stun_types",
    "../rtc_base:buffer",
    "../rtc_base:byte_buffer",
    "../rtc_base:checks",
    "../rtc_base:logging",
    "../rtc_base:logging",
    "../rtc_base:macromagic",
    "../rtc_base:stringutils",
    "../rtc_base/system:no_unique_address",
    "//third_party/abseil-cpp/absl/functional:any_invocable",
    "//third_party/abseil-cpp/absl/strings:string_view",
  ]
}

rtc_library("stun_port") {
  sources = [
    "base/stun_port.cc",
    "base/stun_port.h",
  ]
  deps = [
    ":connection",
    ":p2p_constants",
    ":port",
    ":port_allocator",
    ":stun_request",
    "../api/task_queue:pending_task_safety_flag",
    "../api/transport:stun_types",
    "../rtc_base:async_packet_socket",
    "../rtc_base:checks",
    "../rtc_base:crypto_random",
    "../rtc_base:ip_address",
    "../rtc_base:logging",
    "../rtc_base:stringutils",
    "../rtc_base:timeutils",
    "../rtc_base/experiments:field_trial_parser",
    "../rtc_base/network:received_packet",
    "../rtc_base/system:rtc_export",
    "//third_party/abseil-cpp/absl/memory",
    "//third_party/abseil-cpp/absl/strings:string_view",
  ]
}

rtc_library("stun_request") {
  sources = [
    "base/stun_request.cc",
    "base/stun_request.h",
  ]
  deps = [
    "../api/task_queue",
    "../api/task_queue:pending_task_safety_flag",
    "../api/transport:stun_types",
    "../api/units:time_delta",
    "../rtc_base:checks",
    "../rtc_base:crypto_random",
    "../rtc_base:logging",
    "../rtc_base:stringutils",
    "../rtc_base:timeutils",
    "//third_party/abseil-cpp/absl/memory",
  ]
}

rtc_library("tcp_port") {
  sources = [
    "base/tcp_port.cc",
    "base/tcp_port.h",
  ]
  deps = [
    ":connection",
    ":p2p_constants",
    ":port",
    "../api/task_queue:pending_task_safety_flag",
    "../api/units:time_delta",
    "../rtc_base:async_packet_socket",
    "../rtc_base:checks",
    "../rtc_base:ip_address",
    "../rtc_base:logging",
    "../rtc_base:net_helper",
    "../rtc_base:rate_tracker",
    "../rtc_base:threading",
    "../rtc_base:timeutils",
    "../rtc_base/containers:flat_map",
    "../rtc_base/network:received_packet",
    "//third_party/abseil-cpp/absl/algorithm:container",
    "//third_party/abseil-cpp/absl/memory",
    "//third_party/abseil-cpp/absl/strings:string_view",
  ]
}

rtc_library("transport_description") {
  sources = [
    "base/transport_description.cc",
    "base/transport_description.h",
  ]
  deps = [
    ":p2p_constants",
    "../api:rtc_error",
    "../rtc_base:logging",
    "../rtc_base:macromagic",
    "../rtc_base:ssl",
    "../rtc_base:stringutils",
    "../rtc_base/system:rtc_export",
    "//third_party/abseil-cpp/absl/algorithm:container",
    "//third_party/abseil-cpp/absl/strings",
    "//third_party/abseil-cpp/absl/strings:string_view",
  ]
}

rtc_library("transport_description_factory") {
  sources = [
    "base/transport_description_factory.cc",
    "base/transport_description_factory.h",
  ]
  deps = [
    ":ice_credentials_iterator",
    ":transport_description",
    "../api:field_trials_view",
    "../rtc_base:logging",
    "../rtc_base:ssl",
  ]
}

rtc_source_set("transport_info") {
  sources = [ "base/transport_info.h" ]
  deps = [
    ":p2p_constants",
    ":transport_description",
    "../api:candidate",
    "../rtc_base:ssl",
  ]
}

rtc_source_set("udp_port") {
  sources = [ "base/udp_port.h" ]
  deps = [ ":stun_port" ]
}

rtc_library("turn_port") {
  sources = [
    "base/turn_port.cc",
    "base/turn_port.h",
  ]
  deps = [
    ":connection",
    ":p2p_constants",
    ":port",
    ":port_allocator",
    ":relay_port_factory_interface",
    "../api:async_dns_resolver",
    "../api:turn_customizer",
    "../api/task_queue",
    "../api/task_queue:pending_task_safety_flag",
    "../api/transport:stun_types",
    "../rtc_base:async_packet_socket",
    "../rtc_base:byte_order",
    "../rtc_base:checks",
    "../rtc_base:logging",
    "../rtc_base:net_helpers",
    "../rtc_base:socket_address",
    "../rtc_base:ssl",
    "../rtc_base:stringutils",
    "../rtc_base/experiments:field_trial_parser",
    "../rtc_base/network:received_packet",
    "//third_party/abseil-cpp/absl/algorithm:container",
    "//third_party/abseil-cpp/absl/memory",
    "//third_party/abseil-cpp/absl/strings",
    "//third_party/abseil-cpp/absl/strings:string_view",
  ]
}

rtc_library("turn_port_factory") {
  sources = [
    "client/turn_port_factory.cc",
    "client/turn_port_factory.h",
  ]
  deps = [
    ":port",
    ":port_allocator",
    ":relay_port_factory_interface",
    ":turn_port",
    "../rtc_base:async_packet_socket",
  ]
}

rtc_source_set("relay_port_factory_interface") {
  sources = [ "client/relay_port_factory_interface.h" ]
  deps = [
    ":port_interface",
    "../rtc_base:refcount",
  ]
}

rtc_library("wrapping_active_ice_controller") {
  sources = [
    "base/wrapping_active_ice_controller.cc",
    "base/wrapping_active_ice_controller.h",
  ]
  deps = [
    ":active_ice_controller_interface",
    ":basic_ice_controller",
    ":connection",
    ":ice_agent_interface",
    ":ice_controller_factory_interface",
    ":ice_controller_interface",
    ":ice_switch_reason",
    ":ice_transport_internal",
    ":transport_description",
    "../api:sequence_checker",
    "../api/task_queue:pending_task_safety_flag",
    "../api/units:time_delta",
    "../rtc_base:logging",
    "../rtc_base:macromagic",
    "../rtc_base:threading",
    "../rtc_base:timeutils",
  ]
}

if (rtc_include_tests) {
  rtc_library("fake_ice_transport") {
    testonly = true
    visibility = [ "*" ]
    sources = [ "base/fake_ice_transport.h" ]
    deps = [
      ":candidate_pair_interface",
      ":connection",
      ":connection_info",
      ":ice_transport_internal",
      ":port",
      ":transport_description",
      "../api:candidate",
      "../api:ice_transport_interface",
      "../api:libjingle_peerconnection_api",
      "../api:sequence_checker",
      "../api/task_queue:pending_task_safety_flag",
      "../api/transport:enums",
      "../api/units:time_delta",
      "../rtc_base:async_packet_socket",
      "../rtc_base:checks",
      "../rtc_base:copy_on_write_buffer",
      "../rtc_base:logging",
      "../rtc_base:macromagic",
      "../rtc_base:network_route",
      "../rtc_base:socket",
      "../rtc_base:task_queue_for_test",
      "../rtc_base:threading",
      "../rtc_base:timeutils",
      "../rtc_base/network:received_packet",
      "../rtc_base/network:sent_packet",
      "//third_party/abseil-cpp/absl/algorithm:container",
      "//third_party/abseil-cpp/absl/strings:string_view",
    ]
  }

  rtc_library("fake_port_allocator") {
    testonly = true
    visibility = [ "*" ]
    sources = [ "base/fake_port_allocator.h" ]
    deps = [
      ":basic_packet_socket_factory",
      ":connection",
      ":port_allocator",
      ":udp_port",
      "../rtc_base:net_helpers",
      "../rtc_base:net_test_helpers",
      "../rtc_base:task_queue_for_test",
      "../rtc_base:threading",
      "../rtc_base/memory:always_valid_pointer",
      "//third_party/abseil-cpp/absl/memory",
      "//third_party/abseil-cpp/absl/strings:string_view",
    ]
  }

  rtc_library("p2p_test_utils") {
    testonly = true
    sources = [
      "base/fake_packet_transport.h",
      "base/mock_active_ice_controller.h",
      "base/mock_dns_resolving_packet_socket_factory.h",
      "base/mock_ice_agent.h",
      "base/mock_ice_controller.h",
      "base/mock_ice_transport.h",
      "base/test_stun_server.cc",
      "base/test_stun_server.h",
      "base/test_turn_customizer.h",
      "base/test_turn_server.h",
      "dtls/fake_dtls_transport.h",
    ]
    deps = [
      ":active_ice_controller_factory_interface",
      ":active_ice_controller_interface",
      ":basic_packet_socket_factory",
      ":connection",
      ":dtls_transport_internal",
      ":fake_ice_transport",
      ":fake_port_allocator",
      ":ice_agent_interface",
      ":ice_controller_factory_interface",
      ":ice_controller_interface",
      ":ice_switch_reason",
      ":ice_transport_internal",
      ":p2p_server_utils",
      ":packet_transport_internal",
      ":transport_description",
      "../api:array_view",
      "../api:dtls_transport_interface",
      "../api:libjingle_peerconnection_api",
      "../api:mock_async_dns_resolver",
      "../api:packet_socket_factory",
      "../api:rtc_error",
      "../api:scoped_refptr",
      "../api:sequence_checker",
      "../api:turn_customizer",
      "../api/crypto:options",
      "../api/transport:stun_types",
      "../rtc_base:async_packet_socket",
      "../rtc_base:async_udp_socket",
      "../rtc_base:buffer",
      "../rtc_base:checks",
      "../rtc_base:copy_on_write_buffer",
      "../rtc_base:gunit_helpers",
      "../rtc_base:logging",
      "../rtc_base:network_route",
      "../rtc_base:rtc_base_tests_utils",
      "../rtc_base:socket",
      "../rtc_base:socket_address",
      "../rtc_base:socket_server",
      "../rtc_base:ssl",
      "../rtc_base:ssl_adapter",
      "../rtc_base:threading",
      "../rtc_base:timeutils",
      "../rtc_base/network:received_packet",
      "../rtc_base/third_party/sigslot",
      "../test:test_support",
      "//third_party/abseil-cpp/absl/strings:string_view",
    ]
  }

  rtc_library("rtc_p2p_unittests") {
    testonly = true

    sources = [
      "base/async_stun_tcp_socket_unittest.cc",
      "base/ice_credentials_iterator_unittest.cc",
      "base/p2p_transport_channel_unittest.cc",
      "base/packet_transport_internal_unittest.cc",
      "base/port_allocator_unittest.cc",
      "base/port_unittest.cc",
      "base/pseudo_tcp_unittest.cc",
      "base/regathering_controller_unittest.cc",
      "base/stun_dictionary_unittest.cc",
      "base/stun_port_unittest.cc",
      "base/stun_request_unittest.cc",
      "base/stun_server_unittest.cc",
      "base/tcp_port_unittest.cc",
      "base/transport_description_factory_unittest.cc",
      "base/transport_description_unittest.cc",
      "base/turn_port_unittest.cc",
      "base/turn_server_unittest.cc",
      "base/wrapping_active_ice_controller_unittest.cc",
      "client/basic_port_allocator_unittest.cc",
      "dtls/dtls_ice_integrationtest.cc",
      "dtls/dtls_stun_piggyback_controller_unittest.cc",
      "dtls/dtls_transport_unittest.cc",
      "dtls/dtls_utils_unittest.cc",
    ]
    deps = [
      ":active_ice_controller_factory_interface",
      ":active_ice_controller_interface",
      ":async_stun_tcp_socket",
      ":basic_ice_controller",
      ":basic_packet_socket_factory",
      ":basic_port_allocator",
      ":candidate_pair_interface",
      ":connection",
      ":connection_info",
      ":dtls_stun_piggyback_controller",
      ":dtls_transport",
      ":dtls_transport_internal",
      ":dtls_utils",
      ":fake_ice_transport",
      ":fake_port_allocator",
      ":ice_controller_factory_interface",
      ":ice_controller_interface",
      ":ice_credentials_iterator",
      ":ice_switch_reason",
      ":ice_transport_internal",
      ":p2p_constants",
      ":p2p_server_utils",
      ":p2p_test_utils",
      ":p2p_transport_channel",
      ":p2p_transport_channel_ice_field_trials",
      ":packet_transport_internal",
      ":port",
      ":port_allocator",
      ":port_interface",
      ":pseudo_tcp",
      ":regathering_controller",
      ":relay_port_factory_interface",
      ":stun_dictionary",
      ":stun_port",
      ":stun_request",
      ":tcp_port",
      ":transport_description",
      ":transport_description_factory",
      ":turn_port",
      ":wrapping_active_ice_controller",
      "../api:array_view",
      "../api:async_dns_resolver",
      "../api:candidate",
      "../api:dtls_transport_interface",
      "../api:field_trials_view",
      "../api:ice_transport_interface",
      "../api:libjingle_peerconnection_api",
      "../api:mock_async_dns_resolver",
      "../api:packet_socket_factory",
      "../api:rtc_error",
      "../api:rtc_error_matchers",
      "../api:scoped_refptr",
      "../api/crypto:options",
      "../api/task_queue",
      "../api/task_queue:pending_task_safety_flag",
      "../api/transport:enums",
      "../api/transport:stun_types",
      "../api/units:time_delta",
      "../rtc_base:async_packet_socket",
      "../rtc_base:buffer",
      "../rtc_base:byte_buffer",
      "../rtc_base:byte_order",
      "../rtc_base:checks",
      "../rtc_base:copy_on_write_buffer",
      "../rtc_base:crypto_random",
      "../rtc_base:digest",
      "../rtc_base:dscp",
      "../rtc_base:gunit_helpers",
      "../rtc_base:ip_address",
      "../rtc_base:logging",
      "../rtc_base:macromagic",
      "../rtc_base:mdns_responder_interface",
      "../rtc_base:net_helper",
      "../rtc_base:net_helpers",
      "../rtc_base:net_test_helpers",
      "../rtc_base:network",
      "../rtc_base:network_constants",
      "../rtc_base:network_route",
      "../rtc_base:rtc_base_tests_utils",
      "../rtc_base:socket",
      "../rtc_base:socket_adapters",
      "../rtc_base:socket_address",
      "../rtc_base:socket_address_pair",
      "../rtc_base:socket_server",
      "../rtc_base:ssl",
      "../rtc_base:ssl_adapter",
      "../rtc_base:stream",
      "../rtc_base:stringutils",
      "../rtc_base:testclient",
      "../rtc_base:threading",
      "../rtc_base:timeutils",
      "../rtc_base/network:received_packet",
      "../rtc_base/network:sent_packet",
      "../rtc_base/third_party/sigslot",
      "../system_wrappers:metrics",
      "../test:field_trial",
      "../test:rtc_expect_death",
      "../test:scoped_key_value_config",
      "../test:test_support",
      "../test:wait_until",
      "//testing/gtest",
      "//third_party/abseil-cpp/absl/algorithm:container",
      "//third_party/abseil-cpp/absl/functional:any_invocable",
      "//third_party/abseil-cpp/absl/memory",
      "//third_party/abseil-cpp/absl/strings",
      "//third_party/abseil-cpp/absl/strings:string_view",
    ]
  }
}

rtc_library("p2p_server_utils") {
  testonly = true
  sources = [
    "base/stun_server.cc",
    "base/stun_server.h",
    "base/turn_server.cc",
    "base/turn_server.h",
  ]
  deps = [
    ":async_stun_tcp_socket",
    ":port_interface",
    "../api:array_view",
    "../api:packet_socket_factory",
    "../api:sequence_checker",
    "../api/task_queue",
    "../api/task_queue:pending_task_safety_flag",
    "../api/transport:stun_types",
    "../api/units:time_delta",
    "../rtc_base:async_packet_socket",
    "../rtc_base:async_udp_socket",
    "../rtc_base:byte_buffer",
    "../rtc_base:checks",
    "../rtc_base:crypto_random",
    "../rtc_base:digest",
    "../rtc_base:logging",
    "../rtc_base:rtc_base_tests_utils",
    "../rtc_base:socket_adapters",
    "../rtc_base:socket_address",
    "../rtc_base:ssl",
    "../rtc_base:ssl_adapter",
    "../rtc_base:stringutils",
    "../rtc_base:timeutils",
    "../rtc_base/network:received_packet",
    "../rtc_base/third_party/sigslot",
    "//third_party/abseil-cpp/absl/algorithm:container",
    "//third_party/abseil-cpp/absl/memory",
    "//third_party/abseil-cpp/absl/strings:string_view",
  ]
}

rtc_library("libstunprober") {
  visibility = [ "*" ]
  sources = [
    "stunprober/stun_prober.cc",
    "stunprober/stun_prober.h",
  ]

  deps = [
    "../api:array_view",
    "../api:async_dns_resolver",
    "../api:packet_socket_factory",
    "../api:sequence_checker",
    "../api/task_queue:pending_task_safety_flag",
    "../api/transport:stun_types",
    "../api/units:time_delta",
    "../rtc_base:async_packet_socket",
    "../rtc_base:byte_buffer",
    "../rtc_base:checks",
    "../rtc_base:ip_address",
    "../rtc_base:logging",
    "../rtc_base:network",
    "../rtc_base:socket_address",
    "../rtc_base:ssl",
    "../rtc_base:threading",
    "../rtc_base:timeutils",
    "../rtc_base/network:received_packet",
    "../rtc_base/system:rtc_export",
  ]
}

if (rtc_include_tests) {
  rtc_library("libstunprober_unittests") {
    testonly = true

    sources = [ "stunprober/stun_prober_unittest.cc" ]
    deps = [
      ":basic_packet_socket_factory",
      ":libstunprober",
      ":p2p_test_utils",
      "../rtc_base:checks",
      "../rtc_base:gunit_helpers",
      "../rtc_base:ip_address",
      "../rtc_base:rtc_base_tests_utils",
      "../rtc_base:ssl_adapter",
      "../test:test_support",
      "//testing/gtest",
    ]
  }
}<|MERGE_RESOLUTION|>--- conflicted
+++ resolved
@@ -9,163 +9,7 @@
 import("../webrtc.gni")
 
 group("p2p") {
-<<<<<<< HEAD
-  deps = [
-    ":libstunprober",
-    ":rtc_p2p",
-  ]
-}
-
-rtc_library("rtc_p2p") {
-  visibility = [ "*" ]
-  sources = [
-    # TODO(bugs.webrtc.org/15769): Finish cleanup and remove.
-    "base/active_ice_controller_factory_interface.h",  # To be removed (Chrome)
-    "base/active_ice_controller_interface.h",  # To be removed (Internal)
-    "base/basic_ice_controller.h",  # To be removed (Chrome)
-    "base/basic_packet_socket_factory.h",  # To be removed
-    "base/candidate_pair_interface.h",  # To be removed
-    "base/connection.h",  # To be removed
-    "base/connection_info.h",  # To be removed
-    "base/default_ice_transport_factory.h",  # To be removed (Chrome)
-    "base/dtls_transport.h",  # To be removed
-    "base/dtls_transport_internal.h",  # To be removed
-    "base/ice_agent_interface.h",  # To be removed (Chrome)
-    "base/ice_controller_interface.h",  # To be removed (Chrome)
-    "base/ice_credentials_iterator.h",  # To be removed
-    "base/ice_switch_reason.h",  # To be removed (Chrome)
-    "base/ice_transport_internal.h",  # To be removed
-    "base/p2p_constants.h",  # To be removed
-    "base/p2p_transport_channel.h",  # To be removed (Chrome)
-    "base/p2p_transport_channel_ice_field_trials.h",  # To be removed
-    "base/packet_transport_internal.h",  # To be removed
-    "base/port.h",  # To be removed (Chrome)
-    "base/port_allocator.h",  # To be removed (Chrome)
-    "base/port_interface.h",  # To be removed
-    "base/pseudo_tcp.h",  # To be removed
-    "base/stun_dictionary.h",  # To be removed
-    "base/stun_port.h",  # To be removed
-    "base/tcp_port.h",  # To be removed
-    "base/transport_description.h",  # To be removed
-    "base/transport_info.h",  # To be removed
-    "base/turn_port.h",  # To be removed
-    "client/basic_port_allocator.h",  # To be removed
-    "client/turn_port_factory.h",  # To be removed
-  ]
-
-  deps = [
-    ":active_ice_controller_factory_interface",
-    ":async_stun_tcp_socket",
-    ":basic_async_resolver_factory",
-    ":basic_ice_controller",
-    ":basic_packet_socket_factory",
-    ":candidate_pair_interface",
-    ":connection",
-    ":connection_info",
-    ":dtls_transport",
-    ":dtls_transport_internal",
-    ":ice_agent_interface",
-    ":ice_controller_factory_interface",
-    ":ice_controller_interface",
-    ":ice_credentials_iterator",
-    # RingRTC change to add ICE forking
-    ":ice_gatherer",
-    ":ice_switch_reason",
-    ":ice_transport_internal",
-    ":p2p_constants",
-    ":p2p_transport_channel",
-    ":p2p_transport_channel_ice_field_trials",
-    ":packet_transport_internal",
-    ":port_interface",
-    ":pseudo_tcp",
-    ":regathering_controller",
-    ":relay_port_factory_interface",
-    ":stun_dictionary",
-    ":stun_request",
-    ":tcp_port",
-    ":transport_description",
-    ":udp_port",
-    ":wrapping_active_ice_controller",
-    "../api:array_view",
-    "../api:async_dns_resolver",
-    "../api:candidate",
-    "../api:dtls_transport_interface",
-    "../api:field_trials_view",
-    "../api:ice_transport_interface",
-    "../api:make_ref_counted",
-    "../api:packet_socket_factory",
-    "../api:rtc_error",
-    "../api:scoped_refptr",
-    "../api:sequence_checker",
-    "../api:turn_customizer",
-    "../api/crypto:options",
-    "../api/rtc_event_log",
-    "../api/task_queue",
-    "../api/task_queue:pending_task_safety_flag",
-    "../api/transport:enums",
-    "../api/transport:field_trial_based_config",
-    "../api/transport:stun_types",
-    "../api/units:time_delta",
-    "../api/units:timestamp",
-    "../logging:ice_log",
-    "../rtc_base:async_dns_resolver",
-    "../rtc_base:async_packet_socket",
-    "../rtc_base:async_tcp_socket",
-    "../rtc_base:async_udp_socket",
-    "../rtc_base:buffer",
-    "../rtc_base:buffer_queue",
-    "../rtc_base:byte_buffer",
-    "../rtc_base:byte_order",
-    "../rtc_base:callback_list",
-    "../rtc_base:checks",
-    "../rtc_base:crc32",
-    "../rtc_base:dscp",
-    "../rtc_base:event_tracer",
-    "../rtc_base:ip_address",
-    "../rtc_base:logging",
-    "../rtc_base:macromagic",
-    "../rtc_base:mdns_responder_interface",
-    "../rtc_base:net_helper",
-    "../rtc_base:net_helpers",
-    "../rtc_base:network",
-    "../rtc_base:network_constants",
-    "../rtc_base:network_route",
-    "../rtc_base:rate_tracker",
-    "../rtc_base:refcount",
-    "../rtc_base:rtc_numerics",
-    "../rtc_base:safe_minmax",
-    "../rtc_base:socket",
-    "../rtc_base:socket_adapters",
-    "../rtc_base:socket_address",
-    "../rtc_base:socket_factory",
-    "../rtc_base:socket_server",
-    "../rtc_base:ssl",
-    "../rtc_base:ssl_adapter",
-    "../rtc_base:stream",
-    "../rtc_base:stringutils",
-    "../rtc_base:threading",
-    "../rtc_base:timeutils",
-    "../rtc_base:weak_ptr",
-    "../rtc_base/containers:flat_map",
-    "../rtc_base/experiments:field_trial_parser",
-    "../rtc_base/memory:always_valid_pointer",
-    "../rtc_base/network:received_packet",
-    "../rtc_base/network:sent_packet",
-    "../rtc_base/synchronization:mutex",
-    "../rtc_base/system:no_unique_address",
-    "../rtc_base/system:rtc_export",
-    "../rtc_base/third_party/base64",
-    "../rtc_base/third_party/sigslot",
-    "../system_wrappers:metrics",
-    "//third_party/abseil-cpp/absl/algorithm:container",
-    "//third_party/abseil-cpp/absl/base:core_headers",
-    "//third_party/abseil-cpp/absl/functional:any_invocable",
-    "//third_party/abseil-cpp/absl/memory",
-    "//third_party/abseil-cpp/absl/strings:string_view",
-  ]
-=======
   deps = [ ":libstunprober" ]
->>>>>>> 8d78f5de
 }
 
 rtc_source_set("active_ice_controller_factory_interface") {
