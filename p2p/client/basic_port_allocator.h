--- conflicted
+++ resolved
@@ -15,13 +15,9 @@
 #include <string>
 #include <vector>
 
-<<<<<<< HEAD
-#include "api/field_trials_view.h"
-=======
 #include "absl/strings/string_view.h"
 #include "api/field_trials_view.h"
 #include "api/task_queue/pending_task_safety_flag.h"
->>>>>>> fb3bd4a0
 #include "api/turn_customizer.h"
 #include "p2p/base/port_allocator.h"
 #include "p2p/client/relay_port_factory_interface.h"
@@ -38,16 +34,8 @@
 class RTC_EXPORT BasicPortAllocator : public PortAllocator {
  public:
   // The NetworkManager is a mandatory argument. The other arguments are
-<<<<<<< HEAD
-  // optional. All these objects are owned by caller and must have a life time
-  // that exceeds that of BasicPortAllocator.
-  // TODO(bugs.webrtc.org/13145): The SocketFactory should be mandatory, but
-  // currenly isn't. When not specified, one is created internally, based on the
-  // socket server associated with the thread calling CreateSession.
-=======
   // optional. All pointers are owned by caller and must have a life time
   // that exceeds that of BasicPortAllocator.
->>>>>>> fb3bd4a0
   BasicPortAllocator(rtc::NetworkManager* network_manager,
                      rtc::PacketSocketFactory* socket_factory,
                      webrtc::TurnCustomizer* customizer = nullptr,
@@ -104,29 +92,14 @@
 
   void SetVpnList(const std::vector<rtc::NetworkMask>& vpn_list) override;
 
-<<<<<<< HEAD
-  const webrtc::FieldTrialsView* field_trials() const { return field_trials_; }
-=======
   const webrtc::FieldTrialsView* field_trials() const {
     return field_trials_.get();
   }
->>>>>>> fb3bd4a0
 
  private:
   void OnIceRegathering(PortAllocatorSession* session,
                         IceRegatheringReason reason);
 
-<<<<<<< HEAD
-  // This function makes sure that relay_port_factory_ and field_trials_ is set
-  // properly.
-  void Init(RelayPortFactoryInterface* relay_port_factory,
-            const webrtc::FieldTrialsView* field_trials);
-
-  bool MdnsObfuscationEnabled() const override;
-
-  const webrtc::FieldTrialsView* field_trials_;
-  std::unique_ptr<webrtc::FieldTrialsView> owned_field_trials_;
-=======
   // This function makes sure that relay_port_factory_ is set properly.
   void Init(RelayPortFactoryInterface* relay_port_factory);
 
@@ -135,7 +108,6 @@
   webrtc::AlwaysValidPointer<const webrtc::FieldTrialsView,
                              webrtc::FieldTrialBasedConfig>
       field_trials_;
->>>>>>> fb3bd4a0
   rtc::NetworkManager* network_manager_;
   const webrtc::AlwaysValidPointerNoDefault<rtc::PacketSocketFactory>
       socket_factory_;
@@ -349,13 +321,8 @@
   RelayList relays;
 
   PortConfiguration(const ServerAddresses& stun_servers,
-<<<<<<< HEAD
-                    const std::string& username,
-                    const std::string& password,
-=======
                     absl::string_view username,
                     absl::string_view password,
->>>>>>> fb3bd4a0
                     const webrtc::FieldTrialsView* field_trials = nullptr);
 
   // Returns addresses of both the explicitly configured STUN servers,
