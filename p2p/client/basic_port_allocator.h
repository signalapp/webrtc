/*
 *  Copyright 2004 The WebRTC Project Authors. All rights reserved.
 *
 *  Use of this source code is governed by a BSD-style license
 *  that can be found in the LICENSE file in the root of the source
 *  tree. An additional intellectual property rights grant can be found
 *  in the file PATENTS.  All contributing project authors may
 *  be found in the AUTHORS file in the root of the source tree.
 */

#ifndef P2P_CLIENT_BASIC_PORT_ALLOCATOR_H_
#define P2P_CLIENT_BASIC_PORT_ALLOCATOR_H_

#include <memory>
#include <string>
#include <vector>

#include "api/field_trials_view.h"
#include "api/turn_customizer.h"
#include "api/webrtc_key_value_config.h"
#include "p2p/base/port_allocator.h"
#include "p2p/client/relay_port_factory_interface.h"
#include "p2p/client/turn_port_factory.h"
#include "rtc_base/checks.h"
#include "rtc_base/network.h"
#include "rtc_base/system/rtc_export.h"
#include "rtc_base/task_utils/pending_task_safety_flag.h"
#include "rtc_base/thread.h"
#include "rtc_base/thread_annotations.h"

namespace cricket {

class RTC_EXPORT BasicPortAllocator : public PortAllocator {
 public:
  // The NetworkManager is a mandatory argument. The other arguments are
  // optional. All these objects are owned by caller and must have a life time
  // that exceeds that of BasicPortAllocator.
  // TODO(bugs.webrtc.org/13145): The SocketFactory should be mandatory, but
  // currenly isn't. When not specified, one is created internally, based on the
  // socket server associated with the thread calling CreateSession.
  BasicPortAllocator(rtc::NetworkManager* network_manager,
                     rtc::PacketSocketFactory* socket_factory,
                     webrtc::TurnCustomizer* customizer = nullptr,
                     RelayPortFactoryInterface* relay_port_factory = nullptr);
  explicit BasicPortAllocator(rtc::NetworkManager* network_manager);
  BasicPortAllocator(rtc::NetworkManager* network_manager,
                     const ServerAddresses& stun_servers);
  BasicPortAllocator(rtc::NetworkManager* network_manager,
                     rtc::PacketSocketFactory* socket_factory,
                     const ServerAddresses& stun_servers);
  ~BasicPortAllocator() override;

  // Set to kDefaultNetworkIgnoreMask by default.
  void SetNetworkIgnoreMask(int network_ignore_mask) override;
  int GetNetworkIgnoreMask() const;

  rtc::NetworkManager* network_manager() const {
    CheckRunOnValidThreadIfInitialized();
    return network_manager_;
  }

  // If socket_factory() is set to NULL each PortAllocatorSession
  // creates its own socket factory.
  rtc::PacketSocketFactory* socket_factory() {
    CheckRunOnValidThreadIfInitialized();
    return socket_factory_;
  }

  PortAllocatorSession* CreateSessionInternal(
      const std::string& content_name,
      int component,
      const std::string& ice_ufrag,
      const std::string& ice_pwd) override;

  // RingRTC change to add ICE forking
  rtc::scoped_refptr<webrtc::IceGathererInterface> CreateIceGatherer(
      const std::string& content_name) override;

  // Convenience method that adds a TURN server to the configuration.
  void AddTurnServer(const RelayServerConfig& turn_server);

  RelayPortFactoryInterface* relay_port_factory() {
    CheckRunOnValidThreadIfInitialized();
    return relay_port_factory_;
  }

  void SetVpnList(const std::vector<rtc::NetworkMask>& vpn_list) override;

<<<<<<< HEAD
  const webrtc::WebRtcKeyValueConfig* field_trials() const {
    return field_trials_;
  }
=======
  const webrtc::FieldTrialsView* field_trials() const { return field_trials_; }
>>>>>>> 8f9b44ba

 private:
  void OnIceRegathering(PortAllocatorSession* session,
                        IceRegatheringReason reason);

  // This function makes sure that relay_port_factory_ and field_trials_ is set
  // properly.
  void Init(RelayPortFactoryInterface* relay_port_factory,
<<<<<<< HEAD
            const webrtc::WebRtcKeyValueConfig* field_trials);

  bool MdnsObfuscationEnabled() const override;

  const webrtc::WebRtcKeyValueConfig* field_trials_;
  std::unique_ptr<webrtc::WebRtcKeyValueConfig> owned_field_trials_;
=======
            const webrtc::FieldTrialsView* field_trials);

  bool MdnsObfuscationEnabled() const override;

  const webrtc::FieldTrialsView* field_trials_;
  std::unique_ptr<webrtc::FieldTrialsView> owned_field_trials_;
>>>>>>> 8f9b44ba
  rtc::NetworkManager* network_manager_;
  rtc::PacketSocketFactory* socket_factory_;
  int network_ignore_mask_ = rtc::kDefaultNetworkIgnoreMask;

  // This is the factory being used.
  RelayPortFactoryInterface* relay_port_factory_;

  // This instance is created if caller does pass a factory.
  std::unique_ptr<RelayPortFactoryInterface> default_relay_port_factory_;
};

struct PortConfiguration;
class AllocationSequence;

enum class SessionState {
  GATHERING,  // Actively allocating ports and gathering candidates.
  CLEARED,    // Current allocation process has been stopped but may start
              // new ones.
  STOPPED     // This session has completely stopped, no new allocation
              // process will be started.
};

// This class is thread-compatible and assumes it's created, operated upon and
// destroyed on the network thread.
class RTC_EXPORT BasicPortAllocatorSession : public PortAllocatorSession {
 public:
  BasicPortAllocatorSession(BasicPortAllocator* allocator,
                            const std::string& content_name,
                            int component,
                            const std::string& ice_ufrag,
                            const std::string& ice_pwd);
  ~BasicPortAllocatorSession() override;

  virtual BasicPortAllocator* allocator();
  rtc::Thread* network_thread() { return network_thread_; }
  rtc::PacketSocketFactory* socket_factory() { return socket_factory_; }

  // If the new filter allows new types of candidates compared to the previous
  // filter, gathered candidates that were discarded because of not matching the
  // previous filter will be signaled if they match the new one.
  //
  // We do not perform any regathering since the port allocator flags decide
  // the type of candidates to gather and the candidate filter only controls the
  // signaling of candidates. As a result, with the candidate filter changed
  // alone, all newly allowed candidates for signaling should already be
  // gathered by the respective cricket::Port.
  void SetCandidateFilter(uint32_t filter) override;
  void StartGettingPorts() override;
  void StopGettingPorts() override;
  void ClearGettingPorts() override;
  bool IsGettingPorts() override;
  bool IsCleared() const override;
  bool IsStopped() const override;
  // These will all be cricket::Ports.
  std::vector<PortInterface*> ReadyPorts() const override;
  std::vector<Candidate> ReadyCandidates() const override;
  bool CandidatesAllocationDone() const override;
  void RegatherOnFailedNetworks() override;
  void GetCandidateStatsFromReadyPorts(
      CandidateStatsList* candidate_stats_list) const override;
  void SetStunKeepaliveIntervalForReadyPorts(
      const absl::optional<int>& stun_keepalive_interval) override;
  void PruneAllPorts() override;

 protected:
  void UpdateIceParametersInternal() override;

  // Starts the process of getting the port configurations.
  virtual void GetPortConfigurations();

  // Adds a port configuration that is now ready.  Once we have one for each
  // network (or a timeout occurs), we will start allocating ports.
  void ConfigReady(std::unique_ptr<PortConfiguration> config);
  // TODO(bugs.webrtc.org/12840) Remove once unused in downstream projects.
  ABSL_DEPRECATED(
      "Use ConfigReady(std::unique_ptr<PortConfiguration>) instead!")
  void ConfigReady(PortConfiguration* config);

 private:
  class PortData {
   public:
    enum State {
      STATE_INPROGRESS,  // Still gathering candidates.
      STATE_COMPLETE,    // All candidates allocated and ready for process.
      STATE_ERROR,       // Error in gathering candidates.
      STATE_PRUNED       // Pruned by higher priority ports on the same network
                         // interface. Only TURN ports may be pruned.
    };

    PortData() {}
    PortData(Port* port, AllocationSequence* seq)
        : port_(port), sequence_(seq) {}

    Port* port() const { return port_; }
    AllocationSequence* sequence() const { return sequence_; }
    bool has_pairable_candidate() const { return has_pairable_candidate_; }
    State state() const { return state_; }
    bool complete() const { return state_ == STATE_COMPLETE; }
    bool error() const { return state_ == STATE_ERROR; }
    bool pruned() const { return state_ == STATE_PRUNED; }
    bool inprogress() const { return state_ == STATE_INPROGRESS; }
    // Returns true if this port is ready to be used.
    bool ready() const {
      return has_pairable_candidate_ && state_ != STATE_ERROR &&
             state_ != STATE_PRUNED;
    }
    // Sets the state to "PRUNED" and prunes the Port.
    void Prune() {
      state_ = STATE_PRUNED;
      if (port()) {
        port()->Prune();
      }
    }
    void set_has_pairable_candidate(bool has_pairable_candidate) {
      if (has_pairable_candidate) {
        RTC_DCHECK(state_ == STATE_INPROGRESS);
      }
      has_pairable_candidate_ = has_pairable_candidate;
    }
    void set_state(State state) {
      RTC_DCHECK(state != STATE_ERROR || state_ == STATE_INPROGRESS);
      state_ = state;
    }

   private:
    Port* port_ = nullptr;
    AllocationSequence* sequence_ = nullptr;
    bool has_pairable_candidate_ = false;
    State state_ = STATE_INPROGRESS;
  };

  void OnConfigReady(std::unique_ptr<PortConfiguration> config);
  void OnConfigStop();
  void AllocatePorts();
  void OnAllocate(int allocation_epoch);
  void DoAllocate(bool disable_equivalent_phases);
  void OnNetworksChanged();
  void OnAllocationSequenceObjectsCreated();
  void DisableEquivalentPhases(const rtc::Network* network,
                               PortConfiguration* config,
                               uint32_t* flags);
  void AddAllocatedPort(Port* port, AllocationSequence* seq);
  void OnCandidateReady(Port* port, const Candidate& c);
  void OnCandidateError(Port* port, const IceCandidateErrorEvent& event);
  void OnPortComplete(Port* port);
  void OnPortError(Port* port);
  void OnProtocolEnabled(AllocationSequence* seq, ProtocolType proto);
  void OnPortDestroyed(PortInterface* port);
  void MaybeSignalCandidatesAllocationDone();
  void OnPortAllocationComplete();
  PortData* FindPort(Port* port);
  std::vector<const rtc::Network*> GetNetworks();
  std::vector<const rtc::Network*> GetFailedNetworks();
  void Regather(const std::vector<const rtc::Network*>& networks,
                bool disable_equivalent_phases,
                IceRegatheringReason reason);

  bool CheckCandidateFilter(const Candidate& c) const;
  bool CandidatePairable(const Candidate& c, const Port* port) const;

  std::vector<PortData*> GetUnprunedPorts(
      const std::vector<const rtc::Network*>& networks);
  // Prunes ports and signal the remote side to remove the candidates that
  // were previously signaled from these ports.
  void PrunePortsAndRemoveCandidates(
      const std::vector<PortData*>& port_data_list);
  // Gets filtered and sanitized candidates generated from a port and
  // append to `candidates`.
  void GetCandidatesFromPort(const PortData& data,
                             std::vector<Candidate>* candidates) const;
  Port* GetBestTurnPortForNetwork(const std::string& network_name) const;
  // Returns true if at least one TURN port is pruned.
  bool PruneTurnPorts(Port* newly_pairable_turn_port);
  bool PruneNewlyPairableTurnPort(PortData* newly_pairable_turn_port);

  BasicPortAllocator* allocator_;
  rtc::Thread* network_thread_;
  std::unique_ptr<rtc::PacketSocketFactory> owned_socket_factory_;
  rtc::PacketSocketFactory* socket_factory_;
  bool allocation_started_;
  bool network_manager_started_;
  bool allocation_sequences_created_;
  std::vector<std::unique_ptr<PortConfiguration>> configs_;
  std::vector<AllocationSequence*> sequences_;
  std::vector<PortData> ports_;
  std::vector<IceCandidateErrorEvent> candidate_error_events_;
  uint32_t candidate_filter_ = CF_ALL;
  // Policy on how to prune turn ports, taken from the port allocator.
  webrtc::PortPrunePolicy turn_port_prune_policy_;
  SessionState state_ = SessionState::CLEARED;
  int allocation_epoch_ RTC_GUARDED_BY(network_thread_) = 0;
  webrtc::ScopedTaskSafety network_safety_;

  friend class AllocationSequence;
};

// Records configuration information useful in creating ports.
// TODO(deadbeef): Rename "relay" to "turn_server" in this struct.
struct RTC_EXPORT PortConfiguration {
  // TODO(jiayl): remove `stun_address` when Chrome is updated.
  rtc::SocketAddress stun_address;
  ServerAddresses stun_servers;
  std::string username;
  std::string password;
  bool use_turn_server_as_stun_server_disabled = false;

  typedef std::vector<RelayServerConfig> RelayList;
  RelayList relays;

  PortConfiguration(const ServerAddresses& stun_servers,
                    const std::string& username,
                    const std::string& password,
<<<<<<< HEAD
                    const webrtc::WebRtcKeyValueConfig* field_trials = nullptr);
=======
                    const webrtc::FieldTrialsView* field_trials = nullptr);
>>>>>>> 8f9b44ba

  // Returns addresses of both the explicitly configured STUN servers,
  // and TURN servers that should be used as STUN servers.
  ServerAddresses StunServers();

  // Adds another relay server, with the given ports and modifier, to the list.
  void AddRelay(const RelayServerConfig& config);

  // Determines whether the given relay server supports the given protocol.
  bool SupportsProtocol(const RelayServerConfig& relay,
                        ProtocolType type) const;
  bool SupportsProtocol(ProtocolType type) const;
  // Helper method returns the server addresses for the matching RelayType and
  // Protocol type.
  ServerAddresses GetRelayServerAddresses(ProtocolType type) const;
};

class UDPPort;
class TurnPort;

// Performs the allocation of ports, in a sequenced (timed) manner, for a given
// network and IP address.
// This class is thread-compatible.
class AllocationSequence : public sigslot::has_slots<> {
 public:
  enum State {
    kInit,       // Initial state.
    kRunning,    // Started allocating ports.
    kStopped,    // Stopped from running.
    kCompleted,  // All ports are allocated.

    // kInit --> kRunning --> {kCompleted|kStopped}
  };
  // `port_allocation_complete_callback` is called when AllocationSequence is
  // done with allocating ports. This signal is useful when port allocation
  // fails which doesn't result in any candidates. Using this signal
  // BasicPortAllocatorSession can send its candidate discovery conclusion
  // signal. Without this signal, BasicPortAllocatorSession doesn't have any
  // event to trigger signal. This can also be achieved by starting a timer in
  // BPAS, but this is less deterministic.
  AllocationSequence(BasicPortAllocatorSession* session,
                     const rtc::Network* network,
                     PortConfiguration* config,
                     uint32_t flags,
                     std::function<void()> port_allocation_complete_callback);
  void Init();
  void Clear();
  void OnNetworkFailed();

  State state() const { return state_; }
  const rtc::Network* network() const { return network_; }

  bool network_failed() const { return network_failed_; }
  void set_network_failed() { network_failed_ = true; }

  // Disables the phases for a new sequence that this one already covers for an
  // equivalent network setup.
  void DisableEquivalentPhases(const rtc::Network* network,
                               PortConfiguration* config,
                               uint32_t* flags);

  // Starts and stops the sequence.  When started, it will continue allocating
  // new ports on its own timed schedule.
  void Start();
  void Stop();

 protected:
  // For testing.
  void CreateTurnPort(const RelayServerConfig& config);

 private:
  typedef std::vector<ProtocolType> ProtocolList;

  void Process(int epoch);
  bool IsFlagSet(uint32_t flag) { return ((flags_ & flag) != 0); }
  void CreateUDPPorts();
  void CreateTCPPorts();
  void CreateStunPorts();
  void CreateRelayPorts();

  void OnReadPacket(rtc::AsyncPacketSocket* socket,
                    const char* data,
                    size_t size,
                    const rtc::SocketAddress& remote_addr,
                    const int64_t& packet_time_us);

  void OnPortDestroyed(PortInterface* port);

  BasicPortAllocatorSession* session_;
  bool network_failed_ = false;
  const rtc::Network* network_;
  // Compared with the new best IP in DisableEquivalentPhases.
  rtc::IPAddress previous_best_ip_;
  PortConfiguration* config_;
  State state_;
  uint32_t flags_;
  ProtocolList protocols_;
  std::unique_ptr<rtc::AsyncPacketSocket> udp_socket_;
  // There will be only one udp port per AllocationSequence.
  UDPPort* udp_port_;
  std::vector<Port*> relay_ports_;
  int phase_;
  std::function<void()> port_allocation_complete_callback_;
  // This counter is sampled and passed together with tasks when tasks are
  // posted. If the sampled counter doesn't match `epoch_` on reception, the
  // posted task is ignored.
  int epoch_ = 0;
  webrtc::ScopedTaskSafety safety_;
};

}  // namespace cricket

#endif  // P2P_CLIENT_BASIC_PORT_ALLOCATOR_H_<|MERGE_RESOLUTION|>--- conflicted
+++ resolved
@@ -86,13 +86,7 @@
 
   void SetVpnList(const std::vector<rtc::NetworkMask>& vpn_list) override;
 
-<<<<<<< HEAD
-  const webrtc::WebRtcKeyValueConfig* field_trials() const {
-    return field_trials_;
-  }
-=======
   const webrtc::FieldTrialsView* field_trials() const { return field_trials_; }
->>>>>>> 8f9b44ba
 
  private:
   void OnIceRegathering(PortAllocatorSession* session,
@@ -101,21 +95,12 @@
   // This function makes sure that relay_port_factory_ and field_trials_ is set
   // properly.
   void Init(RelayPortFactoryInterface* relay_port_factory,
-<<<<<<< HEAD
-            const webrtc::WebRtcKeyValueConfig* field_trials);
-
-  bool MdnsObfuscationEnabled() const override;
-
-  const webrtc::WebRtcKeyValueConfig* field_trials_;
-  std::unique_ptr<webrtc::WebRtcKeyValueConfig> owned_field_trials_;
-=======
             const webrtc::FieldTrialsView* field_trials);
 
   bool MdnsObfuscationEnabled() const override;
 
   const webrtc::FieldTrialsView* field_trials_;
   std::unique_ptr<webrtc::FieldTrialsView> owned_field_trials_;
->>>>>>> 8f9b44ba
   rtc::NetworkManager* network_manager_;
   rtc::PacketSocketFactory* socket_factory_;
   int network_ignore_mask_ = rtc::kDefaultNetworkIgnoreMask;
@@ -328,11 +313,7 @@
   PortConfiguration(const ServerAddresses& stun_servers,
                     const std::string& username,
                     const std::string& password,
-<<<<<<< HEAD
-                    const webrtc::WebRtcKeyValueConfig* field_trials = nullptr);
-=======
                     const webrtc::FieldTrialsView* field_trials = nullptr);
->>>>>>> 8f9b44ba
 
   // Returns addresses of both the explicitly configured STUN servers,
   // and TURN servers that should be used as STUN servers.
