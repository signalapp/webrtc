--- conflicted
+++ resolved
@@ -55,16 +55,12 @@
 #include "rtc_base/thread.h"
 #include "rtc_base/trace_event.h"
 
-<<<<<<< HEAD
 // RingRTC change to support ICE forking
 #include "api/make_ref_counted.h"
 #include "p2p/base/ice_credentials_iterator.h"
 #include "p2p/base/ice_gatherer.h"
 
-namespace cricket {
-=======
 namespace webrtc {
->>>>>>> e4445e46
 namespace {
 
 const int PHASE_UDP = 0;
@@ -245,7 +241,7 @@
 }
 
 // RingRTC change to support ICE forking
-rtc::scoped_refptr<webrtc::IceGathererInterface>
+scoped_refptr<IceGathererInterface>
 BasicPortAllocator::CreateIceGatherer(const std::string& name) {
   CheckRunOnValidThreadAndInitialized();
   // We follow the order that PeerConnectionFactory::CreatePeerConnection
@@ -293,8 +289,8 @@
   auto session =
       new_allocator->CreateSession(name, 1, parameters.ufrag, parameters.pwd);
 
-  return rtc::make_ref_counted<webrtc::BasicIceGatherer>(
-      webrtc::Thread::Current(), std::move(new_allocator), std::move(session));
+  return make_ref_counted<BasicIceGatherer>(
+      Thread::Current(), std::move(new_allocator), std::move(session));
 }
 
 void BasicPortAllocator::AddTurnServerForTesting(
