/*
 *  Copyright 2004 The WebRTC Project Authors. All rights reserved.
 *
 *  Use of this source code is governed by a BSD-style license
 *  that can be found in the LICENSE file in the root of the source
 *  tree. An additional intellectual property rights grant can be found
 *  in the file PATENTS.  All contributing project authors may
 *  be found in the AUTHORS file in the root of the source tree.
 */

#include "p2p/client/basic_port_allocator.h"

#include <algorithm>
#include <functional>
#include <memory>
#include <set>
#include <string>
#include <utility>
#include <vector>

#include "absl/algorithm/container.h"
#include "absl/memory/memory.h"
#include "api/transport/field_trial_based_config.h"
#include "p2p/base/basic_packet_socket_factory.h"
#include "p2p/base/ice_credentials_iterator.h"
#include "p2p/base/ice_gatherer.h"
#include "p2p/base/port.h"
#include "p2p/base/stun_port.h"
#include "p2p/base/tcp_port.h"
#include "p2p/base/turn_port.h"
#include "p2p/base/udp_port.h"
#include "rtc_base/checks.h"
#include "rtc_base/helpers.h"
#include "rtc_base/logging.h"
#include "rtc_base/strings/string_builder.h"
#include "rtc_base/task_utils/to_queued_task.h"
#include "rtc_base/trace_event.h"
#include "system_wrappers/include/metrics.h"

using rtc::CreateRandomId;

namespace cricket {
namespace {

const int PHASE_UDP = 0;
const int PHASE_RELAY = 1;
const int PHASE_TCP = 2;

const int kNumPhases = 3;

// Gets protocol priority: UDP > TCP > SSLTCP == TLS.
int GetProtocolPriority(cricket::ProtocolType protocol) {
  switch (protocol) {
    case cricket::PROTO_UDP:
      return 2;
    case cricket::PROTO_TCP:
      return 1;
    case cricket::PROTO_SSLTCP:
    case cricket::PROTO_TLS:
      return 0;
    default:
      RTC_DCHECK_NOTREACHED();
      return 0;
  }
}
// Gets address family priority:  IPv6 > IPv4 > Unspecified.
int GetAddressFamilyPriority(int ip_family) {
  switch (ip_family) {
    case AF_INET6:
      return 2;
    case AF_INET:
      return 1;
    default:
      RTC_DCHECK_NOTREACHED();
      return 0;
  }
}

// Returns positive if a is better, negative if b is better, and 0 otherwise.
int ComparePort(const cricket::Port* a, const cricket::Port* b) {
  int a_protocol = GetProtocolPriority(a->GetProtocol());
  int b_protocol = GetProtocolPriority(b->GetProtocol());
  int cmp_protocol = a_protocol - b_protocol;
  if (cmp_protocol != 0) {
    return cmp_protocol;
  }

  int a_family = GetAddressFamilyPriority(a->Network()->GetBestIP().family());
  int b_family = GetAddressFamilyPriority(b->Network()->GetBestIP().family());
  return a_family - b_family;
}

struct NetworkFilter {
  using Predicate = std::function<bool(const rtc::Network*)>;
  NetworkFilter(Predicate pred, const std::string& description)
      : predRemain(
            [pred](const rtc::Network* network) { return !pred(network); }),
        description(description) {}
  Predicate predRemain;
  const std::string description;
};

using NetworkList = rtc::NetworkManager::NetworkList;
void FilterNetworks(std::vector<const rtc::Network*>* networks,
                    NetworkFilter filter) {
  auto start_to_remove =
      std::partition(networks->begin(), networks->end(), filter.predRemain);
  if (start_to_remove == networks->end()) {
    return;
  }
  RTC_LOG(LS_INFO) << "Filtered out " << filter.description << " networks:";
  for (auto it = start_to_remove; it != networks->end(); ++it) {
    RTC_LOG(LS_INFO) << (*it)->ToString();
  }
  networks->erase(start_to_remove, networks->end());
}

bool IsAllowedByCandidateFilter(const Candidate& c, uint32_t filter) {
  // When binding to any address, before sending packets out, the getsockname
  // returns all 0s, but after sending packets, it'll be the NIC used to
  // send. All 0s is not a valid ICE candidate address and should be filtered
  // out.
  if (c.address().IsAnyIP()) {
    return false;
  }

  if (c.type() == RELAY_PORT_TYPE) {
    return ((filter & CF_RELAY) != 0);
  } else if (c.type() == STUN_PORT_TYPE) {
    return ((filter & CF_REFLEXIVE) != 0);
  } else if (c.type() == LOCAL_PORT_TYPE) {
    if ((filter & CF_REFLEXIVE) && !c.address().IsPrivateIP()) {
      // We allow host candidates if the filter allows server-reflexive
      // candidates and the candidate is a public IP. Because we don't generate
      // server-reflexive candidates if they have the same IP as the host
      // candidate (i.e. when the host candidate is a public IP), filtering to
      // only server-reflexive candidates won't work right when the host
      // candidates have public IPs.
      return true;
    }

    return ((filter & CF_HOST) != 0);
  }
  return false;
}

std::string NetworksToString(const std::vector<const rtc::Network*>& networks) {
  rtc::StringBuilder ost;
  for (auto n : networks) {
    ost << n->name() << " ";
  }
  return ost.Release();
}

}  // namespace

const uint32_t DISABLE_ALL_PHASES =
    PORTALLOCATOR_DISABLE_UDP | PORTALLOCATOR_DISABLE_TCP |
    PORTALLOCATOR_DISABLE_STUN | PORTALLOCATOR_DISABLE_RELAY;

// BasicPortAllocator
BasicPortAllocator::BasicPortAllocator(
    rtc::NetworkManager* network_manager,
    rtc::PacketSocketFactory* socket_factory,
    webrtc::TurnCustomizer* customizer,
    RelayPortFactoryInterface* relay_port_factory)
    : network_manager_(network_manager), socket_factory_(socket_factory) {
  Init(relay_port_factory, nullptr);
  RTC_DCHECK(relay_port_factory_ != nullptr);
  RTC_DCHECK(network_manager_ != nullptr);
  RTC_DCHECK(socket_factory_ != nullptr);
  SetConfiguration(ServerAddresses(), std::vector<RelayServerConfig>(), 0,
                   webrtc::NO_PRUNE, customizer);
}

BasicPortAllocator::BasicPortAllocator(rtc::NetworkManager* network_manager)
    : network_manager_(network_manager), socket_factory_(nullptr) {
  Init(nullptr, nullptr);
  RTC_DCHECK(relay_port_factory_ != nullptr);
  RTC_DCHECK(network_manager_ != nullptr);
}

BasicPortAllocator::BasicPortAllocator(rtc::NetworkManager* network_manager,
                                       const ServerAddresses& stun_servers)
    : BasicPortAllocator(network_manager,
                         /*socket_factory=*/nullptr,
                         stun_servers) {}

BasicPortAllocator::BasicPortAllocator(rtc::NetworkManager* network_manager,
                                       rtc::PacketSocketFactory* socket_factory,
                                       const ServerAddresses& stun_servers)
    : network_manager_(network_manager), socket_factory_(socket_factory) {
  Init(nullptr, nullptr);
  RTC_DCHECK(relay_port_factory_ != nullptr);
  RTC_DCHECK(network_manager_ != nullptr);
  SetConfiguration(stun_servers, std::vector<RelayServerConfig>(), 0,
                   webrtc::NO_PRUNE, nullptr);
}

void BasicPortAllocator::OnIceRegathering(PortAllocatorSession* session,
                                          IceRegatheringReason reason) {
  // If the session has not been taken by an active channel, do not report the
  // metric.
  for (auto& allocator_session : pooled_sessions()) {
    if (allocator_session.get() == session) {
      return;
    }
  }

  RTC_HISTOGRAM_ENUMERATION("WebRTC.PeerConnection.IceRegatheringReason",
                            static_cast<int>(reason),
                            static_cast<int>(IceRegatheringReason::MAX_VALUE));
}

BasicPortAllocator::~BasicPortAllocator() {
  CheckRunOnValidThreadIfInitialized();
  // Our created port allocator sessions depend on us, so destroy our remaining
  // pooled sessions before anything else.
  DiscardCandidatePool();
}

void BasicPortAllocator::SetNetworkIgnoreMask(int network_ignore_mask) {
  // TODO(phoglund): implement support for other types than loopback.
  // See https://code.google.com/p/webrtc/issues/detail?id=4288.
  // Then remove set_network_ignore_list from NetworkManager.
  CheckRunOnValidThreadIfInitialized();
  network_ignore_mask_ = network_ignore_mask;
}

int BasicPortAllocator::GetNetworkIgnoreMask() const {
  CheckRunOnValidThreadIfInitialized();
  int mask = network_ignore_mask_;
  switch (vpn_preference_) {
    case webrtc::VpnPreference::kOnlyUseVpn:
      mask |= ~static_cast<int>(rtc::ADAPTER_TYPE_VPN);
      break;
    case webrtc::VpnPreference::kNeverUseVpn:
      mask |= static_cast<int>(rtc::ADAPTER_TYPE_VPN);
      break;
    default:
      break;
  }
  return mask;
}

PortAllocatorSession* BasicPortAllocator::CreateSessionInternal(
    const std::string& content_name,
    int component,
    const std::string& ice_ufrag,
    const std::string& ice_pwd) {
  CheckRunOnValidThreadAndInitialized();
  PortAllocatorSession* session = new BasicPortAllocatorSession(
      this, content_name, component, ice_ufrag, ice_pwd);
  session->SignalIceRegathering.connect(this,
                                        &BasicPortAllocator::OnIceRegathering);
  return session;
}

// RingRTC change to add ICE forking
rtc::scoped_refptr<webrtc::IceGathererInterface>
BasicPortAllocator::CreateIceGatherer(const std::string& name) {
  CheckRunOnValidThreadAndInitialized();
  // We follow the order that PeerConnectionFactory::CreatePeerConnection
  // + PeerConnection::InitializePortAllocator_n does:
  // 1. Create with NetworkManager, PacketSocketFactory, and RelayPortFactory.
  // 2. SetNetworkIgnoreMask().
  // 3. Initialize()
  // 4. User setters to set flags and other settings
  // 5. SetConfiguration() to set various things.
  // The only state this does not replicate are the follwing:
  // - candidate_pool_size_
  // - candidate_pool_frozen_
  // - restrict_ice_credentials_change_
  // These are all related to candidate pools, which aren't relevant
  // for IceGatherers.

  // 1. Create with NetworkManager, PacketSocketFactory, and RelayPortFactory.
  auto new_allocator = std::make_unique<BasicPortAllocator>(network_manager());
  new_allocator->socket_factory_ = socket_factory_;
  new_allocator->Init(relay_port_factory_, nullptr);

  // 2. SetNetworkIgnoreMask().
  new_allocator->SetNetworkIgnoreMask(network_ignore_mask_);

  // 3. Initialize()
  new_allocator->Initialize();

  // 4. User setters to set flags and other settings
  new_allocator->set_flags(flags());
  new_allocator->set_proxy(user_agent(), proxy());
  new_allocator->SetPortRange(min_port(), max_port());
  new_allocator->set_max_ipv6_networks(max_ipv6_networks());
  new_allocator->set_step_delay(step_delay());
  new_allocator->set_allow_tcp_listen(allow_tcp_listen());
  new_allocator->set_candidate_filter(candidate_filter());

  // 5. SetConfiguration
  new_allocator->SetConfiguration(stun_servers(), turn_servers(),
                                  0 /* candidate_pool_size */,
                                  turn_port_prune_policy(), turn_customizer(),
                                  stun_candidate_keepalive_interval());

  IceParameters parameters =
      IceCredentialsIterator::CreateRandomIceCredentials();
  auto session =
      new_allocator->CreateSession(name, 1, parameters.ufrag, parameters.pwd);

  return rtc::make_ref_counted<cricket::BasicIceGatherer>(
      rtc::Thread::Current(), std::move(new_allocator), std::move(session));

}

void BasicPortAllocator::AddTurnServer(const RelayServerConfig& turn_server) {
  CheckRunOnValidThreadAndInitialized();
  std::vector<RelayServerConfig> new_turn_servers = turn_servers();
  new_turn_servers.push_back(turn_server);
  SetConfiguration(stun_servers(), new_turn_servers, candidate_pool_size(),
                   turn_port_prune_policy(), turn_customizer());
}

<<<<<<< HEAD
void BasicPortAllocator::Init(
    RelayPortFactoryInterface* relay_port_factory,
    const webrtc::WebRtcKeyValueConfig* field_trials) {
=======
void BasicPortAllocator::Init(RelayPortFactoryInterface* relay_port_factory,
                              const webrtc::FieldTrialsView* field_trials) {
>>>>>>> 8f9b44ba
  if (relay_port_factory != nullptr) {
    relay_port_factory_ = relay_port_factory;
  } else {
    default_relay_port_factory_.reset(new TurnPortFactory());
    relay_port_factory_ = default_relay_port_factory_.get();
  }

  if (field_trials != nullptr) {
    field_trials_ = field_trials;
  } else {
    owned_field_trials_ = std::make_unique<webrtc::FieldTrialBasedConfig>();
    field_trials_ = owned_field_trials_.get();
  }
}

// BasicPortAllocatorSession
BasicPortAllocatorSession::BasicPortAllocatorSession(
    BasicPortAllocator* allocator,
    const std::string& content_name,
    int component,
    const std::string& ice_ufrag,
    const std::string& ice_pwd)
    : PortAllocatorSession(content_name,
                           component,
                           ice_ufrag,
                           ice_pwd,
                           allocator->flags()),
      allocator_(allocator),
      network_thread_(rtc::Thread::Current()),
      socket_factory_(allocator->socket_factory()),
      allocation_started_(false),
      network_manager_started_(false),
      allocation_sequences_created_(false),
      turn_port_prune_policy_(allocator->turn_port_prune_policy()) {
  TRACE_EVENT0("webrtc",
               "BasicPortAllocatorSession::BasicPortAllocatorSession");
  allocator_->network_manager()->SignalNetworksChanged.connect(
      this, &BasicPortAllocatorSession::OnNetworksChanged);
  allocator_->network_manager()->StartUpdating();
}

BasicPortAllocatorSession::~BasicPortAllocatorSession() {
  TRACE_EVENT0("webrtc",
               "BasicPortAllocatorSession::~BasicPortAllocatorSession");
  RTC_DCHECK_RUN_ON(network_thread_);
  allocator_->network_manager()->StopUpdating();

  for (uint32_t i = 0; i < sequences_.size(); ++i) {
    // AllocationSequence should clear it's map entry for turn ports before
    // ports are destroyed.
    sequences_[i]->Clear();
  }

  std::vector<PortData>::iterator it;
  for (it = ports_.begin(); it != ports_.end(); it++)
    delete it->port();

  configs_.clear();

  for (uint32_t i = 0; i < sequences_.size(); ++i)
    delete sequences_[i];
}

BasicPortAllocator* BasicPortAllocatorSession::allocator() {
  RTC_DCHECK_RUN_ON(network_thread_);
  return allocator_;
}

void BasicPortAllocatorSession::SetCandidateFilter(uint32_t filter) {
  RTC_DCHECK_RUN_ON(network_thread_);
  if (filter == candidate_filter_) {
    return;
  }
  uint32_t prev_filter = candidate_filter_;
  candidate_filter_ = filter;
  for (PortData& port_data : ports_) {
    if (port_data.error() || port_data.pruned()) {
      continue;
    }
    PortData::State cur_state = port_data.state();
    bool found_signalable_candidate = false;
    bool found_pairable_candidate = false;
    cricket::Port* port = port_data.port();
    for (const auto& c : port->Candidates()) {
      if (!IsStopped() && !IsAllowedByCandidateFilter(c, prev_filter) &&
          IsAllowedByCandidateFilter(c, filter)) {
        // This candidate was not signaled because of not matching the previous
        // filter (see OnCandidateReady below). Let the Port to fire the signal
        // again.
        //
        // Note that
        //  1) we would need the Port to enter the state of in-progress of
        //     gathering to have candidates signaled;
        //
        //  2) firing the signal would also let the session set the port ready
        //     if needed, so that we could form candidate pairs with candidates
        //     from this port;
        //
        //  *  See again OnCandidateReady below for 1) and 2).
        //
        //  3) we only try to resurface candidates if we have not stopped
        //     getting ports, which is always true for the continual gathering.
        if (!found_signalable_candidate) {
          found_signalable_candidate = true;
          port_data.set_state(PortData::STATE_INPROGRESS);
        }
        port->SignalCandidateReady(port, c);
      }

      if (CandidatePairable(c, port)) {
        found_pairable_candidate = true;
      }
    }
    // Restore the previous state.
    port_data.set_state(cur_state);
    // Setting a filter may cause a ready port to become non-ready
    // if it no longer has any pairable candidates.
    //
    // Note that we only set for the negative case here, since a port would be
    // set to have pairable candidates when it signals a ready candidate, which
    // requires the port is still in the progress of gathering/surfacing
    // candidates, and would be done in the firing of the signal above.
    if (!found_pairable_candidate) {
      port_data.set_has_pairable_candidate(false);
    }
  }
}

void BasicPortAllocatorSession::StartGettingPorts() {
  RTC_DCHECK_RUN_ON(network_thread_);
  state_ = SessionState::GATHERING;
  if (!socket_factory_) {
    owned_socket_factory_.reset(
        new rtc::BasicPacketSocketFactory(network_thread_->socketserver()));
    socket_factory_ = owned_socket_factory_.get();
  }

  network_thread_->PostTask(webrtc::ToQueuedTask(
      network_safety_, [this] { GetPortConfigurations(); }));

  RTC_LOG(LS_INFO) << "Start getting ports with turn_port_prune_policy "
                   << turn_port_prune_policy_;
}

void BasicPortAllocatorSession::StopGettingPorts() {
  RTC_DCHECK_RUN_ON(network_thread_);
  ClearGettingPorts();
  // Note: this must be called after ClearGettingPorts because both may set the
  // session state and we should set the state to STOPPED.
  state_ = SessionState::STOPPED;
}

void BasicPortAllocatorSession::ClearGettingPorts() {
  RTC_DCHECK_RUN_ON(network_thread_);
  ++allocation_epoch_;
  for (uint32_t i = 0; i < sequences_.size(); ++i) {
    sequences_[i]->Stop();
  }
  network_thread_->PostTask(
      webrtc::ToQueuedTask(network_safety_, [this] { OnConfigStop(); }));
  state_ = SessionState::CLEARED;
}

bool BasicPortAllocatorSession::IsGettingPorts() {
  RTC_DCHECK_RUN_ON(network_thread_);
  return state_ == SessionState::GATHERING;
}

bool BasicPortAllocatorSession::IsCleared() const {
  RTC_DCHECK_RUN_ON(network_thread_);
  return state_ == SessionState::CLEARED;
}

bool BasicPortAllocatorSession::IsStopped() const {
  RTC_DCHECK_RUN_ON(network_thread_);
  return state_ == SessionState::STOPPED;
}

std::vector<const rtc::Network*>
BasicPortAllocatorSession::GetFailedNetworks() {
  RTC_DCHECK_RUN_ON(network_thread_);

  std::vector<const rtc::Network*> networks = GetNetworks();
  // A network interface may have both IPv4 and IPv6 networks. Only if
  // neither of the networks has any connections, the network interface
  // is considered failed and need to be regathered on.
  std::set<std::string> networks_with_connection;
  for (const PortData& data : ports_) {
    Port* port = data.port();
    if (!port->connections().empty()) {
      networks_with_connection.insert(port->Network()->name());
    }
  }

  networks.erase(
      std::remove_if(networks.begin(), networks.end(),
                     [networks_with_connection](const rtc::Network* network) {
                       // If a network does not have any connection, it is
                       // considered failed.
                       return networks_with_connection.find(network->name()) !=
                              networks_with_connection.end();
                     }),
      networks.end());
  return networks;
}

void BasicPortAllocatorSession::RegatherOnFailedNetworks() {
  RTC_DCHECK_RUN_ON(network_thread_);

  // Find the list of networks that have no connection.
  std::vector<const rtc::Network*> failed_networks = GetFailedNetworks();
  if (failed_networks.empty()) {
    return;
  }

  RTC_LOG(LS_INFO) << "Regather candidates on failed networks";

  // Mark a sequence as "network failed" if its network is in the list of failed
  // networks, so that it won't be considered as equivalent when the session
  // regathers ports and candidates.
  for (AllocationSequence* sequence : sequences_) {
    if (!sequence->network_failed() &&
        absl::c_linear_search(failed_networks, sequence->network())) {
      sequence->set_network_failed();
    }
  }

  bool disable_equivalent_phases = true;
  Regather(failed_networks, disable_equivalent_phases,
           IceRegatheringReason::NETWORK_FAILURE);
}

void BasicPortAllocatorSession::Regather(
    const std::vector<const rtc::Network*>& networks,
    bool disable_equivalent_phases,
    IceRegatheringReason reason) {
  RTC_DCHECK_RUN_ON(network_thread_);
  // Remove ports from being used locally and send signaling to remove
  // the candidates on the remote side.
  std::vector<PortData*> ports_to_prune = GetUnprunedPorts(networks);
  if (!ports_to_prune.empty()) {
    RTC_LOG(LS_INFO) << "Prune " << ports_to_prune.size() << " ports";
    PrunePortsAndRemoveCandidates(ports_to_prune);
  }

  if (allocation_started_ && network_manager_started_ && !IsStopped()) {
    SignalIceRegathering(this, reason);

    DoAllocate(disable_equivalent_phases);
  }
}

void BasicPortAllocatorSession::GetCandidateStatsFromReadyPorts(
    CandidateStatsList* candidate_stats_list) const {
  auto ports = ReadyPorts();
  for (auto* port : ports) {
    auto candidates = port->Candidates();
    for (const auto& candidate : candidates) {
      absl::optional<StunStats> stun_stats;
      port->GetStunStats(&stun_stats);
      CandidateStats candidate_stats(allocator_->SanitizeCandidate(candidate),
                                     std::move(stun_stats));
      candidate_stats_list->push_back(std::move(candidate_stats));
    }
  }
}

void BasicPortAllocatorSession::SetStunKeepaliveIntervalForReadyPorts(
    const absl::optional<int>& stun_keepalive_interval) {
  RTC_DCHECK_RUN_ON(network_thread_);
  auto ports = ReadyPorts();
  for (PortInterface* port : ports) {
    // The port type and protocol can be used to identify different subclasses
    // of Port in the current implementation. Note that a TCPPort has the type
    // LOCAL_PORT_TYPE but uses the protocol PROTO_TCP.
    if (port->Type() == STUN_PORT_TYPE ||
        (port->Type() == LOCAL_PORT_TYPE && port->GetProtocol() == PROTO_UDP)) {
      static_cast<UDPPort*>(port)->set_stun_keepalive_delay(
          stun_keepalive_interval);
    }
  }
}

std::vector<PortInterface*> BasicPortAllocatorSession::ReadyPorts() const {
  RTC_DCHECK_RUN_ON(network_thread_);
  std::vector<PortInterface*> ret;
  for (const PortData& data : ports_) {
    if (data.ready()) {
      ret.push_back(data.port());
    }
  }
  return ret;
}

std::vector<Candidate> BasicPortAllocatorSession::ReadyCandidates() const {
  RTC_DCHECK_RUN_ON(network_thread_);
  std::vector<Candidate> candidates;
  for (const PortData& data : ports_) {
    if (!data.ready()) {
      continue;
    }
    GetCandidatesFromPort(data, &candidates);
  }
  return candidates;
}

void BasicPortAllocatorSession::GetCandidatesFromPort(
    const PortData& data,
    std::vector<Candidate>* candidates) const {
  RTC_DCHECK_RUN_ON(network_thread_);
  RTC_CHECK(candidates != nullptr);
  for (const Candidate& candidate : data.port()->Candidates()) {
    if (!CheckCandidateFilter(candidate)) {
      continue;
    }
    candidates->push_back(allocator_->SanitizeCandidate(candidate));
  }
}

bool BasicPortAllocator::MdnsObfuscationEnabled() const {
  return network_manager()->GetMdnsResponder() != nullptr;
}

bool BasicPortAllocatorSession::CandidatesAllocationDone() const {
  RTC_DCHECK_RUN_ON(network_thread_);
  // Done only if all required AllocationSequence objects
  // are created.
  if (!allocation_sequences_created_) {
    return false;
  }

  // Check that all port allocation sequences are complete (not running).
  if (absl::c_any_of(sequences_, [](const AllocationSequence* sequence) {
        return sequence->state() == AllocationSequence::kRunning;
      })) {
    return false;
  }

  // If all allocated ports are no longer gathering, session must have got all
  // expected candidates. Session will trigger candidates allocation complete
  // signal.
  return absl::c_none_of(
      ports_, [](const PortData& port) { return port.inprogress(); });
}

void BasicPortAllocatorSession::UpdateIceParametersInternal() {
  RTC_DCHECK_RUN_ON(network_thread_);
  for (PortData& port : ports_) {
    port.port()->set_content_name(content_name());
    port.port()->SetIceParameters(component(), ice_ufrag(), ice_pwd());
  }
}

void BasicPortAllocatorSession::GetPortConfigurations() {
  RTC_DCHECK_RUN_ON(network_thread_);

  auto config = std::make_unique<PortConfiguration>(
      allocator_->stun_servers(), username(), password(),
      allocator()->field_trials());

  for (const RelayServerConfig& turn_server : allocator_->turn_servers()) {
    config->AddRelay(turn_server);
  }
  ConfigReady(std::move(config));
}

void BasicPortAllocatorSession::ConfigReady(PortConfiguration* config) {
  RTC_DCHECK_RUN_ON(network_thread_);
  ConfigReady(absl::WrapUnique(config));
}

void BasicPortAllocatorSession::ConfigReady(
    std::unique_ptr<PortConfiguration> config) {
  RTC_DCHECK_RUN_ON(network_thread_);
  network_thread_->PostTask(webrtc::ToQueuedTask(
      network_safety_, [this, config = std::move(config)]() mutable {
        OnConfigReady(std::move(config));
      }));
}

// Adds a configuration to the list.
void BasicPortAllocatorSession::OnConfigReady(
    std::unique_ptr<PortConfiguration> config) {
  RTC_DCHECK_RUN_ON(network_thread_);
  if (config)
    configs_.push_back(std::move(config));

  AllocatePorts();
}

void BasicPortAllocatorSession::OnConfigStop() {
  RTC_DCHECK_RUN_ON(network_thread_);

  // If any of the allocated ports have not completed the candidates allocation,
  // mark those as error. Since session doesn't need any new candidates
  // at this stage of the allocation, it's safe to discard any new candidates.
  bool send_signal = false;
  for (std::vector<PortData>::iterator it = ports_.begin(); it != ports_.end();
       ++it) {
    if (it->inprogress()) {
      // Updating port state to error, which didn't finish allocating candidates
      // yet.
      it->set_state(PortData::STATE_ERROR);
      send_signal = true;
    }
  }

  // Did we stop any running sequences?
  for (std::vector<AllocationSequence*>::iterator it = sequences_.begin();
       it != sequences_.end() && !send_signal; ++it) {
    if ((*it)->state() == AllocationSequence::kStopped) {
      send_signal = true;
    }
  }

  // If we stopped anything that was running, send a done signal now.
  if (send_signal) {
    MaybeSignalCandidatesAllocationDone();
  }
}

void BasicPortAllocatorSession::AllocatePorts() {
  RTC_DCHECK_RUN_ON(network_thread_);
  network_thread_->PostTask(webrtc::ToQueuedTask(
      network_safety_, [this, allocation_epoch = allocation_epoch_] {
        OnAllocate(allocation_epoch);
      }));
}

void BasicPortAllocatorSession::OnAllocate(int allocation_epoch) {
  RTC_DCHECK_RUN_ON(network_thread_);
  if (allocation_epoch != allocation_epoch_)
    return;

  if (network_manager_started_ && !IsStopped()) {
    bool disable_equivalent_phases = true;
    DoAllocate(disable_equivalent_phases);
  }

  allocation_started_ = true;
}

std::vector<const rtc::Network*> BasicPortAllocatorSession::GetNetworks() {
  RTC_DCHECK_RUN_ON(network_thread_);
  std::vector<const rtc::Network*> networks;
  rtc::NetworkManager* network_manager = allocator_->network_manager();
  RTC_DCHECK(network_manager != nullptr);
  // If the network permission state is BLOCKED, we just act as if the flag has
  // been passed in.
  if (network_manager->enumeration_permission() ==
      rtc::NetworkManager::ENUMERATION_BLOCKED) {
    set_flags(flags() | PORTALLOCATOR_DISABLE_ADAPTER_ENUMERATION);
  }
  // If the adapter enumeration is disabled, we'll just bind to any address
  // instead of specific NIC. This is to ensure the same routing for http
  // traffic by OS is also used here to avoid any local or public IP leakage
  // during stun process.
  if (flags() & PORTALLOCATOR_DISABLE_ADAPTER_ENUMERATION) {
    networks = network_manager->GetAnyAddressNetworks();
  } else {
    networks = network_manager->GetNetworks();
    // If network enumeration fails, use the ANY address as a fallback, so we
    // can at least try gathering candidates using the default route chosen by
    // the OS. Or, if the PORTALLOCATOR_ENABLE_ANY_ADDRESS_PORTS flag is
    // set, we'll use ANY address candidates either way.
    if (networks.empty() ||
        (flags() & PORTALLOCATOR_ENABLE_ANY_ADDRESS_PORTS)) {
      std::vector<const rtc::Network*> any_address_networks =
          network_manager->GetAnyAddressNetworks();
      networks.insert(networks.end(), any_address_networks.begin(),
                      any_address_networks.end());
    }
  }
  // Filter out link-local networks if needed.
  if (flags() & PORTALLOCATOR_DISABLE_LINK_LOCAL_NETWORKS) {
    NetworkFilter link_local_filter(
        [](const rtc::Network* network) {
          return IPIsLinkLocal(network->prefix());
        },
        "link-local");
    FilterNetworks(&networks, link_local_filter);
  }
  // Do some more filtering, depending on the network ignore mask and "disable
  // costly networks" flag.
  NetworkFilter ignored_filter(
      [this](const rtc::Network* network) {
        return allocator_->GetNetworkIgnoreMask() & network->type();
      },
      "ignored");
  FilterNetworks(&networks, ignored_filter);
  if (flags() & PORTALLOCATOR_DISABLE_COSTLY_NETWORKS) {
    uint16_t lowest_cost = rtc::kNetworkCostMax;
    for (const rtc::Network* network : networks) {
      // Don't determine the lowest cost from a link-local network.
      // On iOS, a device connected to the computer will get a link-local
      // network for communicating with the computer, however this network can't
      // be used to connect to a peer outside the network.
      if (rtc::IPIsLinkLocal(network->GetBestIP())) {
        continue;
      }
      lowest_cost = std::min<uint16_t>(
          lowest_cost, network->GetCost(*allocator()->field_trials()));
    }
    NetworkFilter costly_filter(
        [lowest_cost, this](const rtc::Network* network) {
          return network->GetCost(*allocator()->field_trials()) >
                 lowest_cost + rtc::kNetworkCostLow;
        },
        "costly");
    FilterNetworks(&networks, costly_filter);
  }

  // Lastly, if we have a limit for the number of IPv6 network interfaces (by
  // default, it's 5), remove networks to ensure that limit is satisfied.
  //
  // TODO(deadbeef): Instead of just taking the first N arbitrary IPv6
  // networks, we could try to choose a set that's "most likely to work". It's
  // hard to define what that means though; it's not just "lowest cost".
  // Alternatively, we could just focus on making our ICE pinging logic smarter
  // such that this filtering isn't necessary in the first place.
  int ipv6_networks = 0;
  for (auto it = networks.begin(); it != networks.end();) {
    if ((*it)->prefix().family() == AF_INET6) {
      if (ipv6_networks >= allocator_->max_ipv6_networks()) {
        it = networks.erase(it);
        continue;
      } else {
        ++ipv6_networks;
      }
    }
    ++it;
  }
  return networks;
}

// For each network, see if we have a sequence that covers it already.  If not,
// create a new sequence to create the appropriate ports.
void BasicPortAllocatorSession::DoAllocate(bool disable_equivalent) {
  RTC_DCHECK_RUN_ON(network_thread_);
  bool done_signal_needed = false;
  std::vector<const rtc::Network*> networks = GetNetworks();
  if (networks.empty()) {
    RTC_LOG(LS_WARNING)
        << "Machine has no networks; no ports will be allocated";
    done_signal_needed = true;
  } else {
    RTC_LOG(LS_INFO) << "Allocate ports on " << NetworksToString(networks);
    PortConfiguration* config =
        configs_.empty() ? nullptr : configs_.back().get();
    for (uint32_t i = 0; i < networks.size(); ++i) {
      uint32_t sequence_flags = flags();
      if ((sequence_flags & DISABLE_ALL_PHASES) == DISABLE_ALL_PHASES) {
        // If all the ports are disabled we should just fire the allocation
        // done event and return.
        done_signal_needed = true;
        break;
      }

      if (!config || config->relays.empty()) {
        // No relay ports specified in this config.
        sequence_flags |= PORTALLOCATOR_DISABLE_RELAY;
      }

      if (!(sequence_flags & PORTALLOCATOR_ENABLE_IPV6) &&
          networks[i]->GetBestIP().family() == AF_INET6) {
        // Skip IPv6 networks unless the flag's been set.
        continue;
      }

      if (!(sequence_flags & PORTALLOCATOR_ENABLE_IPV6_ON_WIFI) &&
          networks[i]->GetBestIP().family() == AF_INET6 &&
          networks[i]->type() == rtc::ADAPTER_TYPE_WIFI) {
        // Skip IPv6 Wi-Fi networks unless the flag's been set.
        continue;
      }

      if (disable_equivalent) {
        // Disable phases that would only create ports equivalent to
        // ones that we have already made.
        DisableEquivalentPhases(networks[i], config, &sequence_flags);

        if ((sequence_flags & DISABLE_ALL_PHASES) == DISABLE_ALL_PHASES) {
          // New AllocationSequence would have nothing to do, so don't make it.
          continue;
        }
      }

      AllocationSequence* sequence =
          new AllocationSequence(this, networks[i], config, sequence_flags,
                                 [this, safety_flag = network_safety_.flag()] {
                                   if (safety_flag->alive())
                                     OnPortAllocationComplete();
                                 });
      sequence->Init();
      sequence->Start();
      sequences_.push_back(sequence);
      done_signal_needed = true;
    }
  }
  if (done_signal_needed) {
    network_thread_->PostTask(webrtc::ToQueuedTask(
        network_safety_, [this] { OnAllocationSequenceObjectsCreated(); }));
  }
}

void BasicPortAllocatorSession::OnNetworksChanged() {
  RTC_DCHECK_RUN_ON(network_thread_);
  std::vector<const rtc::Network*> networks = GetNetworks();
  std::vector<const rtc::Network*> failed_networks;
  for (AllocationSequence* sequence : sequences_) {
    // Mark the sequence as "network failed" if its network is not in
    // `networks`.
    if (!sequence->network_failed() &&
        !absl::c_linear_search(networks, sequence->network())) {
      sequence->OnNetworkFailed();
      failed_networks.push_back(sequence->network());
    }
  }
  std::vector<PortData*> ports_to_prune = GetUnprunedPorts(failed_networks);
  if (!ports_to_prune.empty()) {
    RTC_LOG(LS_INFO) << "Prune " << ports_to_prune.size()
                     << " ports because their networks were gone";
    PrunePortsAndRemoveCandidates(ports_to_prune);
  }

  if (allocation_started_ && !IsStopped()) {
    if (network_manager_started_) {
      // If the network manager has started, it must be regathering.
      SignalIceRegathering(this, IceRegatheringReason::NETWORK_CHANGE);
    }
    bool disable_equivalent_phases = true;
    DoAllocate(disable_equivalent_phases);
  }

  if (!network_manager_started_) {
    RTC_LOG(LS_INFO) << "Network manager has started";
    network_manager_started_ = true;
  }
}

void BasicPortAllocatorSession::DisableEquivalentPhases(
    const rtc::Network* network,
    PortConfiguration* config,
    uint32_t* flags) {
  RTC_DCHECK_RUN_ON(network_thread_);
  for (uint32_t i = 0; i < sequences_.size() &&
                       (*flags & DISABLE_ALL_PHASES) != DISABLE_ALL_PHASES;
       ++i) {
    sequences_[i]->DisableEquivalentPhases(network, config, flags);
  }
}

void BasicPortAllocatorSession::AddAllocatedPort(Port* port,
                                                 AllocationSequence* seq) {
  RTC_DCHECK_RUN_ON(network_thread_);
  if (!port)
    return;

  RTC_LOG(LS_INFO) << "Adding allocated port for " << content_name();
  port->set_content_name(content_name());
  port->set_component(component());
  port->set_generation(generation());
  if (allocator_->proxy().type != rtc::PROXY_NONE)
    port->set_proxy(allocator_->user_agent(), allocator_->proxy());
  port->set_send_retransmit_count_attribute(
      (flags() & PORTALLOCATOR_ENABLE_STUN_RETRANSMIT_ATTRIBUTE) != 0);

  PortData data(port, seq);
  ports_.push_back(data);

  port->SignalCandidateReady.connect(
      this, &BasicPortAllocatorSession::OnCandidateReady);
  port->SignalCandidateError.connect(
      this, &BasicPortAllocatorSession::OnCandidateError);
  port->SignalPortComplete.connect(this,
                                   &BasicPortAllocatorSession::OnPortComplete);
  // RingRTC change to support ICE forking
  port->SignalDestroyed.connect(this, &BasicPortAllocatorSession::OnPortDestroyed);

  port->SignalPortError.connect(this, &BasicPortAllocatorSession::OnPortError);
  RTC_LOG(LS_INFO) << port->ToString() << ": Added port to allocator";

  port->PrepareAddress();
}

void BasicPortAllocatorSession::OnAllocationSequenceObjectsCreated() {
  RTC_DCHECK_RUN_ON(network_thread_);
  allocation_sequences_created_ = true;
  // Send candidate allocation complete signal if we have no sequences.
  MaybeSignalCandidatesAllocationDone();
}

void BasicPortAllocatorSession::OnCandidateReady(Port* port,
                                                 const Candidate& c) {
  RTC_DCHECK_RUN_ON(network_thread_);
  PortData* data = FindPort(port);
  RTC_DCHECK(data != NULL);
  RTC_LOG(LS_INFO) << port->ToString()
                   << ": Gathered candidate: " << c.ToSensitiveString();
  // Discarding any candidate signal if port allocation status is
  // already done with gathering.
  if (!data->inprogress()) {
    RTC_LOG(LS_INFO)
        << "Discarding candidate because port is already done gathering.";
    return;
  }

  // Mark that the port has a pairable candidate, either because we have a
  // usable candidate from the port, or simply because the port is bound to the
  // any address and therefore has no host candidate. This will trigger the port
  // to start creating candidate pairs (connections) and issue connectivity
  // checks. If port has already been marked as having a pairable candidate,
  // do nothing here.
  // Note: We should check whether any candidates may become ready after this
  // because there we will check whether the candidate is generated by the ready
  // ports, which may include this port.
  bool pruned = false;
  if (CandidatePairable(c, port) && !data->has_pairable_candidate()) {
    data->set_has_pairable_candidate(true);

    if (port->Type() == RELAY_PORT_TYPE) {
      if (turn_port_prune_policy_ == webrtc::KEEP_FIRST_READY) {
        pruned = PruneNewlyPairableTurnPort(data);
      } else if (turn_port_prune_policy_ == webrtc::PRUNE_BASED_ON_PRIORITY) {
        pruned = PruneTurnPorts(port);
      }
    }

    // If the current port is not pruned yet, SignalPortReady.
    if (!data->pruned()) {
      RTC_LOG(LS_INFO) << port->ToString() << ": Port ready.";
      SignalPortReady(this, port);
      port->KeepAliveUntilPruned();
    }
  }

  if (data->ready() && CheckCandidateFilter(c)) {
    std::vector<Candidate> candidates;
    candidates.push_back(allocator_->SanitizeCandidate(c));
    SignalCandidatesReady(this, candidates);
  } else {
    RTC_LOG(LS_INFO) << "Discarding candidate because it doesn't match filter.";
  }

  // If we have pruned any port, maybe need to signal port allocation done.
  if (pruned) {
    MaybeSignalCandidatesAllocationDone();
  }
}

void BasicPortAllocatorSession::OnCandidateError(
    Port* port,
    const IceCandidateErrorEvent& event) {
  RTC_DCHECK_RUN_ON(network_thread_);
  RTC_DCHECK(FindPort(port));
  if (event.address.empty()) {
    candidate_error_events_.push_back(event);
  } else {
    SignalCandidateError(this, event);
  }
}

Port* BasicPortAllocatorSession::GetBestTurnPortForNetwork(
    const std::string& network_name) const {
  RTC_DCHECK_RUN_ON(network_thread_);
  Port* best_turn_port = nullptr;
  for (const PortData& data : ports_) {
    if (data.port()->Network()->name() == network_name &&
        data.port()->Type() == RELAY_PORT_TYPE && data.ready() &&
        (!best_turn_port || ComparePort(data.port(), best_turn_port) > 0)) {
      best_turn_port = data.port();
    }
  }
  return best_turn_port;
}

bool BasicPortAllocatorSession::PruneNewlyPairableTurnPort(
    PortData* newly_pairable_port_data) {
  RTC_DCHECK_RUN_ON(network_thread_);
  RTC_DCHECK(newly_pairable_port_data->port()->Type() == RELAY_PORT_TYPE);
  // If an existing turn port is ready on the same network, prune the newly
  // pairable port.
  const std::string& network_name =
      newly_pairable_port_data->port()->Network()->name();

  for (PortData& data : ports_) {
    if (data.port()->Network()->name() == network_name &&
        data.port()->Type() == RELAY_PORT_TYPE && data.ready() &&
        &data != newly_pairable_port_data) {
      RTC_LOG(LS_INFO) << "Port pruned: "
                       << newly_pairable_port_data->port()->ToString();
      newly_pairable_port_data->Prune();
      return true;
    }
  }
  return false;
}

bool BasicPortAllocatorSession::PruneTurnPorts(Port* newly_pairable_turn_port) {
  RTC_DCHECK_RUN_ON(network_thread_);
  // Note: We determine the same network based only on their network names. So
  // if an IPv4 address and an IPv6 address have the same network name, they
  // are considered the same network here.
  const std::string& network_name = newly_pairable_turn_port->Network()->name();
  Port* best_turn_port = GetBestTurnPortForNetwork(network_name);
  // `port` is already in the list of ports, so the best port cannot be nullptr.
  RTC_CHECK(best_turn_port != nullptr);

  bool pruned = false;
  std::vector<PortData*> ports_to_prune;
  for (PortData& data : ports_) {
    if (data.port()->Network()->name() == network_name &&
        data.port()->Type() == RELAY_PORT_TYPE && !data.pruned() &&
        ComparePort(data.port(), best_turn_port) < 0) {
      pruned = true;
      if (data.port() != newly_pairable_turn_port) {
        // These ports will be pruned in PrunePortsAndRemoveCandidates.
        ports_to_prune.push_back(&data);
      } else {
        data.Prune();
      }
    }
  }

  if (!ports_to_prune.empty()) {
    RTC_LOG(LS_INFO) << "Prune " << ports_to_prune.size()
                     << " low-priority TURN ports";
    PrunePortsAndRemoveCandidates(ports_to_prune);
  }
  return pruned;
}

void BasicPortAllocatorSession::PruneAllPorts() {
  RTC_DCHECK_RUN_ON(network_thread_);
  for (PortData& data : ports_) {
    data.Prune();
  }
}

void BasicPortAllocatorSession::OnPortComplete(Port* port) {
  RTC_DCHECK_RUN_ON(network_thread_);
  RTC_LOG(LS_INFO) << port->ToString()
                   << ": Port completed gathering candidates.";
  PortData* data = FindPort(port);
  RTC_DCHECK(data != NULL);

  // Ignore any late signals.
  if (!data->inprogress()) {
    return;
  }

  // Moving to COMPLETE state.
  data->set_state(PortData::STATE_COMPLETE);
  // Send candidate allocation complete signal if this was the last port.
  MaybeSignalCandidatesAllocationDone();
}

void BasicPortAllocatorSession::OnPortError(Port* port) {
  RTC_DCHECK_RUN_ON(network_thread_);
  RTC_LOG(LS_INFO) << port->ToString()
                   << ": Port encountered error while gathering candidates.";
  PortData* data = FindPort(port);
  RTC_DCHECK(data != NULL);
  // We might have already given up on this port and stopped it.
  if (!data->inprogress()) {
    return;
  }

  // SignalAddressError is currently sent from StunPort/TurnPort.
  // But this signal itself is generic.
  data->set_state(PortData::STATE_ERROR);
  // Send candidate allocation complete signal if this was the last port.
  MaybeSignalCandidatesAllocationDone();
}

bool BasicPortAllocatorSession::CheckCandidateFilter(const Candidate& c) const {
  RTC_DCHECK_RUN_ON(network_thread_);

  return IsAllowedByCandidateFilter(c, candidate_filter_);
}

bool BasicPortAllocatorSession::CandidatePairable(const Candidate& c,
                                                  const Port* port) const {
  RTC_DCHECK_RUN_ON(network_thread_);

  bool candidate_signalable = CheckCandidateFilter(c);

  // When device enumeration is disabled (to prevent non-default IP addresses
  // from leaking), we ping from some local candidates even though we don't
  // signal them. However, if host candidates are also disabled (for example, to
  // prevent even default IP addresses from leaking), we still don't want to
  // ping from them, even if device enumeration is disabled.  Thus, we check for
  // both device enumeration and host candidates being disabled.
  bool network_enumeration_disabled = c.address().IsAnyIP();
  bool can_ping_from_candidate =
      (port->SharedSocket() || c.protocol() == TCP_PROTOCOL_NAME);
  bool host_candidates_disabled = !(candidate_filter_ & CF_HOST);

  return candidate_signalable ||
         (network_enumeration_disabled && can_ping_from_candidate &&
          !host_candidates_disabled);
}

void BasicPortAllocatorSession::OnPortAllocationComplete() {
  RTC_DCHECK_RUN_ON(network_thread_);
  // Send candidate allocation complete signal if all ports are done.
  MaybeSignalCandidatesAllocationDone();
}

void BasicPortAllocatorSession::MaybeSignalCandidatesAllocationDone() {
  RTC_DCHECK_RUN_ON(network_thread_);
  if (CandidatesAllocationDone()) {
    if (pooled()) {
      RTC_LOG(LS_INFO) << "All candidates gathered for pooled session.";
    } else {
      RTC_LOG(LS_INFO) << "All candidates gathered for " << content_name()
                       << ":" << component() << ":" << generation();
    }
    for (const auto& event : candidate_error_events_) {
      SignalCandidateError(this, event);
    }
    candidate_error_events_.clear();
    SignalCandidatesAllocationDone(this);
  }
}

void BasicPortAllocatorSession::OnPortDestroyed(PortInterface* port) {
  RTC_DCHECK_RUN_ON(network_thread_);
  for (std::vector<PortData>::iterator iter = ports_.begin();
       iter != ports_.end(); ++iter) {
    if (port == iter->port()) {
      ports_.erase(iter);
      RTC_LOG(LS_INFO) << port->ToString() << ": Removed port from allocator ("
                       << static_cast<int>(ports_.size()) << " remaining)";
      return;
    }
  }
  RTC_DCHECK_NOTREACHED();
}

BasicPortAllocatorSession::PortData* BasicPortAllocatorSession::FindPort(
    Port* port) {
  RTC_DCHECK_RUN_ON(network_thread_);
  for (std::vector<PortData>::iterator it = ports_.begin(); it != ports_.end();
       ++it) {
    if (it->port() == port) {
      return &*it;
    }
  }
  return NULL;
}

std::vector<BasicPortAllocatorSession::PortData*>
BasicPortAllocatorSession::GetUnprunedPorts(
    const std::vector<const rtc::Network*>& networks) {
  RTC_DCHECK_RUN_ON(network_thread_);
  std::vector<PortData*> unpruned_ports;
  for (PortData& port : ports_) {
    if (!port.pruned() &&
        absl::c_linear_search(networks, port.sequence()->network())) {
      unpruned_ports.push_back(&port);
    }
  }
  return unpruned_ports;
}

void BasicPortAllocatorSession::PrunePortsAndRemoveCandidates(
    const std::vector<PortData*>& port_data_list) {
  RTC_DCHECK_RUN_ON(network_thread_);
  std::vector<PortInterface*> pruned_ports;
  std::vector<Candidate> removed_candidates;
  for (PortData* data : port_data_list) {
    // Prune the port so that it may be destroyed.
    data->Prune();
    pruned_ports.push_back(data->port());
    if (data->has_pairable_candidate()) {
      GetCandidatesFromPort(*data, &removed_candidates);
      // Mark the port as having no pairable candidates so that its candidates
      // won't be removed multiple times.
      data->set_has_pairable_candidate(false);
    }
  }
  if (!pruned_ports.empty()) {
    SignalPortsPruned(this, pruned_ports);
  }
  if (!removed_candidates.empty()) {
    RTC_LOG(LS_INFO) << "Removed " << removed_candidates.size()
                     << " candidates";
    SignalCandidatesRemoved(this, removed_candidates);
  }
}

void BasicPortAllocator::SetVpnList(
    const std::vector<rtc::NetworkMask>& vpn_list) {
  network_manager_->set_vpn_list(vpn_list);
}

// AllocationSequence

AllocationSequence::AllocationSequence(
    BasicPortAllocatorSession* session,
    const rtc::Network* network,
    PortConfiguration* config,
    uint32_t flags,
    std::function<void()> port_allocation_complete_callback)
    : session_(session),
      network_(network),
      config_(config),
      state_(kInit),
      flags_(flags),
      udp_socket_(),
      udp_port_(NULL),
      phase_(0),
      port_allocation_complete_callback_(
          std::move(port_allocation_complete_callback)) {}

void AllocationSequence::Init() {
  if (IsFlagSet(PORTALLOCATOR_ENABLE_SHARED_SOCKET)) {
    udp_socket_.reset(session_->socket_factory()->CreateUdpSocket(
        rtc::SocketAddress(network_->GetBestIP(), 0),
        session_->allocator()->min_port(), session_->allocator()->max_port()));
    if (udp_socket_) {
      udp_socket_->SignalReadPacket.connect(this,
                                            &AllocationSequence::OnReadPacket);
    }
    // Continuing if `udp_socket_` is NULL, as local TCP and RelayPort using TCP
    // are next available options to setup a communication channel.
  }
}

void AllocationSequence::Clear() {
  TRACE_EVENT0("webrtc", "AllocationSequence::Clear");
  udp_port_ = NULL;
  relay_ports_.clear();
}

void AllocationSequence::OnNetworkFailed() {
  RTC_DCHECK(!network_failed_);
  network_failed_ = true;
  // Stop the allocation sequence if its network failed.
  Stop();
}

void AllocationSequence::DisableEquivalentPhases(const rtc::Network* network,
                                                 PortConfiguration* config,
                                                 uint32_t* flags) {
  if (network_failed_) {
    // If the network of this allocation sequence has ever become failed,
    // it won't be equivalent to the new network.
    return;
  }

  if (!((network == network_) && (previous_best_ip_ == network->GetBestIP()))) {
    // Different network setup; nothing is equivalent.
    return;
  }

  // Else turn off the stuff that we've already got covered.

  // Every config implicitly specifies local, so turn that off right away if we
  // already have a port of the corresponding type. Look for a port that
  // matches this AllocationSequence's network, is the right protocol, and
  // hasn't encountered an error.
  // TODO(deadbeef): This doesn't take into account that there may be another
  // AllocationSequence that's ABOUT to allocate a UDP port, but hasn't yet.
  // This can happen if, say, there's a network change event right before an
  // application-triggered ICE restart. Hopefully this problem will just go
  // away if we get rid of the gathering "phases" though, which is planned.
  //
  //
  // PORTALLOCATOR_DISABLE_UDP is used to disable a Port from gathering the host
  // candidate (and srflx candidate if Port::SharedSocket()), and we do not want
  // to disable the gathering of these candidates just becaue of an existing
  // Port over PROTO_UDP, namely a TurnPort over UDP.
  if (absl::c_any_of(session_->ports_,
                     [this](const BasicPortAllocatorSession::PortData& p) {
                       return !p.pruned() && p.port()->Network() == network_ &&
                              p.port()->GetProtocol() == PROTO_UDP &&
                              p.port()->Type() == LOCAL_PORT_TYPE && !p.error();
                     })) {
    *flags |= PORTALLOCATOR_DISABLE_UDP;
  }
  // Similarly we need to check both the protocol used by an existing Port and
  // its type.
  if (absl::c_any_of(session_->ports_,
                     [this](const BasicPortAllocatorSession::PortData& p) {
                       return !p.pruned() && p.port()->Network() == network_ &&
                              p.port()->GetProtocol() == PROTO_TCP &&
                              p.port()->Type() == LOCAL_PORT_TYPE && !p.error();
                     })) {
    *flags |= PORTALLOCATOR_DISABLE_TCP;
  }

  if (config_ && config) {
    // We need to regather srflx candidates if either of the following
    // conditions occurs:
    //  1. The STUN servers are different from the previous gathering.
    //  2. We will regather host candidates, hence possibly inducing new NAT
    //     bindings.
    if (config_->StunServers() == config->StunServers() &&
        (*flags & PORTALLOCATOR_DISABLE_UDP)) {
      // Already got this STUN servers covered.
      *flags |= PORTALLOCATOR_DISABLE_STUN;
    }
    if (!config_->relays.empty()) {
      // Already got relays covered.
      // NOTE: This will even skip a _different_ set of relay servers if we
      // were to be given one, but that never happens in our codebase. Should
      // probably get rid of the list in PortConfiguration and just keep a
      // single relay server in each one.
      *flags |= PORTALLOCATOR_DISABLE_RELAY;
    }
  }
}

void AllocationSequence::Start() {
  state_ = kRunning;

  session_->network_thread()->PostTask(webrtc::ToQueuedTask(
      safety_, [this, epoch = epoch_] { Process(epoch); }));
  // Take a snapshot of the best IP, so that when DisableEquivalentPhases is
  // called next time, we enable all phases if the best IP has since changed.
  previous_best_ip_ = network_->GetBestIP();
}

void AllocationSequence::Stop() {
  // If the port is completed, don't set it to stopped.
  if (state_ == kRunning) {
    state_ = kStopped;
    // Cause further Process calls in the previous epoch to be ignored.
    ++epoch_;
  }
}

void AllocationSequence::Process(int epoch) {
  RTC_DCHECK(rtc::Thread::Current() == session_->network_thread());
  const char* const PHASE_NAMES[kNumPhases] = {"Udp", "Relay", "Tcp"};

  if (epoch != epoch_)
    return;

  // Perform all of the phases in the current step.
  RTC_LOG(LS_INFO) << network_->ToString()
                   << ": Allocation Phase=" << PHASE_NAMES[phase_];

  switch (phase_) {
    case PHASE_UDP:
      CreateUDPPorts();
      CreateStunPorts();
      break;

    case PHASE_RELAY:
      CreateRelayPorts();
      break;

    case PHASE_TCP:
      CreateTCPPorts();
      state_ = kCompleted;
      break;

    default:
      RTC_DCHECK_NOTREACHED();
  }

  if (state() == kRunning) {
    ++phase_;
    session_->network_thread()->PostDelayedTask(
        webrtc::ToQueuedTask(safety_,
                             [this, epoch = epoch_] { Process(epoch); }),
        session_->allocator()->step_delay());
  } else {
    // No allocation steps needed further if all phases in AllocationSequence
    // are completed. Cause further Process calls in the previous epoch to be
    // ignored.
    ++epoch_;
    port_allocation_complete_callback_();
  }
}

void AllocationSequence::CreateUDPPorts() {
  if (IsFlagSet(PORTALLOCATOR_DISABLE_UDP)) {
    RTC_LOG(LS_VERBOSE) << "AllocationSequence: UDP ports disabled, skipping.";
    return;
  }

  // TODO(mallinath) - Remove UDPPort creating socket after shared socket
  // is enabled completely.
  std::unique_ptr<UDPPort> port;
  bool emit_local_candidate_for_anyaddress =
      !IsFlagSet(PORTALLOCATOR_DISABLE_DEFAULT_LOCAL_CANDIDATE);
  if (IsFlagSet(PORTALLOCATOR_ENABLE_SHARED_SOCKET) && udp_socket_) {
    port = UDPPort::Create(
        session_->network_thread(), session_->socket_factory(), network_,
        udp_socket_.get(), session_->username(), session_->password(),
        emit_local_candidate_for_anyaddress,
<<<<<<< HEAD
        session_->allocator()->stun_candidate_keepalive_interval());
=======
        session_->allocator()->stun_candidate_keepalive_interval(),
        session_->allocator()->field_trials());
>>>>>>> 8f9b44ba
  } else {
    port = UDPPort::Create(
        session_->network_thread(), session_->socket_factory(), network_,
        session_->allocator()->min_port(), session_->allocator()->max_port(),
        session_->username(), session_->password(),
        emit_local_candidate_for_anyaddress,
<<<<<<< HEAD
        session_->allocator()->stun_candidate_keepalive_interval());
=======
        session_->allocator()->stun_candidate_keepalive_interval(),
        session_->allocator()->field_trials());
>>>>>>> 8f9b44ba
  }

  if (port) {
    // If shared socket is enabled, STUN candidate will be allocated by the
    // UDPPort.
    if (IsFlagSet(PORTALLOCATOR_ENABLE_SHARED_SOCKET)) {
      udp_port_ = port.get();
      // RingRTC change to support ICE forking
      port->SignalDestroyed.connect(this, &AllocationSequence::OnPortDestroyed);

      // If STUN is not disabled, setting stun server address to port.
      if (!IsFlagSet(PORTALLOCATOR_DISABLE_STUN)) {
        if (config_ && !config_->StunServers().empty()) {
          RTC_LOG(LS_INFO)
              << "AllocationSequence: UDPPort will be handling the "
                 "STUN candidate generation.";
          port->set_server_addresses(config_->StunServers());
        }
      }
    }

    session_->AddAllocatedPort(port.release(), this);
  }
}

void AllocationSequence::CreateTCPPorts() {
  if (IsFlagSet(PORTALLOCATOR_DISABLE_TCP)) {
    RTC_LOG(LS_VERBOSE) << "AllocationSequence: TCP ports disabled, skipping.";
    return;
  }

  std::unique_ptr<Port> port = TCPPort::Create(
      session_->network_thread(), session_->socket_factory(), network_,
      session_->allocator()->min_port(), session_->allocator()->max_port(),
      session_->username(), session_->password(),
      session_->allocator()->allow_tcp_listen(),
      session_->allocator()->field_trials());
  if (port) {
    session_->AddAllocatedPort(port.release(), this);
    // Since TCPPort is not created using shared socket, `port` will not be
    // added to the dequeue.
  }
}

void AllocationSequence::CreateStunPorts() {
  if (IsFlagSet(PORTALLOCATOR_DISABLE_STUN)) {
    RTC_LOG(LS_VERBOSE) << "AllocationSequence: STUN ports disabled, skipping.";
    return;
  }

  if (IsFlagSet(PORTALLOCATOR_ENABLE_SHARED_SOCKET)) {
    return;
  }

  if (!(config_ && !config_->StunServers().empty())) {
    RTC_LOG(LS_WARNING)
        << "AllocationSequence: No STUN server configured, skipping.";
    return;
  }

  std::unique_ptr<StunPort> port = StunPort::Create(
      session_->network_thread(), session_->socket_factory(), network_,
      session_->allocator()->min_port(), session_->allocator()->max_port(),
      session_->username(), session_->password(), config_->StunServers(),
<<<<<<< HEAD
      session_->allocator()->stun_candidate_keepalive_interval());
=======
      session_->allocator()->stun_candidate_keepalive_interval(),
      session_->allocator()->field_trials());
>>>>>>> 8f9b44ba
  if (port) {
    session_->AddAllocatedPort(port.release(), this);
    // Since StunPort is not created using shared socket, `port` will not be
    // added to the dequeue.
  }
}

void AllocationSequence::CreateRelayPorts() {
  if (IsFlagSet(PORTALLOCATOR_DISABLE_RELAY)) {
    RTC_LOG(LS_VERBOSE)
        << "AllocationSequence: Relay ports disabled, skipping.";
    return;
  }

  // If BasicPortAllocatorSession::OnAllocate left relay ports enabled then we
  // ought to have a relay list for them here.
  RTC_DCHECK(config_);
  RTC_DCHECK(!config_->relays.empty());
  if (!(config_ && !config_->relays.empty())) {
    RTC_LOG(LS_WARNING)
        << "AllocationSequence: No relay server configured, skipping.";
    return;
  }

  for (RelayServerConfig& relay : config_->relays) {
    CreateTurnPort(relay);
  }
}

void AllocationSequence::CreateTurnPort(const RelayServerConfig& config) {
  PortList::const_iterator relay_port;
  for (relay_port = config.ports.begin(); relay_port != config.ports.end();
       ++relay_port) {
    // Skip UDP connections to relay servers if it's disallowed.
    if (IsFlagSet(PORTALLOCATOR_DISABLE_UDP_RELAY) &&
        relay_port->proto == PROTO_UDP) {
      continue;
    }

    // Do not create a port if the server address family is known and does
    // not match the local IP address family.
    int server_ip_family = relay_port->address.ipaddr().family();
    int local_ip_family = network_->GetBestIP().family();
    if (server_ip_family != AF_UNSPEC && server_ip_family != local_ip_family) {
      RTC_LOG(LS_INFO)
          << "Server and local address families are not compatible. "
             "Server address: "
          << relay_port->address.ipaddr().ToSensitiveString()
          << " Local address: " << network_->GetBestIP().ToSensitiveString();
      continue;
    }

    CreateRelayPortArgs args;
    args.network_thread = session_->network_thread();
    args.socket_factory = session_->socket_factory();
    args.network = network_;
    args.username = session_->username();
    args.password = session_->password();
    args.server_address = &(*relay_port);
    args.config = &config;
    args.turn_customizer = session_->allocator()->turn_customizer();
    args.field_trials = session_->allocator()->field_trials();

    std::unique_ptr<cricket::Port> port;
    // Shared socket mode must be enabled only for UDP based ports. Hence
    // don't pass shared socket for ports which will create TCP sockets.
    // TODO(mallinath) - Enable shared socket mode for TURN ports. Disabled
    // due to webrtc bug https://code.google.com/p/webrtc/issues/detail?id=3537
    if (IsFlagSet(PORTALLOCATOR_ENABLE_SHARED_SOCKET) &&
        relay_port->proto == PROTO_UDP && udp_socket_) {
      port = session_->allocator()->relay_port_factory()->Create(
          args, udp_socket_.get());

      if (!port) {
        RTC_LOG(LS_WARNING) << "Failed to create relay port with "
                            << args.server_address->address.ToSensitiveString();
        continue;
      }

      relay_ports_.push_back(port.get());
      // Listen to the port destroyed signal, to allow AllocationSequence to
      // remove the entry from it's map.
      // RingRTC change to support ICE forking
      port->SignalDestroyed.connect(this, &AllocationSequence::OnPortDestroyed);
    } else {
      port = session_->allocator()->relay_port_factory()->Create(
          args, session_->allocator()->min_port(),
          session_->allocator()->max_port());

      if (!port) {
        RTC_LOG(LS_WARNING) << "Failed to create relay port with "
                            << args.server_address->address.ToSensitiveString();
        continue;
      }
    }
    RTC_DCHECK(port != NULL);
    session_->AddAllocatedPort(port.release(), this);
  }
}

void AllocationSequence::OnReadPacket(rtc::AsyncPacketSocket* socket,
                                      const char* data,
                                      size_t size,
                                      const rtc::SocketAddress& remote_addr,
                                      const int64_t& packet_time_us) {
  RTC_DCHECK(socket == udp_socket_.get());

  bool turn_port_found = false;

  // Try to find the TurnPort that matches the remote address. Note that the
  // message could be a STUN binding response if the TURN server is also used as
  // a STUN server. We don't want to parse every message here to check if it is
  // a STUN binding response, so we pass the message to TurnPort regardless of
  // the message type. The TurnPort will just ignore the message since it will
  // not find any request by transaction ID.
  for (auto* port : relay_ports_) {
    if (port->CanHandleIncomingPacketsFrom(remote_addr)) {
      if (port->HandleIncomingPacket(socket, data, size, remote_addr,
                                     packet_time_us)) {
        return;
      }
      turn_port_found = true;
    }
  }

  if (udp_port_) {
    const ServerAddresses& stun_servers = udp_port_->server_addresses();

    // Pass the packet to the UdpPort if there is no matching TurnPort, or if
    // the TURN server is also a STUN server.
    if (!turn_port_found ||
        stun_servers.find(remote_addr) != stun_servers.end()) {
      RTC_DCHECK(udp_port_->SharedSocket());
      udp_port_->HandleIncomingPacket(socket, data, size, remote_addr,
                                      packet_time_us);
    }
  }
}

void AllocationSequence::OnPortDestroyed(PortInterface* port) {
  if (udp_port_ == port) {
    udp_port_ = NULL;
    return;
  }

  auto it = absl::c_find(relay_ports_, port);
  if (it != relay_ports_.end()) {
    relay_ports_.erase(it);
  } else {
    RTC_LOG(LS_ERROR) << "Unexpected OnPortDestroyed for nonexistent port.";
    RTC_DCHECK_NOTREACHED();
  }
}

PortConfiguration::PortConfiguration(
    const ServerAddresses& stun_servers,
    const std::string& username,
    const std::string& password,
<<<<<<< HEAD
    const webrtc::WebRtcKeyValueConfig* field_trials)
=======
    const webrtc::FieldTrialsView* field_trials)
>>>>>>> 8f9b44ba
    : stun_servers(stun_servers), username(username), password(password) {
  if (!stun_servers.empty())
    stun_address = *(stun_servers.begin());
  // Note that this won't change once the config is initialized.
  if (field_trials) {
    use_turn_server_as_stun_server_disabled =
        field_trials->IsDisabled("WebRTC-UseTurnServerAsStunServer");
  }
}

ServerAddresses PortConfiguration::StunServers() {
  if (!stun_address.IsNil() &&
      stun_servers.find(stun_address) == stun_servers.end()) {
    stun_servers.insert(stun_address);
  }

  if (!stun_servers.empty() && use_turn_server_as_stun_server_disabled) {
    return stun_servers;
  }

  // Every UDP TURN server should also be used as a STUN server if
  // use_turn_server_as_stun_server is not disabled or the stun servers are
  // empty.
  ServerAddresses turn_servers = GetRelayServerAddresses(PROTO_UDP);
  for (const rtc::SocketAddress& turn_server : turn_servers) {
    if (stun_servers.find(turn_server) == stun_servers.end()) {
      stun_servers.insert(turn_server);
    }
  }
  return stun_servers;
}

void PortConfiguration::AddRelay(const RelayServerConfig& config) {
  relays.push_back(config);
}

bool PortConfiguration::SupportsProtocol(const RelayServerConfig& relay,
                                         ProtocolType type) const {
  PortList::const_iterator relay_port;
  for (relay_port = relay.ports.begin(); relay_port != relay.ports.end();
       ++relay_port) {
    if (relay_port->proto == type)
      return true;
  }
  return false;
}

bool PortConfiguration::SupportsProtocol(ProtocolType type) const {
  for (size_t i = 0; i < relays.size(); ++i) {
    if (SupportsProtocol(relays[i], type))
      return true;
  }
  return false;
}

ServerAddresses PortConfiguration::GetRelayServerAddresses(
    ProtocolType type) const {
  ServerAddresses servers;
  for (size_t i = 0; i < relays.size(); ++i) {
    if (SupportsProtocol(relays[i], type)) {
      servers.insert(relays[i].ports.front().address);
    }
  }
  return servers;
}

}  // namespace cricket<|MERGE_RESOLUTION|>--- conflicted
+++ resolved
@@ -318,14 +318,8 @@
                    turn_port_prune_policy(), turn_customizer());
 }
 
-<<<<<<< HEAD
-void BasicPortAllocator::Init(
-    RelayPortFactoryInterface* relay_port_factory,
-    const webrtc::WebRtcKeyValueConfig* field_trials) {
-=======
 void BasicPortAllocator::Init(RelayPortFactoryInterface* relay_port_factory,
                               const webrtc::FieldTrialsView* field_trials) {
->>>>>>> 8f9b44ba
   if (relay_port_factory != nullptr) {
     relay_port_factory_ = relay_port_factory;
   } else {
@@ -1521,24 +1515,16 @@
         session_->network_thread(), session_->socket_factory(), network_,
         udp_socket_.get(), session_->username(), session_->password(),
         emit_local_candidate_for_anyaddress,
-<<<<<<< HEAD
-        session_->allocator()->stun_candidate_keepalive_interval());
-=======
         session_->allocator()->stun_candidate_keepalive_interval(),
         session_->allocator()->field_trials());
->>>>>>> 8f9b44ba
   } else {
     port = UDPPort::Create(
         session_->network_thread(), session_->socket_factory(), network_,
         session_->allocator()->min_port(), session_->allocator()->max_port(),
         session_->username(), session_->password(),
         emit_local_candidate_for_anyaddress,
-<<<<<<< HEAD
-        session_->allocator()->stun_candidate_keepalive_interval());
-=======
         session_->allocator()->stun_candidate_keepalive_interval(),
         session_->allocator()->field_trials());
->>>>>>> 8f9b44ba
   }
 
   if (port) {
@@ -1603,12 +1589,8 @@
       session_->network_thread(), session_->socket_factory(), network_,
       session_->allocator()->min_port(), session_->allocator()->max_port(),
       session_->username(), session_->password(), config_->StunServers(),
-<<<<<<< HEAD
-      session_->allocator()->stun_candidate_keepalive_interval());
-=======
       session_->allocator()->stun_candidate_keepalive_interval(),
       session_->allocator()->field_trials());
->>>>>>> 8f9b44ba
   if (port) {
     session_->AddAllocatedPort(port.release(), this);
     // Since StunPort is not created using shared socket, `port` will not be
@@ -1767,11 +1749,7 @@
     const ServerAddresses& stun_servers,
     const std::string& username,
     const std::string& password,
-<<<<<<< HEAD
-    const webrtc::WebRtcKeyValueConfig* field_trials)
-=======
     const webrtc::FieldTrialsView* field_trials)
->>>>>>> 8f9b44ba
     : stun_servers(stun_servers), username(username), password(password) {
   if (!stun_servers.empty())
     stun_address = *(stun_servers.begin());
