--- conflicted
+++ resolved
@@ -23,15 +23,7 @@
 std::unique_ptr<Port> TurnPortFactory::Create(
     const CreateRelayPortArgs& args,
     rtc::AsyncPacketSocket* udp_socket) {
-<<<<<<< HEAD
-  auto port = TurnPort::CreateUnique(
-      args.network_thread, args.socket_factory, args.network, udp_socket,
-      args.username, args.password, *args.server_address,
-      args.config->credentials, args.config->priority, args.turn_customizer,
-      args.field_trials);
-=======
   auto port = TurnPort::Create(args, udp_socket);
->>>>>>> 8f9b44ba
   if (!port)
     return nullptr;
   port->SetTlsCertPolicy(args.config->tls_cert_policy);
@@ -42,16 +34,7 @@
 std::unique_ptr<Port> TurnPortFactory::Create(const CreateRelayPortArgs& args,
                                               int min_port,
                                               int max_port) {
-<<<<<<< HEAD
-  auto port = TurnPort::CreateUnique(
-      args.network_thread, args.socket_factory, args.network, min_port,
-      max_port, args.username, args.password, *args.server_address,
-      args.config->credentials, args.config->priority,
-      args.config->tls_alpn_protocols, args.config->tls_elliptic_curves,
-      args.turn_customizer, args.config->tls_cert_verifier, args.field_trials);
-=======
   auto port = TurnPort::Create(args, min_port, max_port);
->>>>>>> 8f9b44ba
   if (!port)
     return nullptr;
   port->SetTlsCertPolicy(args.config->tls_cert_policy);
