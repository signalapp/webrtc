--- conflicted
+++ resolved
@@ -45,19 +45,6 @@
   ]
 }
 
-<<<<<<< HEAD
-rtc_source_set("webrtc_key_value_config") {
-  visibility = [ "*" ]
-  sources = [ "webrtc_key_value_config.h" ]
-  deps = [
-    "../../api:webrtc_key_value_config",
-    "../../rtc_base/system:rtc_export",
-  ]
-  absl_deps = [ "//third_party/abseil-cpp/absl/strings" ]
-}
-
-=======
->>>>>>> 8f9b44ba
 rtc_library("field_trial_based_config") {
   visibility = [ "*" ]
   sources = [
