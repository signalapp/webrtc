# Copyright (c) 2019 The WebRTC project authors. All Rights Reserved.
#
# Use of this source code is governed by a BSD-style license
# that can be found in the LICENSE file in the root of the source
# tree. An additional intellectual property rights grant can be found
# in the file PATENTS.  All contributing project authors may
# be found in the AUTHORS file in the root of the source tree.

import("../../../webrtc.gni")

rtc_source_set("rtp_source") {
  visibility = [ "*" ]
  sources = [ "rtp_source.h" ]
  deps = [
    "../../../api:rtp_headers",
    "../../../rtc_base:checks",
  ]
  absl_deps = [ "//third_party/abseil-cpp/absl/types:optional" ]
}

rtc_source_set("dependency_descriptor") {
  visibility = [ "*" ]
  sources = [
    "dependency_descriptor.cc",
    "dependency_descriptor.h",
  ]
<<<<<<< HEAD
  deps = [ "../../../rtc_base:checks" ]
=======
  deps = [
    "../../../rtc_base:checks",
    "../../video:render_resolution",
  ]
>>>>>>> cbad18b1
  absl_deps = [
    "//third_party/abseil-cpp/absl/container:inlined_vector",
    "//third_party/abseil-cpp/absl/strings",
    "//third_party/abseil-cpp/absl/types:optional",
  ]
}<|MERGE_RESOLUTION|>--- conflicted
+++ resolved
@@ -24,14 +24,10 @@
     "dependency_descriptor.cc",
     "dependency_descriptor.h",
   ]
-<<<<<<< HEAD
-  deps = [ "../../../rtc_base:checks" ]
-=======
   deps = [
     "../../../rtc_base:checks",
     "../../video:render_resolution",
   ]
->>>>>>> cbad18b1
   absl_deps = [
     "//third_party/abseil-cpp/absl/container:inlined_vector",
     "//third_party/abseil-cpp/absl/strings",
