/*
 *  Copyright 2019 The WebRTC Project Authors. All rights reserved.
 *
 *  Use of this source code is governed by a BSD-style license
 *  that can be found in the LICENSE file in the root of the source
 *  tree. An additional intellectual property rights grant can be found
 *  in the file PATENTS.  All contributing project authors may
 *  be found in the AUTHORS file in the root of the source tree.
 */
#include "api/task_queue/task_queue_test.h"

#include "absl/memory/memory.h"
#include "absl/strings/string_view.h"
#include "rtc_base/event.h"
#include "rtc_base/ref_counter.h"
#include "rtc_base/task_utils/to_queued_task.h"
#include "rtc_base/time_utils.h"

namespace webrtc {
namespace {

std::unique_ptr<TaskQueueBase, TaskQueueDeleter> CreateTaskQueue(
    const std::unique_ptr<webrtc::TaskQueueFactory>& factory,
    absl::string_view task_queue_name,
    TaskQueueFactory::Priority priority = TaskQueueFactory::Priority::NORMAL) {
  return factory->CreateTaskQueue(task_queue_name, priority);
}

TEST_P(TaskQueueTest, Construct) {
  std::unique_ptr<webrtc::TaskQueueFactory> factory = GetParam()();
  auto queue = CreateTaskQueue(factory, "Construct");
  EXPECT_FALSE(queue->IsCurrent());
}

TEST_P(TaskQueueTest, PostAndCheckCurrent) {
  std::unique_ptr<webrtc::TaskQueueFactory> factory = GetParam()();
  rtc::Event event;
  auto queue = CreateTaskQueue(factory, "PostAndCheckCurrent");

<<<<<<< HEAD
  // We're not running a task, so |queue| shouldn't be current.
=======
  // We're not running a task, so `queue` shouldn't be current.
>>>>>>> cbad18b1
  // Note that because rtc::Thread also supports the TQ interface and
  // TestMainImpl::Init wraps the main test thread (bugs.webrtc.org/9714), that
  // means that TaskQueueBase::Current() will still return a valid value.
  EXPECT_FALSE(queue->IsCurrent());

  queue->PostTask(ToQueuedTask([&event, &queue] {
    EXPECT_TRUE(queue->IsCurrent());
    event.Set();
  }));
  EXPECT_TRUE(event.Wait(1000));
}

TEST_P(TaskQueueTest, PostCustomTask) {
  std::unique_ptr<webrtc::TaskQueueFactory> factory = GetParam()();
  rtc::Event ran;
  auto queue = CreateTaskQueue(factory, "PostCustomImplementation");

  class CustomTask : public QueuedTask {
   public:
    explicit CustomTask(rtc::Event* ran) : ran_(ran) {}

   private:
    bool Run() override {
      ran_->Set();
      return false;  // Do not allow the task to be deleted by the queue.
    }

    rtc::Event* const ran_;
  } my_task(&ran);

  queue->PostTask(absl::WrapUnique(&my_task));
  EXPECT_TRUE(ran.Wait(1000));
}

TEST_P(TaskQueueTest, PostDelayedZero) {
  std::unique_ptr<webrtc::TaskQueueFactory> factory = GetParam()();
  rtc::Event event;
  auto queue = CreateTaskQueue(factory, "PostDelayedZero");

  queue->PostDelayedTask(ToQueuedTask([&event] { event.Set(); }), 0);
  EXPECT_TRUE(event.Wait(1000));
}

TEST_P(TaskQueueTest, PostFromQueue) {
  std::unique_ptr<webrtc::TaskQueueFactory> factory = GetParam()();
  rtc::Event event;
  auto queue = CreateTaskQueue(factory, "PostFromQueue");

  queue->PostTask(ToQueuedTask([&event, &queue] {
    queue->PostTask(ToQueuedTask([&event] { event.Set(); }));
  }));
  EXPECT_TRUE(event.Wait(1000));
}

TEST_P(TaskQueueTest, PostDelayed) {
  std::unique_ptr<webrtc::TaskQueueFactory> factory = GetParam()();
  rtc::Event event;
  auto queue =
      CreateTaskQueue(factory, "PostDelayed", TaskQueueFactory::Priority::HIGH);

  int64_t start = rtc::TimeMillis();
  queue->PostDelayedTask(ToQueuedTask([&event, &queue] {
                           EXPECT_TRUE(queue->IsCurrent());
                           event.Set();
                         }),
                         100);
  EXPECT_TRUE(event.Wait(1000));
  int64_t end = rtc::TimeMillis();
  // These tests are a little relaxed due to how "powerful" our test bots can
  // be.  Most recently we've seen windows bots fire the callback after 94-99ms,
  // which is why we have a little bit of leeway backwards as well.
  EXPECT_GE(end - start, 90u);
  EXPECT_NEAR(end - start, 190u, 100u);  // Accept 90-290.
}

TEST_P(TaskQueueTest, PostMultipleDelayed) {
  std::unique_ptr<webrtc::TaskQueueFactory> factory = GetParam()();
  auto queue = CreateTaskQueue(factory, "PostMultipleDelayed");

  std::vector<rtc::Event> events(100);
  for (int i = 0; i < 100; ++i) {
    rtc::Event* event = &events[i];
    queue->PostDelayedTask(ToQueuedTask([event, &queue] {
                             EXPECT_TRUE(queue->IsCurrent());
                             event->Set();
                           }),
                           i);
  }

  for (rtc::Event& e : events)
    EXPECT_TRUE(e.Wait(1000));
}

TEST_P(TaskQueueTest, PostDelayedAfterDestruct) {
  std::unique_ptr<webrtc::TaskQueueFactory> factory = GetParam()();
  rtc::Event run;
  rtc::Event deleted;
  auto queue = CreateTaskQueue(factory, "PostDelayedAfterDestruct");
  queue->PostDelayedTask(
      ToQueuedTask([&run] { run.Set(); }, [&deleted] { deleted.Set(); }), 100);
  // Destroy the queue.
  queue = nullptr;
  // Task might outlive the TaskQueue, but still should be deleted.
  EXPECT_TRUE(deleted.Wait(1000));
  EXPECT_FALSE(run.Wait(0));  // and should not run.
}

TEST_P(TaskQueueTest, PostAndReuse) {
  std::unique_ptr<webrtc::TaskQueueFactory> factory = GetParam()();
  rtc::Event event;
  auto post_queue = CreateTaskQueue(factory, "PostQueue");
  auto reply_queue = CreateTaskQueue(factory, "ReplyQueue");

  int call_count = 0;

  class ReusedTask : public QueuedTask {
   public:
    ReusedTask(int* counter, TaskQueueBase* reply_queue, rtc::Event* event)
        : counter_(*counter), reply_queue_(reply_queue), event_(*event) {
      EXPECT_EQ(counter_, 0);
    }

   private:
    bool Run() override {
      if (++counter_ == 1) {
        reply_queue_->PostTask(absl::WrapUnique(this));
        // At this point, the object is owned by reply_queue_ and it's
        // theoratically possible that the object has been deleted (e.g. if
        // posting wasn't possible).  So, don't touch any member variables here.

        // Indicate to the current queue that ownership has been transferred.
        return false;
      } else {
        EXPECT_EQ(counter_, 2);
        EXPECT_TRUE(reply_queue_->IsCurrent());
        event_.Set();
        return true;  // Indicate that the object should be deleted.
      }
    }

    int& counter_;
    TaskQueueBase* const reply_queue_;
    rtc::Event& event_;
  };

  auto task =
      std::make_unique<ReusedTask>(&call_count, reply_queue.get(), &event);
  post_queue->PostTask(std::move(task));
  EXPECT_TRUE(event.Wait(1000));
}

TEST_P(TaskQueueTest, PostALot) {
  // Waits until DecrementCount called `count` times. Thread safe.
  class BlockingCounter {
   public:
    explicit BlockingCounter(int initial_count) : count_(initial_count) {}

    void DecrementCount() {
      if (count_.DecRef() == rtc::RefCountReleaseStatus::kDroppedLastRef) {
        event_.Set();
      }
    }
    bool Wait(int give_up_after_ms) { return event_.Wait(give_up_after_ms); }

   private:
    webrtc_impl::RefCounter count_;
    rtc::Event event_;
  };

  std::unique_ptr<webrtc::TaskQueueFactory> factory = GetParam()();
  static constexpr int kTaskCount = 0xffff;
  rtc::Event posting_done;
  BlockingCounter all_destroyed(kTaskCount);

  int tasks_executed = 0;
  auto task_queue = CreateTaskQueue(factory, "PostALot");

  task_queue->PostTask(ToQueuedTask([&] {
    // Post tasks from the queue to guarantee that the 1st task won't be
    // executed before the last one is posted.
    for (int i = 0; i < kTaskCount; ++i) {
      task_queue->PostTask(ToQueuedTask(
          [&] { ++tasks_executed; }, [&] { all_destroyed.DecrementCount(); }));
    }

    posting_done.Set();
  }));

  // Before destroying the task queue wait until all child tasks are posted.
  posting_done.Wait(rtc::Event::kForever);
  // Destroy the task queue.
  task_queue = nullptr;

  // Expect all tasks are destroyed eventually. In some task queue
  // implementations that might happen on a different thread after task queue is
  // destroyed.
  EXPECT_TRUE(all_destroyed.Wait(60000));
  EXPECT_LE(tasks_executed, kTaskCount);
}

// Test posting two tasks that have shared state not protected by a
// lock. The TaskQueue should guarantee memory read-write order and
// FIFO task execution order, so the second task should always see the
// changes that were made by the first task.
//
// If the TaskQueue doesn't properly synchronize the execution of
// tasks, there will be a data race, which is undefined behavior. The
// EXPECT calls may randomly catch this, but to make the most of this
// unit test, run it under TSan or some other tool that is able to
// directly detect data races.
TEST_P(TaskQueueTest, PostTwoWithSharedUnprotectedState) {
  std::unique_ptr<webrtc::TaskQueueFactory> factory = GetParam()();
  struct SharedState {
    // First task will set this value to 1 and second will assert it.
    int state = 0;
  } state;

  auto queue = CreateTaskQueue(factory, "PostTwoWithSharedUnprotectedState");
  rtc::Event done;
  queue->PostTask(ToQueuedTask([&state, &queue, &done] {
    // Post tasks from queue to guarantee, that 1st task won't be
    // executed before the second one will be posted.
    queue->PostTask(ToQueuedTask([&state] { state.state = 1; }));
    queue->PostTask(ToQueuedTask([&state, &done] {
      EXPECT_EQ(state.state, 1);
      done.Set();
    }));
    // Check, that state changing tasks didn't start yet.
    EXPECT_EQ(state.state, 0);
  }));
  EXPECT_TRUE(done.Wait(1000));
}

// TaskQueueTest is a set of tests for any implementation of the TaskQueueBase.
// Tests are instantiated next to the concrete implementation(s).
// https://github.com/google/googletest/blob/master/googletest/docs/advanced.md#creating-value-parameterized-abstract-tests
GTEST_ALLOW_UNINSTANTIATED_PARAMETERIZED_TEST(TaskQueueTest);

}  // namespace
}  // namespace webrtc<|MERGE_RESOLUTION|>--- conflicted
+++ resolved
@@ -37,11 +37,7 @@
   rtc::Event event;
   auto queue = CreateTaskQueue(factory, "PostAndCheckCurrent");
 
-<<<<<<< HEAD
-  // We're not running a task, so |queue| shouldn't be current.
-=======
   // We're not running a task, so `queue` shouldn't be current.
->>>>>>> cbad18b1
   // Note that because rtc::Thread also supports the TQ interface and
   // TestMainImpl::Init wraps the main test thread (bugs.webrtc.org/9714), that
   // means that TaskQueueBase::Current() will still return a valid value.
