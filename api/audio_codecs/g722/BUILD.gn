# Copyright (c) 2017 The WebRTC project authors. All Rights Reserved.
#
# Use of this source code is governed by a BSD-style license
# that can be found in the LICENSE file in the root of the source
# tree. An additional intellectual property rights grant can be found
# in the file PATENTS.  All contributing project authors may
# be found in the AUTHORS file in the root of the source tree.

import("../../../webrtc.gni")
if (is_android) {
  import("//build/config/android/config.gni")
  import("//build/config/android/rules.gni")
}

rtc_source_set("audio_encoder_g722_config") {
  visibility = [ "*" ]
  sources = [ "audio_encoder_g722_config.h" ]
}

rtc_library("audio_encoder_g722") {
  visibility = [ "*" ]
  poisonous = [ "audio_codecs" ]
  sources = [
    "audio_encoder_g722.cc",
    "audio_encoder_g722.h",
  ]
  deps = [
    ":audio_encoder_g722_config",
    "..:audio_codecs_api",
<<<<<<< HEAD
    "../../../api:webrtc_key_value_config",
=======
    "../../../api:field_trials_view",
>>>>>>> 8f9b44ba
    "../../../modules/audio_coding:g722",
    "../../../rtc_base:rtc_base_approved",
    "../../../rtc_base:safe_conversions",
    "../../../rtc_base:safe_minmax",
    "../../../rtc_base:stringutils",
    "../../../rtc_base/system:rtc_export",
  ]
  absl_deps = [
    "//third_party/abseil-cpp/absl/strings",
    "//third_party/abseil-cpp/absl/types:optional",
  ]
}

rtc_library("audio_decoder_g722") {
  visibility = [ "*" ]
  poisonous = [ "audio_codecs" ]
  sources = [
    "audio_decoder_g722.cc",
    "audio_decoder_g722.h",
  ]
  deps = [
    "..:audio_codecs_api",
<<<<<<< HEAD
    "../../../api:webrtc_key_value_config",
=======
    "../../../api:field_trials_view",
>>>>>>> 8f9b44ba
    "../../../modules/audio_coding:g722",
    "../../../rtc_base:rtc_base_approved",
    "../../../rtc_base:safe_conversions",
    "../../../rtc_base/system:rtc_export",
  ]
  absl_deps = [
    "//third_party/abseil-cpp/absl/strings",
    "//third_party/abseil-cpp/absl/types:optional",
  ]
}<|MERGE_RESOLUTION|>--- conflicted
+++ resolved
@@ -27,11 +27,7 @@
   deps = [
     ":audio_encoder_g722_config",
     "..:audio_codecs_api",
-<<<<<<< HEAD
-    "../../../api:webrtc_key_value_config",
-=======
     "../../../api:field_trials_view",
->>>>>>> 8f9b44ba
     "../../../modules/audio_coding:g722",
     "../../../rtc_base:rtc_base_approved",
     "../../../rtc_base:safe_conversions",
@@ -54,11 +50,7 @@
   ]
   deps = [
     "..:audio_codecs_api",
-<<<<<<< HEAD
-    "../../../api:webrtc_key_value_config",
-=======
     "../../../api:field_trials_view",
->>>>>>> 8f9b44ba
     "../../../modules/audio_coding:g722",
     "../../../rtc_base:rtc_base_approved",
     "../../../rtc_base:safe_conversions",
