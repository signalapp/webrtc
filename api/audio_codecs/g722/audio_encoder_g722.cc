/*
 *  Copyright (c) 2017 The WebRTC project authors. All Rights Reserved.
 *
 *  Use of this source code is governed by a BSD-style license
 *  that can be found in the LICENSE file in the root of the source
 *  tree. An additional intellectual property rights grant can be found
 *  in the file PATENTS.  All contributing project authors may
 *  be found in the AUTHORS file in the root of the source tree.
 */

#include "api/audio_codecs/g722/audio_encoder_g722.h"

#include <memory>
#include <vector>

#include "absl/strings/match.h"
#include "modules/audio_coding/codecs/g722/audio_encoder_g722.h"
#include "rtc_base/numerics/safe_conversions.h"
#include "rtc_base/numerics/safe_minmax.h"
#include "rtc_base/string_to_number.h"

namespace webrtc {

absl::optional<AudioEncoderG722Config> AudioEncoderG722::SdpToConfig(
    const SdpAudioFormat& format) {
  if (!absl::EqualsIgnoreCase(format.name, "g722") ||
      format.clockrate_hz != 8000) {
    return absl::nullopt;
  }

  AudioEncoderG722Config config;
  config.num_channels = rtc::checked_cast<int>(format.num_channels);
  auto ptime_iter = format.parameters.find("ptime");
  if (ptime_iter != format.parameters.end()) {
    auto ptime = rtc::StringToNumber<int>(ptime_iter->second);
    if (ptime && *ptime > 0) {
      const int whole_packets = *ptime / 10;
      config.frame_size_ms = rtc::SafeClamp<int>(whole_packets * 10, 10, 60);
    }
  }
  if (!config.IsOk()) {
    RTC_DCHECK_NOTREACHED();
    return absl::nullopt;
  }
  return config;
}

void AudioEncoderG722::AppendSupportedEncoders(
    std::vector<AudioCodecSpec>* specs) {
  // RingRTC change to unused audio codecs
  // const SdpAudioFormat fmt = {"G722", 8000, 1};
  // const AudioCodecInfo info = QueryAudioEncoder(*SdpToConfig(fmt));
  // specs->push_back({fmt, info});
}

AudioCodecInfo AudioEncoderG722::QueryAudioEncoder(
    const AudioEncoderG722Config& config) {
  RTC_DCHECK(config.IsOk());
  return {16000, rtc::dchecked_cast<size_t>(config.num_channels),
          64000 * config.num_channels};
}

std::unique_ptr<AudioEncoder> AudioEncoderG722::MakeAudioEncoder(
    const AudioEncoderG722Config& config,
    int payload_type,
    absl::optional<AudioCodecPairId> /*codec_pair_id*/,
<<<<<<< HEAD
    const WebRtcKeyValueConfig* field_trials) {
=======
    const FieldTrialsView* field_trials) {
>>>>>>> 8f9b44ba
  if (!config.IsOk()) {
    RTC_DCHECK_NOTREACHED();
    return nullptr;
  }
  return std::make_unique<AudioEncoderG722Impl>(config, payload_type);
}

}  // namespace webrtc<|MERGE_RESOLUTION|>--- conflicted
+++ resolved
@@ -64,11 +64,7 @@
     const AudioEncoderG722Config& config,
     int payload_type,
     absl::optional<AudioCodecPairId> /*codec_pair_id*/,
-<<<<<<< HEAD
-    const WebRtcKeyValueConfig* field_trials) {
-=======
     const FieldTrialsView* field_trials) {
->>>>>>> 8f9b44ba
   if (!config.IsOk()) {
     RTC_DCHECK_NOTREACHED();
     return nullptr;
