--- conflicted
+++ resolved
@@ -39,11 +39,7 @@
       int payload_type,
       const SdpAudioFormat& format,
       absl::optional<AudioCodecPairId> codec_pair_id,
-<<<<<<< HEAD
-      const WebRtcKeyValueConfig* field_trials) {
-=======
       const FieldTrialsView* field_trials) {
->>>>>>> 8f9b44ba
     return nullptr;
   }
 };
@@ -71,11 +67,7 @@
       int payload_type,
       const SdpAudioFormat& format,
       absl::optional<AudioCodecPairId> codec_pair_id,
-<<<<<<< HEAD
-      const WebRtcKeyValueConfig* field_trials) {
-=======
       const FieldTrialsView* field_trials) {
->>>>>>> 8f9b44ba
     auto opt_config = T::SdpToConfig(format);
     if (opt_config) {
       return T::MakeAudioEncoder(*opt_config, payload_type, codec_pair_id);
@@ -89,11 +81,7 @@
 template <typename... Ts>
 class AudioEncoderFactoryT : public AudioEncoderFactory {
  public:
-<<<<<<< HEAD
-  explicit AudioEncoderFactoryT(const WebRtcKeyValueConfig* field_trials) {
-=======
   explicit AudioEncoderFactoryT(const FieldTrialsView* field_trials) {
->>>>>>> 8f9b44ba
     field_trials_ = field_trials;
   }
 
@@ -116,11 +104,7 @@
                                            field_trials_);
   }
 
-<<<<<<< HEAD
-  const WebRtcKeyValueConfig* field_trials_;
-=======
   const FieldTrialsView* field_trials_;
->>>>>>> 8f9b44ba
 };
 
 }  // namespace audio_encoder_factory_template_impl
@@ -162,11 +146,7 @@
 // how it is used.
 template <typename... Ts>
 rtc::scoped_refptr<AudioEncoderFactory> CreateAudioEncoderFactory(
-<<<<<<< HEAD
-    const WebRtcKeyValueConfig* field_trials = nullptr) {
-=======
     const FieldTrialsView* field_trials = nullptr) {
->>>>>>> 8f9b44ba
   // There's no technical reason we couldn't allow zero template parameters,
   // but such a factory couldn't create any encoders, and callers can do this
   // by mistake by simply forgetting the <> altogether. So we forbid it in
