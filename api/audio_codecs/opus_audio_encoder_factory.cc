--- conflicted
+++ resolved
@@ -38,11 +38,7 @@
       const Config& config,
       int payload_type,
       absl::optional<AudioCodecPairId> codec_pair_id = absl::nullopt,
-<<<<<<< HEAD
-      const WebRtcKeyValueConfig* field_trials = nullptr) {
-=======
       const FieldTrialsView* field_trials = nullptr) {
->>>>>>> 8f9b44ba
     return T::MakeAudioEncoder(config, payload_type, codec_pair_id,
                                field_trials);
   }
