--- conflicted
+++ resolved
@@ -35,11 +35,7 @@
   static std::unique_ptr<AudioDecoder> MakeAudioDecoder(
       const SdpAudioFormat& format,
       absl::optional<AudioCodecPairId> codec_pair_id,
-<<<<<<< HEAD
-      const WebRtcKeyValueConfig* field_trials) {
-=======
       const FieldTrialsView* field_trials) {
->>>>>>> 8f9b44ba
     return nullptr;
   }
 };
@@ -63,11 +59,7 @@
   static std::unique_ptr<AudioDecoder> MakeAudioDecoder(
       const SdpAudioFormat& format,
       absl::optional<AudioCodecPairId> codec_pair_id,
-<<<<<<< HEAD
-      const WebRtcKeyValueConfig* field_trials) {
-=======
       const FieldTrialsView* field_trials) {
->>>>>>> 8f9b44ba
     auto opt_config = T::SdpToConfig(format);
     return opt_config ? T::MakeAudioDecoder(*opt_config, codec_pair_id)
                       : Helper<Ts...>::MakeAudioDecoder(format, codec_pair_id,
@@ -78,11 +70,7 @@
 template <typename... Ts>
 class AudioDecoderFactoryT : public AudioDecoderFactory {
  public:
-<<<<<<< HEAD
-  explicit AudioDecoderFactoryT(const WebRtcKeyValueConfig* field_trials) {
-=======
   explicit AudioDecoderFactoryT(const FieldTrialsView* field_trials) {
->>>>>>> 8f9b44ba
     field_trials_ = field_trials;
   }
 
@@ -103,11 +91,7 @@
                                            field_trials_);
   }
 
-<<<<<<< HEAD
-  const WebRtcKeyValueConfig* field_trials_;
-=======
   const FieldTrialsView* field_trials_;
->>>>>>> 8f9b44ba
 };
 
 }  // namespace audio_decoder_factory_template_impl
@@ -144,11 +128,7 @@
 // how it is used.
 template <typename... Ts>
 rtc::scoped_refptr<AudioDecoderFactory> CreateAudioDecoderFactory(
-<<<<<<< HEAD
-    const WebRtcKeyValueConfig* field_trials = nullptr) {
-=======
     const FieldTrialsView* field_trials = nullptr) {
->>>>>>> 8f9b44ba
   // There's no technical reason we couldn't allow zero template parameters,
   // but such a factory couldn't create any decoders, and callers can do this
   // by mistake by simply forgetting the <> altogether. So we forbid it in
