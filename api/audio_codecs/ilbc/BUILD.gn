--- conflicted
+++ resolved
@@ -27,11 +27,7 @@
   deps = [
     ":audio_encoder_ilbc_config",
     "..:audio_codecs_api",
-<<<<<<< HEAD
-    "../../../api:webrtc_key_value_config",
-=======
     "../../../api:field_trials_view",
->>>>>>> 8f9b44ba
     "../../../modules/audio_coding:ilbc",
     "../../../rtc_base:rtc_base_approved",
     "../../../rtc_base:safe_conversions",
@@ -53,11 +49,7 @@
   ]
   deps = [
     "..:audio_codecs_api",
-<<<<<<< HEAD
-    "../../../api:webrtc_key_value_config",
-=======
     "../../../api:field_trials_view",
->>>>>>> 8f9b44ba
     "../../../modules/audio_coding:ilbc",
     "../../../rtc_base:rtc_base_approved",
   ]
