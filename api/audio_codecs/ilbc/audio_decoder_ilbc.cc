--- conflicted
+++ resolved
@@ -36,11 +36,7 @@
 std::unique_ptr<AudioDecoder> AudioDecoderIlbc::MakeAudioDecoder(
     Config config,
     absl::optional<AudioCodecPairId> /*codec_pair_id*/,
-<<<<<<< HEAD
-    const WebRtcKeyValueConfig* field_trials) {
-=======
     const FieldTrialsView* field_trials) {
->>>>>>> 8f9b44ba
   return std::make_unique<AudioDecoderIlbcImpl>();
 }
 
