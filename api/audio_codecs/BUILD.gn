# Copyright (c) 2017 The WebRTC project authors. All Rights Reserved.
#
# Use of this source code is governed by a BSD-style license
# that can be found in the LICENSE file in the root of the source
# tree. An additional intellectual property rights grant can be found
# in the file PATENTS.  All contributing project authors may
# be found in the AUTHORS file in the root of the source tree.

import("../../webrtc.gni")
if (is_android) {
  import("//build/config/android/config.gni")
  import("//build/config/android/rules.gni")
}

rtc_library("audio_codecs_api") {
  visibility = [ "*" ]
  sources = [
    "audio_codec_pair_id.cc",
    "audio_codec_pair_id.h",
    "audio_decoder.cc",
    "audio_decoder.h",
    "audio_decoder_factory.h",
    "audio_decoder_factory_template.h",
    "audio_encoder.cc",
    "audio_encoder.h",
    "audio_encoder_factory.h",
    "audio_encoder_factory_template.h",
    "audio_format.cc",
    "audio_format.h",
  ]
  deps = [
    "..:array_view",
    "..:bitrate_allocation",
    "..:scoped_refptr",
<<<<<<< HEAD
    "../../api:webrtc_key_value_config",
=======
    "../../api:field_trials_view",
>>>>>>> 8f9b44ba
    "../../rtc_base:checks",
    "../../rtc_base:refcount",
    "../../rtc_base:rtc_base_approved",
    "../../rtc_base:sanitizer",
    "../../rtc_base/system:rtc_export",
    "../units:time_delta",
  ]
  absl_deps = [
    "//third_party/abseil-cpp/absl/strings",
    "//third_party/abseil-cpp/absl/types:optional",
  ]
}

rtc_library("builtin_audio_decoder_factory") {
  visibility = [ "*" ]
  allow_poison = [ "audio_codecs" ]
  sources = [
    "builtin_audio_decoder_factory.cc",
    "builtin_audio_decoder_factory.h",
  ]
  deps = [
    ":audio_codecs_api",
    "..:scoped_refptr",
    "../../rtc_base:rtc_base_approved",
    "L16:audio_decoder_L16",
    "g711:audio_decoder_g711",
    "g722:audio_decoder_g722",
    "isac:audio_decoder_isac",
  ]
  defines = []
  if (rtc_include_ilbc) {
    deps += [ "ilbc:audio_decoder_ilbc" ]
    defines += [ "WEBRTC_USE_BUILTIN_ILBC=1" ]
  } else {
    defines += [ "WEBRTC_USE_BUILTIN_ILBC=0" ]
  }
  if (rtc_include_opus) {
    deps += [
      "opus:audio_decoder_multiopus",
      "opus:audio_decoder_opus",
    ]
    defines += [ "WEBRTC_USE_BUILTIN_OPUS=1" ]
  } else {
    defines += [ "WEBRTC_USE_BUILTIN_OPUS=0" ]
  }
}

rtc_library("builtin_audio_encoder_factory") {
  visibility = [ "*" ]
  allow_poison = [ "audio_codecs" ]
  sources = [
    "builtin_audio_encoder_factory.cc",
    "builtin_audio_encoder_factory.h",
  ]
  deps = [
    ":audio_codecs_api",
    "..:scoped_refptr",
    "../../rtc_base:rtc_base_approved",
    "L16:audio_encoder_L16",
    "g711:audio_encoder_g711",
    "g722:audio_encoder_g722",
    "isac:audio_encoder_isac",
  ]
  defines = []
  if (rtc_include_ilbc) {
    deps += [ "ilbc:audio_encoder_ilbc" ]
    defines += [ "WEBRTC_USE_BUILTIN_ILBC=1" ]
  } else {
    defines += [ "WEBRTC_USE_BUILTIN_ILBC=0" ]
  }
  if (rtc_include_opus) {
    deps += [
      "opus:audio_encoder_multiopus",
      "opus:audio_encoder_opus",
    ]
    defines += [ "WEBRTC_USE_BUILTIN_OPUS=1" ]
  } else {
    defines += [ "WEBRTC_USE_BUILTIN_OPUS=0" ]
  }
}

rtc_library("opus_audio_decoder_factory") {
  visibility = [ "*" ]
  allow_poison = [ "audio_codecs" ]
  sources = [
    "opus_audio_decoder_factory.cc",
    "opus_audio_decoder_factory.h",
  ]
  deps = [
    ":audio_codecs_api",
    "..:scoped_refptr",
    "../../rtc_base:rtc_base_approved",
    "opus:audio_decoder_multiopus",
    "opus:audio_decoder_opus",
  ]
}

rtc_library("opus_audio_encoder_factory") {
  visibility = [ "*" ]
  allow_poison = [ "audio_codecs" ]
  sources = [
    "opus_audio_encoder_factory.cc",
    "opus_audio_encoder_factory.h",
  ]
  deps = [
    ":audio_codecs_api",
    "..:scoped_refptr",
    "../../rtc_base:rtc_base_approved",
    "opus:audio_encoder_multiopus",
    "opus:audio_encoder_opus",
  ]
}<|MERGE_RESOLUTION|>--- conflicted
+++ resolved
@@ -32,11 +32,7 @@
     "..:array_view",
     "..:bitrate_allocation",
     "..:scoped_refptr",
-<<<<<<< HEAD
-    "../../api:webrtc_key_value_config",
-=======
     "../../api:field_trials_view",
->>>>>>> 8f9b44ba
     "../../rtc_base:checks",
     "../../rtc_base:refcount",
     "../../rtc_base:rtc_base_approved",
