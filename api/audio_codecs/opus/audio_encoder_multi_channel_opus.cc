--- conflicted
+++ resolved
@@ -67,11 +67,7 @@
     const AudioEncoderMultiChannelOpusConfig& config,
     int payload_type,
     absl::optional<AudioCodecPairId> /*codec_pair_id*/,
-<<<<<<< HEAD
-    const WebRtcKeyValueConfig* field_trials) {
-=======
     const FieldTrialsView* field_trials) {
->>>>>>> 8f9b44ba
   return AudioEncoderMultiChannelOpusImpl::MakeAudioEncoder(config,
                                                             payload_type);
 }
