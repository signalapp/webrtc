--- conflicted
+++ resolved
@@ -19,11 +19,7 @@
 #include "api/audio_codecs/audio_decoder.h"
 #include "api/audio_codecs/audio_format.h"
 #include "api/audio_codecs/opus/audio_decoder_multi_channel_opus_config.h"
-<<<<<<< HEAD
-#include "api/webrtc_key_value_config.h"
-=======
 #include "api/field_trials_view.h"
->>>>>>> 8f9b44ba
 #include "rtc_base/system/rtc_export.h"
 
 namespace webrtc {
@@ -38,11 +34,7 @@
   static std::unique_ptr<AudioDecoder> MakeAudioDecoder(
       AudioDecoderMultiChannelOpusConfig config,
       absl::optional<AudioCodecPairId> codec_pair_id = absl::nullopt,
-<<<<<<< HEAD
-      const WebRtcKeyValueConfig* field_trials = nullptr);
-=======
       const FieldTrialsView* field_trials = nullptr);
->>>>>>> 8f9b44ba
 };
 
 }  // namespace webrtc
