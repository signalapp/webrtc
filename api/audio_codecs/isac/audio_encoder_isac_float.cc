/*
 *  Copyright (c) 2017 The WebRTC project authors. All Rights Reserved.
 *
 *  Use of this source code is governed by a BSD-style license
 *  that can be found in the LICENSE file in the root of the source
 *  tree. An additional intellectual property rights grant can be found
 *  in the file PATENTS.  All contributing project authors may
 *  be found in the AUTHORS file in the root of the source tree.
 */

#include "api/audio_codecs/isac/audio_encoder_isac_float.h"

#include <memory>

#include "absl/strings/match.h"
#include "modules/audio_coding/codecs/isac/main/include/audio_encoder_isac.h"
#include "rtc_base/string_to_number.h"

namespace webrtc {

absl::optional<AudioEncoderIsacFloat::Config>
AudioEncoderIsacFloat::SdpToConfig(const SdpAudioFormat& format) {
  if (absl::EqualsIgnoreCase(format.name, "ISAC") &&
      (format.clockrate_hz == 16000 || format.clockrate_hz == 32000) &&
      format.num_channels == 1) {
    Config config;
    config.sample_rate_hz = format.clockrate_hz;
    config.bit_rate = format.clockrate_hz == 16000 ? 32000 : 56000;
    if (config.sample_rate_hz == 16000) {
      // For sample rate 16 kHz, optionally use 60 ms frames, instead of the
      // default 30 ms.
      const auto ptime_iter = format.parameters.find("ptime");
      if (ptime_iter != format.parameters.end()) {
        const auto ptime = rtc::StringToNumber<int>(ptime_iter->second);
        if (ptime && *ptime >= 60) {
          config.frame_size_ms = 60;
        }
      }
    }
    if (!config.IsOk()) {
      RTC_DCHECK_NOTREACHED();
      return absl::nullopt;
    }
    return config;
  } else {
    return absl::nullopt;
  }
}

void AudioEncoderIsacFloat::AppendSupportedEncoders(
    std::vector<AudioCodecSpec>* specs) {
  // RingRTC change to unused audio codecs
  // for (int sample_rate_hz : {16000, 32000}) {
  //   const SdpAudioFormat fmt = {"ISAC", sample_rate_hz, 1};
  //   const AudioCodecInfo info = QueryAudioEncoder(*SdpToConfig(fmt));
  //   specs->push_back({fmt, info});
  // }
}

AudioCodecInfo AudioEncoderIsacFloat::QueryAudioEncoder(
    const AudioEncoderIsacFloat::Config& config) {
  RTC_DCHECK(config.IsOk());
  constexpr int min_bitrate = 10000;
  const int max_bitrate = config.sample_rate_hz == 16000 ? 32000 : 56000;
  const int default_bitrate = max_bitrate;
  return {config.sample_rate_hz, 1, default_bitrate, min_bitrate, max_bitrate};
}

std::unique_ptr<AudioEncoder> AudioEncoderIsacFloat::MakeAudioEncoder(
    const AudioEncoderIsacFloat::Config& config,
    int payload_type,
    absl::optional<AudioCodecPairId> /*codec_pair_id*/,
<<<<<<< HEAD
    const WebRtcKeyValueConfig* field_trials) {
=======
    const FieldTrialsView* field_trials) {
>>>>>>> 8f9b44ba
  AudioEncoderIsacFloatImpl::Config c;
  c.payload_type = payload_type;
  c.sample_rate_hz = config.sample_rate_hz;
  c.frame_size_ms = config.frame_size_ms;
  c.bit_rate = config.bit_rate;
  if (!config.IsOk()) {
    RTC_DCHECK_NOTREACHED();
    return nullptr;
  }
  return std::make_unique<AudioEncoderIsacFloatImpl>(c);
}

}  // namespace webrtc<|MERGE_RESOLUTION|>--- conflicted
+++ resolved
@@ -70,11 +70,7 @@
     const AudioEncoderIsacFloat::Config& config,
     int payload_type,
     absl::optional<AudioCodecPairId> /*codec_pair_id*/,
-<<<<<<< HEAD
-    const WebRtcKeyValueConfig* field_trials) {
-=======
     const FieldTrialsView* field_trials) {
->>>>>>> 8f9b44ba
   AudioEncoderIsacFloatImpl::Config c;
   c.payload_type = payload_type;
   c.sample_rate_hz = config.sample_rate_hz;
