/*
 *  Copyright (c) 2017 The WebRTC project authors. All Rights Reserved.
 *
 *  Use of this source code is governed by a BSD-style license
 *  that can be found in the LICENSE file in the root of the source
 *  tree. An additional intellectual property rights grant can be found
 *  in the file PATENTS.  All contributing project authors may
 *  be found in the AUTHORS file in the root of the source tree.
 */

#ifndef API_AUDIO_CODECS_ISAC_AUDIO_ENCODER_ISAC_FIX_H_
#define API_AUDIO_CODECS_ISAC_AUDIO_ENCODER_ISAC_FIX_H_

#include <memory>
#include <vector>

#include "absl/types/optional.h"
#include "api/audio_codecs/audio_codec_pair_id.h"
#include "api/audio_codecs/audio_encoder.h"
#include "api/audio_codecs/audio_format.h"
<<<<<<< HEAD
#include "api/webrtc_key_value_config.h"
=======
#include "api/field_trials_view.h"
>>>>>>> 8f9b44ba
#include "rtc_base/system/rtc_export.h"

namespace webrtc {

// iSAC encoder API (fixed-point implementation) for use as a template
// parameter to CreateAudioEncoderFactory<...>().
struct RTC_EXPORT AudioEncoderIsacFix {
  struct Config {
    bool IsOk() const {
      if (frame_size_ms != 30 && frame_size_ms != 60) {
        return false;
      }
      if (bit_rate < 10000 || bit_rate > 32000) {
        return false;
      }
      return true;
    }
    int frame_size_ms = 30;
    int bit_rate = 32000;  // Limit on short-term average bit rate, in bits/s.
  };
  static absl::optional<Config> SdpToConfig(const SdpAudioFormat& audio_format);
  static void AppendSupportedEncoders(std::vector<AudioCodecSpec>* specs);
  static AudioCodecInfo QueryAudioEncoder(Config config);
  static std::unique_ptr<AudioEncoder> MakeAudioEncoder(
      Config config,
      int payload_type,
      absl::optional<AudioCodecPairId> codec_pair_id = absl::nullopt,
<<<<<<< HEAD
      const WebRtcKeyValueConfig* field_trials = nullptr);
=======
      const FieldTrialsView* field_trials = nullptr);
>>>>>>> 8f9b44ba
};

}  // namespace webrtc

#endif  // API_AUDIO_CODECS_ISAC_AUDIO_ENCODER_ISAC_FIX_H_<|MERGE_RESOLUTION|>--- conflicted
+++ resolved
@@ -18,11 +18,7 @@
 #include "api/audio_codecs/audio_codec_pair_id.h"
 #include "api/audio_codecs/audio_encoder.h"
 #include "api/audio_codecs/audio_format.h"
-<<<<<<< HEAD
-#include "api/webrtc_key_value_config.h"
-=======
 #include "api/field_trials_view.h"
->>>>>>> 8f9b44ba
 #include "rtc_base/system/rtc_export.h"
 
 namespace webrtc {
@@ -50,11 +46,7 @@
       Config config,
       int payload_type,
       absl::optional<AudioCodecPairId> codec_pair_id = absl::nullopt,
-<<<<<<< HEAD
-      const WebRtcKeyValueConfig* field_trials = nullptr);
-=======
       const FieldTrialsView* field_trials = nullptr);
->>>>>>> 8f9b44ba
 };
 
 }  // namespace webrtc
