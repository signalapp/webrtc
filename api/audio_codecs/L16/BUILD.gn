--- conflicted
+++ resolved
@@ -21,11 +21,7 @@
   ]
   deps = [
     "..:audio_codecs_api",
-<<<<<<< HEAD
-    "../../../api:webrtc_key_value_config",
-=======
     "../../../api:field_trials_view",
->>>>>>> 8f9b44ba
     "../../../modules/audio_coding:pcm16b",
     "../../../rtc_base:rtc_base_approved",
     "../../../rtc_base:safe_conversions",
@@ -48,11 +44,7 @@
   ]
   deps = [
     "..:audio_codecs_api",
-<<<<<<< HEAD
-    "../../../api:webrtc_key_value_config",
-=======
     "../../../api:field_trials_view",
->>>>>>> 8f9b44ba
     "../../../modules/audio_coding:pcm16b",
     "../../../rtc_base:rtc_base_approved",
     "../../../rtc_base:safe_conversions",
