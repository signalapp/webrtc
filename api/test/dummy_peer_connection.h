/*
 *  Copyright (c) 2019 The WebRTC project authors. All Rights Reserved.
 *
 *  Use of this source code is governed by a BSD-style license
 *  that can be found in the LICENSE file in the root of the source
 *  tree. An additional intellectual property rights grant can be found
 *  in the file PATENTS.  All contributing project authors may
 *  be found in the AUTHORS file in the root of the source tree.
 */

#ifndef API_TEST_DUMMY_PEER_CONNECTION_H_
#define API_TEST_DUMMY_PEER_CONNECTION_H_

#include <memory>
#include <string>
#include <vector>

#include "api/peer_connection_interface.h"
#include "api/rtc_error.h"
#include "rtc_base/checks.h"
#include "rtc_base/ref_counted_object.h"

namespace webrtc {

// This class includes dummy implementations of all methods on the
// PeerconnectionInterface. Accessor/getter methods return empty or default
// values. State-changing methods with a return value return failure. Remaining
// methods (except Close())) will crash with FATAL if called.
class DummyPeerConnection : public PeerConnectionInterface {
  rtc::scoped_refptr<StreamCollectionInterface> local_streams() override {
    return nullptr;
  }
  rtc::scoped_refptr<StreamCollectionInterface> remote_streams() override {
    return nullptr;
  }

  bool AddStream(MediaStreamInterface* stream) override { return false; }
  void RemoveStream(MediaStreamInterface* stream) override {
    RTC_CHECK_NOTREACHED();
  }

  RTCErrorOr<rtc::scoped_refptr<RtpSenderInterface>> AddTrack(
      rtc::scoped_refptr<MediaStreamTrackInterface> track,
      const std::vector<std::string>& stream_ids) override {
    return RTCError(RTCErrorType::UNSUPPORTED_OPERATION, "Not implemented");
  }

  bool RemoveTrack(RtpSenderInterface* sender) override { return false; }

  RTCError RemoveTrackNew(
      rtc::scoped_refptr<RtpSenderInterface> sender) override {
    return RTCError(RTCErrorType::UNSUPPORTED_OPERATION, "Not implemented");
  }

  RTCErrorOr<rtc::scoped_refptr<RtpTransceiverInterface>> AddTransceiver(
      rtc::scoped_refptr<MediaStreamTrackInterface> track) override {
    return RTCError(RTCErrorType::UNSUPPORTED_OPERATION, "Not implemented");
  }
  RTCErrorOr<rtc::scoped_refptr<RtpTransceiverInterface>> AddTransceiver(
      rtc::scoped_refptr<MediaStreamTrackInterface> track,
      const RtpTransceiverInit& init) override {
    return RTCError(RTCErrorType::UNSUPPORTED_OPERATION, "Not implemented");
  }

  RTCErrorOr<rtc::scoped_refptr<RtpTransceiverInterface>> AddTransceiver(
      cricket::MediaType media_type) override {
    return RTCError(RTCErrorType::UNSUPPORTED_OPERATION, "Not implemented");
  }
  RTCErrorOr<rtc::scoped_refptr<RtpTransceiverInterface>> AddTransceiver(
      cricket::MediaType media_type,
      const RtpTransceiverInit& init) override {
    return RTCError(RTCErrorType::UNSUPPORTED_OPERATION, "Not implemented");
  }

  rtc::scoped_refptr<RtpSenderInterface> CreateSender(
      const std::string& kind,
      const std::string& stream_id) override {
    return nullptr;
  }

  std::vector<rtc::scoped_refptr<RtpSenderInterface>> GetSenders()
      const override {
    return {};
  }

  std::vector<rtc::scoped_refptr<RtpReceiverInterface>> GetReceivers()
      const override {
    return {};
  }

  std::vector<rtc::scoped_refptr<RtpTransceiverInterface>> GetTransceivers()
      const override {
    return {};
  }

  bool GetStats(StatsObserver* observer,
                MediaStreamTrackInterface* track,  // Optional
                StatsOutputLevel level) override {
    return false;
  }

  void GetStats(RTCStatsCollectorCallback* callback) override {
    RTC_CHECK_NOTREACHED();
  }
  void GetStats(
      rtc::scoped_refptr<RtpSenderInterface> selector,
      rtc::scoped_refptr<RTCStatsCollectorCallback> callback) override {
    RTC_CHECK_NOTREACHED();
  }
  void GetStats(
      rtc::scoped_refptr<RtpReceiverInterface> selector,
      rtc::scoped_refptr<RTCStatsCollectorCallback> callback) override {
    RTC_CHECK_NOTREACHED();
  }
  void ClearStatsCache() override {}

  RTCErrorOr<rtc::scoped_refptr<DataChannelInterface>> CreateDataChannelOrError(
      const std::string& label,
      const DataChannelInit* config) override {
    return RTCError(RTCErrorType::INTERNAL_ERROR, "Dummy function called");
  }

  const SessionDescriptionInterface* local_description() const override {
    return nullptr;
  }
  const SessionDescriptionInterface* remote_description() const override {
    return nullptr;
  }

  const SessionDescriptionInterface* current_local_description()
      const override {
    return nullptr;
  }
  const SessionDescriptionInterface* current_remote_description()
      const override {
    return nullptr;
  }

  const SessionDescriptionInterface* pending_local_description()
      const override {
    return nullptr;
  }
  const SessionDescriptionInterface* pending_remote_description()
      const override {
    return nullptr;
  }

  void RestartIce() override { RTC_CHECK_NOTREACHED(); }

  // Create a new offer.
  // The CreateSessionDescriptionObserver callback will be called when done.
  void CreateOffer(CreateSessionDescriptionObserver* observer,
                   const RTCOfferAnswerOptions& options) override {
    RTC_CHECK_NOTREACHED();
  }

  void CreateAnswer(CreateSessionDescriptionObserver* observer,
                    const RTCOfferAnswerOptions& options) override {
    RTC_CHECK_NOTREACHED();
  }

  void SetLocalDescription(SetSessionDescriptionObserver* observer,
                           SessionDescriptionInterface* desc) override {
    RTC_CHECK_NOTREACHED();
  }
  void SetRemoteDescription(SetSessionDescriptionObserver* observer,
                            SessionDescriptionInterface* desc) override {
    RTC_CHECK_NOTREACHED();
  }
  void SetRemoteDescription(
      std::unique_ptr<SessionDescriptionInterface> desc,
      rtc::scoped_refptr<SetRemoteDescriptionObserverInterface> observer)
      override {
    RTC_CHECK_NOTREACHED();
  }

  PeerConnectionInterface::RTCConfiguration GetConfiguration() override {
    return RTCConfiguration();
  }
  RTCError SetConfiguration(
      const PeerConnectionInterface::RTCConfiguration& config) override {
    return RTCError(RTCErrorType::UNSUPPORTED_OPERATION, "Not implemented");
  }

  bool AddIceCandidate(const IceCandidateInterface* candidate) override {
    return false;
  }
  bool RemoveIceCandidates(
      const std::vector<cricket::Candidate>& candidates) override {
    return false;
  }

  RTCError SetBitrate(const BitrateSettings& bitrate) override {
    return RTCError(RTCErrorType::UNSUPPORTED_OPERATION, "Not implemented");
  }

  void SetAudioPlayout(bool playout) override { RTC_CHECK_NOTREACHED(); }
  void SetAudioRecording(bool recording) override { RTC_CHECK_NOTREACHED(); }

  rtc::scoped_refptr<DtlsTransportInterface> LookupDtlsTransportByMid(
      const std::string& mid) override {
    return nullptr;
  }
  rtc::scoped_refptr<SctpTransportInterface> GetSctpTransport() const override {
    return nullptr;
  }

  SignalingState signaling_state() override { return SignalingState(); }

  IceConnectionState ice_connection_state() override {
    return IceConnectionState();
  }

  IceConnectionState standardized_ice_connection_state() override {
    return IceConnectionState();
  }

  PeerConnectionState peer_connection_state() override {
    return PeerConnectionState();
  }

  IceGatheringState ice_gathering_state() override {
    return IceGatheringState();
  }

  absl::optional<bool> can_trickle_ice_candidates() { return absl::nullopt; }

  bool StartRtcEventLog(std::unique_ptr<RtcEventLogOutput> output,
                        int64_t output_period_ms) override {
    return false;
  }
  bool StartRtcEventLog(std::unique_ptr<RtcEventLogOutput> output) override {
    return false;
  }

  void StopRtcEventLog() { RTC_CHECK_NOTREACHED(); }
<<<<<<< HEAD

  void Close() override {}

=======

  void Close() override {}

>>>>>>> cbad18b1
  rtc::Thread* signaling_thread() const override {
    return rtc::Thread::Current();
  }
};

static_assert(
    !std::is_abstract<rtc::RefCountedObject<DummyPeerConnection>>::value,
    "");

}  // namespace webrtc

#endif  // API_TEST_DUMMY_PEER_CONNECTION_H_<|MERGE_RESOLUTION|>--- conflicted
+++ resolved
@@ -234,15 +234,9 @@
   }
 
   void StopRtcEventLog() { RTC_CHECK_NOTREACHED(); }
-<<<<<<< HEAD
 
   void Close() override {}
 
-=======
-
-  void Close() override {}
-
->>>>>>> cbad18b1
   rtc::Thread* signaling_thread() const override {
     return rtc::Thread::Current();
   }
