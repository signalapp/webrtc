--- conflicted
+++ resolved
@@ -128,12 +128,6 @@
   std::optional<std::string> name;
   // If `audio_config` is set audio stream will be configured
   std::optional<AudioConfig> audio_config;
-<<<<<<< HEAD
-  // Flags to set on `cricket::PortAllocator`. These flags will be added
-  // to the default ones that are presented on the port allocator.
-  // RingRTC change to avoid incorrect use of flag in non-test code.
-  uint32_t port_allocator_extra_flags = 0;
-=======
   // Flags to set on `cricket::PortAllocator`. If not set,
   // cricket::kDefaultPortAllocatorFlags will be used and
   // cricket::PORTALLOCATOR_DISABLE_TCP will be disabled.
@@ -141,8 +135,8 @@
   // IMPORTANT: if you use WebRTC Network Emulation
   // (api/test/network_emulation_manager.h) and set this field, remember to set
   // cricket::PORTALLOCATOR_DISABLE_TCP to 0.
-  std::optional<uint32_t> port_allocator_flags = std::nullopt;
->>>>>>> afaf4978
+  // RingRTC change to avoid incorrect use of flag in non-test code.
+  std::optional<uint32_t> port_allocator_flags = 0;
   // If `rtc_event_log_path` is set, an RTCEventLog will be saved in that
   // location and it will be available for further analysis.
   std::optional<std::string> rtc_event_log_path;
