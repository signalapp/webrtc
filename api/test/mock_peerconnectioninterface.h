/*
 *  Copyright 2016 The WebRTC project authors. All Rights Reserved.
 *
 *  Use of this source code is governed by a BSD-style license
 *  that can be found in the LICENSE file in the root of the source
 *  tree. An additional intellectual property rights grant can be found
 *  in the file PATENTS.  All contributing project authors may
 *  be found in the AUTHORS file in the root of the source tree.
 */

#ifndef API_TEST_MOCK_PEERCONNECTIONINTERFACE_H_
#define API_TEST_MOCK_PEERCONNECTIONINTERFACE_H_

#include <memory>
#include <string>
#include <type_traits>
#include <utility>
#include <vector>

#include "api/peer_connection_interface.h"
#include "api/sctp_transport_interface.h"
#include "test/gmock.h"

namespace webrtc {

class MockPeerConnectionInterface
    : public rtc::RefCountedObject<webrtc::PeerConnectionInterface> {
 public:
  // PeerConnectionInterface
<<<<<<< HEAD
  MOCK_METHOD0(local_streams, rtc::scoped_refptr<StreamCollectionInterface>());
  MOCK_METHOD0(remote_streams, rtc::scoped_refptr<StreamCollectionInterface>());
  MOCK_METHOD1(AddStream, bool(MediaStreamInterface*));
  MOCK_METHOD1(RemoveStream, void(MediaStreamInterface*));
  MOCK_METHOD2(AddTrack,
               RTCErrorOr<rtc::scoped_refptr<RtpSenderInterface>>(
                   rtc::scoped_refptr<MediaStreamTrackInterface>,
                   const std::vector<std::string>&));
  MOCK_METHOD2(AddTrack,
               rtc::scoped_refptr<RtpSenderInterface>(
                   MediaStreamTrackInterface*,
                   std::vector<MediaStreamInterface*>));
  MOCK_METHOD1(RemoveTrack, bool(RtpSenderInterface*));
  MOCK_METHOD1(RemoveTrackNew,
               RTCError(rtc::scoped_refptr<RtpSenderInterface>));
  MOCK_METHOD1(AddTransceiver,
               RTCErrorOr<rtc::scoped_refptr<RtpTransceiverInterface>>(
                   rtc::scoped_refptr<MediaStreamTrackInterface>));
  MOCK_METHOD2(AddTransceiver,
               RTCErrorOr<rtc::scoped_refptr<RtpTransceiverInterface>>(
                   rtc::scoped_refptr<MediaStreamTrackInterface>,
                   const RtpTransceiverInit&));
  MOCK_METHOD1(AddTransceiver,
               RTCErrorOr<rtc::scoped_refptr<RtpTransceiverInterface>>(
                   cricket::MediaType));
  MOCK_METHOD2(AddTransceiver,
               RTCErrorOr<rtc::scoped_refptr<RtpTransceiverInterface>>(
                   cricket::MediaType,
                   const RtpTransceiverInit&));
  MOCK_METHOD2(CreateSender,
               rtc::scoped_refptr<RtpSenderInterface>(const std::string&,
                                                      const std::string&));
  MOCK_CONST_METHOD0(GetSenders,
                     std::vector<rtc::scoped_refptr<RtpSenderInterface>>());
  MOCK_CONST_METHOD0(GetReceivers,
                     std::vector<rtc::scoped_refptr<RtpReceiverInterface>>());
  MOCK_CONST_METHOD0(
      GetTransceivers,
      std::vector<rtc::scoped_refptr<RtpTransceiverInterface>>());
  MOCK_METHOD3(GetStats,
               bool(StatsObserver*,
                    MediaStreamTrackInterface*,
                    StatsOutputLevel));
  MOCK_METHOD1(GetStats, void(RTCStatsCollectorCallback*));
  MOCK_METHOD2(GetStats,
               void(rtc::scoped_refptr<RtpSenderInterface>,
                    rtc::scoped_refptr<RTCStatsCollectorCallback>));
  MOCK_METHOD2(GetStats,
               void(rtc::scoped_refptr<RtpReceiverInterface>,
                    rtc::scoped_refptr<RTCStatsCollectorCallback>));
  MOCK_METHOD0(ClearStatsCache, void());
  MOCK_CONST_METHOD0(GetSctpTransport,
                     rtc::scoped_refptr<SctpTransportInterface>());
  MOCK_METHOD2(
      CreateDataChannel,
      rtc::scoped_refptr<DataChannelInterface>(const std::string&,
                                               const DataChannelInit*));
  MOCK_CONST_METHOD0(local_description, const SessionDescriptionInterface*());
  MOCK_CONST_METHOD0(remote_description, const SessionDescriptionInterface*());
  MOCK_CONST_METHOD0(current_local_description,
                     const SessionDescriptionInterface*());
  MOCK_CONST_METHOD0(current_remote_description,
                     const SessionDescriptionInterface*());
  MOCK_CONST_METHOD0(pending_local_description,
                     const SessionDescriptionInterface*());
  MOCK_CONST_METHOD0(pending_remote_description,
                     const SessionDescriptionInterface*());
  MOCK_METHOD0(RestartIce, void());
  MOCK_METHOD2(CreateOffer,
               void(CreateSessionDescriptionObserver*,
                    const RTCOfferAnswerOptions&));
  MOCK_METHOD2(CreateAnswer,
               void(CreateSessionDescriptionObserver*,
                    const RTCOfferAnswerOptions&));
  MOCK_METHOD2(SetLocalDescription,
               void(SetSessionDescriptionObserver*,
                    SessionDescriptionInterface*));
  MOCK_METHOD2(SetRemoteDescription,
               void(SetSessionDescriptionObserver*,
                    SessionDescriptionInterface*));
  MOCK_METHOD2(SetRemoteDescription,
               void(std::unique_ptr<SessionDescriptionInterface>,
                    rtc::scoped_refptr<SetRemoteDescriptionObserverInterface>));
  MOCK_METHOD0(GetConfiguration, PeerConnectionInterface::RTCConfiguration());
  MOCK_METHOD1(SetConfiguration,
               RTCError(const PeerConnectionInterface::RTCConfiguration&));
  MOCK_METHOD1(AddIceCandidate, bool(const IceCandidateInterface*));
  MOCK_METHOD1(RemoveIceCandidates,
               bool(const std::vector<cricket::Candidate>&));
  MOCK_METHOD0(CreateSharedIceGatherer,
               rtc::scoped_refptr<webrtc::IceGathererInterface>());
  MOCK_METHOD1(UseSharedIceGatherer,
               bool(rtc::scoped_refptr<webrtc::IceGathererInterface>));
  MOCK_METHOD1(SetBitrate, RTCError(const BitrateSettings&));
  MOCK_METHOD1(SetBitrate, RTCError(const BitrateParameters&));
  MOCK_METHOD1(SetAudioPlayout, void(bool));
  MOCK_METHOD1(SetAudioRecording, void(bool));
  MOCK_METHOD1(LookupDtlsTransportByMid,
               rtc::scoped_refptr<DtlsTransportInterface>(const std::string&));
  MOCK_METHOD0(signaling_state, SignalingState());
  MOCK_METHOD0(ice_connection_state, IceConnectionState());
  MOCK_METHOD0(standardized_ice_connection_state, IceConnectionState());
  MOCK_METHOD0(peer_connection_state, PeerConnectionState());
  MOCK_METHOD0(ice_gathering_state, IceGatheringState());
  MOCK_METHOD0(can_trickle_ice_candidates, absl::optional<bool>());
  MOCK_METHOD2(StartRtcEventLog,
               bool(std::unique_ptr<RtcEventLogOutput>, int64_t));
  MOCK_METHOD1(StartRtcEventLog, bool(std::unique_ptr<RtcEventLogOutput>));
  MOCK_METHOD0(StopRtcEventLog, void());
  MOCK_METHOD0(Close, void());
=======
  MOCK_METHOD(rtc::scoped_refptr<StreamCollectionInterface>,
              local_streams,
              (),
              (override));
  MOCK_METHOD(rtc::scoped_refptr<StreamCollectionInterface>,
              remote_streams,
              (),
              (override));
  MOCK_METHOD(bool, AddStream, (MediaStreamInterface*), (override));
  MOCK_METHOD(void, RemoveStream, (MediaStreamInterface*), (override));
  MOCK_METHOD(RTCErrorOr<rtc::scoped_refptr<RtpSenderInterface>>,
              AddTrack,
              (rtc::scoped_refptr<MediaStreamTrackInterface>,
               const std::vector<std::string>&),
              (override));
  MOCK_METHOD(bool, RemoveTrack, (RtpSenderInterface*), (override));
  MOCK_METHOD(RTCError,
              RemoveTrackNew,
              (rtc::scoped_refptr<RtpSenderInterface>),
              (override));
  MOCK_METHOD(RTCErrorOr<rtc::scoped_refptr<RtpTransceiverInterface>>,
              AddTransceiver,
              (rtc::scoped_refptr<MediaStreamTrackInterface>),
              (override));
  MOCK_METHOD(RTCErrorOr<rtc::scoped_refptr<RtpTransceiverInterface>>,
              AddTransceiver,
              (rtc::scoped_refptr<MediaStreamTrackInterface>,
               const RtpTransceiverInit&),
              (override));
  MOCK_METHOD(RTCErrorOr<rtc::scoped_refptr<RtpTransceiverInterface>>,
              AddTransceiver,
              (cricket::MediaType),
              (override));
  MOCK_METHOD(RTCErrorOr<rtc::scoped_refptr<RtpTransceiverInterface>>,
              AddTransceiver,
              (cricket::MediaType, const RtpTransceiverInit&),
              (override));
  MOCK_METHOD(rtc::scoped_refptr<RtpSenderInterface>,
              CreateSender,
              (const std::string&, const std::string&),
              (override));
  MOCK_METHOD(std::vector<rtc::scoped_refptr<RtpSenderInterface>>,
              GetSenders,
              (),
              (const override));
  MOCK_METHOD(std::vector<rtc::scoped_refptr<RtpReceiverInterface>>,
              GetReceivers,
              (),
              (const override));
  MOCK_METHOD(std::vector<rtc::scoped_refptr<RtpTransceiverInterface>>,
              GetTransceivers,
              (),
              (const override));
  MOCK_METHOD(bool,
              GetStats,
              (StatsObserver*, MediaStreamTrackInterface*, StatsOutputLevel),
              (override));
  MOCK_METHOD(void, GetStats, (RTCStatsCollectorCallback*), (override));
  MOCK_METHOD(void,
              GetStats,
              (rtc::scoped_refptr<RtpSenderInterface>,
               rtc::scoped_refptr<RTCStatsCollectorCallback>),
              (override));
  MOCK_METHOD(void,
              GetStats,
              (rtc::scoped_refptr<RtpReceiverInterface>,
               rtc::scoped_refptr<RTCStatsCollectorCallback>),
              (override));
  MOCK_METHOD(void, ClearStatsCache, (), (override));
  MOCK_METHOD(rtc::scoped_refptr<SctpTransportInterface>,
              GetSctpTransport,
              (),
              (const override));
  MOCK_METHOD(rtc::scoped_refptr<DataChannelInterface>,
              CreateDataChannel,
              (const std::string&, const DataChannelInit*),
              (override));
  MOCK_METHOD(const SessionDescriptionInterface*,
              local_description,
              (),
              (const override));
  MOCK_METHOD(const SessionDescriptionInterface*,
              remote_description,
              (),
              (const override));
  MOCK_METHOD(const SessionDescriptionInterface*,
              current_local_description,
              (),
              (const override));
  MOCK_METHOD(const SessionDescriptionInterface*,
              current_remote_description,
              (),
              (const override));
  MOCK_METHOD(const SessionDescriptionInterface*,
              pending_local_description,
              (),
              (const override));
  MOCK_METHOD(const SessionDescriptionInterface*,
              pending_remote_description,
              (),
              (const override));
  MOCK_METHOD(void, RestartIce, (), (override));
  MOCK_METHOD(void,
              CreateOffer,
              (CreateSessionDescriptionObserver*, const RTCOfferAnswerOptions&),
              (override));
  MOCK_METHOD(void,
              CreateAnswer,
              (CreateSessionDescriptionObserver*, const RTCOfferAnswerOptions&),
              (override));
  MOCK_METHOD(void,
              SetLocalDescription,
              (SetSessionDescriptionObserver*, SessionDescriptionInterface*),
              (override));
  MOCK_METHOD(void,
              SetRemoteDescription,
              (SetSessionDescriptionObserver*, SessionDescriptionInterface*),
              (override));
  MOCK_METHOD(void,
              SetRemoteDescription,
              (std::unique_ptr<SessionDescriptionInterface>,
               rtc::scoped_refptr<SetRemoteDescriptionObserverInterface>),
              (override));
  MOCK_METHOD(PeerConnectionInterface::RTCConfiguration,
              GetConfiguration,
              (),
              (override));
  MOCK_METHOD(RTCError,
              SetConfiguration,
              (const PeerConnectionInterface::RTCConfiguration&),
              (override));
  MOCK_METHOD(bool,
              AddIceCandidate,
              (const IceCandidateInterface*),
              (override));
  MOCK_METHOD(bool,
              RemoveIceCandidates,
              (const std::vector<cricket::Candidate>&),
              (override));
  MOCK_METHOD(RTCError, SetBitrate, (const BitrateSettings&), (override));
  MOCK_METHOD(RTCError, SetBitrate, (const BitrateParameters&), (override));
  MOCK_METHOD(void, SetAudioPlayout, (bool), (override));
  MOCK_METHOD(void, SetAudioRecording, (bool), (override));
  MOCK_METHOD(rtc::scoped_refptr<DtlsTransportInterface>,
              LookupDtlsTransportByMid,
              (const std::string&),
              (override));
  MOCK_METHOD(SignalingState, signaling_state, (), (override));
  MOCK_METHOD(IceConnectionState, ice_connection_state, (), (override));
  MOCK_METHOD(IceConnectionState,
              standardized_ice_connection_state,
              (),
              (override));
  MOCK_METHOD(PeerConnectionState, peer_connection_state, (), (override));
  MOCK_METHOD(IceGatheringState, ice_gathering_state, (), (override));
  MOCK_METHOD(absl::optional<bool>, can_trickle_ice_candidates, (), (override));
  MOCK_METHOD(bool,
              StartRtcEventLog,
              (std::unique_ptr<RtcEventLogOutput>, int64_t),
              (override));
  MOCK_METHOD(bool,
              StartRtcEventLog,
              (std::unique_ptr<RtcEventLogOutput>),
              (override));
  MOCK_METHOD(void, StopRtcEventLog, (), (override));
  MOCK_METHOD(void, Close, (), (override));
>>>>>>> 758c388d
};

static_assert(!std::is_abstract<MockPeerConnectionInterface>::value, "");

}  // namespace webrtc

#endif  // API_TEST_MOCK_PEERCONNECTIONINTERFACE_H_<|MERGE_RESOLUTION|>--- conflicted
+++ resolved
@@ -27,118 +27,6 @@
     : public rtc::RefCountedObject<webrtc::PeerConnectionInterface> {
  public:
   // PeerConnectionInterface
-<<<<<<< HEAD
-  MOCK_METHOD0(local_streams, rtc::scoped_refptr<StreamCollectionInterface>());
-  MOCK_METHOD0(remote_streams, rtc::scoped_refptr<StreamCollectionInterface>());
-  MOCK_METHOD1(AddStream, bool(MediaStreamInterface*));
-  MOCK_METHOD1(RemoveStream, void(MediaStreamInterface*));
-  MOCK_METHOD2(AddTrack,
-               RTCErrorOr<rtc::scoped_refptr<RtpSenderInterface>>(
-                   rtc::scoped_refptr<MediaStreamTrackInterface>,
-                   const std::vector<std::string>&));
-  MOCK_METHOD2(AddTrack,
-               rtc::scoped_refptr<RtpSenderInterface>(
-                   MediaStreamTrackInterface*,
-                   std::vector<MediaStreamInterface*>));
-  MOCK_METHOD1(RemoveTrack, bool(RtpSenderInterface*));
-  MOCK_METHOD1(RemoveTrackNew,
-               RTCError(rtc::scoped_refptr<RtpSenderInterface>));
-  MOCK_METHOD1(AddTransceiver,
-               RTCErrorOr<rtc::scoped_refptr<RtpTransceiverInterface>>(
-                   rtc::scoped_refptr<MediaStreamTrackInterface>));
-  MOCK_METHOD2(AddTransceiver,
-               RTCErrorOr<rtc::scoped_refptr<RtpTransceiverInterface>>(
-                   rtc::scoped_refptr<MediaStreamTrackInterface>,
-                   const RtpTransceiverInit&));
-  MOCK_METHOD1(AddTransceiver,
-               RTCErrorOr<rtc::scoped_refptr<RtpTransceiverInterface>>(
-                   cricket::MediaType));
-  MOCK_METHOD2(AddTransceiver,
-               RTCErrorOr<rtc::scoped_refptr<RtpTransceiverInterface>>(
-                   cricket::MediaType,
-                   const RtpTransceiverInit&));
-  MOCK_METHOD2(CreateSender,
-               rtc::scoped_refptr<RtpSenderInterface>(const std::string&,
-                                                      const std::string&));
-  MOCK_CONST_METHOD0(GetSenders,
-                     std::vector<rtc::scoped_refptr<RtpSenderInterface>>());
-  MOCK_CONST_METHOD0(GetReceivers,
-                     std::vector<rtc::scoped_refptr<RtpReceiverInterface>>());
-  MOCK_CONST_METHOD0(
-      GetTransceivers,
-      std::vector<rtc::scoped_refptr<RtpTransceiverInterface>>());
-  MOCK_METHOD3(GetStats,
-               bool(StatsObserver*,
-                    MediaStreamTrackInterface*,
-                    StatsOutputLevel));
-  MOCK_METHOD1(GetStats, void(RTCStatsCollectorCallback*));
-  MOCK_METHOD2(GetStats,
-               void(rtc::scoped_refptr<RtpSenderInterface>,
-                    rtc::scoped_refptr<RTCStatsCollectorCallback>));
-  MOCK_METHOD2(GetStats,
-               void(rtc::scoped_refptr<RtpReceiverInterface>,
-                    rtc::scoped_refptr<RTCStatsCollectorCallback>));
-  MOCK_METHOD0(ClearStatsCache, void());
-  MOCK_CONST_METHOD0(GetSctpTransport,
-                     rtc::scoped_refptr<SctpTransportInterface>());
-  MOCK_METHOD2(
-      CreateDataChannel,
-      rtc::scoped_refptr<DataChannelInterface>(const std::string&,
-                                               const DataChannelInit*));
-  MOCK_CONST_METHOD0(local_description, const SessionDescriptionInterface*());
-  MOCK_CONST_METHOD0(remote_description, const SessionDescriptionInterface*());
-  MOCK_CONST_METHOD0(current_local_description,
-                     const SessionDescriptionInterface*());
-  MOCK_CONST_METHOD0(current_remote_description,
-                     const SessionDescriptionInterface*());
-  MOCK_CONST_METHOD0(pending_local_description,
-                     const SessionDescriptionInterface*());
-  MOCK_CONST_METHOD0(pending_remote_description,
-                     const SessionDescriptionInterface*());
-  MOCK_METHOD0(RestartIce, void());
-  MOCK_METHOD2(CreateOffer,
-               void(CreateSessionDescriptionObserver*,
-                    const RTCOfferAnswerOptions&));
-  MOCK_METHOD2(CreateAnswer,
-               void(CreateSessionDescriptionObserver*,
-                    const RTCOfferAnswerOptions&));
-  MOCK_METHOD2(SetLocalDescription,
-               void(SetSessionDescriptionObserver*,
-                    SessionDescriptionInterface*));
-  MOCK_METHOD2(SetRemoteDescription,
-               void(SetSessionDescriptionObserver*,
-                    SessionDescriptionInterface*));
-  MOCK_METHOD2(SetRemoteDescription,
-               void(std::unique_ptr<SessionDescriptionInterface>,
-                    rtc::scoped_refptr<SetRemoteDescriptionObserverInterface>));
-  MOCK_METHOD0(GetConfiguration, PeerConnectionInterface::RTCConfiguration());
-  MOCK_METHOD1(SetConfiguration,
-               RTCError(const PeerConnectionInterface::RTCConfiguration&));
-  MOCK_METHOD1(AddIceCandidate, bool(const IceCandidateInterface*));
-  MOCK_METHOD1(RemoveIceCandidates,
-               bool(const std::vector<cricket::Candidate>&));
-  MOCK_METHOD0(CreateSharedIceGatherer,
-               rtc::scoped_refptr<webrtc::IceGathererInterface>());
-  MOCK_METHOD1(UseSharedIceGatherer,
-               bool(rtc::scoped_refptr<webrtc::IceGathererInterface>));
-  MOCK_METHOD1(SetBitrate, RTCError(const BitrateSettings&));
-  MOCK_METHOD1(SetBitrate, RTCError(const BitrateParameters&));
-  MOCK_METHOD1(SetAudioPlayout, void(bool));
-  MOCK_METHOD1(SetAudioRecording, void(bool));
-  MOCK_METHOD1(LookupDtlsTransportByMid,
-               rtc::scoped_refptr<DtlsTransportInterface>(const std::string&));
-  MOCK_METHOD0(signaling_state, SignalingState());
-  MOCK_METHOD0(ice_connection_state, IceConnectionState());
-  MOCK_METHOD0(standardized_ice_connection_state, IceConnectionState());
-  MOCK_METHOD0(peer_connection_state, PeerConnectionState());
-  MOCK_METHOD0(ice_gathering_state, IceGatheringState());
-  MOCK_METHOD0(can_trickle_ice_candidates, absl::optional<bool>());
-  MOCK_METHOD2(StartRtcEventLog,
-               bool(std::unique_ptr<RtcEventLogOutput>, int64_t));
-  MOCK_METHOD1(StartRtcEventLog, bool(std::unique_ptr<RtcEventLogOutput>));
-  MOCK_METHOD0(StopRtcEventLog, void());
-  MOCK_METHOD0(Close, void());
-=======
   MOCK_METHOD(rtc::scoped_refptr<StreamCollectionInterface>,
               local_streams,
               (),
@@ -305,7 +193,11 @@
               (override));
   MOCK_METHOD(void, StopRtcEventLog, (), (override));
   MOCK_METHOD(void, Close, (), (override));
->>>>>>> 758c388d
+
+  MOCK_METHOD0(CreateSharedIceGatherer,
+               rtc::scoped_refptr<webrtc::IceGathererInterface>());
+  MOCK_METHOD1(UseSharedIceGatherer,
+               bool(rtc::scoped_refptr<webrtc::IceGathererInterface>));
 };
 
 static_assert(!std::is_abstract<MockPeerConnectionInterface>::value, "");
