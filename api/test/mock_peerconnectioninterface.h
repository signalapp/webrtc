/*
 *  Copyright 2016 The WebRTC project authors. All Rights Reserved.
 *
 *  Use of this source code is governed by a BSD-style license
 *  that can be found in the LICENSE file in the root of the source
 *  tree. An additional intellectual property rights grant can be found
 *  in the file PATENTS.  All contributing project authors may
 *  be found in the AUTHORS file in the root of the source tree.
 */

#ifndef API_TEST_MOCK_PEERCONNECTIONINTERFACE_H_
#define API_TEST_MOCK_PEERCONNECTIONINTERFACE_H_

#include <memory>
#include <string>
#include <type_traits>
#include <utility>
#include <vector>

#include "api/peer_connection_interface.h"
#include "api/scoped_refptr.h"
#include "api/sctp_transport_interface.h"
#include "rtc_base/ref_counted_object.h"
#include "test/gmock.h"

namespace webrtc {

class MockPeerConnectionInterface : public webrtc::PeerConnectionInterface {
 public:
  static rtc::scoped_refptr<MockPeerConnectionInterface> Create() {
    return rtc::make_ref_counted<MockPeerConnectionInterface>();
  }

  // PeerConnectionInterface
  MOCK_METHOD(rtc::scoped_refptr<StreamCollectionInterface>,
              local_streams,
              (),
              (override));
  MOCK_METHOD(rtc::scoped_refptr<StreamCollectionInterface>,
              remote_streams,
              (),
              (override));
  MOCK_METHOD(bool, AddStream, (MediaStreamInterface*), (override));
  MOCK_METHOD(void, RemoveStream, (MediaStreamInterface*), (override));
  MOCK_METHOD(RTCErrorOr<rtc::scoped_refptr<RtpSenderInterface>>,
              AddTrack,
              (rtc::scoped_refptr<MediaStreamTrackInterface>,
               const std::vector<std::string>&),
              (override));
  MOCK_METHOD(RTCErrorOr<rtc::scoped_refptr<RtpSenderInterface>>,
              AddTrack,
              (rtc::scoped_refptr<MediaStreamTrackInterface>,
               const std::vector<std::string>&,
               const std::vector<RtpEncodingParameters>&),
              (override));
  MOCK_METHOD(RTCError,
              RemoveTrackOrError,
              (rtc::scoped_refptr<RtpSenderInterface>),
              (override));
  MOCK_METHOD(RTCErrorOr<rtc::scoped_refptr<RtpTransceiverInterface>>,
              AddTransceiver,
              (rtc::scoped_refptr<MediaStreamTrackInterface>),
              (override));
  MOCK_METHOD(RTCErrorOr<rtc::scoped_refptr<RtpTransceiverInterface>>,
              AddTransceiver,
              (rtc::scoped_refptr<MediaStreamTrackInterface>,
               const RtpTransceiverInit&),
              (override));
  MOCK_METHOD(RTCErrorOr<rtc::scoped_refptr<RtpTransceiverInterface>>,
              AddTransceiver,
              (cricket::MediaType),
              (override));
  MOCK_METHOD(RTCErrorOr<rtc::scoped_refptr<RtpTransceiverInterface>>,
              AddTransceiver,
              (cricket::MediaType, const RtpTransceiverInit&),
              (override));
  MOCK_METHOD(rtc::scoped_refptr<RtpSenderInterface>,
              CreateSender,
              (const std::string&, const std::string&),
              (override));
  MOCK_METHOD(std::vector<rtc::scoped_refptr<RtpSenderInterface>>,
              GetSenders,
              (),
              (const, override));
  MOCK_METHOD(std::vector<rtc::scoped_refptr<RtpReceiverInterface>>,
              GetReceivers,
              (),
              (const, override));
  MOCK_METHOD(std::vector<rtc::scoped_refptr<RtpTransceiverInterface>>,
              GetTransceivers,
              (),
              (const, override));
  MOCK_METHOD(bool,
              GetStats,
              (StatsObserver*, MediaStreamTrackInterface*, StatsOutputLevel),
              (override));
  MOCK_METHOD(void, GetStats, (RTCStatsCollectorCallback*), (override));
  MOCK_METHOD(void,
              GetStats,
              (rtc::scoped_refptr<RtpSenderInterface>,
               rtc::scoped_refptr<RTCStatsCollectorCallback>),
              (override));
  MOCK_METHOD(void,
              GetStats,
              (rtc::scoped_refptr<RtpReceiverInterface>,
               rtc::scoped_refptr<RTCStatsCollectorCallback>),
              (override));
  MOCK_METHOD(void, ClearStatsCache, (), (override));
  MOCK_METHOD(rtc::scoped_refptr<SctpTransportInterface>,
              GetSctpTransport,
              (),
              (const, override));
  MOCK_METHOD(RTCErrorOr<rtc::scoped_refptr<DataChannelInterface>>,
              CreateDataChannelOrError,
              (const std::string&, const DataChannelInit*),
              (override));
  MOCK_METHOD(const SessionDescriptionInterface*,
              local_description,
              (),
              (const, override));
  MOCK_METHOD(const SessionDescriptionInterface*,
              remote_description,
              (),
              (const, override));
  MOCK_METHOD(const SessionDescriptionInterface*,
              current_local_description,
              (),
              (const, override));
  MOCK_METHOD(const SessionDescriptionInterface*,
              current_remote_description,
              (),
              (const, override));
  MOCK_METHOD(const SessionDescriptionInterface*,
              pending_local_description,
              (),
              (const, override));
  MOCK_METHOD(const SessionDescriptionInterface*,
              pending_remote_description,
              (),
              (const, override));
  MOCK_METHOD(void, RestartIce, (), (override));
  MOCK_METHOD(void,
              CreateOffer,
              (CreateSessionDescriptionObserver*, const RTCOfferAnswerOptions&),
              (override));
  MOCK_METHOD(void,
              CreateAnswer,
              (CreateSessionDescriptionObserver*, const RTCOfferAnswerOptions&),
              (override));
  MOCK_METHOD(void,
              SetLocalDescription,
              (SetSessionDescriptionObserver*, SessionDescriptionInterface*),
              (override));
  MOCK_METHOD(void,
              SetRemoteDescription,
              (SetSessionDescriptionObserver*, SessionDescriptionInterface*),
              (override));
  MOCK_METHOD(void,
              SetRemoteDescription,
              (std::unique_ptr<SessionDescriptionInterface>,
               rtc::scoped_refptr<SetRemoteDescriptionObserverInterface>),
              (override));
  MOCK_METHOD(bool,
              ShouldFireNegotiationNeededEvent,
              (uint32_t event_id),
              (override));
  MOCK_METHOD(PeerConnectionInterface::RTCConfiguration,
              GetConfiguration,
              (),
              (override));
  MOCK_METHOD(RTCError,
              SetConfiguration,
              (const PeerConnectionInterface::RTCConfiguration&),
              (override));
  MOCK_METHOD(bool,
              AddIceCandidate,
              (const IceCandidateInterface*),
              (override));
  MOCK_METHOD(bool,
              RemoveIceCandidates,
              (const std::vector<cricket::Candidate>&),
              (override));
  MOCK_METHOD(RTCError, SetBitrate, (const BitrateSettings&), (override));
  MOCK_METHOD(void,
              ReconfigureBandwidthEstimation,
              (const BandwidthEstimationSettings&),
              (override));
  MOCK_METHOD(void, SetAudioPlayout, (bool), (override));
  MOCK_METHOD(void, SetAudioRecording, (bool), (override));
  MOCK_METHOD(rtc::scoped_refptr<DtlsTransportInterface>,
              LookupDtlsTransportByMid,
              (const std::string&),
              (override));
  MOCK_METHOD(SignalingState, signaling_state, (), (override));
  MOCK_METHOD(IceConnectionState, ice_connection_state, (), (override));
  MOCK_METHOD(IceConnectionState,
              standardized_ice_connection_state,
              (),
              (override));
  MOCK_METHOD(PeerConnectionState, peer_connection_state, (), (override));
  MOCK_METHOD(IceGatheringState, ice_gathering_state, (), (override));
  MOCK_METHOD(void,
              AddAdaptationResource,
              (rtc::scoped_refptr<Resource>),
              (override));
  MOCK_METHOD(absl::optional<bool>, can_trickle_ice_candidates, (), (override));
  MOCK_METHOD(bool,
              StartRtcEventLog,
              (std::unique_ptr<RtcEventLogOutput>, int64_t),
              (override));
  MOCK_METHOD(bool,
              StartRtcEventLog,
              (std::unique_ptr<RtcEventLogOutput>),
              (override));
  MOCK_METHOD(void, StopRtcEventLog, (), (override));
  MOCK_METHOD(void, Close, (), (override));
  MOCK_METHOD(rtc::Thread*, signaling_thread, (), (const override));
<<<<<<< HEAD

  // RingRTC changes for added methods
  MOCK_METHOD(rtc::scoped_refptr<webrtc::IceGathererInterface>,
      CreateSharedIceGatherer, (), (override));
  MOCK_METHOD(bool, UseSharedIceGatherer,
      (rtc::scoped_refptr<webrtc::IceGathererInterface>), (override));
  MOCK_METHOD(bool, SendRtp, (std::unique_ptr<RtpPacket>), (override));
  MOCK_METHOD(bool, ReceiveRtp, (uint8_t, bool), (override));
  MOCK_METHOD(bool, SetIncomingRtpEnabled, (bool), (override));
  MOCK_METHOD(uint32_t, GetLastBandwidthEstimateBps, (), (override));
=======
  MOCK_METHOD(NetworkControllerInterface*,
              GetNetworkController,
              (),
              (override));
>>>>>>> e7686023
};

static_assert(
    !std::is_abstract_v<rtc::RefCountedObject<MockPeerConnectionInterface>>,
    "");

}  // namespace webrtc

#endif  // API_TEST_MOCK_PEERCONNECTIONINTERFACE_H_<|MERGE_RESOLUTION|>--- conflicted
+++ resolved
@@ -215,8 +215,10 @@
   MOCK_METHOD(void, StopRtcEventLog, (), (override));
   MOCK_METHOD(void, Close, (), (override));
   MOCK_METHOD(rtc::Thread*, signaling_thread, (), (const override));
-<<<<<<< HEAD
-
+  MOCK_METHOD(NetworkControllerInterface*,
+              GetNetworkController,
+              (),
+              (override));
   // RingRTC changes for added methods
   MOCK_METHOD(rtc::scoped_refptr<webrtc::IceGathererInterface>,
       CreateSharedIceGatherer, (), (override));
@@ -226,12 +228,6 @@
   MOCK_METHOD(bool, ReceiveRtp, (uint8_t, bool), (override));
   MOCK_METHOD(bool, SetIncomingRtpEnabled, (bool), (override));
   MOCK_METHOD(uint32_t, GetLastBandwidthEstimateBps, (), (override));
-=======
-  MOCK_METHOD(NetworkControllerInterface*,
-              GetNetworkController,
-              (),
-              (override));
->>>>>>> e7686023
 };
 
 static_assert(
