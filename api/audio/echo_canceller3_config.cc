--- conflicted
+++ resolved
@@ -138,45 +138,6 @@
     res = false;
   }
 
-<<<<<<< HEAD
-  res = res & FloorLimit(&c->filter.refined.length_blocks, 1);
-  res = res & Limit(&c->filter.refined.leakage_converged, 0.f, 1000.f);
-  res = res & Limit(&c->filter.refined.leakage_diverged, 0.f, 1000.f);
-  res = res & Limit(&c->filter.refined.error_floor, 0.f, 1000.f);
-  res = res & Limit(&c->filter.refined.error_ceil, 0.f, 100000000.f);
-  res = res & Limit(&c->filter.refined.noise_gate, 0.f, 100000000.f);
-
-  res = res & FloorLimit(&c->filter.refined_initial.length_blocks, 1);
-  res = res & Limit(&c->filter.refined_initial.leakage_converged, 0.f, 1000.f);
-  res = res & Limit(&c->filter.refined_initial.leakage_diverged, 0.f, 1000.f);
-  res = res & Limit(&c->filter.refined_initial.error_floor, 0.f, 1000.f);
-  res = res & Limit(&c->filter.refined_initial.error_ceil, 0.f, 100000000.f);
-  res = res & Limit(&c->filter.refined_initial.noise_gate, 0.f, 100000000.f);
-
-  if (c->filter.refined.length_blocks <
-      c->filter.refined_initial.length_blocks) {
-    c->filter.refined_initial.length_blocks = c->filter.refined.length_blocks;
-    res = false;
-  }
-
-  res = res & FloorLimit(&c->filter.shadow.length_blocks, 1);
-  res = res & Limit(&c->filter.shadow.rate, 0.f, 1.f);
-  res = res & Limit(&c->filter.shadow.noise_gate, 0.f, 100000000.f);
-=======
-  res = res & FloorLimit(&c->filter.coarse.length_blocks, 1);
-  res = res & Limit(&c->filter.coarse.rate, 0.f, 1.f);
-  res = res & Limit(&c->filter.coarse.noise_gate, 0.f, 100000000.f);
->>>>>>> 758c388d
-
-  res = res & FloorLimit(&c->filter.coarse_initial.length_blocks, 1);
-  res = res & Limit(&c->filter.coarse_initial.rate, 0.f, 1.f);
-  res = res & Limit(&c->filter.coarse_initial.noise_gate, 0.f, 100000000.f);
-
-  if (c->filter.coarse.length_blocks < c->filter.coarse_initial.length_blocks) {
-    c->filter.coarse_initial.length_blocks = c->filter.coarse.length_blocks;
-    res = false;
-  }
-
   res = res & FloorLimit(&c->filter.coarse.length_blocks, 1);
   res = res & Limit(&c->filter.coarse.rate, 0.f, 1.f);
   res = res & Limit(&c->filter.coarse.noise_gate, 0.f, 100000000.f);
@@ -200,10 +161,6 @@
     c->erle.min = std::min(c->erle.max_l, c->erle.max_h);
     res = false;
   }
-<<<<<<< HEAD
-  res = res & Limit(&c->erle.num_sections, 1, c->filter.main.length_blocks);
-=======
->>>>>>> 758c388d
   res = res & Limit(&c->erle.num_sections, 1, c->filter.refined.length_blocks);
 
   res = res & Limit(&c->ep_strength.default_gain, 0.f, 1000000.f);
