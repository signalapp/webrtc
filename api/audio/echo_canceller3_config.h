/*
 *  Copyright (c) 2018 The WebRTC project authors. All Rights Reserved.
 *
 *  Use of this source code is governed by a BSD-style license
 *  that can be found in the LICENSE file in the root of the source
 *  tree. An additional intellectual property rights grant can be found
 *  in the file PATENTS.  All contributing project authors may
 *  be found in the AUTHORS file in the root of the source tree.
 */

#ifndef API_AUDIO_ECHO_CANCELLER3_CONFIG_H_
#define API_AUDIO_ECHO_CANCELLER3_CONFIG_H_

#include <stddef.h>  // size_t

#include "rtc_base/system/rtc_export.h"

namespace webrtc {

// Configuration struct for EchoCanceller3
struct RTC_EXPORT EchoCanceller3Config {
  // Checks and updates the config parameters to lie within (mostly) reasonable
  // ranges. Returns true if and only of the config did not need to be changed.
  static bool Validate(EchoCanceller3Config* config);

  EchoCanceller3Config();
  EchoCanceller3Config(const EchoCanceller3Config& e);
  EchoCanceller3Config& operator=(const EchoCanceller3Config& other);

  struct Buffering {
    size_t excess_render_detection_interval_blocks = 250;
    size_t max_allowed_excess_render_blocks = 8;
  } buffering;

  struct Delay {
    Delay();
    Delay(const Delay& e);
    Delay& operator=(const Delay& e);
    size_t default_delay = 5;
    size_t down_sampling_factor = 4;
    size_t num_filters = 5;
    size_t delay_headroom_samples = 32;
    size_t hysteresis_limit_blocks = 1;
    size_t fixed_capture_delay_samples = 0;
    float delay_estimate_smoothing = 0.7f;
    float delay_candidate_detection_threshold = 0.2f;
    struct DelaySelectionThresholds {
      int initial;
      int converged;
    } delay_selection_thresholds = {5, 20};
    bool use_external_delay_estimator = false;
    bool log_warning_on_delay_changes = false;
    struct AlignmentMixing {
      bool downmix;
      bool adaptive_selection;
      float activity_power_threshold;
      bool prefer_first_two_channels;
    };
    AlignmentMixing render_alignment_mixing = {false, true, 10000.f, true};
    AlignmentMixing capture_alignment_mixing = {false, true, 10000.f, false};
  } delay;

  struct Filter {
    struct RefinedConfiguration {
      size_t length_blocks;
      float leakage_converged;
      float leakage_diverged;
      float error_floor;
      float error_ceil;
      float noise_gate;
    };

    struct CoarseConfiguration {
      size_t length_blocks;
      float rate;
      float noise_gate;
    };

<<<<<<< HEAD
    RefinedConfiguration main = {13, 0.00005f, 0.05f, 0.001f, 2.f, 20075344.f};
    CoarseConfiguration shadow = {13, 0.7f, 20075344.f};
=======
>>>>>>> 758c388d
    RefinedConfiguration refined = {13,     0.00005f, 0.05f,
                                    0.001f, 2.f,      20075344.f};
    CoarseConfiguration coarse = {13, 0.7f, 20075344.f};

<<<<<<< HEAD
    RefinedConfiguration main_initial = {12,     0.005f, 0.5f,
                                         0.001f, 2.f,    20075344.f};
    CoarseConfiguration shadow_initial = {12, 0.9f, 20075344.f};
=======
>>>>>>> 758c388d
    RefinedConfiguration refined_initial = {12,     0.005f, 0.5f,
                                            0.001f, 2.f,    20075344.f};
    CoarseConfiguration coarse_initial = {12, 0.9f, 20075344.f};

    size_t config_change_duration_blocks = 250;
    float initial_state_seconds = 2.5f;
    bool conservative_initial_phase = false;
<<<<<<< HEAD
    bool enable_shadow_filter_output_usage = true;
=======
>>>>>>> 758c388d
    bool enable_coarse_filter_output_usage = true;
    bool use_linear_filter = true;
    bool export_linear_aec_output = false;
    // Uses the filter configurations named main and shadow rather than those
    // named refined and coarse.
    bool use_legacy_filter_naming = true;
  } filter;

  struct Erle {
    float min = 1.f;
    float max_l = 4.f;
    float max_h = 1.5f;
    bool onset_detection = true;
    size_t num_sections = 1;
    bool clamp_quality_estimate_to_zero = true;
    bool clamp_quality_estimate_to_one = true;
  } erle;

  struct EpStrength {
    float default_gain = 1.f;
    float default_len = 0.83f;
    bool echo_can_saturate = true;
    bool bounded_erl = false;
  } ep_strength;

  struct EchoAudibility {
    float low_render_limit = 4 * 64.f;
    float normal_render_limit = 64.f;
    float floor_power = 2 * 64.f;
    float audibility_threshold_lf = 10;
    float audibility_threshold_mf = 10;
    float audibility_threshold_hf = 10;
    bool use_stationarity_properties = false;
    bool use_stationarity_properties_at_init = false;
  } echo_audibility;

  struct RenderLevels {
    float active_render_limit = 100.f;
    float poor_excitation_render_limit = 150.f;
    float poor_excitation_render_limit_ds8 = 20.f;
    float render_power_gain_db = 0.f;
  } render_levels;

  struct EchoRemovalControl {
    bool has_clock_drift = false;
    bool linear_and_stable_echo_path = false;
  } echo_removal_control;

  struct EchoModel {
    EchoModel();
    EchoModel(const EchoModel& e);
    EchoModel& operator=(const EchoModel& e);
    size_t noise_floor_hold = 50;
    float min_noise_floor_power = 1638400.f;
    float stationary_gate_slope = 10.f;
    float noise_gate_power = 27509.42f;
    float noise_gate_slope = 0.3f;
    size_t render_pre_window_size = 1;
    size_t render_post_window_size = 1;
  } echo_model;

  struct ComfortNoise {
    float noise_floor_dbfs = -96.03406f;
  } comfort_noise;

  struct Suppressor {
    Suppressor();
    Suppressor(const Suppressor& e);
    Suppressor& operator=(const Suppressor& e);

    size_t nearend_average_blocks = 4;

    struct MaskingThresholds {
      MaskingThresholds(float enr_transparent,
                        float enr_suppress,
                        float emr_transparent);
      MaskingThresholds(const MaskingThresholds& e);
      MaskingThresholds& operator=(const MaskingThresholds& e);
      float enr_transparent;
      float enr_suppress;
      float emr_transparent;
    };

    struct Tuning {
      Tuning(MaskingThresholds mask_lf,
             MaskingThresholds mask_hf,
             float max_inc_factor,
             float max_dec_factor_lf);
      Tuning(const Tuning& e);
      Tuning& operator=(const Tuning& e);
      MaskingThresholds mask_lf;
      MaskingThresholds mask_hf;
      float max_inc_factor;
      float max_dec_factor_lf;
    };

    Tuning normal_tuning = Tuning(MaskingThresholds(.3f, .4f, .3f),
                                  MaskingThresholds(.07f, .1f, .3f),
                                  2.0f,
                                  0.25f);
    Tuning nearend_tuning = Tuning(MaskingThresholds(1.09f, 1.1f, .3f),
                                   MaskingThresholds(.1f, .3f, .3f),
                                   2.0f,
                                   0.25f);

    struct DominantNearendDetection {
      float enr_threshold = .25f;
      float enr_exit_threshold = 10.f;
      float snr_threshold = 30.f;
      int hold_duration = 50;
      int trigger_threshold = 12;
      bool use_during_initial_phase = true;
    } dominant_nearend_detection;

    struct SubbandNearendDetection {
      size_t nearend_average_blocks = 1;
      struct SubbandRegion {
        size_t low;
        size_t high;
      };
      SubbandRegion subband1 = {1, 1};
      SubbandRegion subband2 = {1, 1};
      float nearend_threshold = 1.f;
      float snr_threshold = 1.f;
    } subband_nearend_detection;

    bool use_subband_nearend_detection = false;

    struct HighBandsSuppression {
      float enr_threshold = 1.f;
      float max_gain_during_echo = 1.f;
      float anti_howling_activation_threshold = 25.f;
      float anti_howling_gain = 0.01f;
    } high_bands_suppression;

    float floor_first_increase = 0.00001f;
  } suppressor;
};
}  // namespace webrtc

#endif  // API_AUDIO_ECHO_CANCELLER3_CONFIG_H_<|MERGE_RESOLUTION|>--- conflicted
+++ resolved
@@ -76,21 +76,10 @@
       float noise_gate;
     };
 
-<<<<<<< HEAD
-    RefinedConfiguration main = {13, 0.00005f, 0.05f, 0.001f, 2.f, 20075344.f};
-    CoarseConfiguration shadow = {13, 0.7f, 20075344.f};
-=======
->>>>>>> 758c388d
     RefinedConfiguration refined = {13,     0.00005f, 0.05f,
                                     0.001f, 2.f,      20075344.f};
     CoarseConfiguration coarse = {13, 0.7f, 20075344.f};
 
-<<<<<<< HEAD
-    RefinedConfiguration main_initial = {12,     0.005f, 0.5f,
-                                         0.001f, 2.f,    20075344.f};
-    CoarseConfiguration shadow_initial = {12, 0.9f, 20075344.f};
-=======
->>>>>>> 758c388d
     RefinedConfiguration refined_initial = {12,     0.005f, 0.5f,
                                             0.001f, 2.f,    20075344.f};
     CoarseConfiguration coarse_initial = {12, 0.9f, 20075344.f};
@@ -98,16 +87,9 @@
     size_t config_change_duration_blocks = 250;
     float initial_state_seconds = 2.5f;
     bool conservative_initial_phase = false;
-<<<<<<< HEAD
-    bool enable_shadow_filter_output_usage = true;
-=======
->>>>>>> 758c388d
     bool enable_coarse_filter_output_usage = true;
     bool use_linear_filter = true;
     bool export_linear_aec_output = false;
-    // Uses the filter configurations named main and shadow rather than those
-    // named refined and coarse.
-    bool use_legacy_filter_naming = true;
   } filter;
 
   struct Erle {
