/*
 *  Copyright (c) 2018 The WebRTC project authors. All Rights Reserved.
 *
 *  Use of this source code is governed by a BSD-style license
 *  that can be found in the LICENSE file in the root of the source
 *  tree. An additional intellectual property rights grant can be found
 *  in the file PATENTS.  All contributing project authors may
 *  be found in the AUTHORS file in the root of the source tree.
 */

#ifndef API_AUDIO_ECHO_CANCELLER3_CONFIG_H_
#define API_AUDIO_ECHO_CANCELLER3_CONFIG_H_

#include <stddef.h>  // size_t

#include "rtc_base/system/rtc_export.h"

namespace webrtc {

// Configuration struct for EchoCanceller3
struct RTC_EXPORT EchoCanceller3Config {
  // Checks and updates the config parameters to lie within (mostly) reasonable
  // ranges. Returns true if and only of the config did not need to be changed.
  static bool Validate(EchoCanceller3Config* config);

  EchoCanceller3Config();
  EchoCanceller3Config(const EchoCanceller3Config& e);
  EchoCanceller3Config& operator=(const EchoCanceller3Config& other);

  struct Buffering {
    size_t excess_render_detection_interval_blocks = 250;
    size_t max_allowed_excess_render_blocks = 8;
  } buffering;

  struct Delay {
    Delay();
    Delay(const Delay& e);
    Delay& operator=(const Delay& e);
    size_t default_delay = 5;
    size_t down_sampling_factor = 4;
    size_t num_filters = 5;
    size_t delay_headroom_samples = 32;
    size_t hysteresis_limit_blocks = 1;
    size_t fixed_capture_delay_samples = 0;
    float delay_estimate_smoothing = 0.7f;
    float delay_estimate_smoothing_delay_found = 0.7f;
    float delay_candidate_detection_threshold = 0.2f;
    struct DelaySelectionThresholds {
      int initial;
      int converged;
    } delay_selection_thresholds = {5, 20};
    bool use_external_delay_estimator = false;
    bool log_warning_on_delay_changes = false;
    struct AlignmentMixing {
      bool downmix;
      bool adaptive_selection;
      float activity_power_threshold;
      bool prefer_first_two_channels;
    };
    AlignmentMixing render_alignment_mixing = {false, true, 10000.f, true};
    AlignmentMixing capture_alignment_mixing = {false, true, 10000.f, false};
  } delay;

  struct Filter {
    struct RefinedConfiguration {
      size_t length_blocks;
      float leakage_converged;
      float leakage_diverged;
      float error_floor;
      float error_ceil;
      float noise_gate;
    };

    struct CoarseConfiguration {
      size_t length_blocks;
      float rate;
      float noise_gate;
    };

    RefinedConfiguration refined = {13,     0.00005f, 0.05f,
                                    0.001f, 2.f,      20075344.f};
    CoarseConfiguration coarse = {13, 0.7f, 20075344.f};

    RefinedConfiguration refined_initial = {12,     0.005f, 0.5f,
                                            0.001f, 2.f,    20075344.f};
    CoarseConfiguration coarse_initial = {12, 0.9f, 20075344.f};

    size_t config_change_duration_blocks = 250;
    float initial_state_seconds = 2.5f;
    int coarse_reset_hangover_blocks = 25;
    bool conservative_initial_phase = false;
    bool enable_coarse_filter_output_usage = true;
    bool use_linear_filter = true;
    bool high_pass_filter_echo_reference = false;
    bool export_linear_aec_output = false;
  } filter;

  struct Erle {
    float min = 1.f;
    float max_l = 4.f;
    float max_h = 1.5f;
    bool onset_detection = true;
    size_t num_sections = 1;
    bool clamp_quality_estimate_to_zero = true;
    bool clamp_quality_estimate_to_one = true;
  } erle;

  struct EpStrength {
    float default_gain = 1.f;
    float default_len = 0.83f;
    float nearend_len = 0.83f;
    bool echo_can_saturate = true;
    bool bounded_erl = false;
    bool erle_onset_compensation_in_dominant_nearend = false;
<<<<<<< HEAD
    bool use_conservative_tail_frequency_response = false;
=======
    bool use_conservative_tail_frequency_response = true;
>>>>>>> bc8c0955
  } ep_strength;

  struct EchoAudibility {
    float low_render_limit = 4 * 64.f;
    float normal_render_limit = 64.f;
    float floor_power = 2 * 64.f;
    float audibility_threshold_lf = 10;
    float audibility_threshold_mf = 10;
    float audibility_threshold_hf = 10;
    bool use_stationarity_properties = false;
    bool use_stationarity_properties_at_init = false;
  } echo_audibility;

  struct RenderLevels {
    float active_render_limit = 100.f;
    float poor_excitation_render_limit = 150.f;
    float poor_excitation_render_limit_ds8 = 20.f;
    float render_power_gain_db = 0.f;
  } render_levels;

  struct EchoRemovalControl {
    bool has_clock_drift = false;
    bool linear_and_stable_echo_path = false;
  } echo_removal_control;

  struct EchoModel {
    EchoModel();
    EchoModel(const EchoModel& e);
    EchoModel& operator=(const EchoModel& e);
    size_t noise_floor_hold = 50;
    float min_noise_floor_power = 1638400.f;
    float stationary_gate_slope = 10.f;
    float noise_gate_power = 27509.42f;
    float noise_gate_slope = 0.3f;
    size_t render_pre_window_size = 1;
    size_t render_post_window_size = 1;
    bool model_reverb_in_nonlinear_mode = true;
  } echo_model;

  struct ComfortNoise {
    float noise_floor_dbfs = -96.03406f;
  } comfort_noise;

  struct Suppressor {
    Suppressor();
    Suppressor(const Suppressor& e);
    Suppressor& operator=(const Suppressor& e);

    size_t nearend_average_blocks = 4;

    struct MaskingThresholds {
      MaskingThresholds(float enr_transparent,
                        float enr_suppress,
                        float emr_transparent);
      MaskingThresholds(const MaskingThresholds& e);
      MaskingThresholds& operator=(const MaskingThresholds& e);
      float enr_transparent;
      float enr_suppress;
      float emr_transparent;
    };

    struct Tuning {
      Tuning(MaskingThresholds mask_lf,
             MaskingThresholds mask_hf,
             float max_inc_factor,
             float max_dec_factor_lf);
      Tuning(const Tuning& e);
      Tuning& operator=(const Tuning& e);
      MaskingThresholds mask_lf;
      MaskingThresholds mask_hf;
      float max_inc_factor;
      float max_dec_factor_lf;
    };

    Tuning normal_tuning = Tuning(MaskingThresholds(.3f, .4f, .3f),
                                  MaskingThresholds(.07f, .1f, .3f),
                                  2.0f,
                                  0.25f);
    Tuning nearend_tuning = Tuning(MaskingThresholds(1.09f, 1.1f, .3f),
                                   MaskingThresholds(.1f, .3f, .3f),
                                   2.0f,
                                   0.25f);

    bool lf_smoothing_during_initial_phase = true;
    int last_permanent_lf_smoothing_band = 0;
    int last_lf_smoothing_band = 5;
    int last_lf_band = 5;
    int first_hf_band = 8;

    struct DominantNearendDetection {
      float enr_threshold = .25f;
      float enr_exit_threshold = 10.f;
      float snr_threshold = 30.f;
      int hold_duration = 50;
      int trigger_threshold = 12;
      bool use_during_initial_phase = true;
      bool use_unbounded_echo_spectrum = true;
    } dominant_nearend_detection;

    struct SubbandNearendDetection {
      size_t nearend_average_blocks = 1;
      struct SubbandRegion {
        size_t low;
        size_t high;
      };
      SubbandRegion subband1 = {1, 1};
      SubbandRegion subband2 = {1, 1};
      float nearend_threshold = 1.f;
      float snr_threshold = 1.f;
    } subband_nearend_detection;

    bool use_subband_nearend_detection = false;

    struct HighBandsSuppression {
      float enr_threshold = 1.f;
      float max_gain_during_echo = 1.f;
      float anti_howling_activation_threshold = 400.f;
      float anti_howling_gain = 1.f;
    } high_bands_suppression;

    float floor_first_increase = 0.00001f;
    bool conservative_hf_suppression = false;
  } suppressor;
};
}  // namespace webrtc

#endif  // API_AUDIO_ECHO_CANCELLER3_CONFIG_H_<|MERGE_RESOLUTION|>--- conflicted
+++ resolved
@@ -112,11 +112,7 @@
     bool echo_can_saturate = true;
     bool bounded_erl = false;
     bool erle_onset_compensation_in_dominant_nearend = false;
-<<<<<<< HEAD
-    bool use_conservative_tail_frequency_response = false;
-=======
     bool use_conservative_tail_frequency_response = true;
->>>>>>> bc8c0955
   } ep_strength;
 
   struct EchoAudibility {
