--- conflicted
+++ resolved
@@ -146,7 +146,6 @@
 #include "rtc_base/system/rtc_export.h"
 #include "rtc_base/thread.h"
 
-<<<<<<< HEAD
 // RingRTC change to support ICE forking
 #include "api/ice_gatherer_interface.h"
 
@@ -156,12 +155,6 @@
 // RingRTC change to receive RTP data
 #include "call/rtp_packet_sink_interface.h"
 
-// TODO: bugs.webrtc.org/42220069 - Remove this include when users of this
-// function include "create_modular_peer_connection_factory.h" instead.
-#include "api/create_modular_peer_connection_factory_internal.h"  // IWYU pragma: keep
-
-=======
->>>>>>> 29d6eaba
 namespace webrtc {
 // IWYU pragma: begin_keep
 // MediaFactory class definition is not part of the api.
@@ -1155,17 +1148,6 @@
                                std::function<void(RTCError)> callback) {}
   virtual bool RemoveIceCandidate(const IceCandidate* candidate) = 0;
 
-<<<<<<< HEAD
-  // Removes a group of remote candidates from the ICE agent. Needed mainly for
-  // continual gathering, to avoid an ever-growing list of candidates as
-  // networks come and go. Note that the candidates' transport_name must be set
-  // to the MID of the m= section that generated the candidate.
-  // TODO(bugs.webrtc.org/8395): Use IceCandidate instead of
-  // Candidate, which would avoid the transport_name oddity.
-  [[deprecated("Use IceCandidate version")]]
-  virtual bool RemoveIceCandidates(
-      const std::vector<Candidate>& candidates) = 0;
-
   // RingRTC change to support ICE forking
   // Creates an IceGatherer that can be shared/used with UseSharedIceGatherer
   virtual scoped_refptr<IceGathererInterface>
@@ -1210,8 +1192,6 @@
   // RingRTC change to get upload bandwidth estimate
   virtual uint32_t GetLastBandwidthEstimateBps() = 0;
 
-=======
->>>>>>> 29d6eaba
   // SetBitrate limits the bandwidth allocated for all RTP streams sent by
   // this PeerConnection. Other limitations might affect these limits and
   // are respected (for example "b=AS" in SDP).
