/*
 *  Copyright (c) 2019 The WebRTC project authors. All Rights Reserved.
 *
 *  Use of this source code is governed by a BSD-style license
 *  that can be found in the LICENSE file in the root of the source
 *  tree. An additional intellectual property rights grant can be found
 *  in the file PATENTS.  All contributing project authors may
 *  be found in the AUTHORS file in the root of the source tree.
 */

#ifndef API_RTP_PACKET_INFO_H_
#define API_RTP_PACKET_INFO_H_

#include <cstdint>
#include <utility>
#include <vector>

#include "absl/types/optional.h"
#include "api/rtp_headers.h"
<<<<<<< HEAD
=======
#include "api/units/timestamp.h"
>>>>>>> cbad18b1
#include "rtc_base/system/rtc_export.h"

namespace webrtc {

//
// Structure to hold information about a received `RtpPacket`. It is primarily
// used to carry per-packet information from when a packet is received until
// the information is passed to `SourceTracker`.
//
class RTC_EXPORT RtpPacketInfo {
 public:
  RtpPacketInfo();

  RtpPacketInfo(uint32_t ssrc,
                std::vector<uint32_t> csrcs,
                uint32_t rtp_timestamp,
                absl::optional<uint8_t> audio_level,
                absl::optional<AbsoluteCaptureTime> absolute_capture_time,
                Timestamp receive_time);

  RtpPacketInfo(const RTPHeader& rtp_header, Timestamp receive_time);

<<<<<<< HEAD
=======
  // TODO(bugs.webrtc.org/12722): Deprecated, remove once downstream projects
  // are updated.
  RtpPacketInfo(uint32_t ssrc,
                std::vector<uint32_t> csrcs,
                uint32_t rtp_timestamp,
                absl::optional<uint8_t> audio_level,
                absl::optional<AbsoluteCaptureTime> absolute_capture_time,
                int64_t receive_time_ms);
>>>>>>> cbad18b1
  RtpPacketInfo(const RTPHeader& rtp_header, int64_t receive_time_ms);

  RtpPacketInfo(const RtpPacketInfo& other) = default;
  RtpPacketInfo(RtpPacketInfo&& other) = default;
  RtpPacketInfo& operator=(const RtpPacketInfo& other) = default;
  RtpPacketInfo& operator=(RtpPacketInfo&& other) = default;

  uint32_t ssrc() const { return ssrc_; }
  void set_ssrc(uint32_t value) { ssrc_ = value; }

  const std::vector<uint32_t>& csrcs() const { return csrcs_; }
  void set_csrcs(std::vector<uint32_t> value) { csrcs_ = std::move(value); }

  uint32_t rtp_timestamp() const { return rtp_timestamp_; }
  void set_rtp_timestamp(uint32_t value) { rtp_timestamp_ = value; }

  absl::optional<uint8_t> audio_level() const { return audio_level_; }
  void set_audio_level(absl::optional<uint8_t> value) { audio_level_ = value; }

  const absl::optional<AbsoluteCaptureTime>& absolute_capture_time() const {
    return absolute_capture_time_;
  }
  void set_absolute_capture_time(
      const absl::optional<AbsoluteCaptureTime>& value) {
    absolute_capture_time_ = value;
  }

  const absl::optional<int64_t>& local_capture_clock_offset() const {
    return local_capture_clock_offset_;
  }

  void set_local_capture_clock_offset(const absl::optional<int64_t>& value) {
    local_capture_clock_offset_ = value;
  }

  Timestamp receive_time() const { return receive_time_; }
  void set_receive_time(Timestamp value) { receive_time_ = value; }
  // TODO(bugs.webrtc.org/12722): Deprecated, remove once downstream projects
  // are updated.
  int64_t receive_time_ms() const { return receive_time_.ms(); }

 private:
  // Fields from the RTP header:
  // https://tools.ietf.org/html/rfc3550#section-5.1
  uint32_t ssrc_;
  std::vector<uint32_t> csrcs_;
  uint32_t rtp_timestamp_;

  // Fields from the Audio Level header extension:
  // https://tools.ietf.org/html/rfc6464#section-3
  absl::optional<uint8_t> audio_level_;

  // Fields from the Absolute Capture Time header extension:
  // http://www.webrtc.org/experiments/rtp-hdrext/abs-capture-time
  // To not be confused with `local_capture_clock_offset_`, the
  // `estimated_capture_clock_offset` in `absolute_capture_time_` should
  // represent the clock offset between a remote sender and the capturer, and
  // thus equals to the corresponding values in the received RTP packets,
  // subjected to possible interpolations.
  absl::optional<AbsoluteCaptureTime> absolute_capture_time_;

  // Clock offset against capturer's clock. Should be derived from the estimated
  // capture clock offset defined in the Absolute Capture Time header extension.
  absl::optional<int64_t> local_capture_clock_offset_;

  // Local `webrtc::Clock`-based timestamp of when the packet was received.
  Timestamp receive_time_;
};

bool operator==(const RtpPacketInfo& lhs, const RtpPacketInfo& rhs);

inline bool operator!=(const RtpPacketInfo& lhs, const RtpPacketInfo& rhs) {
  return !(lhs == rhs);
}

}  // namespace webrtc

#endif  // API_RTP_PACKET_INFO_H_<|MERGE_RESOLUTION|>--- conflicted
+++ resolved
@@ -17,10 +17,7 @@
 
 #include "absl/types/optional.h"
 #include "api/rtp_headers.h"
-<<<<<<< HEAD
-=======
 #include "api/units/timestamp.h"
->>>>>>> cbad18b1
 #include "rtc_base/system/rtc_export.h"
 
 namespace webrtc {
@@ -43,8 +40,6 @@
 
   RtpPacketInfo(const RTPHeader& rtp_header, Timestamp receive_time);
 
-<<<<<<< HEAD
-=======
   // TODO(bugs.webrtc.org/12722): Deprecated, remove once downstream projects
   // are updated.
   RtpPacketInfo(uint32_t ssrc,
@@ -53,7 +48,6 @@
                 absl::optional<uint8_t> audio_level,
                 absl::optional<AbsoluteCaptureTime> absolute_capture_time,
                 int64_t receive_time_ms);
->>>>>>> cbad18b1
   RtpPacketInfo(const RTPHeader& rtp_header, int64_t receive_time_ms);
 
   RtpPacketInfo(const RtpPacketInfo& other) = default;
