--- conflicted
+++ resolved
@@ -175,21 +175,12 @@
     int requested_resolution_alignment;
 
     // Same as above but if true, each simulcast layer should also be divisible
-<<<<<<< HEAD
-    // by |requested_resolution_alignment|.
-    // Note that scale factors |scale_resolution_down_by| may be adjusted so a
-    // common multiple is not too large to avoid largely cropped frames and
-    // possibly with an aspect ratio far from the original.
-    // Warning: large values of scale_resolution_down_by could be changed
-    // considerably, especially if |requested_resolution_alignment| is large.
-=======
     // by `requested_resolution_alignment`.
     // Note that scale factors `scale_resolution_down_by` may be adjusted so a
     // common multiple is not too large to avoid largely cropped frames and
     // possibly with an aspect ratio far from the original.
     // Warning: large values of scale_resolution_down_by could be changed
     // considerably, especially if `requested_resolution_alignment` is large.
->>>>>>> cbad18b1
     bool apply_alignment_to_all_simulcast_layers;
 
     // If true, encoder supports working with a native handle (e.g. texture
@@ -252,13 +243,8 @@
     // Recommended bitrate limits for different resolutions.
     std::vector<ResolutionBitrateLimits> resolution_bitrate_limits;
 
-<<<<<<< HEAD
-    // Obtains the limits from |resolution_bitrate_limits| that best matches the
-    // |frame_size_pixels|.
-=======
     // Obtains the limits from `resolution_bitrate_limits` that best matches the
     // `frame_size_pixels`.
->>>>>>> cbad18b1
     absl::optional<ResolutionBitrateLimits>
     GetEncoderBitrateLimitsForResolution(int frame_size_pixels) const;
 
@@ -274,13 +260,10 @@
     // preferred pixel format. The order of the formats does not matter.
     absl::InlinedVector<VideoFrameBuffer::Type, kMaxPreferredPixelFormats>
         preferred_pixel_formats;
-<<<<<<< HEAD
-=======
 
     // Indicates whether or not QP value encoder writes into frame/slice/tile
     // header can be interpreted as average frame/slice/tile QP.
     absl::optional<bool> is_qp_trusted;
->>>>>>> cbad18b1
   };
 
   struct RTC_EXPORT RateControlParameters {
