/*
 *  Copyright 2018 The WebRTC project authors. All Rights Reserved.
 *
 *  Use of this source code is governed by a BSD-style license
 *  that can be found in the LICENSE file in the root of the source
 *  tree. An additional intellectual property rights grant can be found
 *  in the file PATENTS.  All contributing project authors may
 *  be found in the AUTHORS file in the root of the source tree.
 */

#include "api/peer_connection_interface.h"

#include <utility>

namespace webrtc {

PeerConnectionInterface::IceServer::IceServer() = default;
PeerConnectionInterface::IceServer::IceServer(const IceServer& rhs) = default;
PeerConnectionInterface::IceServer::~IceServer() = default;

PeerConnectionInterface::RTCConfiguration::RTCConfiguration() = default;

PeerConnectionInterface::RTCConfiguration::RTCConfiguration(
    const RTCConfiguration& rhs) = default;

PeerConnectionInterface::RTCConfiguration::RTCConfiguration(
    RTCConfigurationType type) {
  if (type == RTCConfigurationType::kAggressive) {
    // These parameters are also defined in Java and IOS configurations,
    // so their values may be overwritten by the Java or IOS configuration.
    bundle_policy = kBundlePolicyMaxBundle;
    rtcp_mux_policy = kRtcpMuxPolicyRequire;
    ice_connection_receiving_timeout = kAggressiveIceConnectionReceivingTimeout;

    // These parameters are not defined in Java or IOS configuration,
    // so their values will not be overwritten.
    enable_ice_renomination = true;
    redetermine_role_on_ice_restart = false;
  }
}

PeerConnectionInterface::RTCConfiguration::~RTCConfiguration() = default;

<<<<<<< HEAD
RTCError PeerConnectionInterface::SetConfiguration(
    const PeerConnectionInterface::RTCConfiguration& config) {
  return RTCError();
}

// RingRTC change to add ICE forking
rtc::scoped_refptr<webrtc::IceGathererInterface>
PeerConnectionInterface::CreateSharedIceGatherer() {
  RTC_LOG(LS_ERROR) << "No shared ICE gatherer in dummy implementation";
  return nullptr;
}

// RingRTC change to add ICE forking
bool PeerConnectionInterface::UseSharedIceGatherer(
    rtc::scoped_refptr<webrtc::IceGathererInterface> shared_ice_gatherer) {
  RTC_LOG(LS_ERROR) << "No shared ICE gatherer in dummy implementation";
  return false;
}

// RingRTC change to RTP from being processed before the call is accepted
bool PeerConnectionInterface::SetIncomingRtpEnabled(bool enabled) {
  RTC_LOG(LS_ERROR) << "No enabling of incoming RTP in dummy implementation";
  return false;
}

// RingRTC change to send RTP data
bool PeerConnectionInterface::SendRtp(std::unique_ptr<RtpPacket> rtp_packet) {
  RTC_LOG(LS_ERROR) << "No SendRtp in dummy implementation";
  return false;
}

// RingRTC change to receive RTP data
bool PeerConnectionInterface::ReceiveRtp(uint8_t pt) {
  RTC_LOG(LS_ERROR) << "No SendRtp in dummy implementation";
  return false;
}

// RingRTC change to get audio levels
void PeerConnectionInterface::GetAudioLevels(
      cricket::AudioLevel* captured_out,
      cricket::ReceivedAudioLevel* received_out,
      size_t received_out_size,
      size_t* received_size_out) {
  RTC_LOG(LS_ERROR) << "No GetAudioLevels in dummy implementation";
  *received_size_out = 0;
  *captured_out = 0;
}

=======
>>>>>>> fb3bd4a0
PeerConnectionDependencies::PeerConnectionDependencies(
    PeerConnectionObserver* observer_in)
    : observer(observer_in) {}

PeerConnectionDependencies::PeerConnectionDependencies(
    PeerConnectionDependencies&&) = default;

PeerConnectionDependencies::~PeerConnectionDependencies() = default;

PeerConnectionFactoryDependencies::PeerConnectionFactoryDependencies() =
    default;

PeerConnectionFactoryDependencies::PeerConnectionFactoryDependencies(
    PeerConnectionFactoryDependencies&&) = default;

PeerConnectionFactoryDependencies::~PeerConnectionFactoryDependencies() =
    default;

rtc::scoped_refptr<PeerConnectionInterface>
PeerConnectionFactoryInterface::CreatePeerConnection(
    const PeerConnectionInterface::RTCConfiguration& configuration,
    std::unique_ptr<cricket::PortAllocator> allocator,
    std::unique_ptr<rtc::RTCCertificateGeneratorInterface> cert_generator,
    PeerConnectionObserver* observer) {
  PeerConnectionDependencies dependencies(observer);
  dependencies.allocator = std::move(allocator);
  dependencies.cert_generator = std::move(cert_generator);
  auto result =
      CreatePeerConnectionOrError(configuration, std::move(dependencies));
  if (!result.ok()) {
    return nullptr;
  }
  return result.MoveValue();
}

rtc::scoped_refptr<PeerConnectionInterface>
PeerConnectionFactoryInterface::CreatePeerConnection(
    const PeerConnectionInterface::RTCConfiguration& configuration,
    PeerConnectionDependencies dependencies) {
  auto result =
      CreatePeerConnectionOrError(configuration, std::move(dependencies));
  if (!result.ok()) {
    return nullptr;
  }
  return result.MoveValue();
}

RTCErrorOr<rtc::scoped_refptr<PeerConnectionInterface>>
PeerConnectionFactoryInterface::CreatePeerConnectionOrError(
    const PeerConnectionInterface::RTCConfiguration& configuration,
    PeerConnectionDependencies dependencies) {
  return RTCError(RTCErrorType::INTERNAL_ERROR);
}

RtpCapabilities PeerConnectionFactoryInterface::GetRtpSenderCapabilities(
    cricket::MediaType kind) const {
  return {};
}

RtpCapabilities PeerConnectionFactoryInterface::GetRtpReceiverCapabilities(
    cricket::MediaType kind) const {
  return {};
}

}  // namespace webrtc<|MERGE_RESOLUTION|>--- conflicted
+++ resolved
@@ -40,12 +40,6 @@
 }
 
 PeerConnectionInterface::RTCConfiguration::~RTCConfiguration() = default;
-
-<<<<<<< HEAD
-RTCError PeerConnectionInterface::SetConfiguration(
-    const PeerConnectionInterface::RTCConfiguration& config) {
-  return RTCError();
-}
 
 // RingRTC change to add ICE forking
 rtc::scoped_refptr<webrtc::IceGathererInterface>
@@ -90,8 +84,6 @@
   *captured_out = 0;
 }
 
-=======
->>>>>>> fb3bd4a0
 PeerConnectionDependencies::PeerConnectionDependencies(
     PeerConnectionObserver* observer_in)
     : observer(observer_in) {}
