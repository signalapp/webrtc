# This is supposed to be a complete list of top-level directories,
# excepting only api/ itself.
include_rules = [
  "-audio",
  "-base",
  "-build",
  "-buildtools",
  "-build_overrides",
  "-call",
  "-common_audio",
  "-common_video",
  "-data",
  "-examples",
  "-g3doc",
  "-ios",
  "-infra",
  "-logging",
  "-media",
  "-net",
  "-modules",
  "-out",
  "-p2p",
  "-pc",
  "-resources",
  "-rtc_base",
  "-rtc_tools",
  "-sdk",
  "-stats",
  "-style-guide",
  "-system_wrappers",
  "-test",
  "-testing",
  "-third_party",
  "-tools",
  "-tools_webrtc",
  "-video",
  "-external/webrtc/webrtc",  # Android platform build.
  "-libyuv",
  "-common_types.h",
  "-WebRTC",
]

specific_include_rules = {
  # Some internal headers are allowed even in API headers:

  "call_factory_interface\.h": [
    "+call/rtp_transport_controller_send_factory_interface.h",
  ],

  ".*\.h": [
    "+rtc_base/checks.h",
    "+rtc_base/system/rtc_export.h",
    "+rtc_base/system/rtc_export_template.h",
    "+rtc_base/units/unit_base.h",
  ],

  "array_view\.h": [
    "+rtc_base/type_traits.h",
  ],

  # Needed because AudioEncoderOpus is in the wrong place for
  # backwards compatibilty reasons. See
  # https://bugs.chromium.org/p/webrtc/issues/detail?id=7847
  "audio_encoder_opus\.h": [
    "+modules/audio_coding/codecs/opus/audio_encoder_opus.h",
  ],

  "async_resolver_factory\.h": [
    "+rtc_base/async_resolver_interface.h",
  ],

  "async_dns_resolver\.h": [
    "+rtc_base/socket_address.h",
  ],

  "candidate\.h": [
    "+rtc_base/network_constants.h",
    "+rtc_base/socket_address.h",
  ],

  "data_channel_interface\.h": [
    "+rtc_base/copy_on_write_buffer.h",
    "+rtc_base/ref_count.h",
  ],

  "data_channel_transport_interface\.h": [
    "+rtc_base/copy_on_write_buffer.h",
  ],

  "dtls_transport_interface\.h": [
    "+rtc_base/ref_count.h",
    "+rtc_base/ssl_certificate.h",
  ],

  "dtmf_sender_interface\.h": [
    "+rtc_base/ref_count.h",
  ],

  "fec_controller\.h": [
    "+modules/include/module_fec_types.h",
  ],

  "frame_transformer_interface\.h": [
    "+rtc_base/ref_count.h",
  ],

  "ice_transport_interface\.h": [
    "+rtc_base/ref_count.h",
  ],

  "jsep\.h": [
    "+rtc_base/ref_count.h",
  ],

  "media_stream_interface\.h": [
    "+modules/audio_processing/include/audio_processing_statistics.h",
    "+rtc_base/ref_count.h",
  ],

  "packet_socket_factory\.h": [
    "+rtc_base/proxy_info.h",
    "+rtc_base/async_packet_socket.h",
  ],

  "peer_connection_interface\.h": [
    "+call/rtp_transport_controller_send_factory_interface.h",
    "+media/base/media_config.h",
    "+media/base/media_engine.h",
    "+p2p/base/port.h",
    "+p2p/base/port_allocator.h",
    "+rtc_base/network.h",
    "+rtc_base/network_constants.h",
    "+rtc_base/network_monitor_factory.h",
    "+rtc_base/ref_count.h",
    "+rtc_base/rtc_certificate.h",
    "+rtc_base/rtc_certificate_generator.h",
    "+rtc_base/socket_address.h",
    "+rtc_base/ssl_certificate.h",
    "+rtc_base/ssl_stream_adapter.h",
    "+rtc_base/thread.h",
  ],

  "proxy\.h": [
    "+rtc_base/event.h",
    "+rtc_base/message_handler.h",  # Inherits from it.
    "+rtc_base/ref_counted_object.h",
    "+rtc_base/thread.h",
  ],

  "ref_counted_base\.h": [
    "+rtc_base/ref_count.h",
    "+rtc_base/ref_counter.h",
  ],

  "rtc_error\.h": [
    "+rtc_base/logging.h",
  ],
  "rtc_event_log_output_file.h": [
    # For private member and constructor.
    "+rtc_base/system/file_wrapper.h",
  ],
  "rtp_packet_infos\.h": [
    "+rtc_base/ref_counted_object.h",
  ],
  "rtp_receiver_interface\.h": [
    "+rtc_base/ref_count.h",
  ],

  "rtp_sender_interface\.h": [
    "+rtc_base/ref_count.h",
  ],

  "rtp_transceiver_interface\.h": [
    "+rtc_base/ref_count.h",
  ],

  "sctp_transport_interface\.h": [
    "+rtc_base/ref_count.h",
  ],

  "set_local_description_observer_interface\.h": [
    "+rtc_base/ref_count.h",
  ],
  "set_remote_description_observer_interface\.h": [
    "+rtc_base/ref_count.h",
  ],

  "stats_types\.h": [
    "+rtc_base/ref_count.h",
    "+rtc_base/thread_checker.h",
  ],

  "uma_metrics\.h": [
    "+rtc_base/ref_count.h",
  ],

  "audio_mixer\.h": [
    "+rtc_base/ref_count.h",
  ],

  "audio_decoder\.h": [
    "+rtc_base/buffer.h",
  ],

  "audio_decoder_factory\.h": [
    "+rtc_base/ref_count.h",
  ],

  "audio_decoder_factory_template\.h": [
    "+rtc_base/ref_counted_object.h",
  ],

  "audio_encoder\.h": [
    "+rtc_base/buffer.h",
  ],

  "audio_encoder_factory\.h": [
    "+rtc_base/ref_count.h",
  ],

  "audio_encoder_factory_template\.h": [
    "+rtc_base/ref_counted_object.h",
  ],

  "frame_decryptor_interface\.h": [
    "+rtc_base/ref_count.h",
  ],

  "frame_encryptor_interface\.h": [
    "+rtc_base/ref_count.h",
  ],

  "rtc_stats_collector_callback\.h": [
    "+rtc_base/ref_count.h",
  ],

  "rtc_stats_report\.h": [
    "+rtc_base/ref_count.h",
    "+rtc_base/ref_counted_object.h",
  ],

  "audioproc_float\.h": [
    "+modules/audio_processing/include/audio_processing.h",
  ],

  "echo_detector_creator\.h": [
    "+modules/audio_processing/include/audio_processing.h",
  ],

  "fake_frame_decryptor\.h": [
    "+rtc_base/ref_counted_object.h",
  ],

  "fake_frame_encryptor\.h": [
    "+rtc_base/ref_counted_object.h",
  ],

  "fake_metronome\.h": [
    "+rtc_base/synchronization/mutex.h",
    "+rtc_base/task_queue.h",
    "+rtc_base/task_utils/repeating_task.h",
    "+rtc_base/thread_annotations.h",
  ],

  "mock.*\.h": [
    "+test/gmock.h",
  ],

  "mock_peerconnectioninterface\.h": [
    "+rtc_base/ref_counted_object.h",
  ],

  "mock_video_track\.h": [
    "+rtc_base/ref_counted_object.h",
  ],

  "notifier\.h": [
    "+rtc_base/system/no_unique_address.h",
  ],

  "simulated_network\.h": [
    "+rtc_base/random.h",
    "+rtc_base/thread_annotations.h",
  ],

  "test_dependency_factory\.h": [
    "+rtc_base/thread_checker.h",
  ],

  "time_controller\.h": [
    "+rtc_base/thread.h",
  ],

  "videocodec_test_fixture\.h": [
    "+modules/video_coding/include/video_codec_interface.h"
  ],

  "video_encoder_config\.h": [
    "+rtc_base/ref_count.h",
  ],

  "sequence_checker\.h": [
    "+rtc_base/synchronization/sequence_checker_internal.h",
    "+rtc_base/thread_annotations.h",
  ],

  "wrapping_async_dns_resolver\.h": [
    "+rtc_base/async_resolver.h",
    "+rtc_base/async_resolver_interface.h",
    "+rtc_base/socket_address.h",
    "+rtc_base/third_party/sigslot/sigslot.h",
    "+rtc_base/thread_annotations.h",
  ],

  "video_encoder_factory_template.*\.h": [
    "+modules/video_coding",
  ],

<<<<<<< HEAD
=======
  "field_trials\.h": [
    "+rtc_base/containers/flat_map.h",
  ],

>>>>>>> 8f9b44ba
  # .cc files in api/ should not be restricted in what they can #include,
  # so we re-add all the top-level directories here. (That's because .h
  # files leak their #includes to whoever's #including them, but .cc files
  # do not since no one #includes them.)
  ".*\.cc": [
    "+audio",
    "+call",
    "+common_audio",
    "+common_video",
    "+examples",
    "+logging",
    "+media",
    "+modules",
    "+p2p",
    "+pc",
    "+rtc_base",
    "+rtc_tools",
    "+sdk",
    "+stats",
    "+system_wrappers",
    "+test",
    "+tools",
    "+tools_webrtc",
    "+video",
    "+third_party",
  ],
}<|MERGE_RESOLUTION|>--- conflicted
+++ resolved
@@ -316,13 +316,10 @@
     "+modules/video_coding",
   ],
 
-<<<<<<< HEAD
-=======
   "field_trials\.h": [
     "+rtc_base/containers/flat_map.h",
   ],
 
->>>>>>> 8f9b44ba
   # .cc files in api/ should not be restricted in what they can #include,
   # so we re-add all the top-level directories here. (That's because .h
   # files leak their #includes to whoever's #including them, but .cc files
