/*
 *  Copyright 2015 The WebRTC project authors. All Rights Reserved.
 *
 *  Use of this source code is governed by a BSD-style license
 *  that can be found in the LICENSE file in the root of the source
 *  tree. An additional intellectual property rights grant can be found
 *  in the file PATENTS.  All contributing project authors may
 *  be found in the AUTHORS file in the root of the source tree.
 */

// This file contains interfaces for RtpSenders
// http://w3c.github.io/webrtc-pc/#rtcrtpsender-interface

#ifndef API_RTP_SENDER_INTERFACE_H_
#define API_RTP_SENDER_INTERFACE_H_

#include <string>
#include <vector>

#include "api/crypto/frame_encryptor_interface.h"
#include "api/dtls_transport_interface.h"
#include "api/dtmf_sender_interface.h"
#include "api/frame_transformer_interface.h"
#include "api/media_stream_interface.h"
#include "api/media_types.h"
#include "api/rtc_error.h"
#include "api/rtp_parameters.h"
#include "api/scoped_refptr.h"
#include "rtc_base/ref_count.h"
#include "rtc_base/system/rtc_export.h"

namespace webrtc {

class RTC_EXPORT RtpSenderInterface : public rtc::RefCountInterface {
 public:
  // Returns true if successful in setting the track.
  // Fails if an audio track is set on a video RtpSender, or vice-versa.
  virtual bool SetTrack(MediaStreamTrackInterface* track) = 0;
  virtual rtc::scoped_refptr<MediaStreamTrackInterface> track() const = 0;

  // The dtlsTransport attribute exposes the DTLS transport on which the
  // media is sent. It may be null.
  // https://w3c.github.io/webrtc-pc/#dom-rtcrtpsender-transport
  // TODO(https://bugs.webrtc.org/907849) remove default implementation
  virtual rtc::scoped_refptr<DtlsTransportInterface> dtls_transport() const;

  // Returns primary SSRC used by this sender for sending media.
  // Returns 0 if not yet determined.
  // TODO(deadbeef): Change to absl::optional.
  // TODO(deadbeef): Remove? With GetParameters this should be redundant.
  virtual uint32_t ssrc() const = 0;

  // Audio or video sender?
  virtual cricket::MediaType media_type() const = 0;

  // Not to be confused with "mid", this is a field we can temporarily use
  // to uniquely identify a receiver until we implement Unified Plan SDP.
  virtual std::string id() const = 0;

  // Returns a list of media stream ids associated with this sender's track.
  // These are signalled in the SDP so that the remote side can associate
  // tracks.
  virtual std::vector<std::string> stream_ids() const = 0;

  // Sets the IDs of the media streams associated with this sender's track.
  // These are signalled in the SDP so that the remote side can associate
  // tracks.
  virtual void SetStreams(const std::vector<std::string>& stream_ids) {}

  // Returns the list of encoding parameters that will be applied when the SDP
  // local description is set. These initial encoding parameters can be set by
  // PeerConnection::AddTransceiver, and later updated with Get/SetParameters.
  // TODO(orphis): Make it pure virtual once Chrome has updated
  virtual std::vector<RtpEncodingParameters> init_send_encodings() const;

  virtual RtpParameters GetParameters() const = 0;
  // Note that only a subset of the parameters can currently be changed. See
  // rtpparameters.h
  // The encodings are in increasing quality order for simulcast.
  virtual RTCError SetParameters(const RtpParameters& parameters) = 0;

  // Returns null for a video sender.
  virtual rtc::scoped_refptr<DtmfSenderInterface> GetDtmfSender() const = 0;

  // Sets a user defined frame encryptor that will encrypt the entire frame
  // before it is sent across the network. This will encrypt the entire frame
  // using the user provided encryption mechanism regardless of whether SRTP is
  // enabled or not.
  virtual void SetFrameEncryptor(
      rtc::scoped_refptr<FrameEncryptorInterface> frame_encryptor);

  // Returns a pointer to the frame encryptor set previously by the
  // user. This can be used to update the state of the object.
  virtual rtc::scoped_refptr<FrameEncryptorInterface> GetFrameEncryptor() const;

  virtual void SetEncoderToPacketizerFrameTransformer(
      rtc::scoped_refptr<FrameTransformerInterface> frame_transformer);

 protected:
  ~RtpSenderInterface() override = default;
};

<<<<<<< HEAD
// Define proxy for RtpSenderInterface.
// TODO(deadbeef): Move this to .cc file and out of api/. What threads methods
// are called on is an implementation detail.
BEGIN_SIGNALING_PROXY_MAP(RtpSender)
PROXY_SIGNALING_THREAD_DESTRUCTOR()
PROXY_METHOD1(bool, SetTrack, MediaStreamTrackInterface*)
PROXY_CONSTMETHOD0(rtc::scoped_refptr<MediaStreamTrackInterface>, track)
PROXY_CONSTMETHOD0(rtc::scoped_refptr<DtlsTransportInterface>, dtls_transport)
PROXY_CONSTMETHOD0(uint32_t, ssrc)
BYPASS_PROXY_CONSTMETHOD0(cricket::MediaType, media_type)
BYPASS_PROXY_CONSTMETHOD0(std::string, id)
PROXY_CONSTMETHOD0(std::vector<std::string>, stream_ids)
PROXY_CONSTMETHOD0(std::vector<RtpEncodingParameters>, init_send_encodings)
PROXY_CONSTMETHOD0(RtpParameters, GetParameters)
PROXY_METHOD1(RTCError, SetParameters, const RtpParameters&)
PROXY_CONSTMETHOD0(rtc::scoped_refptr<DtmfSenderInterface>, GetDtmfSender)
PROXY_METHOD1(void,
              SetFrameEncryptor,
              rtc::scoped_refptr<FrameEncryptorInterface>)
PROXY_CONSTMETHOD0(rtc::scoped_refptr<FrameEncryptorInterface>,
                   GetFrameEncryptor)
PROXY_METHOD1(void, SetStreams, const std::vector<std::string>&)
PROXY_METHOD1(void,
              SetEncoderToPacketizerFrameTransformer,
              rtc::scoped_refptr<FrameTransformerInterface>)
END_PROXY_MAP()

=======
>>>>>>> cbad18b1
}  // namespace webrtc

#endif  // API_RTP_SENDER_INTERFACE_H_<|MERGE_RESOLUTION|>--- conflicted
+++ resolved
@@ -100,36 +100,6 @@
   ~RtpSenderInterface() override = default;
 };
 
-<<<<<<< HEAD
-// Define proxy for RtpSenderInterface.
-// TODO(deadbeef): Move this to .cc file and out of api/. What threads methods
-// are called on is an implementation detail.
-BEGIN_SIGNALING_PROXY_MAP(RtpSender)
-PROXY_SIGNALING_THREAD_DESTRUCTOR()
-PROXY_METHOD1(bool, SetTrack, MediaStreamTrackInterface*)
-PROXY_CONSTMETHOD0(rtc::scoped_refptr<MediaStreamTrackInterface>, track)
-PROXY_CONSTMETHOD0(rtc::scoped_refptr<DtlsTransportInterface>, dtls_transport)
-PROXY_CONSTMETHOD0(uint32_t, ssrc)
-BYPASS_PROXY_CONSTMETHOD0(cricket::MediaType, media_type)
-BYPASS_PROXY_CONSTMETHOD0(std::string, id)
-PROXY_CONSTMETHOD0(std::vector<std::string>, stream_ids)
-PROXY_CONSTMETHOD0(std::vector<RtpEncodingParameters>, init_send_encodings)
-PROXY_CONSTMETHOD0(RtpParameters, GetParameters)
-PROXY_METHOD1(RTCError, SetParameters, const RtpParameters&)
-PROXY_CONSTMETHOD0(rtc::scoped_refptr<DtmfSenderInterface>, GetDtmfSender)
-PROXY_METHOD1(void,
-              SetFrameEncryptor,
-              rtc::scoped_refptr<FrameEncryptorInterface>)
-PROXY_CONSTMETHOD0(rtc::scoped_refptr<FrameEncryptorInterface>,
-                   GetFrameEncryptor)
-PROXY_METHOD1(void, SetStreams, const std::vector<std::string>&)
-PROXY_METHOD1(void,
-              SetEncoderToPacketizerFrameTransformer,
-              rtc::scoped_refptr<FrameTransformerInterface>)
-END_PROXY_MAP()
-
-=======
->>>>>>> cbad18b1
 }  // namespace webrtc
 
 #endif  // API_RTP_SENDER_INTERFACE_H_