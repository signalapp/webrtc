# Copyright (c) 2015 The WebRTC project authors. All Rights Reserved.
#
# Use of this source code is governed by a BSD-style license
# that can be found in the LICENSE file in the root of the source
# tree. An additional intellectual property rights grant can be found
# in the file PATENTS.  All contributing project authors may
# be found in the AUTHORS file in the root of the source tree.

import("../webrtc.gni")
if (is_android) {
  import("//build/config/android/config.gni")
  import("//build/config/android/rules.gni")
}

group("api") {
  visibility = [ "*" ]
  deps = []

  if (!build_with_mozilla) {
    deps += [ ":libjingle_peerconnection_api" ]
  }
}

rtc_source_set("call_api") {
  visibility = [ "*" ]
  sources = [ "call/audio_sink.h" ]
}

rtc_source_set("callfactory_api") {
  visibility = [ "*" ]
  sources = [ "call/call_factory_interface.h" ]
  deps = [
    "../call:rtp_interfaces",
    "../rtc_base/system:rtc_export",
  ]
}

if (!build_with_chromium) {
  rtc_library("create_peerconnection_factory") {
    visibility = [ "*" ]
    allow_poison = [ "default_task_queue" ]
    sources = [
      "create_peerconnection_factory.cc",
      "create_peerconnection_factory.h",
    ]
    deps = [
      ":callfactory_api",
      ":libjingle_peerconnection_api",
      ":scoped_refptr",
      "../api/rtc_event_log:rtc_event_log_factory",
      "../media:rtc_audio_video",
      "../media:rtc_media_base",
      "../modules/audio_device:audio_device_api",
      "../modules/audio_processing:api",
      "../pc:peer_connection_factory",
      "../pc:webrtc_sdp",
      "../rtc_base",
      "../rtc_base:rtc_base_approved",
      "../rtc_base:threading",
      "../stats:rtc_stats",
      "audio:audio_mixer_api",
      "audio_codecs:audio_codecs_api",
      "task_queue:default_task_queue_factory",
      "transport:field_trial_based_config",
      "video_codecs:video_codecs_api",
    ]
  }
}

rtc_library("rtp_headers") {
  visibility = [ "*" ]
  sources = [
    "rtp_headers.cc",
    "rtp_headers.h",
  ]
  deps = [
    ":array_view",
    "units:timestamp",
    "video:video_rtp_headers",
  ]
  absl_deps = [ "//third_party/abseil-cpp/absl/types:optional" ]
}

rtc_library("rtp_packet_info") {
  visibility = [ "*" ]
  sources = [
    "rtp_packet_info.cc",
    "rtp_packet_info.h",
    "rtp_packet_infos.h",
  ]
  deps = [
    ":array_view",
    ":refcountedbase",
    ":rtp_headers",
    ":scoped_refptr",
    "../rtc_base:refcount",
    "../rtc_base:rtc_base_approved",
    "../rtc_base/system:rtc_export",
    "units:timestamp",
  ]
  absl_deps = [ "//third_party/abseil-cpp/absl/types:optional" ]
}

rtc_source_set("video_track_source_constraints") {
  visibility = [ "*" ]
  sources = [ "video_track_source_constraints.h" ]
  absl_deps = [ "//third_party/abseil-cpp/absl/types:optional" ]
}

rtc_library("media_stream_interface") {
  visibility = [ "*" ]
  sources = [
    "media_stream_interface.cc",
    "media_stream_interface.h",
    "media_stream_track.h",
    "notifier.h",
  ]
  deps = [
    ":audio_options_api",
    ":rtp_parameters",
    ":scoped_refptr",
    ":sequence_checker",
    ":video_track_source_constraints",
    "../modules/audio_processing:audio_processing_statistics",
    "../rtc_base:checks",
    "../rtc_base:refcount",
    "../rtc_base/system:no_unique_address",
    "../rtc_base/system:rtc_export",
    "video:recordable_encoded_frame",
    "video:video_frame",
  ]
  absl_deps = [ "//third_party/abseil-cpp/absl/types:optional" ]
}

rtc_library("libjingle_peerconnection_api") {
  visibility = [ "*" ]
  cflags = []
  sources = [
    "candidate.cc",
    "candidate.h",
    "crypto_params.h",
    "data_channel_interface.cc",
    "data_channel_interface.h",
    "dtls_transport_interface.cc",
    "dtls_transport_interface.h",
    "dtmf_sender_interface.h",
    # RingRTC change to add ICE forking
    "ice_gatherer_interface.h",
    "ice_transport_interface.h",
    "jsep.cc",
    "jsep.h",
    "jsep_ice_candidate.cc",
    "jsep_ice_candidate.h",
    "jsep_session_description.h",
    "peer_connection_interface.cc",
    "peer_connection_interface.h",
    "rtp_receiver_interface.cc",
    "rtp_receiver_interface.h",
    "rtp_sender_interface.cc",
    "rtp_sender_interface.h",
    "rtp_transceiver_interface.cc",
    "rtp_transceiver_interface.h",
    "sctp_transport_interface.cc",
    "sctp_transport_interface.h",
    "set_local_description_observer_interface.h",
    "set_remote_description_observer_interface.h",
    "stats_types.cc",
    "stats_types.h",
    "turn_customizer.h",
    "uma_metrics.h",
    "video_track_source_proxy_factory.h",
  ]
  deps = [
    ":array_view",
    ":async_dns_resolver",
    ":audio_options_api",
    ":callfactory_api",
    ":fec_controller_api",
    ":field_trials",
    ":field_trials_view",
    ":frame_transformer_interface",
    ":libjingle_logging_api",
    ":media_stream_interface",
    ":network_state_predictor_api",
    ":packet_socket_factory",
    ":priority",
    ":rtc_error",
    ":rtc_stats_api",
    ":rtp_packet_info",
    ":rtp_parameters",
    ":rtp_transceiver_direction",
    ":scoped_refptr",
    ":sequence_checker",
    "../call:rtp_interfaces",
    "../rtc_base:logging",
    "../rtc_base:network_constants",
    "../rtc_base:refcount",
    "../rtc_base:stringutils",
    "adaptation:resource_adaptation_api",
    "audio:audio_mixer_api",
    "audio_codecs:audio_codecs_api",
    "crypto:frame_decryptor_interface",
    "crypto:frame_encryptor_interface",
    "crypto:options",
    "metronome",
    "neteq:neteq_api",
    "rtc_event_log",
    "task_queue",
    "transport:bitrate_settings",
    "transport:enums",
    "transport:network_control",
    "transport:sctp_transport_factory_interface",
    "transport/rtp:rtp_source",
    "units:data_rate",
    "units:timestamp",
    "video:encoded_image",
    "video:video_bitrate_allocator_factory",
    "video:video_frame",
    "video:video_rtp_headers",

    # Basically, don't add stuff here. You might break sensitive downstream
    # targets like pnacl. API should not depend on anything outside of this
    # file, really. All these should arguably go away in time.
    "../media:rtc_media_base",
    "../media:rtc_media_config",
    "../modules/audio_processing:audio_processing_statistics",
    "../rtc_base",
    "../rtc_base:checks",
    "../rtc_base:ip_address",
    "../rtc_base:rtc_base_approved",
    "../rtc_base:socket_address",
    "../rtc_base:threading",
    "../rtc_base/system:rtc_export",
  ]
  absl_deps = [
    "//third_party/abseil-cpp/absl/algorithm:container",
    "//third_party/abseil-cpp/absl/memory",
    "//third_party/abseil-cpp/absl/strings",
    "//third_party/abseil-cpp/absl/types:optional",
  ]
}

rtc_source_set("frame_transformer_interface") {
  visibility = [ "*" ]
  sources = [ "frame_transformer_interface.h" ]
  deps = [
    ":scoped_refptr",
    "../rtc_base:refcount",
    "video:encoded_frame",
    "video:video_frame_metadata",
  ]
}

rtc_library("rtc_error") {
  visibility = [ "*" ]
  sources = [
    "rtc_error.cc",
    "rtc_error.h",
  ]
  deps = [
    "../rtc_base:checks",
    "../rtc_base:logging",
    "../rtc_base:macromagic",
    "../rtc_base/system:rtc_export",
  ]
  absl_deps = [ "//third_party/abseil-cpp/absl/types:optional" ]
}

rtc_source_set("packet_socket_factory") {
  visibility = [ "*" ]
  sources = [
    "async_resolver_factory.h",
    "packet_socket_factory.h",
  ]
  deps = [
    ":async_dns_resolver",
    ":wrapping_async_dns_resolver",
    "../rtc_base:async_resolver_interface",
    "../rtc_base:rtc_base",
    "../rtc_base:socket_address",
    "../rtc_base/system:rtc_export",
  ]
}

rtc_source_set("async_dns_resolver") {
  visibility = [ "*" ]
  sources = [ "async_dns_resolver.h" ]
  deps = [
    "../rtc_base:socket_address",
    "../rtc_base/system:rtc_export",
  ]
}

rtc_source_set("wrapping_async_dns_resolver") {
  visibility = [
    ":*",
    "../p2p:rtc_p2p",
  ]
  sources = [
    "wrapping_async_dns_resolver.cc",
    "wrapping_async_dns_resolver.h",
  ]
  deps = [
    ":async_dns_resolver",
    ":sequence_checker",
    "../rtc_base:async_resolver_interface",
    "../rtc_base:checks",
    "../rtc_base:macromagic",
    "../rtc_base:socket_address",
    "../rtc_base:threading",
    "../rtc_base/third_party/sigslot",
  ]
  absl_deps = [ "//third_party/abseil-cpp/absl/memory" ]
}

rtc_source_set("scoped_refptr") {
  visibility = [ "*" ]
  sources = [ "scoped_refptr.h" ]
}

rtc_source_set("video_quality_test_fixture_api") {
  visibility = [ "*" ]
  testonly = true
  sources = [ "test/video_quality_test_fixture.h" ]
  deps = [
    ":fec_controller_api",
    ":libjingle_peerconnection_api",
    ":network_state_predictor_api",
    ":rtp_parameters",
    ":simulated_network_api",
    "../call:fake_network",
    "../call:rtp_interfaces",
    "../test:test_common",
    "../test:video_test_common",
    "transport:bitrate_settings",
    "transport:network_control",
    "video_codecs:video_codecs_api",
  ]
}

rtc_source_set("video_quality_analyzer_api") {
  visibility = [ "*" ]
  testonly = true
  sources = [ "test/video_quality_analyzer_interface.h" ]

  deps = [
    ":array_view",
    ":stats_observer_interface",
    "video:encoded_image",
    "video:video_frame",
    "video:video_rtp_headers",
    "video_codecs:video_codecs_api",
  ]
  absl_deps = [
    "//third_party/abseil-cpp/absl/strings",
    "//third_party/abseil-cpp/absl/types:optional",
  ]
}

rtc_source_set("track_id_stream_info_map") {
  visibility = [ "*" ]
  sources = [ "test/track_id_stream_info_map.h" ]
  absl_deps = [ "//third_party/abseil-cpp/absl/strings" ]
}

rtc_source_set("rtp_transceiver_direction") {
  visibility = [ "*" ]
  sources = [ "rtp_transceiver_direction.h" ]
}

rtc_source_set("priority") {
  visibility = [ "*" ]
  sources = [ "priority.h" ]
}

rtc_library("rtp_parameters") {
  visibility = [ "*" ]
  sources = [
    "media_types.cc",
    "media_types.h",
    "rtp_parameters.cc",
    "rtp_parameters.h",
  ]
  deps = [
    ":array_view",
    ":priority",
    ":rtp_transceiver_direction",
    "../rtc_base:checks",
    "../rtc_base:stringutils",
    "../rtc_base/system:rtc_export",
  ]
  absl_deps = [
    "//third_party/abseil-cpp/absl/strings",
    "//third_party/abseil-cpp/absl/types:optional",
  ]
}

if (is_android) {
  java_cpp_enum("priority_enums") {
    sources = [ "priority.h" ]
  }
}

rtc_source_set("audio_quality_analyzer_api") {
  visibility = [ "*" ]
  testonly = true
  sources = [ "test/audio_quality_analyzer_interface.h" ]

  deps = [
    ":stats_observer_interface",
    ":track_id_stream_info_map",
  ]
}

rtc_source_set("stats_observer_interface") {
  visibility = [ "*" ]
  testonly = true
  sources = [ "test/stats_observer_interface.h" ]

  deps = [ ":rtc_stats_api" ]

  absl_deps = [ "//third_party/abseil-cpp/absl/strings" ]
}

rtc_source_set("peer_network_dependencies") {
  visibility = [ "*" ]
  sources = [ "test/peer_network_dependencies.h" ]
  deps = [
    ":packet_socket_factory",
    "../rtc_base",
    "../rtc_base:threading",
  ]
}

rtc_source_set("peer_connection_quality_test_fixture_api") {
  visibility = [ "*" ]
  testonly = true
  sources = [ "test/peerconnection_quality_test_fixture.h" ]

  deps = [
    ":audio_quality_analyzer_api",
    ":callfactory_api",
    ":fec_controller_api",
    ":frame_generator_api",
    ":function_view",
    ":libjingle_peerconnection_api",
    ":media_stream_interface",
    ":network_state_predictor_api",
    ":packet_socket_factory",
    ":peer_network_dependencies",
    ":rtp_parameters",
    ":simulated_network_api",
    ":stats_observer_interface",
    ":track_id_stream_info_map",
    ":video_quality_analyzer_api",
    "../media:rtc_media_base",
    "../modules/audio_processing:api",
    "../rtc_base:rtc_base",
    "../rtc_base:threading",
    "audio:audio_mixer_api",
    "rtc_event_log",
    "task_queue",
    "transport:network_control",
    "units:time_delta",
    "video:video_frame",
    "video_codecs:video_codecs_api",
  ]
  absl_deps = [
    "//third_party/abseil-cpp/absl/memory",
    "//third_party/abseil-cpp/absl/strings",
    "//third_party/abseil-cpp/absl/types:optional",
  ]
}

rtc_source_set("frame_generator_api") {
  visibility = [ "*" ]
  testonly = true
  sources = [
    "test/frame_generator_interface.cc",
    "test/frame_generator_interface.h",
  ]

  deps = [
    ":scoped_refptr",
    "video:video_frame",
  ]
  absl_deps = [ "//third_party/abseil-cpp/absl/types:optional" ]
}

rtc_library("test_dependency_factory") {
  visibility = [ "*" ]
  testonly = true
  sources = [
    "test/test_dependency_factory.cc",
    "test/test_dependency_factory.h",
  ]
  deps = [
    ":video_quality_test_fixture_api",
    "../rtc_base:checks",
    "../rtc_base:platform_thread_types",
  ]
}

if (rtc_include_tests) {
  # TODO(srte): Move to network_emulation sub directory.
  rtc_library("create_network_emulation_manager") {
    visibility = [ "*" ]
    testonly = true
    sources = [
      "test/create_network_emulation_manager.cc",
      "test/create_network_emulation_manager.h",
    ]
    deps = [
      ":network_emulation_manager_api",
      "../test/network:emulated_network",
    ]
  }

  if (!build_with_chromium) {
    rtc_library("create_video_quality_test_fixture_api") {
      visibility = [ "*" ]
      testonly = true
      sources = [
        "test/create_video_quality_test_fixture.cc",
        "test/create_video_quality_test_fixture.h",
      ]
      deps = [
        ":fec_controller_api",
        ":network_state_predictor_api",
        ":scoped_refptr",
        ":video_quality_test_fixture_api",
        "../video:video_quality_test",
      ]
    }

    rtc_library("create_peerconnection_quality_test_fixture") {
      visibility = [ "*" ]
      testonly = true
      sources = [
        "test/create_peerconnection_quality_test_fixture.cc",
        "test/create_peerconnection_quality_test_fixture.h",
      ]

      deps = [
        ":audio_quality_analyzer_api",
        ":peer_connection_quality_test_fixture_api",
        ":time_controller",
        ":video_quality_analyzer_api",
        "../test/pc/e2e:peerconnection_quality_test",
      ]
    }
  }
}

rtc_library("create_frame_generator") {
  visibility = [ "*" ]
  testonly = true
  sources = [
    "test/create_frame_generator.cc",
    "test/create_frame_generator.h",
  ]
  deps = [
    ":frame_generator_api",
    "../rtc_base:checks",
    "../system_wrappers",
    "../test:frame_generator_impl",
  ]
  absl_deps = [ "//third_party/abseil-cpp/absl/types:optional" ]
}

rtc_library("create_peer_connection_quality_test_frame_generator") {
  visibility = [ "*" ]
  testonly = true
  sources = [
    "test/create_peer_connection_quality_test_frame_generator.cc",
    "test/create_peer_connection_quality_test_frame_generator.h",
  ]
  deps = [
    ":create_frame_generator",
    ":frame_generator_api",
    ":peer_connection_quality_test_fixture_api",
    "../rtc_base:checks",
    "../test:fileutils",
  ]
  absl_deps = [ "//third_party/abseil-cpp/absl/types:optional" ]
}

rtc_source_set("libjingle_logging_api") {
  visibility = [ "*" ]
  sources = [ "rtc_event_log_output.h" ]
}

rtc_library("rtc_event_log_output_file") {
  visibility = [ "*" ]
  sources = [
    "rtc_event_log_output_file.cc",
    "rtc_event_log_output_file.h",
  ]

  deps = [
    ":libjingle_logging_api",
    "../rtc_base:checks",
    "../rtc_base:logging",
    "../rtc_base:rtc_base_approved",
    "../rtc_base/system:file_wrapper",
    "rtc_event_log",
  ]
}

rtc_source_set("rtc_stats_api") {
  visibility = [ "*" ]
  cflags = []
  sources = [
    "stats/rtc_stats.h",
    "stats/rtc_stats_collector_callback.h",
    "stats/rtc_stats_report.h",
    "stats/rtcstats_objects.h",
  ]

  deps = [
    ":scoped_refptr",
    "../api:refcountedbase",
    "../rtc_base:checks",
    "../rtc_base:refcount",
    "../rtc_base:rtc_base_approved",
    "../rtc_base/system:rtc_export",
  ]
}

rtc_library("audio_options_api") {
  visibility = [ "*" ]
  sources = [
    "audio_options.cc",
    "audio_options.h",
  ]

  deps = [
    ":array_view",
    "../rtc_base:stringutils",
    "../rtc_base/system:rtc_export",
  ]
  absl_deps = [ "//third_party/abseil-cpp/absl/types:optional" ]
}

rtc_library("transport_api") {
  visibility = [ "*" ]
  sources = [
    "call/transport.cc",
    "call/transport.h",
  ]
  deps = [
    ":refcountedbase",
    ":scoped_refptr",
  ]
}

rtc_source_set("bitrate_allocation") {
  visibility = [ "*" ]
  sources = [ "call/bitrate_allocation.h" ]
  deps = [
    "units:data_rate",
    "units:time_delta",
  ]
}

# TODO(srte): Move to network_emulation sub directory.
rtc_source_set("simulated_network_api") {
  visibility = [ "*" ]
  sources = [ "test/simulated_network.h" ]
  deps = [
    "../rtc_base",
    "../rtc_base:macromagic",
  ]
  absl_deps = [ "//third_party/abseil-cpp/absl/types:optional" ]
}

# TODO(srte): Move to network_emulation sub directory.
rtc_source_set("network_emulation_manager_api") {
  visibility = [ "*" ]
  sources = [
    "test/network_emulation_manager.cc",
    "test/network_emulation_manager.h",
  ]
  deps = [
    ":array_view",
    ":packet_socket_factory",
    ":peer_network_dependencies",
    ":simulated_network_api",
    ":time_controller",
    "../call:simulated_network",
    "../rtc_base",
    "../rtc_base:network_constants",
    "../rtc_base:threading",
    "test/network_emulation",
    "units:data_rate",
    "units:data_size",
    "units:timestamp",
  ]
}

rtc_source_set("time_controller") {
  visibility = [ "*" ]
  sources = [
    "test/time_controller.cc",
    "test/time_controller.h",
  ]

  deps = [
    "../modules/utility",
    "../rtc_base",
    "../rtc_base:threading",
    "../rtc_base/synchronization:yield_policy",
    "../system_wrappers",
    "task_queue",
    "units:time_delta",
    "units:timestamp",
  ]
}

rtc_source_set("fec_controller_api") {
  visibility = [ "*" ]
  sources = [
    "fec_controller.h",
    "fec_controller_override.h",
  ]

  deps = [
    "../modules:module_fec_api",
    "video:video_frame_type",
  ]
}

rtc_source_set("network_state_predictor_api") {
  visibility = [ "*" ]
  sources = [ "network_state_predictor.h" ]
}

rtc_source_set("array_view") {
  visibility = [ "*" ]
  sources = [ "array_view.h" ]
  deps = [
    "../rtc_base:checks",
    "../rtc_base:type_traits",
  ]
}

rtc_source_set("refcountedbase") {
  visibility = [ "*" ]
  sources = [ "ref_counted_base.h" ]
  deps = [
    "../rtc_base:macromagic",
    "../rtc_base:refcount",
  ]
}

rtc_library("ice_transport_factory") {
  visibility = [ "*" ]
  sources = [
    "ice_transport_factory.cc",
    "ice_transport_factory.h",
  ]
  deps = [
    ":libjingle_peerconnection_api",
    ":packet_socket_factory",
    ":scoped_refptr",
    "../p2p:rtc_p2p",
    "../rtc_base",
    "../rtc_base:threading",
    "../rtc_base/system:rtc_export",
    "rtc_event_log:rtc_event_log",
  ]
}

rtc_library("neteq_simulator_api") {
  visibility = [ "*" ]
  sources = [
    "test/neteq_simulator.cc",
    "test/neteq_simulator.h",
  ]
}

rtc_source_set("function_view") {
  visibility = [ "*" ]
  sources = [ "function_view.h" ]
  deps = [ "../rtc_base:checks" ]
}

rtc_source_set("sequence_checker") {
  visibility = [ "*" ]
  sources = [ "sequence_checker.h" ]
  deps = [
    "../rtc_base:checks",
    "../rtc_base:macromagic",
    "../rtc_base/synchronization:sequence_checker_internal",
  ]
}

if (rtc_include_tests) {
  if (rtc_enable_protobuf && !build_with_chromium) {
    rtc_library("audioproc_f_api") {
      visibility = [ "*" ]
      testonly = true
      sources = [
        "test/audioproc_float.cc",
        "test/audioproc_float.h",
      ]

      deps = [
        "../modules/audio_processing",
        "../modules/audio_processing:api",
        "../modules/audio_processing:audioproc_f_impl",
      ]
    }

    rtc_library("neteq_simulator_factory") {
      visibility = [ "*" ]
      testonly = true
      sources = [
        "test/neteq_simulator_factory.cc",
        "test/neteq_simulator_factory.h",
      ]
      deps = [
        ":neteq_simulator_api",
        "../modules/audio_coding:neteq_test_factory",
        "../rtc_base:checks",
        "neteq:neteq_api",
      ]
      absl_deps = [
        "//third_party/abseil-cpp/absl/flags:flag",
        "//third_party/abseil-cpp/absl/flags:parse",
        "//third_party/abseil-cpp/absl/strings",
        "//third_party/abseil-cpp/absl/types:optional",
      ]
    }
  }

  rtc_source_set("simulcast_test_fixture_api") {
    visibility = [ "*" ]
    testonly = true
    sources = [ "test/simulcast_test_fixture.h" ]
  }

  rtc_library("create_simulcast_test_fixture_api") {
    visibility = [ "*" ]
    testonly = true
    sources = [
      "test/create_simulcast_test_fixture.cc",
      "test/create_simulcast_test_fixture.h",
    ]
    deps = [
      ":simulcast_test_fixture_api",
      "../modules/video_coding:simulcast_test_fixture_impl",
      "../rtc_base:rtc_base_approved",
      "video_codecs:video_codecs_api",
    ]
  }

  rtc_library("videocodec_test_fixture_api") {
    visibility = [ "*" ]
    testonly = true
    sources = [
      "test/videocodec_test_fixture.h",
      "test/videocodec_test_stats.cc",
      "test/videocodec_test_stats.h",
    ]
    deps = [
      "../modules/video_coding:video_codec_interface",
      "../rtc_base:stringutils",
      "video:video_frame_type",
      "video_codecs:video_codecs_api",
    ]
  }

  rtc_library("create_videocodec_test_fixture_api") {
    visibility = [ "*" ]
    testonly = true
    sources = [
      "test/create_videocodec_test_fixture.cc",
      "test/create_videocodec_test_fixture.h",
    ]
    deps = [
      ":videocodec_test_fixture_api",
      "../modules/video_coding:video_codecs_test_framework",
      "../modules/video_coding:videocodec_test_impl",
      "../rtc_base:rtc_base_approved",
      "video_codecs:video_codecs_api",
    ]
  }

  rtc_source_set("mock_audio_mixer") {
    visibility = [ "*" ]
    testonly = true
    sources = [ "test/mock_audio_mixer.h" ]

    deps = [
      "../test:test_support",
      "audio:audio_mixer_api",
    ]
  }

  rtc_source_set("mock_audio_sink") {
    visibility = [ "*" ]
    testonly = true
    sources = [ "test/mock_audio_sink.h" ]

    deps = [
      "../api:media_stream_interface",
      "../test:test_support",
    ]
    absl_deps = [ "//third_party/abseil-cpp/absl/types:optional" ]
  }

  rtc_source_set("mock_data_channel") {
    visibility = [ "*" ]
    testonly = true
    sources = [ "test/mock_data_channel.h" ]

    deps = [
      ":libjingle_peerconnection_api",
      "../test:test_support",
    ]
  }

  rtc_source_set("mock_fec_controller_override") {
    visibility = [ "*" ]
    testonly = true
    sources = [ "test/mock_fec_controller_override.h" ]
    deps = [
      ":fec_controller_api",
      "../test:test_support",
    ]
  }

  rtc_library("mock_frame_encryptor") {
    visibility = [ "*" ]
    testonly = true
    sources = [ "test/mock_frame_encryptor.h" ]
    deps = [
      # For api/crypto/frame_encryptor_interface.h
      ":libjingle_peerconnection_api",
      "../test:test_support",
      "crypto:frame_encryptor_interface",
    ]
  }

  rtc_library("mock_frame_decryptor") {
    visibility = [ "*" ]
    testonly = true
    sources = [ "test/mock_frame_decryptor.h" ]
    deps = [
      ":libjingle_peerconnection_api",
      "../test:test_support",
      "crypto:frame_decryptor_interface",
    ]
  }

  rtc_library("fake_frame_encryptor") {
    visibility = [ "*" ]
    testonly = true
    sources = [
      "test/fake_frame_encryptor.cc",
      "test/fake_frame_encryptor.h",
    ]
    deps = [
      ":array_view",
      ":libjingle_peerconnection_api",
      ":rtp_parameters",
      "../rtc_base:checks",
      "../rtc_base:refcount",
      "../rtc_base:rtc_base_approved",
      "crypto:frame_encryptor_interface",
    ]
  }

  rtc_library("fake_frame_decryptor") {
    visibility = [ "*" ]
    testonly = true
    sources = [
      "test/fake_frame_decryptor.cc",
      "test/fake_frame_decryptor.h",
    ]
    deps = [
      ":array_view",
      ":libjingle_peerconnection_api",
      ":rtp_parameters",
      "../rtc_base:checks",
      "../rtc_base:refcount",
      "../rtc_base:rtc_base_approved",
      "crypto:frame_decryptor_interface",
    ]
  }

  rtc_source_set("mock_media_stream_interface") {
    visibility = [ "*" ]
    testonly = true
    sources = [ "test/mock_media_stream_interface.h" ]

    deps = [
      ":media_stream_interface",
      "../test:test_support",
    ]
  }

  rtc_source_set("dummy_peer_connection") {
    visibility = [ "*" ]
    testonly = true
    sources = [ "test/dummy_peer_connection.h" ]

    deps = [
      ":libjingle_peerconnection_api",
      ":rtc_error",
      "../rtc_base:checks",
      "../rtc_base:refcount",
    ]
  }

  rtc_source_set("mock_peerconnectioninterface") {
    visibility = [ "*" ]
    testonly = true
    sources = [ "test/mock_peerconnectioninterface.h" ]

    deps = [
      ":libjingle_peerconnection_api",
      "../api:scoped_refptr",
      "../rtc_base:refcount",
      "../test:test_support",
    ]
  }

  rtc_source_set("mock_peer_connection_factory_interface") {
    visibility = [ "*" ]
    testonly = true
    sources = [ "test/mock_peer_connection_factory_interface.h" ]

    deps = [
      ":libjingle_peerconnection_api",
      "../test:test_support",
    ]
  }

  rtc_source_set("mock_async_dns_resolver") {
    visibility = [ "*" ]
    testonly = true
    sources = [ "test/mock_async_dns_resolver.h" ]
    deps = [
      ":async_dns_resolver",
      "../test:test_support",
    ]
  }

  rtc_source_set("mock_rtp") {
    visibility = [ "*" ]
    testonly = true
    sources = [
      "test/mock_rtp_transceiver.h",
      "test/mock_rtpreceiver.h",
      "test/mock_rtpsender.h",
    ]

    deps = [
      ":libjingle_peerconnection_api",
      "../test:test_support",
    ]
  }

  rtc_source_set("mock_transformable_video_frame") {
    visibility = [ "*" ]
    testonly = true
    sources = [ "test/mock_transformable_video_frame.h" ]

    deps = [
      ":frame_transformer_interface",
      "../test:test_support",
    ]
  }

  rtc_source_set("mock_video_bitrate_allocator") {
    visibility = [ "*" ]
    testonly = true
    sources = [ "test/mock_video_bitrate_allocator.h" ]

    deps = [
      "../api/video:video_bitrate_allocator",
      "../test:test_support",
    ]
  }

  rtc_source_set("mock_video_bitrate_allocator_factory") {
    visibility = [ "*" ]
    testonly = true
    sources = [ "test/mock_video_bitrate_allocator_factory.h" ]

    deps = [
      "../api/video:video_bitrate_allocator_factory",
      "../test:test_support",
    ]
  }

  rtc_source_set("mock_video_codec_factory") {
    visibility = [ "*" ]
    testonly = true
    sources = [
      "test/mock_video_decoder_factory.h",
      "test/mock_video_encoder_factory.h",
    ]

    deps = [
      "../api/video_codecs:video_codecs_api",
      "../test:test_support",
    ]
  }

  rtc_library("mock_video_decoder") {
    visibility = [ "*" ]
    testonly = true
    sources = [ "test/mock_video_decoder.h" ]

    deps = [
      "../api/video_codecs:video_codecs_api",
      "../test:test_support",
    ]
  }

  rtc_library("mock_video_encoder") {
    visibility = [ "*" ]
    testonly = true
    sources = [ "test/mock_video_encoder.h" ]

    deps = [
      "../api/video_codecs:video_codecs_api",
      "../test:test_support",
    ]
  }

  rtc_library("mock_video_track") {
    visibility = [ "*" ]
    testonly = true
    sources = [ "test/mock_video_track.h" ]

    deps = [
      "../api:media_stream_interface",
      "../api:scoped_refptr",
      "../rtc_base:refcount",
      "../test:test_support",
    ]
  }

  rtc_library("create_time_controller") {
    visibility = [ "*" ]
    testonly = true
    sources = [
      "test/create_time_controller.cc",
      "test/create_time_controller.h",
    ]

    deps = [
      ":callfactory_api",
      ":time_controller",
      "../call",
      "../call:call_interfaces",
      "../call:rtp_interfaces",
      "../test/time_controller",
    ]
  }

  rtc_library("rtc_api_unittests") {
    testonly = true

    sources = [
      "array_view_unittest.cc",
      "field_trials_unittest.cc",
      "function_view_unittest.cc",
      "rtc_error_unittest.cc",
      "rtc_event_log_output_file_unittest.cc",
      "rtp_packet_info_unittest.cc",
      "rtp_packet_infos_unittest.cc",
      "rtp_parameters_unittest.cc",
      "scoped_refptr_unittest.cc",
      "sequence_checker_unittest.cc",
      "test/create_time_controller_unittest.cc",
    ]

    deps = [
      ":array_view",
      ":create_time_controller",
      ":field_trials",
      ":field_trials_view",
      ":function_view",
      ":libjingle_peerconnection_api",
      ":rtc_error",
      ":rtc_event_log_output_file",
      ":rtp_packet_info",
      ":rtp_parameters",
      ":scoped_refptr",
      ":sequence_checker",
      ":time_controller",
      "../rtc_base:checks",
      "../rtc_base:gunit_helpers",
      "../rtc_base:rtc_base_approved",
      "../rtc_base:rtc_event",
      "../rtc_base:rtc_task_queue",
      "../rtc_base:task_queue_for_test",
      "../rtc_base/task_utils:repeating_task",
      "../system_wrappers:field_trial",
      "../test:fileutils",
      "../test:rtc_expect_death",
      "../test:test_support",
      "task_queue:task_queue_default_factory_unittests",
      "transport:field_trial_based_config",
      "units:time_delta",
      "units:timestamp",
      "units:units_unittests",
      "video:rtp_video_frame_assembler_unittests",
      "video:video_unittests",
    ]
  }

  rtc_library("compile_all_headers") {
    testonly = true

    sources = [ "test/compile_all_headers.cc" ]

    deps = [
      ":dummy_peer_connection",
      ":fake_frame_decryptor",
      ":fake_frame_encryptor",
      ":mock_async_dns_resolver",
      ":mock_audio_mixer",
      ":mock_audio_sink",
      ":mock_data_channel",
      ":mock_frame_decryptor",
      ":mock_frame_encryptor",
      ":mock_media_stream_interface",
      ":mock_peer_connection_factory_interface",
      ":mock_peerconnectioninterface",
      ":mock_rtp",
      ":mock_transformable_video_frame",
      ":mock_video_bitrate_allocator",
      ":mock_video_bitrate_allocator_factory",
      ":mock_video_codec_factory",
      ":mock_video_decoder",
      ":mock_video_encoder",
      ":mock_video_track",
      ":rtc_api_unittests",
      "units:units_unittests",
    ]
  }
}

<<<<<<< HEAD
rtc_source_set("webrtc_key_value_config") {
  visibility = [ "*" ]
  sources = [ "webrtc_key_value_config.h" ]
  deps = [ "../rtc_base/system:rtc_export" ]
=======
rtc_source_set("field_trials_view") {
  visibility = [ "*" ]
  sources = [ "field_trials_view.h" ]
  deps = [ "../rtc_base/system:rtc_export" ]
  absl_deps = [ "//third_party/abseil-cpp/absl/strings" ]
}

rtc_source_set("webrtc_key_value_config") {
  visibility = [ "*" ]
  sources = [ "webrtc_key_value_config.h" ]
  deps = [ ":field_trials_view" ]
}

rtc_library("field_trials") {
  visibility = [ "*" ]
  sources = [
    "field_trials.cc",
    "field_trials.h",
  ]
  deps = [
    ":field_trials_view",
    "../rtc_base:checks",
    "../rtc_base/containers:flat_map",
    "../system_wrappers:field_trial",
  ]
>>>>>>> 8f9b44ba
  absl_deps = [ "//third_party/abseil-cpp/absl/strings" ]
}<|MERGE_RESOLUTION|>--- conflicted
+++ resolved
@@ -1247,12 +1247,6 @@
   }
 }
 
-<<<<<<< HEAD
-rtc_source_set("webrtc_key_value_config") {
-  visibility = [ "*" ]
-  sources = [ "webrtc_key_value_config.h" ]
-  deps = [ "../rtc_base/system:rtc_export" ]
-=======
 rtc_source_set("field_trials_view") {
   visibility = [ "*" ]
   sources = [ "field_trials_view.h" ]
@@ -1278,6 +1272,5 @@
     "../rtc_base/containers:flat_map",
     "../system_wrappers:field_trial",
   ]
->>>>>>> 8f9b44ba
   absl_deps = [ "//third_party/abseil-cpp/absl/strings" ]
 }