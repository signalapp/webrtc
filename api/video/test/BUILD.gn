--- conflicted
+++ resolved
@@ -12,10 +12,7 @@
   testonly = true
   sources = [
     "color_space_unittest.cc",
-<<<<<<< HEAD
-=======
     "i422_buffer_unittest.cc",
->>>>>>> 8f9b44ba
     "i444_buffer_unittest.cc",
     "nv12_buffer_unittest.cc",
     "video_adaptation_counters_unittest.cc",
