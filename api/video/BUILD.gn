# Copyright (c) 2018 The WebRTC project authors. All Rights Reserved.
#
# Use of this source code is governed by a BSD-style license
# that can be found in the LICENSE file in the root of the source
# tree. An additional intellectual property rights grant can be found
# in the file PATENTS.  All contributing project authors may
# be found in the AUTHORS file in the root of the source tree.

import("../../webrtc.gni")
if (is_android) {
  import("//build/config/android/config.gni")
  import("//build/config/android/rules.gni")
}

rtc_library("video_rtp_headers") {
  visibility = [ "*" ]
  sources = [
    "color_space.cc",
    "color_space.h",
    "hdr_metadata.cc",
    "hdr_metadata.h",
    "video_content_type.cc",
    "video_content_type.h",
    "video_rotation.h",
    "video_timing.cc",
    "video_timing.h",
  ]

  deps = [
    "..:array_view",
    "../../rtc_base:rtc_base_approved",
    "../../rtc_base/system:rtc_export",
    "../units:data_rate",
  ]
  absl_deps = [
    "//third_party/abseil-cpp/absl/container:inlined_vector",
    "//third_party/abseil-cpp/absl/types:optional",
  ]
}

rtc_library("video_frame") {
  visibility = [ "*" ]
  sources = [
    "i420_buffer.cc",
    "i420_buffer.h",
<<<<<<< HEAD
=======
    "nv12_buffer.cc",
    "nv12_buffer.h",
>>>>>>> cbad18b1
    "video_codec_type.h",
    "video_frame.cc",
    "video_frame.h",
    "video_frame_buffer.cc",
    "video_frame_buffer.h",
    "video_sink_interface.h",
    "video_source_interface.cc",
    "video_source_interface.h",
  ]

  deps = [
    ":video_rtp_headers",
    "..:array_view",
    "..:rtp_packet_info",
    "..:scoped_refptr",
    "../../rtc_base:checks",
    "../../rtc_base:rtc_base_approved",
    "../../rtc_base/memory:aligned_malloc",
    "../../rtc_base/system:rtc_export",
    "//third_party/libyuv",
<<<<<<< HEAD
  ]
  absl_deps = [ "//third_party/abseil-cpp/absl/types:optional" ]
}

if (is_android) {
  java_cpp_enum("video_frame_enums") {
    sources = [ "video_codec_type.h" ]
  }
}

rtc_library("video_frame_i010") {
  visibility = [ "*" ]
  sources = [
    "i010_buffer.cc",
    "i010_buffer.h",
  ]
  deps = [
    ":video_frame",
    ":video_rtp_headers",
    "..:scoped_refptr",
    "../../rtc_base",
    "../../rtc_base:checks",
    "../../rtc_base/memory:aligned_malloc",
    "//third_party/libyuv",
=======
>>>>>>> cbad18b1
  ]
  absl_deps = [ "//third_party/abseil-cpp/absl/types:optional" ]
}

<<<<<<< HEAD
rtc_library("video_frame_nv12") {
  visibility = [ "*" ]
  sources = [
    "nv12_buffer.cc",
    "nv12_buffer.h",
=======
if (is_android) {
  java_cpp_enum("video_frame_enums") {
    sources = [ "video_frame_buffer.h" ]
  }
}

rtc_library("video_frame_i010") {
  visibility = [ "*" ]
  sources = [
    "i010_buffer.cc",
    "i010_buffer.h",
>>>>>>> cbad18b1
  ]
  deps = [
    ":video_frame",
    "..:scoped_refptr",
    "../../rtc_base",
    "../../rtc_base:checks",
    "../../rtc_base/memory:aligned_malloc",
    "//third_party/libyuv",
  ]
}

rtc_source_set("recordable_encoded_frame") {
  visibility = [ "*" ]
  sources = [ "recordable_encoded_frame.h" ]

  deps = [
    ":encoded_image",
    ":video_frame",
    ":video_rtp_headers",
    "..:array_view",
    "..:scoped_refptr",
    "../../rtc_base:refcount",
    "../units:timestamp",
  ]
}

rtc_source_set("video_frame_type") {
  visibility = [ "*" ]
  sources = [ "video_frame_type.h" ]
}

<<<<<<< HEAD
=======
rtc_source_set("render_resolution") {
  visibility = [ "*" ]
  public = [ "render_resolution.h" ]
}

>>>>>>> cbad18b1
rtc_library("encoded_image") {
  visibility = [ "*" ]
  sources = [
    "encoded_image.cc",
    "encoded_image.h",
  ]
  deps = [
    ":video_codec_constants",
    ":video_frame",
    ":video_frame_type",
    ":video_rtp_headers",
    "..:refcountedbase",
    "..:rtp_packet_info",
    "..:scoped_refptr",
    "../../rtc_base:checks",
    "../../rtc_base:rtc_base_approved",
    "../../rtc_base/system:rtc_export",
  ]
  absl_deps = [ "//third_party/abseil-cpp/absl/types:optional" ]
}

rtc_library("encoded_frame") {
  visibility = [ "*" ]
  sources = [
    "encoded_frame.cc",
    "encoded_frame.h",
  ]

  deps = [ "../../modules/video_coding:encoded_frame" ]
}

rtc_library("rtp_video_frame_assembler") {
  visibility = [ "*" ]
  sources = [
    "rtp_video_frame_assembler.cc",
    "rtp_video_frame_assembler.h",
  ]

  deps = [
    ":encoded_frame",
    "../../modules/rtp_rtcp:rtp_rtcp",
    "../../modules/rtp_rtcp:rtp_rtcp_format",
    "../../modules/video_coding:video_coding",
    "../../rtc_base:logging",
  ]

  absl_deps = [
    "//third_party/abseil-cpp/absl/container:inlined_vector",
    "//third_party/abseil-cpp/absl/types:optional",
  ]
}

rtc_library("rtp_video_frame_assembler_unittests") {
  testonly = true
  sources = [ "rtp_video_frame_assembler_unittests.cc" ]

  deps = [
    ":rtp_video_frame_assembler",
    "..:array_view",
    "../../modules/rtp_rtcp:rtp_packetizer_av1_test_helper",
    "../../modules/rtp_rtcp:rtp_rtcp",
    "../../modules/rtp_rtcp:rtp_rtcp_format",
    "../../test:test_support",
  ]
}

rtc_source_set("video_codec_constants") {
  visibility = [ "*" ]
  sources = [ "video_codec_constants.h" ]
  deps = []
}

rtc_library("video_bitrate_allocation") {
  visibility = [ "*" ]
  sources = [
    "video_bitrate_allocation.cc",
    "video_bitrate_allocation.h",
  ]
  deps = [
    ":video_codec_constants",
    "../../rtc_base:checks",
    "../../rtc_base:safe_conversions",
    "../../rtc_base:stringutils",
    "../../rtc_base/system:rtc_export",
  ]
  absl_deps = [ "//third_party/abseil-cpp/absl/types:optional" ]
}

rtc_source_set("video_layers_allocation") {
  visibility = [ "*" ]
  sources = [ "video_layers_allocation.h" ]
  deps = [ "../units:data_rate" ]
  absl_deps = [ "//third_party/abseil-cpp/absl/container:inlined_vector" ]
}

rtc_library("video_bitrate_allocator") {
  visibility = [ "*" ]
  sources = [
    "video_bitrate_allocator.cc",
    "video_bitrate_allocator.h",
  ]
  deps = [
    ":video_bitrate_allocation",
    "../units:data_rate",
  ]
}

rtc_source_set("video_bitrate_allocator_factory") {
  visibility = [ "*" ]
  sources = [ "video_bitrate_allocator_factory.h" ]
  deps = [
    ":video_bitrate_allocator",
    "../../rtc_base:rtc_base_approved",
    "../video_codecs:video_codecs_api",
  ]
}

rtc_source_set("video_stream_decoder") {
  visibility = [ "*" ]
  sources = [ "video_stream_decoder.h" ]

  deps = [
    ":encoded_frame",
    ":video_frame",
    ":video_rtp_headers",
    "../task_queue",
    "../units:time_delta",
    "../video_codecs:video_codecs_api",
  ]
  absl_deps = [ "//third_party/abseil-cpp/absl/types:optional" ]
}

rtc_library("video_stream_decoder_create") {
  visibility = [ "*" ]
  sources = [
    "video_stream_decoder_create.cc",
    "video_stream_decoder_create.h",
  ]

  deps = [
    ":video_stream_decoder",
    "../../rtc_base:rtc_base_approved",
    "../../video:video_stream_decoder_impl",
    "../task_queue",
    "../video_codecs:video_codecs_api",
  ]
}

rtc_library("video_adaptation") {
  visibility = [ "*" ]
  sources = [
    "video_adaptation_counters.cc",
    "video_adaptation_counters.h",
    "video_adaptation_reason.h",
  ]

  deps = [
    "../../rtc_base:checks",
    "../../rtc_base:stringutils",
  ]
}

rtc_source_set("video_stream_encoder") {
  visibility = [ "*" ]
  sources = [
    "video_stream_encoder_interface.h",
    "video_stream_encoder_observer.h",
    "video_stream_encoder_settings.h",
  ]

  deps = [
    ":video_adaptation",
    ":video_bitrate_allocation",
    ":video_bitrate_allocator",
    ":video_bitrate_allocator_factory",
    ":video_codec_constants",
    ":video_frame",
    ":video_layers_allocation",
    "..:rtp_parameters",
    "..:scoped_refptr",
    "../:fec_controller_api",
    "../:rtp_parameters",
    "../adaptation:resource_adaptation_api",
    "../units:data_rate",
    "../video_codecs:video_codecs_api",
  ]
  absl_deps = [ "//third_party/abseil-cpp/absl/types:optional" ]
}

rtc_source_set("video_frame_metadata") {
  visibility = [ "*" ]
  sources = [
    "video_frame_metadata.cc",
    "video_frame_metadata.h",
  ]
  deps = [
    "..:array_view",
    "../../modules/rtp_rtcp:rtp_video_header",
    "../transport/rtp:dependency_descriptor",
  ]
  absl_deps = [
    "//third_party/abseil-cpp/absl/container:inlined_vector",
    "//third_party/abseil-cpp/absl/types:optional",
  ]
}

rtc_library("builtin_video_bitrate_allocator_factory") {
  visibility = [ "*" ]
  sources = [
    "builtin_video_bitrate_allocator_factory.cc",
    "builtin_video_bitrate_allocator_factory.h",
  ]

  deps = [
    ":video_bitrate_allocation",
    ":video_bitrate_allocator",
    ":video_bitrate_allocator_factory",
    "../../api:scoped_refptr",
    "../../media:rtc_media_base",
    "../../modules/video_coding:video_coding_utility",
    "../../modules/video_coding/svc:svc_rate_allocator",
    "../video_codecs:video_codecs_api",
  ]
  absl_deps = [ "//third_party/abseil-cpp/absl/base:core_headers" ]
}

if (rtc_include_tests) {
  rtc_library("video_unittests") {
    testonly = true
    sources = [
      "video_frame_metadata_unittest.cc",
      "video_stream_decoder_create_unittest.cc",
    ]
    deps = [
      ":video_frame_metadata",
      ":video_stream_decoder_create",
      "../../modules/rtp_rtcp:rtp_video_header",
      "../../test:test_support",
      "../task_queue:default_task_queue_factory",
      "../video_codecs:builtin_video_decoder_factory",
    ]
  }
}<|MERGE_RESOLUTION|>--- conflicted
+++ resolved
@@ -43,11 +43,8 @@
   sources = [
     "i420_buffer.cc",
     "i420_buffer.h",
-<<<<<<< HEAD
-=======
     "nv12_buffer.cc",
     "nv12_buffer.h",
->>>>>>> cbad18b1
     "video_codec_type.h",
     "video_frame.cc",
     "video_frame.h",
@@ -68,44 +65,10 @@
     "../../rtc_base/memory:aligned_malloc",
     "../../rtc_base/system:rtc_export",
     "//third_party/libyuv",
-<<<<<<< HEAD
-  ]
-  absl_deps = [ "//third_party/abseil-cpp/absl/types:optional" ]
-}
-
-if (is_android) {
-  java_cpp_enum("video_frame_enums") {
-    sources = [ "video_codec_type.h" ]
-  }
-}
-
-rtc_library("video_frame_i010") {
-  visibility = [ "*" ]
-  sources = [
-    "i010_buffer.cc",
-    "i010_buffer.h",
-  ]
-  deps = [
-    ":video_frame",
-    ":video_rtp_headers",
-    "..:scoped_refptr",
-    "../../rtc_base",
-    "../../rtc_base:checks",
-    "../../rtc_base/memory:aligned_malloc",
-    "//third_party/libyuv",
-=======
->>>>>>> cbad18b1
-  ]
-  absl_deps = [ "//third_party/abseil-cpp/absl/types:optional" ]
-}
-
-<<<<<<< HEAD
-rtc_library("video_frame_nv12") {
-  visibility = [ "*" ]
-  sources = [
-    "nv12_buffer.cc",
-    "nv12_buffer.h",
-=======
+  ]
+  absl_deps = [ "//third_party/abseil-cpp/absl/types:optional" ]
+}
+
 if (is_android) {
   java_cpp_enum("video_frame_enums") {
     sources = [ "video_frame_buffer.h" ]
@@ -117,10 +80,10 @@
   sources = [
     "i010_buffer.cc",
     "i010_buffer.h",
->>>>>>> cbad18b1
-  ]
-  deps = [
-    ":video_frame",
+  ]
+  deps = [
+    ":video_frame",
+    ":video_rtp_headers",
     "..:scoped_refptr",
     "../../rtc_base",
     "../../rtc_base:checks",
@@ -149,14 +112,11 @@
   sources = [ "video_frame_type.h" ]
 }
 
-<<<<<<< HEAD
-=======
 rtc_source_set("render_resolution") {
   visibility = [ "*" ]
   public = [ "render_resolution.h" ]
 }
 
->>>>>>> cbad18b1
 rtc_library("encoded_image") {
   visibility = [ "*" ]
   sources = [
