--- conflicted
+++ resolved
@@ -47,11 +47,8 @@
   sources = [
     "i420_buffer.cc",
     "i420_buffer.h",
-<<<<<<< HEAD
-=======
     "i422_buffer.cc",
     "i422_buffer.h",
->>>>>>> 8f9b44ba
     "i444_buffer.cc",
     "i444_buffer.h",
     "nv12_buffer.cc",
