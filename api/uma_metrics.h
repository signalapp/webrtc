--- conflicted
+++ resolved
@@ -167,8 +167,6 @@
   kSimulcastApiVersionMax
 };
 
-<<<<<<< HEAD
-=======
 // Metrics for reporting usage of BUNDLE.
 // These values are persisted to logs. Entries should not be renumbered and
 // numeric values should never be reused.
@@ -215,7 +213,6 @@
   kProvisionalAnswerMax
 };
 
->>>>>>> cbad18b1
 // When adding new metrics please consider using the style described in
 // https://chromium.googlesource.com/chromium/src.git/+/HEAD/tools/metrics/histograms/README.md#usage
 // instead of the legacy enums used above.
