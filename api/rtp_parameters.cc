--- conflicted
+++ resolved
@@ -107,10 +107,6 @@
 constexpr char RtpExtension::kVideoTimingUri[];
 constexpr char RtpExtension::kFrameMarkingUri[];
 constexpr char RtpExtension::kGenericFrameDescriptorUri00[];
-<<<<<<< HEAD
-constexpr char RtpExtension::kGenericFrameDescriptorUri01[];
-=======
->>>>>>> 758c388d
 constexpr char RtpExtension::kDependencyDescriptorUri[];
 constexpr char RtpExtension::kTransportSequenceNumberUri[];
 constexpr char RtpExtension::kTransportSequenceNumberV2Uri[];
@@ -150,10 +146,6 @@
          uri == webrtc::RtpExtension::kMidUri ||
          uri == webrtc::RtpExtension::kFrameMarkingUri ||
          uri == webrtc::RtpExtension::kGenericFrameDescriptorUri00 ||
-<<<<<<< HEAD
-         uri == webrtc::RtpExtension::kGenericFrameDescriptorUri01 ||
-=======
->>>>>>> 758c388d
          uri == webrtc::RtpExtension::kDependencyDescriptorUri ||
          uri == webrtc::RtpExtension::kColorSpaceUri ||
          uri == webrtc::RtpExtension::kRidUri ||
