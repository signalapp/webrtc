--- conflicted
+++ resolved
@@ -112,13 +112,8 @@
   // https://w3c.github.io/webrtc-pc/#dom-rtcrtptransceiver-direction
   // TODO(hta): Deprecate SetDirection without error and rename
   // SetDirectionWithError to SetDirection, remove default implementations.
-<<<<<<< HEAD
-  RTC_DEPRECATED virtual void SetDirection(
-      RtpTransceiverDirection new_direction);
-=======
   ABSL_DEPRECATED("Use SetDirectionWithError instead")
   virtual void SetDirection(RtpTransceiverDirection new_direction);
->>>>>>> cbad18b1
   virtual RTCError SetDirectionWithError(RtpTransceiverDirection new_direction);
 
   // The current_direction attribute indicates the current direction negotiated
@@ -146,11 +141,7 @@
   // This is an internal function, and is exposed for historical reasons.
   // https://w3c.github.io/webrtc-pc/#dfn-stop-the-rtcrtptransceiver
   virtual void StopInternal();
-<<<<<<< HEAD
-  RTC_DEPRECATED virtual void Stop();
-=======
   ABSL_DEPRECATED("Use StopStandard instead") virtual void Stop();
->>>>>>> cbad18b1
 
   // The SetCodecPreferences method overrides the default codec preferences used
   // by WebRTC for this transceiver.
