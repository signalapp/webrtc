/*
 *  Copyright 2004 The WebRTC Project Authors. All rights reserved.
 *
 *  Use of this source code is governed by a BSD-style license
 *  that can be found in the LICENSE file in the root of the source
 *  tree. An additional intellectual property rights grant can be found
 *  in the file PATENTS.  All contributing project authors may
 *  be found in the AUTHORS file in the root of the source tree.
 */

#include "rtc_base/openssl_identity.h"

#include <memory>
#include <utility>
#include <vector>

#if defined(WEBRTC_WIN)
// Must be included first before openssl headers.
#include "rtc_base/win32.h"  // NOLINT
#endif                       // WEBRTC_WIN

#include <openssl/bio.h>
#include <openssl/bn.h>
#include <openssl/err.h>
#include <openssl/pem.h>
#include <openssl/rsa.h>
#include <stdint.h>

#include "absl/memory/memory.h"
#include "rtc_base/checks.h"
#include "rtc_base/logging.h"
#include "rtc_base/numerics/safe_conversions.h"
#include "rtc_base/openssl.h"
#include "rtc_base/openssl_utility.h"

namespace rtc {

// We could have exposed a myriad of parameters for the crypto stuff,
// but keeping it simple seems best.

// Generate a key pair. Caller is responsible for freeing the returned object.
static EVP_PKEY* MakeKey(const KeyParams& key_params) {
  RTC_LOG(LS_INFO) << "Making key pair";
  EVP_PKEY* pkey = EVP_PKEY_new();
  if (key_params.type() == KT_RSA) {
    int key_length = key_params.rsa_params().mod_size;
    BIGNUM* exponent = BN_new();
    RSA* rsa = RSA_new();
    if (!pkey || !exponent || !rsa ||
        !BN_set_word(exponent, key_params.rsa_params().pub_exp) ||
        !RSA_generate_key_ex(rsa, key_length, exponent, nullptr) ||
        !EVP_PKEY_assign_RSA(pkey, rsa)) {
      EVP_PKEY_free(pkey);
      BN_free(exponent);
      RSA_free(rsa);
      RTC_LOG(LS_ERROR) << "Failed to make RSA key pair";
      return nullptr;
    }
    // ownership of rsa struct was assigned, don't free it.
    BN_free(exponent);
  } else if (key_params.type() == KT_ECDSA) {
    if (key_params.ec_curve() == EC_NIST_P256) {
      EC_KEY* ec_key = EC_KEY_new_by_curve_name(NID_X9_62_prime256v1);

      // Ensure curve name is included when EC key is serialized.
      // Without this call, OpenSSL versions before 1.1.0 will create
      // certificates that don't work for TLS.
      // This is a no-op for BoringSSL and OpenSSL 1.1.0+
      EC_KEY_set_asn1_flag(ec_key, OPENSSL_EC_NAMED_CURVE);

      if (!pkey || !ec_key || !EC_KEY_generate_key(ec_key) ||
          !EVP_PKEY_assign_EC_KEY(pkey, ec_key)) {
        EVP_PKEY_free(pkey);
        EC_KEY_free(ec_key);
        RTC_LOG(LS_ERROR) << "Failed to make EC key pair";
        return nullptr;
      }
      // ownership of ec_key struct was assigned, don't free it.
    } else {
      // Add generation of any other curves here.
      EVP_PKEY_free(pkey);
      RTC_LOG(LS_ERROR) << "ECDSA key requested for unknown curve";
      return nullptr;
    }
  } else {
    EVP_PKEY_free(pkey);
    RTC_LOG(LS_ERROR) << "Key type requested not understood";
    return nullptr;
  }

  RTC_LOG(LS_INFO) << "Returning key pair";
  return pkey;
}

OpenSSLKeyPair* OpenSSLKeyPair::Generate(const KeyParams& key_params) {
  EVP_PKEY* pkey = MakeKey(key_params);
  if (!pkey) {
    openssl::LogSSLErrors("Generating key pair");
    return nullptr;
  }
  return new OpenSSLKeyPair(pkey);
}

OpenSSLKeyPair* OpenSSLKeyPair::FromPrivateKeyPEMString(
    const std::string& pem_string) {
  BIO* bio = BIO_new_mem_buf(const_cast<char*>(pem_string.c_str()), -1);
  if (!bio) {
    RTC_LOG(LS_ERROR) << "Failed to create a new BIO buffer.";
    return nullptr;
  }
  BIO_set_mem_eof_return(bio, 0);
  EVP_PKEY* pkey =
      PEM_read_bio_PrivateKey(bio, nullptr, nullptr, const_cast<char*>("\0"));
  BIO_free(bio);  // Frees the BIO, but not the pointed-to string.
  if (!pkey) {
    RTC_LOG(LS_ERROR) << "Failed to create the private key from PEM string.";
    return nullptr;
  }
  if (EVP_PKEY_missing_parameters(pkey) != 0) {
    RTC_LOG(LS_ERROR)
        << "The resulting key pair is missing public key parameters.";
    EVP_PKEY_free(pkey);
    return nullptr;
  }
  return new OpenSSLKeyPair(pkey);
}

OpenSSLKeyPair::~OpenSSLKeyPair() {
  EVP_PKEY_free(pkey_);
}

OpenSSLKeyPair* OpenSSLKeyPair::GetReference() {
  AddReference();
  return new OpenSSLKeyPair(pkey_);
}

void OpenSSLKeyPair::AddReference() {
  EVP_PKEY_up_ref(pkey_);
}

std::string OpenSSLKeyPair::PrivateKeyToPEMString() const {
  BIO* temp_memory_bio = BIO_new(BIO_s_mem());
  if (!temp_memory_bio) {
    RTC_LOG_F(LS_ERROR) << "Failed to allocate temporary memory bio";
    RTC_NOTREACHED();
    return "";
  }
  if (!PEM_write_bio_PrivateKey(temp_memory_bio, pkey_, nullptr, nullptr, 0,
                                nullptr, nullptr)) {
    RTC_LOG_F(LS_ERROR) << "Failed to write private key";
    BIO_free(temp_memory_bio);
    RTC_NOTREACHED();
    return "";
  }
  BIO_write(temp_memory_bio, "\0", 1);
  char* buffer;
  BIO_get_mem_data(temp_memory_bio, &buffer);
  std::string priv_key_str = buffer;
  BIO_free(temp_memory_bio);
  return priv_key_str;
}

std::string OpenSSLKeyPair::PublicKeyToPEMString() const {
  BIO* temp_memory_bio = BIO_new(BIO_s_mem());
  if (!temp_memory_bio) {
    RTC_LOG_F(LS_ERROR) << "Failed to allocate temporary memory bio";
    RTC_NOTREACHED();
    return "";
  }
  if (!PEM_write_bio_PUBKEY(temp_memory_bio, pkey_)) {
    RTC_LOG_F(LS_ERROR) << "Failed to write public key";
    BIO_free(temp_memory_bio);
    RTC_NOTREACHED();
    return "";
  }
  BIO_write(temp_memory_bio, "\0", 1);
  char* buffer;
  BIO_get_mem_data(temp_memory_bio, &buffer);
  std::string pub_key_str = buffer;
  BIO_free(temp_memory_bio);
  return pub_key_str;
}

bool OpenSSLKeyPair::operator==(const OpenSSLKeyPair& other) const {
  return EVP_PKEY_cmp(this->pkey_, other.pkey_) == 1;
}

bool OpenSSLKeyPair::operator!=(const OpenSSLKeyPair& other) const {
  return !(*this == other);
}

OpenSSLIdentity::OpenSSLIdentity(
    std::unique_ptr<OpenSSLKeyPair> key_pair,
    std::unique_ptr<OpenSSLCertificate> certificate)
    : key_pair_(std::move(key_pair)) {
  RTC_DCHECK(key_pair_ != nullptr);
  RTC_DCHECK(certificate != nullptr);
  std::vector<std::unique_ptr<SSLCertificate>> certs;
  certs.push_back(std::move(certificate));
  cert_chain_.reset(new SSLCertChain(std::move(certs)));
}

OpenSSLIdentity::OpenSSLIdentity(std::unique_ptr<OpenSSLKeyPair> key_pair,
                                 std::unique_ptr<SSLCertChain> cert_chain)
    : key_pair_(std::move(key_pair)), cert_chain_(std::move(cert_chain)) {
  RTC_DCHECK(key_pair_ != nullptr);
  RTC_DCHECK(cert_chain_ != nullptr);
}

OpenSSLIdentity::~OpenSSLIdentity() = default;

std::unique_ptr<OpenSSLIdentity> OpenSSLIdentity::CreateInternal(
    const SSLIdentityParams& params) {
  std::unique_ptr<OpenSSLKeyPair> key_pair(
      OpenSSLKeyPair::Generate(params.key_params));
  if (key_pair) {
    std::unique_ptr<OpenSSLCertificate> certificate(
        OpenSSLCertificate::Generate(key_pair.get(), params));
    if (certificate != nullptr) {
      return absl::WrapUnique(
          new OpenSSLIdentity(std::move(key_pair), std::move(certificate)));
    }
  }
  RTC_LOG(LS_INFO) << "Identity generation failed";
  return nullptr;
}

// static
std::unique_ptr<OpenSSLIdentity> OpenSSLIdentity::CreateWithExpiration(
    const std::string& common_name,
    const KeyParams& key_params,
    time_t certificate_lifetime) {
  SSLIdentityParams params;
  params.key_params = key_params;
  params.common_name = common_name;
  time_t now = time(nullptr);
  params.not_before = now + kCertificateWindowInSeconds;
  params.not_after = now + certificate_lifetime;
  if (params.not_before > params.not_after)
    return nullptr;
  return CreateInternal(params);
<<<<<<< HEAD
}

OpenSSLIdentity* OpenSSLIdentity::GenerateWithExpiration(
    const std::string& common_name,
    const KeyParams& key_params,
    time_t certificate_lifetime) {
  return CreateWithExpiration(common_name, key_params, certificate_lifetime)
      .release();
}

std::unique_ptr<OpenSSLIdentity> OpenSSLIdentity::CreateForTest(
    const SSLIdentityParams& params) {
  return CreateInternal(params);
=======
>>>>>>> 758c388d
}

std::unique_ptr<OpenSSLIdentity> OpenSSLIdentity::CreateForTest(
    const SSLIdentityParams& params) {
<<<<<<< HEAD
  return CreateInternal(params).release();
=======
  return CreateInternal(params);
>>>>>>> 758c388d
}

std::unique_ptr<SSLIdentity> OpenSSLIdentity::CreateFromPEMStrings(
    const std::string& private_key,
    const std::string& certificate) {
  std::unique_ptr<OpenSSLCertificate> cert(
      OpenSSLCertificate::FromPEMString(certificate));
  if (!cert) {
    RTC_LOG(LS_ERROR) << "Failed to create OpenSSLCertificate from PEM string.";
    return nullptr;
  }

  std::unique_ptr<OpenSSLKeyPair> key_pair(
      OpenSSLKeyPair::FromPrivateKeyPEMString(private_key));
  if (!key_pair) {
    RTC_LOG(LS_ERROR) << "Failed to create key pair from PEM string.";
    return nullptr;
  }

  return absl::WrapUnique(
      new OpenSSLIdentity(std::move(key_pair), std::move(cert)));
}

<<<<<<< HEAD
SSLIdentity* OpenSSLIdentity::FromPEMStrings(const std::string& private_key,
                                             const std::string& certificate) {
  return CreateFromPEMStrings(private_key, certificate).release();
}

=======
>>>>>>> 758c388d
std::unique_ptr<SSLIdentity> OpenSSLIdentity::CreateFromPEMChainStrings(
    const std::string& private_key,
    const std::string& certificate_chain) {
  BIO* bio = BIO_new_mem_buf(certificate_chain.data(),
                             rtc::dchecked_cast<int>(certificate_chain.size()));
  if (!bio)
    return nullptr;
  BIO_set_mem_eof_return(bio, 0);
  std::vector<std::unique_ptr<SSLCertificate>> certs;
  while (true) {
    X509* x509 =
        PEM_read_bio_X509(bio, nullptr, nullptr, const_cast<char*>("\0"));
    if (x509 == nullptr) {
      uint32_t err = ERR_peek_error();
      if (ERR_GET_LIB(err) == ERR_LIB_PEM &&
          ERR_GET_REASON(err) == PEM_R_NO_START_LINE) {
        break;
      }
      RTC_LOG(LS_ERROR) << "Failed to parse certificate from PEM string.";
      BIO_free(bio);
      return nullptr;
    }
    certs.emplace_back(new OpenSSLCertificate(x509));
    X509_free(x509);
  }
  BIO_free(bio);
  if (certs.empty()) {
    RTC_LOG(LS_ERROR) << "Found no certificates in PEM string.";
    return nullptr;
  }

  std::unique_ptr<OpenSSLKeyPair> key_pair(
      OpenSSLKeyPair::FromPrivateKeyPEMString(private_key));
  if (!key_pair) {
    RTC_LOG(LS_ERROR) << "Failed to create key pair from PEM string.";
    return nullptr;
  }

  return absl::WrapUnique(new OpenSSLIdentity(
      std::move(key_pair), std::make_unique<SSLCertChain>(std::move(certs))));
<<<<<<< HEAD
}

SSLIdentity* OpenSSLIdentity::FromPEMChainStrings(
    const std::string& private_key,
    const std::string& certificate_chain) {
  return CreateFromPEMChainStrings(private_key, certificate_chain).release();
=======
>>>>>>> 758c388d
}

const OpenSSLCertificate& OpenSSLIdentity::certificate() const {
  return *static_cast<const OpenSSLCertificate*>(&cert_chain_->Get(0));
}

const SSLCertChain& OpenSSLIdentity::cert_chain() const {
  return *cert_chain_.get();
}

<<<<<<< HEAD
OpenSSLIdentity* OpenSSLIdentity::GetReference() const {
  return static_cast<OpenSSLIdentity*>(CloneInternal().release());
}

=======
>>>>>>> 758c388d
std::unique_ptr<SSLIdentity> OpenSSLIdentity::CloneInternal() const {
  // We cannot use std::make_unique here because the referenced OpenSSLIdentity
  // constructor is private.
  return absl::WrapUnique(new OpenSSLIdentity(
      absl::WrapUnique(key_pair_->GetReference()), cert_chain_->Clone()));
}

bool OpenSSLIdentity::ConfigureIdentity(SSL_CTX* ctx) {
  // 1 is the documented success return code.
  const OpenSSLCertificate* cert = &certificate();
  if (SSL_CTX_use_certificate(ctx, cert->x509()) != 1 ||
      SSL_CTX_use_PrivateKey(ctx, key_pair_->pkey()) != 1) {
    openssl::LogSSLErrors("Configuring key and certificate");
    return false;
  }
  // If a chain is available, use it.
  for (size_t i = 1; i < cert_chain_->GetSize(); ++i) {
    cert = static_cast<const OpenSSLCertificate*>(&cert_chain_->Get(i));
    if (SSL_CTX_add1_chain_cert(ctx, cert->x509()) != 1) {
      openssl::LogSSLErrors("Configuring intermediate certificate");
      return false;
    }
  }

  return true;
}

std::string OpenSSLIdentity::PrivateKeyToPEMString() const {
  return key_pair_->PrivateKeyToPEMString();
}

std::string OpenSSLIdentity::PublicKeyToPEMString() const {
  return key_pair_->PublicKeyToPEMString();
}

bool OpenSSLIdentity::operator==(const OpenSSLIdentity& other) const {
  return *this->key_pair_ == *other.key_pair_ &&
         this->certificate() == other.certificate();
}

bool OpenSSLIdentity::operator!=(const OpenSSLIdentity& other) const {
  return !(*this == other);
}

}  // namespace rtc<|MERGE_RESOLUTION|>--- conflicted
+++ resolved
@@ -239,31 +239,11 @@
   if (params.not_before > params.not_after)
     return nullptr;
   return CreateInternal(params);
-<<<<<<< HEAD
-}
-
-OpenSSLIdentity* OpenSSLIdentity::GenerateWithExpiration(
-    const std::string& common_name,
-    const KeyParams& key_params,
-    time_t certificate_lifetime) {
-  return CreateWithExpiration(common_name, key_params, certificate_lifetime)
-      .release();
 }
 
 std::unique_ptr<OpenSSLIdentity> OpenSSLIdentity::CreateForTest(
     const SSLIdentityParams& params) {
   return CreateInternal(params);
-=======
->>>>>>> 758c388d
-}
-
-std::unique_ptr<OpenSSLIdentity> OpenSSLIdentity::CreateForTest(
-    const SSLIdentityParams& params) {
-<<<<<<< HEAD
-  return CreateInternal(params).release();
-=======
-  return CreateInternal(params);
->>>>>>> 758c388d
 }
 
 std::unique_ptr<SSLIdentity> OpenSSLIdentity::CreateFromPEMStrings(
@@ -287,14 +267,6 @@
       new OpenSSLIdentity(std::move(key_pair), std::move(cert)));
 }
 
-<<<<<<< HEAD
-SSLIdentity* OpenSSLIdentity::FromPEMStrings(const std::string& private_key,
-                                             const std::string& certificate) {
-  return CreateFromPEMStrings(private_key, certificate).release();
-}
-
-=======
->>>>>>> 758c388d
 std::unique_ptr<SSLIdentity> OpenSSLIdentity::CreateFromPEMChainStrings(
     const std::string& private_key,
     const std::string& certificate_chain) {
@@ -335,15 +307,6 @@
 
   return absl::WrapUnique(new OpenSSLIdentity(
       std::move(key_pair), std::make_unique<SSLCertChain>(std::move(certs))));
-<<<<<<< HEAD
-}
-
-SSLIdentity* OpenSSLIdentity::FromPEMChainStrings(
-    const std::string& private_key,
-    const std::string& certificate_chain) {
-  return CreateFromPEMChainStrings(private_key, certificate_chain).release();
-=======
->>>>>>> 758c388d
 }
 
 const OpenSSLCertificate& OpenSSLIdentity::certificate() const {
@@ -354,13 +317,6 @@
   return *cert_chain_.get();
 }
 
-<<<<<<< HEAD
-OpenSSLIdentity* OpenSSLIdentity::GetReference() const {
-  return static_cast<OpenSSLIdentity*>(CloneInternal().release());
-}
-
-=======
->>>>>>> 758c388d
 std::unique_ptr<SSLIdentity> OpenSSLIdentity::CloneInternal() const {
   // We cannot use std::make_unique here because the referenced OpenSSLIdentity
   // constructor is private.
