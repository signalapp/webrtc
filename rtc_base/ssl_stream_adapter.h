--- conflicted
+++ resolved
@@ -126,12 +126,6 @@
   // Caller is responsible for freeing the returned object.
   static std::unique_ptr<SSLStreamAdapter> Create(
       std::unique_ptr<StreamInterface> stream);
-<<<<<<< HEAD
-  RTC_DEPRECATED static SSLStreamAdapter* Create(StreamInterface* stream) {
-    return Create(absl::WrapUnique(stream)).release();
-  }
-=======
->>>>>>> 758c388d
 
   explicit SSLStreamAdapter(std::unique_ptr<StreamInterface> stream);
   ~SSLStreamAdapter() override;
@@ -140,12 +134,6 @@
   // of the SSLIdentity object and will free it when appropriate. Should be
   // called no more than once on a given SSLStream instance.
   virtual void SetIdentity(std::unique_ptr<SSLIdentity> identity) = 0;
-<<<<<<< HEAD
-  RTC_DEPRECATED virtual void SetIdentity(SSLIdentity* identity) {
-    SetIdentity(absl::WrapUnique(identity));
-  }
-=======
->>>>>>> 758c388d
   virtual SSLIdentity* GetIdentityForTesting() const = 0;
 
   // Call this to indicate that we are to play the server role (or client role,
