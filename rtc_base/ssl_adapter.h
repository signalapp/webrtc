--- conflicted
+++ resolved
@@ -70,10 +70,6 @@
 
   // Set the certificate this socket will present to incoming clients.
   // Takes ownership of |identity|.
-<<<<<<< HEAD
-  RTC_DEPRECATED virtual void SetIdentity(SSLIdentity* identity) = 0;
-=======
->>>>>>> 758c388d
   virtual void SetIdentity(std::unique_ptr<SSLIdentity> identity) = 0;
 
   // Choose whether the socket acts as a server socket or client socket.
