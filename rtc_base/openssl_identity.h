--- conflicted
+++ resolved
@@ -72,26 +72,10 @@
   static std::unique_ptr<SSLIdentity> CreateFromPEMChainStrings(
       const std::string& private_key,
       const std::string& certificate_chain);
-<<<<<<< HEAD
-  // Deprecated versions
-  static OpenSSLIdentity* GenerateWithExpiration(const std::string& common_name,
-                                                 const KeyParams& key_params,
-                                                 time_t certificate_lifetime);
-  static OpenSSLIdentity* GenerateForTest(const SSLIdentityParams& params);
-  static SSLIdentity* FromPEMStrings(const std::string& private_key,
-                                     const std::string& certificate);
-  static SSLIdentity* FromPEMChainStrings(const std::string& private_key,
-                                          const std::string& certificate_chain);
-=======
->>>>>>> 758c388d
   ~OpenSSLIdentity() override;
 
   const OpenSSLCertificate& certificate() const override;
   const SSLCertChain& cert_chain() const override;
-<<<<<<< HEAD
-  RTC_DEPRECATED OpenSSLIdentity* GetReference() const override;
-=======
->>>>>>> 758c388d
 
   // Configure an SSL context object to use our key and certificate.
   bool ConfigureIdentity(SSL_CTX* ctx);
