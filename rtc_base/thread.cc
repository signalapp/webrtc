--- conflicted
+++ resolved
@@ -34,15 +34,9 @@
 #include "rtc_base/checks.h"
 #include "rtc_base/deprecated/recursive_critical_section.h"
 #include "rtc_base/event.h"
-<<<<<<< HEAD
-#include "rtc_base/logging.h"
-#include "rtc_base/null_socket_server.h"
-#include "rtc_base/synchronization/sequence_checker.h"
-=======
 #include "rtc_base/internal/default_socket_server.h"
 #include "rtc_base/logging.h"
 #include "rtc_base/null_socket_server.h"
->>>>>>> cbad18b1
 #include "rtc_base/task_utils/to_queued_task.h"
 #include "rtc_base/time_utils.h"
 #include "rtc_base/trace_event.h"
@@ -165,34 +159,8 @@
       it->second.erase(thread);
       ++it;
     }
-<<<<<<< HEAD
-=======
-  }
-}
-
-void ThreadManager::RegisterSendAndCheckForCycles(Thread* source,
-                                                  Thread* target) {
-  RTC_DCHECK(source);
-  RTC_DCHECK(target);
-
-  CritScope cs(&crit_);
-  std::deque<Thread*> all_targets({target});
-  // We check the pre-existing who-sends-to-who graph for any path from target
-  // to source. This loop is guaranteed to terminate because per the send graph
-  // invariant, there are no cycles in the graph.
-  for (size_t i = 0; i < all_targets.size(); i++) {
-    const auto& targets = send_graph_[all_targets[i]];
-    all_targets.insert(all_targets.end(), targets.begin(), targets.end());
->>>>>>> cbad18b1
-  }
-  RTC_CHECK_EQ(absl::c_count(all_targets, source), 0)
-      << " send loop between " << source->name() << " and " << target->name();
-
-  // We may now insert source -> target without creating a cycle, since there
-  // was no path from target to source per the prior CHECK.
-  send_graph_[source].insert(target);
-}
-#endif
+  }
+}
 
 void ThreadManager::RegisterSendAndCheckForCycles(Thread* source,
                                                   Thread* target) {
@@ -960,14 +928,11 @@
   msg.message_id = id;
   msg.pdata = pdata;
   if (IsCurrent()) {
-<<<<<<< HEAD
-=======
 #if RTC_DCHECK_IS_ON
     RTC_DCHECK(this->IsInvokeToThreadAllowed(this));
     RTC_DCHECK_RUN_ON(this);
     could_be_blocking_call_count_++;
 #endif
->>>>>>> cbad18b1
     msg.phandler->OnMessage(&msg);
     return;
   }
@@ -978,17 +943,13 @@
 
 #if RTC_DCHECK_IS_ON
   if (current_thread) {
-<<<<<<< HEAD
-=======
     RTC_DCHECK_RUN_ON(current_thread);
     current_thread->blocking_call_count_++;
->>>>>>> cbad18b1
     RTC_DCHECK(current_thread->IsInvokeToThreadAllowed(this));
     ThreadManager::Instance()->RegisterSendAndCheckForCycles(current_thread,
                                                              this);
   }
 #endif
-<<<<<<< HEAD
 
   // Perhaps down the line we can get rid of this workaround and always require
   // current_thread to be valid when Send() is called.
@@ -996,15 +957,6 @@
   if (!current_thread)
     done_event.reset(new rtc::Event());
 
-=======
-
-  // Perhaps down the line we can get rid of this workaround and always require
-  // current_thread to be valid when Send() is called.
-  std::unique_ptr<rtc::Event> done_event;
-  if (!current_thread)
-    done_event.reset(new rtc::Event());
-
->>>>>>> cbad18b1
   bool ready = false;
   PostTask(webrtc::ToQueuedTask(
       [&msg]() mutable { msg.phandler->OnMessage(&msg); },
@@ -1092,11 +1044,7 @@
 }
 
 void Thread::AllowInvokesToThread(Thread* thread) {
-<<<<<<< HEAD
-#if (!defined(NDEBUG) || defined(DCHECK_ALWAYS_ON))
-=======
 #if (!defined(NDEBUG) || RTC_DCHECK_IS_ON)
->>>>>>> cbad18b1
   if (!IsCurrent()) {
     PostTask(webrtc::ToQueuedTask(
         [thread, this]() { AllowInvokesToThread(thread); }));
@@ -1109,11 +1057,7 @@
 }
 
 void Thread::DisallowAllInvokes() {
-<<<<<<< HEAD
-#if (!defined(NDEBUG) || defined(DCHECK_ALWAYS_ON))
-=======
 #if (!defined(NDEBUG) || RTC_DCHECK_IS_ON)
->>>>>>> cbad18b1
   if (!IsCurrent()) {
     PostTask(webrtc::ToQueuedTask([this]() { DisallowAllInvokes(); }));
     return;
@@ -1124,12 +1068,6 @@
 #endif
 }
 
-<<<<<<< HEAD
-// Returns true if no policies added or if there is at least one policy
-// that permits invocation to |target| thread.
-bool Thread::IsInvokeToThreadAllowed(rtc::Thread* target) {
-#if (!defined(NDEBUG) || defined(DCHECK_ALWAYS_ON))
-=======
 #if RTC_DCHECK_IS_ON
 uint32_t Thread::GetBlockingCallCount() const {
   RTC_DCHECK_RUN_ON(this);
@@ -1145,7 +1083,6 @@
 // that permits invocation to `target` thread.
 bool Thread::IsInvokeToThreadAllowed(rtc::Thread* target) {
 #if (!defined(NDEBUG) || RTC_DCHECK_IS_ON)
->>>>>>> cbad18b1
   RTC_DCHECK_RUN_ON(this);
   if (!invoke_policy_enabled_) {
     return true;
