/*
 *  Copyright 2004 The WebRTC Project Authors. All rights reserved.
 *
 *  Use of this source code is governed by a BSD-style license
 *  that can be found in the LICENSE file in the root of the source
 *  tree. An additional intellectual property rights grant can be found
 *  in the file PATENTS.  All contributing project authors may
 *  be found in the AUTHORS file in the root of the source tree.
 */

#ifndef RTC_BASE_STRING_ENCODE_H_
#define RTC_BASE_STRING_ENCODE_H_

#include <stddef.h>

#include <string>
#include <type_traits>
#include <vector>

#include "absl/strings/string_view.h"
#include "absl/types/optional.h"
#include "api/array_view.h"
#include "rtc_base/checks.h"
#include "rtc_base/string_to_number.h"

namespace rtc {

//////////////////////////////////////////////////////////////////////
// String Encoding Utilities
//////////////////////////////////////////////////////////////////////

std::string hex_encode(absl::string_view str);
<<<<<<< HEAD
std::string hex_encode(const char* source, size_t srclen);
std::string hex_encode_with_delimiter(const char* source,
                                      size_t srclen,
                                      char delimiter);
=======
std::string hex_encode_with_delimiter(absl::string_view source, char delimiter);
>>>>>>> 8f9b44ba

// hex_decode converts ascii hex to binary.
size_t hex_decode(ArrayView<char> buffer, absl::string_view source);

// hex_decode, assuming that there is a delimiter between every byte
// pair.
// `delimiter` == 0 means no delimiter
// If the buffer is too short or the data is invalid, we return 0.
<<<<<<< HEAD
size_t hex_decode_with_delimiter(char* buffer,
                                 size_t buflen,
                                 const char* source,
                                 size_t srclen,
                                 char delimiter);

// Helper functions for hex_decode.
size_t hex_decode(char* buffer, size_t buflen, absl::string_view source);
size_t hex_decode_with_delimiter(char* buffer,
                                 size_t buflen,
=======
size_t hex_decode_with_delimiter(ArrayView<char> buffer,
>>>>>>> 8f9b44ba
                                 absl::string_view source,
                                 char delimiter);

// Joins the source vector of strings into a single string, with each
// field in source being separated by delimiter. No trailing delimiter is added.
std::string join(const std::vector<std::string>& source, char delimiter);

// Splits the source string into multiple fields separated by delimiter,
// with duplicates of delimiter creating empty fields. Empty input produces a
// single, empty, field.
std::vector<absl::string_view> split(absl::string_view source, char delimiter);

size_t split(absl::string_view source,
             char delimiter,
             std::vector<std::string>* fields);

// Splits the source string into multiple fields separated by delimiter,
// with duplicates of delimiter ignored.  Trailing delimiter ignored.
size_t tokenize(absl::string_view source,
                char delimiter,
                std::vector<std::string>* fields);

// Extract the first token from source as separated by delimiter, with
// duplicates of delimiter ignored. Return false if the delimiter could not be
// found, otherwise return true.
bool tokenize_first(absl::string_view source,
                    char delimiter,
                    std::string* token,
                    std::string* rest);

// Convert arbitrary values to/from a string.
// TODO(jonasolsson): Remove these when absl::StrCat becomes available.
std::string ToString(bool b);

std::string ToString(absl::string_view s);
// The const char* overload is needed for correct overload resolution because of
// the const void* version of ToString() below.
std::string ToString(const char* s);
<<<<<<< HEAD
std::string ToString(absl::string_view s);
=======
>>>>>>> 8f9b44ba

std::string ToString(short s);
std::string ToString(unsigned short s);
std::string ToString(int s);
std::string ToString(unsigned int s);
std::string ToString(long int s);
std::string ToString(unsigned long int s);
std::string ToString(long long int s);
std::string ToString(unsigned long long int s);

std::string ToString(double t);
std::string ToString(long double t);

std::string ToString(const void* p);

template <typename T,
          typename std::enable_if<std::is_arithmetic<T>::value &&
                                      !std::is_same<T, bool>::value,
                                  int>::type = 0>
static bool FromString(absl::string_view s, T* t) {
  RTC_DCHECK(t);
  absl::optional<T> result = StringToNumber<T>(s);

  if (result)
    *t = *result;

  return result.has_value();
}

bool FromString(absl::string_view s, bool* b);

template <typename T>
static inline T FromString(absl::string_view str) {
  T val;
  FromString(str, &val);
  return val;
}

//////////////////////////////////////////////////////////////////////

}  // namespace rtc

#endif  // RTC_BASE_STRING_ENCODE_H__<|MERGE_RESOLUTION|>--- conflicted
+++ resolved
@@ -30,14 +30,7 @@
 //////////////////////////////////////////////////////////////////////
 
 std::string hex_encode(absl::string_view str);
-<<<<<<< HEAD
-std::string hex_encode(const char* source, size_t srclen);
-std::string hex_encode_with_delimiter(const char* source,
-                                      size_t srclen,
-                                      char delimiter);
-=======
 std::string hex_encode_with_delimiter(absl::string_view source, char delimiter);
->>>>>>> 8f9b44ba
 
 // hex_decode converts ascii hex to binary.
 size_t hex_decode(ArrayView<char> buffer, absl::string_view source);
@@ -46,20 +39,7 @@
 // pair.
 // `delimiter` == 0 means no delimiter
 // If the buffer is too short or the data is invalid, we return 0.
-<<<<<<< HEAD
-size_t hex_decode_with_delimiter(char* buffer,
-                                 size_t buflen,
-                                 const char* source,
-                                 size_t srclen,
-                                 char delimiter);
-
-// Helper functions for hex_decode.
-size_t hex_decode(char* buffer, size_t buflen, absl::string_view source);
-size_t hex_decode_with_delimiter(char* buffer,
-                                 size_t buflen,
-=======
 size_t hex_decode_with_delimiter(ArrayView<char> buffer,
->>>>>>> 8f9b44ba
                                  absl::string_view source,
                                  char delimiter);
 
@@ -98,10 +78,6 @@
 // The const char* overload is needed for correct overload resolution because of
 // the const void* version of ToString() below.
 std::string ToString(const char* s);
-<<<<<<< HEAD
-std::string ToString(absl::string_view s);
-=======
->>>>>>> 8f9b44ba
 
 std::string ToString(short s);
 std::string ToString(unsigned short s);
