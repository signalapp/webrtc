--- conflicted
+++ resolved
@@ -13,28 +13,6 @@
 #include <algorithm>
 
 #include "absl/types/optional.h"
-<<<<<<< HEAD
-
-namespace webrtc {
-
-TimestampExtrapolator::TimestampExtrapolator(Timestamp start)
-    : _start(Timestamp::Zero()),
-      _prev(Timestamp::Zero()),
-      _firstTimestamp(0),
-      _wrapArounds(0),
-      _prevUnwrappedTimestamp(-1),
-      _prevWrapTimestamp(-1),
-      _lambda(1),
-      _firstAfterReset(true),
-      _packetCount(0),
-      _startUpFilterDelayInPackets(2),
-      _detectorAccumulatorPos(0),
-      _detectorAccumulatorNeg(0),
-      _alarmThreshold(60e3),
-      _accDrift(6600),  // in timestamp ticks, i.e. 15 ms
-      _accMaxError(7000),
-      _pP11(1e10) {
-=======
 #include "modules/include/module_common_types_public.h"
 
 namespace webrtc {
@@ -57,32 +35,10 @@
       packet_count_(0),
       detector_accumulator_pos_(0),
       detector_accumulator_neg_(0) {
->>>>>>> 8f9b44ba
   Reset(start);
 }
 
 void TimestampExtrapolator::Reset(Timestamp start) {
-<<<<<<< HEAD
-  _start = start;
-  _prev = _start;
-  _firstTimestamp = 0;
-  _w[0] = 90.0;
-  _w[1] = 0;
-  _pP[0][0] = 1;
-  _pP[1][1] = _pP11;
-  _pP[0][1] = _pP[1][0] = 0;
-  _firstAfterReset = true;
-  _prevUnwrappedTimestamp = -1;
-  _prevWrapTimestamp = -1;
-  _wrapArounds = 0;
-  _packetCount = 0;
-  _detectorAccumulatorPos = 0;
-  _detectorAccumulatorNeg = 0;
-}
-
-void TimestampExtrapolator::Update(Timestamp now, uint32_t ts90khz) {
-  if (now - _prev > TimeDelta::Seconds(10)) {
-=======
   start_ = start;
   prev_ = start_;
   first_unwrapped_timestamp_ = absl::nullopt;
@@ -99,28 +55,16 @@
 
 void TimestampExtrapolator::Update(Timestamp now, uint32_t ts90khz) {
   if (now - prev_ > TimeDelta::Seconds(10)) {
->>>>>>> 8f9b44ba
     // Ten seconds without a complete frame.
     // Reset the extrapolator
     Reset(now);
   } else {
-<<<<<<< HEAD
-    _prev = now;
-  }
-
-  // Remove offset to prevent badly scaled matrices
-  const TimeDelta offset = now - _start;
-  double tMs = offset.ms();
-
-  CheckForWrapArounds(ts90khz);
-=======
     prev_ = now;
   }
 
   // Remove offset to prevent badly scaled matrices
   const TimeDelta offset = now - start_;
   double t_ms = offset.ms();
->>>>>>> 8f9b44ba
 
   int64_t unwrapped_ts90khz = unwrapper_.Unwrap(ts90khz);
 
@@ -132,14 +76,9 @@
     first_unwrapped_timestamp_ = unwrapped_ts90khz;
   }
 
-<<<<<<< HEAD
-  double residual = (static_cast<double>(unwrapped_ts90khz) - _firstTimestamp) -
-                    tMs * _w[0] - _w[1];
-=======
   double residual =
       (static_cast<double>(unwrapped_ts90khz) - *first_unwrapped_timestamp_) -
       t_ms * w_[0] - w_[1];
->>>>>>> 8f9b44ba
   if (DelayChangeDetection(residual) &&
       packet_count_ >= kStartUpFilterDelayInPackets) {
     // A sudden change of average network delay has been detected.
@@ -170,42 +109,6 @@
   double p00 =
       1 / kLambda * (p_[0][0] - (K[0] * t_ms * p_[0][0] + K[0] * p_[1][0]));
   double p01 =
-<<<<<<< HEAD
-      1 / _lambda * (_pP[0][1] - (K[0] * tMs * _pP[0][1] + K[0] * _pP[1][1]));
-  _pP[1][0] =
-      1 / _lambda * (_pP[1][0] - (K[1] * tMs * _pP[0][0] + K[1] * _pP[1][0]));
-  _pP[1][1] =
-      1 / _lambda * (_pP[1][1] - (K[1] * tMs * _pP[0][1] + K[1] * _pP[1][1]));
-  _pP[0][0] = p00;
-  _pP[0][1] = p01;
-  _prevUnwrappedTimestamp = unwrapped_ts90khz;
-  if (_packetCount < _startUpFilterDelayInPackets) {
-    _packetCount++;
-  }
-}
-
-absl::optional<Timestamp> TimestampExtrapolator::ExtrapolateLocalTime(
-    uint32_t timestamp90khz) {
-  CheckForWrapArounds(timestamp90khz);
-  double unwrapped_ts90khz =
-      static_cast<double>(timestamp90khz) +
-      _wrapArounds * ((static_cast<int64_t>(1) << 32) - 1);
-  if (_packetCount == 0) {
-    return absl::nullopt;
-  } else if (_packetCount < _startUpFilterDelayInPackets) {
-    auto diffMs = static_cast<int64_t>(
-        static_cast<double>(unwrapped_ts90khz - _prevUnwrappedTimestamp) /
-            90.0 +
-        0.5);
-    return _prev + TimeDelta::Millis(diffMs);
-  } else if (_w[0] < 1e-3) {
-    return _start;
-  } else {
-    double timestampDiff =
-        unwrapped_ts90khz - static_cast<double>(_firstTimestamp);
-    auto diffMs = static_cast<int64_t>((timestampDiff - _w[1]) / _w[0] + 0.5);
-    return _start + TimeDelta::Millis(diffMs);
-=======
       1 / kLambda * (p_[0][1] - (K[0] * t_ms * p_[0][1] + K[0] * p_[1][1]));
   p_[1][0] =
       1 / kLambda * (p_[1][0] - (K[1] * t_ms * p_[0][0] + K[1] * p_[1][0]));
@@ -216,7 +119,6 @@
   prev_unwrapped_timestamp_ = unwrapped_ts90khz;
   if (packet_count_ < kStartUpFilterDelayInPackets) {
     packet_count_++;
->>>>>>> 8f9b44ba
   }
 }
 
