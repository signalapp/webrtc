# Copyright (c) 2018 The WebRTC project authors. All Rights Reserved.
#
# Use of this source code is governed by a BSD-style license
# that can be found in the LICENSE file in the root of the source
# tree. An additional intellectual property rights grant can be found
# in the file PATENTS.  All contributing project authors may
# be found in the AUTHORS file in the root of the source tree.

import("../../webrtc.gni")
if (is_android) {
  import("//build/config/android/config.gni")
  import("//build/config/android/rules.gni")
}

rtc_library("timestamp_extrapolator") {
  sources = [
    "timestamp_extrapolator.cc",
    "timestamp_extrapolator.h",
  ]
<<<<<<< HEAD
  deps = [ "../../api/units:timestamp" ]
  absl_deps = [ "//third_party/abseil-cpp/absl/types:optional" ]
=======
  deps = [
    "../../api/units:timestamp",
    "../../modules:module_api_public",
  ]
  absl_deps = [ "//third_party/abseil-cpp/absl/types:optional" ]
}

if (rtc_include_tests) {
  rtc_library("timestamp_extrapolator_unittests") {
    testonly = true
    sources = [ "timestamp_extrapolator_unittest.cc" ]
    deps = [
      ":timestamp_extrapolator",
      "../../api/units:frequency",
      "../../api/units:time_delta",
      "../../api/units:timestamp",
      "../../system_wrappers",
      "../../test:test_support",
    ]
    absl_deps = [ "//third_party/abseil-cpp/absl/types:optional" ]
  }
>>>>>>> 8f9b44ba
}<|MERGE_RESOLUTION|>--- conflicted
+++ resolved
@@ -17,10 +17,6 @@
     "timestamp_extrapolator.cc",
     "timestamp_extrapolator.h",
   ]
-<<<<<<< HEAD
-  deps = [ "../../api/units:timestamp" ]
-  absl_deps = [ "//third_party/abseil-cpp/absl/types:optional" ]
-=======
   deps = [
     "../../api/units:timestamp",
     "../../modules:module_api_public",
@@ -42,5 +38,4 @@
     ]
     absl_deps = [ "//third_party/abseil-cpp/absl/types:optional" ]
   }
->>>>>>> 8f9b44ba
 }