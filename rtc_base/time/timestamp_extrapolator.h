--- conflicted
+++ resolved
@@ -15,10 +15,7 @@
 
 #include "absl/types/optional.h"
 #include "api/units/timestamp.h"
-<<<<<<< HEAD
-=======
 #include "modules/include/module_common_types_public.h"
->>>>>>> 8f9b44ba
 
 namespace webrtc {
 
@@ -27,37 +24,12 @@
  public:
   explicit TimestampExtrapolator(Timestamp start);
   void Update(Timestamp now, uint32_t ts90khz);
-<<<<<<< HEAD
-  absl::optional<Timestamp> ExtrapolateLocalTime(uint32_t timestamp90khz);
-=======
   absl::optional<Timestamp> ExtrapolateLocalTime(uint32_t timestamp90khz) const;
->>>>>>> 8f9b44ba
   void Reset(Timestamp start);
 
  private:
   void CheckForWrapArounds(uint32_t ts90khz);
   bool DelayChangeDetection(double error);
-<<<<<<< HEAD
-  double _w[2];
-  double _pP[2][2];
-  Timestamp _start;
-  Timestamp _prev;
-  uint32_t _firstTimestamp;
-  int32_t _wrapArounds;
-  int64_t _prevUnwrappedTimestamp;
-  int64_t _prevWrapTimestamp;
-  const double _lambda;
-  bool _firstAfterReset;
-  uint32_t _packetCount;
-  const uint32_t _startUpFilterDelayInPackets;
-
-  double _detectorAccumulatorPos;
-  double _detectorAccumulatorNeg;
-  const double _alarmThreshold;
-  const double _accDrift;
-  const double _accMaxError;
-  const double _pP11;
-=======
 
   double w_[2];
   double p_[2][2];
@@ -69,7 +41,6 @@
   uint32_t packet_count_;
   double detector_accumulator_pos_;
   double detector_accumulator_neg_;
->>>>>>> 8f9b44ba
 };
 
 }  // namespace webrtc
