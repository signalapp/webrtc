/*
 *  Copyright 2019 The WebRTC project authors. All Rights Reserved.
 *
 *  Use of this source code is governed by a BSD-style license
 *  that can be found in the LICENSE file in the root of the source
 *  tree. An additional intellectual property rights grant can be found
 *  in the file PATENTS.  All contributing project authors may
 *  be found in the AUTHORS file in the root of the source tree.
 */

#ifndef RTC_BASE_EXPERIMENTS_BALANCED_DEGRADATION_SETTINGS_H_
#define RTC_BASE_EXPERIMENTS_BALANCED_DEGRADATION_SETTINGS_H_

#include <vector>

#include "absl/types/optional.h"
#include "api/field_trials_view.h"
#include "api/video_codecs/video_encoder.h"
#include "api/webrtc_key_value_config.h"

namespace webrtc {

class BalancedDegradationSettings {
 public:
  static constexpr int kNoFpsDiff = -100;

<<<<<<< HEAD
  BalancedDegradationSettings(const WebRtcKeyValueConfig& field_trials);
=======
  BalancedDegradationSettings(const FieldTrialsView& field_trials);
>>>>>>> 8f9b44ba
  ~BalancedDegradationSettings();

  struct CodecTypeSpecific {
    CodecTypeSpecific() {}
    CodecTypeSpecific(int qp_low, int qp_high, int fps, int kbps, int kbps_res)
        : qp_low(qp_low),
          qp_high(qp_high),
          fps(fps),
          kbps(kbps),
          kbps_res(kbps_res) {}

    bool operator==(const CodecTypeSpecific& o) const {
      return qp_low == o.qp_low && qp_high == o.qp_high && fps == o.fps &&
             kbps == o.kbps && kbps_res == o.kbps_res;
    }

    absl::optional<int> GetQpLow() const;
    absl::optional<int> GetQpHigh() const;
    absl::optional<int> GetFps() const;
    absl::optional<int> GetKbps() const;
    absl::optional<int> GetKbpsRes() const;

    // Optional settings.
    int qp_low = 0;
    int qp_high = 0;
    int fps = 0;       // If unset, defaults to `fps` in Config.
    int kbps = 0;      // If unset, defaults to `kbps` in Config.
    int kbps_res = 0;  // If unset, defaults to `kbps_res` in Config.
  };

  struct Config {
    Config();
    Config(int pixels,
           int fps,
           int kbps,
           int kbps_res,
           int fps_diff,
           CodecTypeSpecific vp8,
           CodecTypeSpecific vp9,
           CodecTypeSpecific h264,
           CodecTypeSpecific av1,
           CodecTypeSpecific generic);

    bool operator==(const Config& o) const {
      return pixels == o.pixels && fps == o.fps && kbps == o.kbps &&
             kbps_res == o.kbps_res && fps_diff == o.fps_diff && vp8 == o.vp8 &&
             vp9 == o.vp9 && h264 == o.h264 && av1 == o.av1 &&
             generic == o.generic;
    }

    // Example:
    // WebRTC-Video-BalancedDegradationSettings/pixels:100|200|300,fps:5|15|25/
    // pixels <= 100 -> min framerate: 5 fps
    // pixels <= 200 -> min framerate: 15 fps
    // pixels <= 300 -> min framerate: 25 fps
    //
    // WebRTC-Video-BalancedDegradationSettings/pixels:100|200|300,
    // fps:5|15|25,       // Min framerate.
    // kbps:0|60|70,      // Min bitrate needed to adapt up.
    // kbps_res:0|65|75/  // Min bitrate needed to adapt up in resolution.
    //
    // pixels: fps:  kbps:     kbps_res:
    // 300     30    -         -
    // 300     25    70 kbps   75 kbps
    // 200     25    70 kbps   -
    // 200     15    60 kbps   65 kbps
    // 100     15    60 kbps   -
    // 100      5
    //               optional  optional

    int pixels = 0;  // Video frame size.
    // If the frame size is less than or equal to `pixels`:
    int fps = 0;   // Min framerate to be used.
    int kbps = 0;  // Min bitrate needed to adapt up (resolution/fps).
    int kbps_res = 0;           // Min bitrate needed to adapt up in resolution.
    int fps_diff = kNoFpsDiff;  // Min fps reduction needed (input fps - `fps`)
                                // w/o triggering a new subsequent downgrade
                                // check.
    CodecTypeSpecific vp8;
    CodecTypeSpecific vp9;
    CodecTypeSpecific h264;
    CodecTypeSpecific av1;
    CodecTypeSpecific generic;
  };

  // Returns configurations from field trial on success (default on failure).
  std::vector<Config> GetConfigs() const;

  // Gets the min/max framerate from `configs_` based on `pixels`.
  int MinFps(VideoCodecType type, int pixels) const;
  int MaxFps(VideoCodecType type, int pixels) const;

  // Checks if quality can be increased based on `pixels` and `bitrate_bps`.
  bool CanAdaptUp(VideoCodecType type, int pixels, uint32_t bitrate_bps) const;
  bool CanAdaptUpResolution(VideoCodecType type,
                            int pixels,
                            uint32_t bitrate_bps) const;

  // Gets the min framerate diff from `configs_` based on `pixels`.
  absl::optional<int> MinFpsDiff(int pixels) const;

  // Gets QpThresholds for the codec `type` based on `pixels`.
  absl::optional<VideoEncoder::QpThresholds> GetQpThresholds(
      VideoCodecType type,
      int pixels) const;

 private:
  absl::optional<Config> GetMinFpsConfig(int pixels) const;
  absl::optional<Config> GetMaxFpsConfig(int pixels) const;
  Config GetConfig(int pixels) const;

  std::vector<Config> configs_;
};

}  // namespace webrtc

#endif  // RTC_BASE_EXPERIMENTS_BALANCED_DEGRADATION_SETTINGS_H_<|MERGE_RESOLUTION|>--- conflicted
+++ resolved
@@ -24,11 +24,7 @@
  public:
   static constexpr int kNoFpsDiff = -100;
 
-<<<<<<< HEAD
-  BalancedDegradationSettings(const WebRtcKeyValueConfig& field_trials);
-=======
   BalancedDegradationSettings(const FieldTrialsView& field_trials);
->>>>>>> 8f9b44ba
   ~BalancedDegradationSettings();
 
   struct CodecTypeSpecific {
