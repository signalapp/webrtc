# Copyright (c) 2018 The WebRTC project authors. All Rights Reserved.
#
# Use of this source code is governed by a BSD-style license
# that can be found in the LICENSE file in the root of the source
# tree. An additional intellectual property rights grant can be found
# in the file PATENTS.  All contributing project authors may
# be found in the AUTHORS file in the root of the source tree.

import("../../webrtc.gni")

rtc_library("alr_experiment") {
  sources = [
    "alr_experiment.cc",
    "alr_experiment.h",
  ]
  deps = [
    "..:logging",
    "../:rtc_base_approved",
    "../../api:field_trials_view",
    "../../api/transport:field_trial_based_config",
  ]
  absl_deps = [ "//third_party/abseil-cpp/absl/types:optional" ]
}

rtc_library("field_trial_parser") {
  sources = [
    "field_trial_list.cc",
    "field_trial_list.h",
    "field_trial_parser.cc",
    "field_trial_parser.h",
    "field_trial_units.cc",
    "field_trial_units.h",
    "struct_parameters_parser.cc",
    "struct_parameters_parser.h",
  ]
  deps = [
    "../../api/units:data_rate",
    "../../api/units:data_size",
    "../../api/units:time_delta",
    "../../rtc_base:checks",
    "../../rtc_base:logging",
    "../../rtc_base:safe_conversions",
    "../../rtc_base:stringutils",
  ]
  absl_deps = [
    "//third_party/abseil-cpp/absl/memory",
    "//third_party/abseil-cpp/absl/strings:strings",
    "//third_party/abseil-cpp/absl/types:optional",
  ]
}

rtc_library("quality_rampup_experiment") {
  sources = [
    "quality_rampup_experiment.cc",
    "quality_rampup_experiment.h",
  ]
  deps = [
    ":field_trial_parser",
    "..:logging",
    "../:rtc_base_approved",
    "../../api:field_trials_view",
    "../../api/transport:field_trial_based_config",
    "../../system_wrappers:field_trial",
  ]
  absl_deps = [ "//third_party/abseil-cpp/absl/types:optional" ]
}

rtc_library("quality_scaler_settings") {
  sources = [
    "quality_scaler_settings.cc",
    "quality_scaler_settings.h",
  ]
  deps = [
    ":field_trial_parser",
    "..:logging",
    "../:rtc_base_approved",
    "../../api:field_trials_view",
    "../../api/transport:field_trial_based_config",
    "../../system_wrappers:field_trial",
  ]
  absl_deps = [ "//third_party/abseil-cpp/absl/types:optional" ]
}

rtc_library("bandwidth_quality_scaler_settings") {
  sources = [
    "bandwidth_quality_scaler_settings.cc",
    "bandwidth_quality_scaler_settings.h",
  ]
  deps = [
    ":field_trial_parser",
    "..:logging",
    "../:rtc_base_approved",
    "../../api:field_trials_view",
    "../../api/transport:field_trial_based_config",
    "../../system_wrappers:field_trial",
  ]
  absl_deps = [ "//third_party/abseil-cpp/absl/types:optional" ]
}

rtc_library("bandwidth_quality_scaler_settings") {
  sources = [
    "bandwidth_quality_scaler_settings.cc",
    "bandwidth_quality_scaler_settings.h",
  ]
  deps = [
    ":field_trial_parser",
    "../:rtc_base_approved",
    "../../api/transport:field_trial_based_config",
    "../../api/transport:webrtc_key_value_config",
    "../../system_wrappers:field_trial",
  ]
  absl_deps = [ "//third_party/abseil-cpp/absl/types:optional" ]
}

rtc_library("quality_scaling_experiment") {
  sources = [
    "quality_scaling_experiment.cc",
    "quality_scaling_experiment.h",
  ]
  deps = [
    "..:logging",
    "../:rtc_base_approved",
    "../../api/video_codecs:video_codecs_api",
    "../../system_wrappers:field_trial",
  ]
  absl_deps = [ "//third_party/abseil-cpp/absl/types:optional" ]
}

rtc_library("normalize_simulcast_size_experiment") {
  sources = [
    "normalize_simulcast_size_experiment.cc",
    "normalize_simulcast_size_experiment.h",
  ]
  deps = [
    "..:logging",
    "../:rtc_base_approved",
    "../../system_wrappers:field_trial",
  ]
  absl_deps = [ "//third_party/abseil-cpp/absl/types:optional" ]
}

rtc_library("balanced_degradation_settings") {
  sources = [
    "balanced_degradation_settings.cc",
    "balanced_degradation_settings.h",
  ]
  deps = [
    ":field_trial_parser",
    "..:logging",
    "../:rtc_base_approved",
<<<<<<< HEAD
    "../../api:webrtc_key_value_config",
=======
    "../../api:field_trials_view",
>>>>>>> 8f9b44ba
    "../../api/video_codecs:video_codecs_api",
    "../../system_wrappers:field_trial",
  ]
  absl_deps = [ "//third_party/abseil-cpp/absl/types:optional" ]
}

rtc_library("cpu_speed_experiment") {
  sources = [
    "cpu_speed_experiment.cc",
    "cpu_speed_experiment.h",
  ]
  deps = [
    ":field_trial_parser",
    "..:logging",
    "../:rtc_base_approved",
    "../../system_wrappers:field_trial",
  ]
  absl_deps = [ "//third_party/abseil-cpp/absl/types:optional" ]
}

rtc_library("encoder_info_settings") {
  sources = [
    "encoder_info_settings.cc",
    "encoder_info_settings.h",
  ]
  deps = [
    ":field_trial_parser",
    "..:logging",
    "../:rtc_base_approved",
    "../../api/video_codecs:video_codecs_api",
    "../../system_wrappers:field_trial",
  ]
  absl_deps = [
    "//third_party/abseil-cpp/absl/strings",
    "//third_party/abseil-cpp/absl/types:optional",
  ]
}

rtc_library("rtt_mult_experiment") {
  sources = [
    "rtt_mult_experiment.cc",
    "rtt_mult_experiment.h",
  ]
  deps = [
    "..:logging",
    "../:rtc_base_approved",
    "../../system_wrappers:field_trial",
  ]
  absl_deps = [ "//third_party/abseil-cpp/absl/types:optional" ]
}

rtc_library("jitter_upper_bound_experiment") {
  sources = [
    "jitter_upper_bound_experiment.cc",
    "jitter_upper_bound_experiment.h",
  ]
  deps = [
    "..:logging",
    "../:rtc_base_approved",
    "../../system_wrappers:field_trial",
  ]
  absl_deps = [ "//third_party/abseil-cpp/absl/types:optional" ]
}

rtc_library("rate_control_settings") {
  sources = [
    "rate_control_settings.cc",
    "rate_control_settings.h",
  ]
  deps = [
    ":field_trial_parser",
    "..:logging",
    "..:safe_conversions",
    "../:rtc_base_approved",
    "../../api:field_trials_view",
    "../../api/transport:field_trial_based_config",
    "../../api/units:data_size",
    "../../api/video_codecs:video_codecs_api",
    "../../system_wrappers:field_trial",
  ]
  absl_deps = [
    "//third_party/abseil-cpp/absl/strings",
    "//third_party/abseil-cpp/absl/types:optional",
  ]
}

rtc_library("keyframe_interval_settings_experiment") {
  sources = [
    "keyframe_interval_settings.cc",
    "keyframe_interval_settings.h",
  ]
  deps = [
    ":field_trial_parser",
    "../../api:field_trials_view",
    "../../api/transport:field_trial_based_config",
  ]
  absl_deps = [ "//third_party/abseil-cpp/absl/types:optional" ]
}

rtc_library("stable_target_rate_experiment") {
  sources = [
    "stable_target_rate_experiment.cc",
    "stable_target_rate_experiment.h",
  ]
  deps = [
    ":field_trial_parser",
    ":rate_control_settings",
    "../../api:field_trials_view",
    "../../api/transport:field_trial_based_config",
  ]
  absl_deps = [ "//third_party/abseil-cpp/absl/types:optional" ]
}

rtc_library("min_video_bitrate_experiment") {
  sources = [
    "min_video_bitrate_experiment.cc",
    "min_video_bitrate_experiment.h",
  ]
  deps = [
    ":field_trial_parser",
    "../../api/units:data_rate",
    "../../api/video:video_frame",
    "../../rtc_base:checks",
    "../../rtc_base:logging",
    "../../system_wrappers:field_trial",
  ]
  absl_deps = [ "//third_party/abseil-cpp/absl/types:optional" ]
}

if (rtc_include_tests && !build_with_chromium) {
  rtc_library("experiments_unittests") {
    testonly = true

    sources = [
      "balanced_degradation_settings_unittest.cc",
      "bandwidth_quality_scaler_settings_unittest.cc",
      "cpu_speed_experiment_unittest.cc",
      "encoder_info_settings_unittest.cc",
      "field_trial_list_unittest.cc",
      "field_trial_parser_unittest.cc",
      "field_trial_units_unittest.cc",
      "keyframe_interval_settings_unittest.cc",
      "min_video_bitrate_experiment_unittest.cc",
      "normalize_simulcast_size_experiment_unittest.cc",
      "quality_rampup_experiment_unittest.cc",
      "quality_scaler_settings_unittest.cc",
      "quality_scaling_experiment_unittest.cc",
      "rate_control_settings_unittest.cc",
      "rtt_mult_experiment_unittest.cc",
      "stable_target_rate_experiment_unittest.cc",
      "struct_parameters_parser_unittest.cc",
    ]
    deps = [
      ":balanced_degradation_settings",
      ":bandwidth_quality_scaler_settings",
      ":cpu_speed_experiment",
      ":encoder_info_settings",
      ":field_trial_parser",
      ":keyframe_interval_settings_experiment",
      ":min_video_bitrate_experiment",
      ":normalize_simulcast_size_experiment",
      ":quality_rampup_experiment",
      ":quality_scaler_settings",
      ":quality_scaling_experiment",
      ":rate_control_settings",
      ":rtt_mult_experiment",
      ":stable_target_rate_experiment",
      "..:gunit_helpers",
      "../:rtc_base_tests_utils",
      "../../api/units:data_rate",
      "../../api/video:video_frame",
      "../../api/video_codecs:video_codecs_api",
      "../../system_wrappers:field_trial",
      "../../test:field_trial",
      "../../test:scoped_key_value_config",
      "../../test:test_main",
      "../../test:test_support",
    ]
    absl_deps = [
      "//third_party/abseil-cpp/absl/strings",
      "//third_party/abseil-cpp/absl/types:optional",
    ]
  }
}<|MERGE_RESOLUTION|>--- conflicted
+++ resolved
@@ -97,21 +97,6 @@
   absl_deps = [ "//third_party/abseil-cpp/absl/types:optional" ]
 }
 
-rtc_library("bandwidth_quality_scaler_settings") {
-  sources = [
-    "bandwidth_quality_scaler_settings.cc",
-    "bandwidth_quality_scaler_settings.h",
-  ]
-  deps = [
-    ":field_trial_parser",
-    "../:rtc_base_approved",
-    "../../api/transport:field_trial_based_config",
-    "../../api/transport:webrtc_key_value_config",
-    "../../system_wrappers:field_trial",
-  ]
-  absl_deps = [ "//third_party/abseil-cpp/absl/types:optional" ]
-}
-
 rtc_library("quality_scaling_experiment") {
   sources = [
     "quality_scaling_experiment.cc",
@@ -148,11 +133,7 @@
     ":field_trial_parser",
     "..:logging",
     "../:rtc_base_approved",
-<<<<<<< HEAD
-    "../../api:webrtc_key_value_config",
-=======
-    "../../api:field_trials_view",
->>>>>>> 8f9b44ba
+    "../../api:field_trials_view",
     "../../api/video_codecs:video_codecs_api",
     "../../system_wrappers:field_trial",
   ]
