/*
 *  Copyright 2004 The WebRTC Project Authors. All rights reserved.
 *
 *  Use of this source code is governed by a BSD-style license
 *  that can be found in the LICENSE file in the root of the source
 *  tree. An additional intellectual property rights grant can be found
 *  in the file PATENTS.  All contributing project authors may
 *  be found in the AUTHORS file in the root of the source tree.
 */

#include <cstddef>
#include <cstdint>
#include <cstdio>
#include <cstring>
#include <string>
#if defined(WEBRTC_POSIX)
#ifdef OPENBSD
#include <netinet/in_systm.h>
#endif
#ifndef __native_client__
#endif
#include <netdb.h>
#endif

#include "absl/strings/string_view.h"
#include "rtc_base/byte_order.h"
#include "rtc_base/ip_address.h"
#include "rtc_base/net_helpers.h"
#include "rtc_base/string_utils.h"

namespace webrtc {

// Prefixes used for categorizing IPv6 addresses.
static const in6_addr kV4MappedPrefix = {
    {{0, 0, 0, 0, 0, 0, 0, 0, 0, 0, 0xFF, 0xFF, 0}}};
static const in6_addr k6To4Prefix = {{{0x20, 0x02, 0}}};
static const in6_addr kTeredoPrefix = {{{0x20, 0x01, 0x00, 0x00}}};
static const in6_addr kV4CompatibilityPrefix = {{{0}}};
static const in6_addr k6BonePrefix = {{{0x3f, 0xfe, 0}}};
static const in6_addr kPrivateNetworkPrefix = {{{0xFD}}};

static bool IPIsHelper(const IPAddress& ip,
                       const in6_addr& tomatch,
                       int length);
static in_addr ExtractMappedAddress(const in6_addr& addr);

uint32_t IPAddress::v4AddressAsHostOrderInteger() const {
  if (family_ == AF_INET) {
    return webrtc::NetworkToHost32(u_.ip4.s_addr);
  } else {
    return 0;
  }
}

int IPAddress::overhead() const {
  switch (family_) {
    case AF_INET:  // IPv4
      return 20;
    case AF_INET6:  // IPv6
      return 40;
    default:
      return 0;
  }
}

bool IPAddress::IsNil() const {
  return IPIsUnspec(*this);
}

size_t IPAddress::Size() const {
  switch (family_) {
    case AF_INET:
      return sizeof(in_addr);
    case AF_INET6:
      return sizeof(in6_addr);
  }
  return 0;
}

bool IPAddress::operator==(const IPAddress& other) const {
  if (family_ != other.family_) {
    return false;
  }
  if (family_ == AF_INET) {
    return memcmp(&u_.ip4, &other.u_.ip4, sizeof(u_.ip4)) == 0;
  }
  if (family_ == AF_INET6) {
    return memcmp(&u_.ip6, &other.u_.ip6, sizeof(u_.ip6)) == 0;
  }
  return family_ == AF_UNSPEC;
}

bool IPAddress::operator!=(const IPAddress& other) const {
  return !((*this) == other);
}

bool IPAddress::operator>(const IPAddress& other) const {
  return (*this) != other && !((*this) < other);
}

bool IPAddress::operator<(const IPAddress& other) const {
  // IPv4 is 'less than' IPv6
  if (family_ != other.family_) {
    if (family_ == AF_UNSPEC) {
      return true;
    }
    if (family_ == AF_INET && other.family_ == AF_INET6) {
      return true;
    }
    return false;
  }
  // Comparing addresses of the same family.
  switch (family_) {
    case AF_INET: {
      return webrtc::NetworkToHost32(u_.ip4.s_addr) <
             webrtc::NetworkToHost32(other.u_.ip4.s_addr);
    }
    case AF_INET6: {
      return memcmp(&u_.ip6.s6_addr, &other.u_.ip6.s6_addr, 16) < 0;
    }
  }
  // Catches AF_UNSPEC and invalid addresses.
  return false;
}

in6_addr IPAddress::ipv6_address() const {
  return u_.ip6;
}

in_addr IPAddress::ipv4_address() const {
  return u_.ip4;
}

std::string IPAddress::ToString() const {
  if (family_ != AF_INET && family_ != AF_INET6) {
    return std::string();
  }
  char buf[INET6_ADDRSTRLEN] = {0};
  const void* src = &u_.ip4;
  if (family_ == AF_INET6) {
    src = &u_.ip6;
  }
  if (!rtc::inet_ntop(family_, src, buf, sizeof(buf))) {
    return std::string();
  }
  return std::string(buf);
}

std::string IPAddress::ToSensitiveString() const {
  switch (family_) {
    case AF_INET: {
      std::string address = ToString();
      size_t find_pos = address.rfind('.');
      if (find_pos == std::string::npos)
        return std::string();
      address.resize(find_pos);
      address += ".x";
      return address;
    }
    case AF_INET6: {
      std::string result;
      result.resize(INET6_ADDRSTRLEN);
      in6_addr addr = ipv6_address();
      size_t len = snprintf(&(result[0]), result.size(), "%x:%x:%x:x:x:x:x:x",
                            (addr.s6_addr[0] << 8) + addr.s6_addr[1],
                            (addr.s6_addr[2] << 8) + addr.s6_addr[3],
                            (addr.s6_addr[4] << 8) + addr.s6_addr[5]);
      result.resize(len);
      return result;
    }
  }
  return std::string();
}

IPAddress IPAddress::Normalized() const {
  if (family_ != AF_INET6) {
    return *this;
  }
  if (!IPIsV4Mapped(*this)) {
    return *this;
  }
  in_addr addr = ExtractMappedAddress(u_.ip6);
  return IPAddress(addr);
}

IPAddress IPAddress::AsIPv6Address() const {
  if (family_ != AF_INET) {
    return *this;
  }
  in6_addr v6addr = kV4MappedPrefix;
  ::memcpy(&v6addr.s6_addr[12], &u_.ip4.s_addr, sizeof(u_.ip4.s_addr));
  return IPAddress(v6addr);
}

bool InterfaceAddress::operator==(const InterfaceAddress& other) const {
  return ipv6_flags_ == other.ipv6_flags() &&
         static_cast<const IPAddress&>(*this) == other;
}

bool InterfaceAddress::operator!=(const InterfaceAddress& other) const {
  return !((*this) == other);
}

const InterfaceAddress& InterfaceAddress::operator=(
    const InterfaceAddress& other) {
  ipv6_flags_ = other.ipv6_flags_;
  static_cast<IPAddress&>(*this) = other;
  return *this;
}

std::string InterfaceAddress::ToString() const {
  std::string result = IPAddress::ToString();

  if (family() == AF_INET6)
    result += "|flags:0x" + rtc::ToHex(ipv6_flags());

  return result;
}

static bool IPIsPrivateNetworkV4(const IPAddress& ip) {
  uint32_t ip_in_host_order = ip.v4AddressAsHostOrderInteger();
  return ((ip_in_host_order >> 24) == 10) ||
         ((ip_in_host_order >> 20) == ((172 << 4) | 1)) ||
         ((ip_in_host_order >> 16) == ((192 << 8) | 168));
}

static bool IPIsPrivateNetworkV6(const IPAddress& ip) {
  return IPIsHelper(ip, kPrivateNetworkPrefix, 8);
}

bool IPIsPrivateNetwork(const IPAddress& ip) {
  switch (ip.family()) {
    case AF_INET: {
      return IPIsPrivateNetworkV4(ip);
    }
    case AF_INET6: {
      return IPIsPrivateNetworkV6(ip);
    }
  }
  return false;
}

static bool IPIsSharedNetworkV4(const IPAddress& ip) {
  uint32_t ip_in_host_order = ip.v4AddressAsHostOrderInteger();
  return (ip_in_host_order >> 22) == ((100 << 2) | 1);
}

bool IPIsSharedNetwork(const IPAddress& ip) {
  if (ip.family() == AF_INET) {
    return IPIsSharedNetworkV4(ip);
  }
  return false;
}

in_addr ExtractMappedAddress(const in6_addr& in6) {
  in_addr ipv4;
  ::memcpy(&ipv4.s_addr, &in6.s6_addr[12], sizeof(ipv4.s_addr));
  return ipv4;
}

bool IPFromAddrInfo(struct addrinfo* info, IPAddress* out) {
  if (!info || !info->ai_addr) {
    return false;
  }
  if (info->ai_addr->sa_family == AF_INET) {
    sockaddr_in* addr = reinterpret_cast<sockaddr_in*>(info->ai_addr);
    *out = IPAddress(addr->sin_addr);
    return true;
  } else if (info->ai_addr->sa_family == AF_INET6) {
    sockaddr_in6* addr = reinterpret_cast<sockaddr_in6*>(info->ai_addr);
    *out = IPAddress(addr->sin6_addr);
    return true;
  }
  return false;
}

bool IPFromString(absl::string_view str, IPAddress* out) {
  if (!out) {
    return false;
  }
  in_addr addr;
  if (rtc::inet_pton(AF_INET, str, &addr) == 0) {
    in6_addr addr6;
    if (rtc::inet_pton(AF_INET6, str, &addr6) == 0) {
      *out = IPAddress();
      return false;
    }
    *out = IPAddress(addr6);
  } else {
    *out = IPAddress(addr);
  }
  return true;
}

bool IPFromString(absl::string_view str, int flags, InterfaceAddress* out) {
  IPAddress ip;
  if (!IPFromString(str, &ip)) {
    return false;
  }

  *out = InterfaceAddress(ip, flags);
  return true;
}

bool IPIsAny(const IPAddress& ip) {
  switch (ip.family()) {
    case AF_INET:
      return ip == IPAddress(INADDR_ANY);
    case AF_INET6:
      return ip == IPAddress(in6addr_any) || ip == IPAddress(kV4MappedPrefix);
    case AF_UNSPEC:
      return false;
  }
  return false;
}

static bool IPIsLoopbackV4(const IPAddress& ip) {
  uint32_t ip_in_host_order = ip.v4AddressAsHostOrderInteger();
  return ((ip_in_host_order >> 24) == 127);
}

static bool IPIsLoopbackV6(const IPAddress& ip) {
  return ip == IPAddress(in6addr_loopback);
}

bool IPIsLoopback(const IPAddress& ip) {
  switch (ip.family()) {
    case AF_INET: {
      return IPIsLoopbackV4(ip);
    }
    case AF_INET6: {
      return IPIsLoopbackV6(ip);
    }
  }
  return false;
}

bool IPIsPrivate(const IPAddress& ip) {
  return IPIsLinkLocal(ip) || IPIsLoopback(ip) || IPIsPrivateNetwork(ip) ||
         IPIsSharedNetwork(ip);
}

bool IPIsUnspec(const IPAddress& ip) {
  return ip.family() == AF_UNSPEC;
}

size_t HashIP(const IPAddress& ip) {
  switch (ip.family()) {
    case AF_INET: {
      return ip.ipv4_address().s_addr;
    }
    case AF_INET6: {
      in6_addr v6addr = ip.ipv6_address();
      const uint32_t* v6_as_ints =
          reinterpret_cast<const uint32_t*>(&v6addr.s6_addr);
      return v6_as_ints[0] ^ v6_as_ints[1] ^ v6_as_ints[2] ^ v6_as_ints[3];
    }
  }
  return 0;
}

IPAddress TruncateIP(const IPAddress& ip, int length) {
  if (length < 0) {
    return IPAddress();
  }
  if (ip.family() == AF_INET) {
    if (length > 31) {
      return ip;
    }
    if (length == 0) {
      return IPAddress(INADDR_ANY);
    }
    int mask = (0xFFFFFFFF << (32 - length));
    uint32_t host_order_ip = webrtc::NetworkToHost32(ip.ipv4_address().s_addr);
    in_addr masked;
    masked.s_addr = webrtc::HostToNetwork32(host_order_ip & mask);
    return IPAddress(masked);
  } else if (ip.family() == AF_INET6) {
    if (length > 127) {
      return ip;
    }
    if (length == 0) {
      return IPAddress(in6addr_any);
    }
    in6_addr v6addr = ip.ipv6_address();
    int position = length / 32;
    int inner_length = 32 - (length - (position * 32));
    // Note: 64bit mask constant needed to allow possible 32-bit left shift.
    uint32_t inner_mask = 0xFFFFFFFFLL << inner_length;
    uint32_t* v6_as_ints = reinterpret_cast<uint32_t*>(&v6addr.s6_addr);
    for (int i = 0; i < 4; ++i) {
      if (i == position) {
        uint32_t host_order_inner = webrtc::NetworkToHost32(v6_as_ints[i]);
        v6_as_ints[i] = webrtc::HostToNetwork32(host_order_inner & inner_mask);
      } else if (i > position) {
        v6_as_ints[i] = 0;
      }
    }
    return IPAddress(v6addr);
  }
  return IPAddress();
}

int CountIPMaskBits(const IPAddress& mask) {
  uint32_t word_to_count = 0;
  int bits = 0;
  switch (mask.family()) {
    case AF_INET: {
      word_to_count = webrtc::NetworkToHost32(mask.ipv4_address().s_addr);
      break;
    }
    case AF_INET6: {
      in6_addr v6addr = mask.ipv6_address();
      const uint32_t* v6_as_ints =
          reinterpret_cast<const uint32_t*>(&v6addr.s6_addr);
      int i = 0;
      for (; i < 4; ++i) {
        if (v6_as_ints[i] != 0xFFFFFFFF) {
          break;
        }
      }
      if (i < 4) {
        word_to_count = webrtc::NetworkToHost32(v6_as_ints[i]);
      }
      bits = (i * 32);
      break;
    }
    default: {
      return 0;
    }
  }
  if (word_to_count == 0) {
    return bits;
  }

  // Public domain bit-twiddling hack from:
  // http://graphics.stanford.edu/~seander/bithacks.html
  // Counts the trailing 0s in the word.
  unsigned int zeroes = 32;
  // This could also be written word_to_count &= -word_to_count, but
  // MSVC emits warning C4146 when negating an unsigned number.
  word_to_count &= ~word_to_count + 1;  // Isolate lowest set bit.
  if (word_to_count)
    zeroes--;
  if (word_to_count & 0x0000FFFF)
    zeroes -= 16;
  if (word_to_count & 0x00FF00FF)
    zeroes -= 8;
  if (word_to_count & 0x0F0F0F0F)
    zeroes -= 4;
  if (word_to_count & 0x33333333)
    zeroes -= 2;
  if (word_to_count & 0x55555555)
    zeroes -= 1;

  return bits + (32 - zeroes);
}

bool IPIsHelper(const IPAddress& ip, const in6_addr& tomatch, int length) {
  // Helper method for checking IP prefix matches (but only on whole byte
  // lengths). Length is in bits.
  in6_addr addr = ip.ipv6_address();
  return ::memcmp(&addr, &tomatch, (length >> 3)) == 0;
}

bool IPIs6Bone(const IPAddress& ip) {
  return IPIsHelper(ip, k6BonePrefix, 16);
}

bool IPIs6To4(const IPAddress& ip) {
  return IPIsHelper(ip, k6To4Prefix, 16);
}

static bool IPIsLinkLocalV4(const IPAddress& ip) {
  uint32_t ip_in_host_order = ip.v4AddressAsHostOrderInteger();
  return ((ip_in_host_order >> 16) == ((169 << 8) | 254));
}

static bool IPIsLinkLocalV6(const IPAddress& ip) {
  // Can't use the helper because the prefix is 10 bits.
  in6_addr addr = ip.ipv6_address();
  return (addr.s6_addr[0] == 0xFE) && ((addr.s6_addr[1] & 0xC0) == 0x80);
}

bool IPIsLinkLocal(const IPAddress& ip) {
  switch (ip.family()) {
    case AF_INET: {
      return IPIsLinkLocalV4(ip);
    }
    case AF_INET6: {
      return IPIsLinkLocalV6(ip);
    }
  }
  return false;
}

// According to http://www.ietf.org/rfc/rfc2373.txt, Appendix A, page 19.  An
// address which contains MAC will have its 11th and 12th bytes as FF:FE as well
// as the U/L bit as 1.
bool IPIsMacBased(const IPAddress& ip) {
  in6_addr addr = ip.ipv6_address();
  return ((addr.s6_addr[8] & 0x02) && addr.s6_addr[11] == 0xFF &&
          addr.s6_addr[12] == 0xFE);
}

bool IPIsSiteLocal(const IPAddress& ip) {
  // Can't use the helper because the prefix is 10 bits.
  in6_addr addr = ip.ipv6_address();
  return addr.s6_addr[0] == 0xFE && (addr.s6_addr[1] & 0xC0) == 0xC0;
}

bool IPIsULA(const IPAddress& ip) {
  // Can't use the helper because the prefix is 7 bits.
  in6_addr addr = ip.ipv6_address();
  return (addr.s6_addr[0] & 0xFE) == 0xFC;
}

bool IPIsTeredo(const IPAddress& ip) {
  return IPIsHelper(ip, kTeredoPrefix, 32);
}

bool IPIsV4Compatibility(const IPAddress& ip) {
  return IPIsHelper(ip, kV4CompatibilityPrefix, 96);
}

bool IPIsV4Mapped(const IPAddress& ip) {
  return IPIsHelper(ip, kV4MappedPrefix, 96);
}

int IPAddressPrecedence(const IPAddress& ip) {
  // Precedence values from RFC 3484-bis. Prefers native v4 over 6to4/Teredo.
  if (ip.family() == AF_INET) {
    return 30;
  } else if (ip.family() == AF_INET6) {
    if (IPIsLoopback(ip)) {
      return 60;
    } else if (IPIsULA(ip)) {
      return 50;
    } else if (IPIsV4Mapped(ip)) {
      return 30;
    } else if (IPIs6To4(ip)) {
      return 20;
    } else if (IPIsTeredo(ip)) {
      return 10;
    } else if (IPIsV4Compatibility(ip) || IPIsSiteLocal(ip) || IPIs6Bone(ip)) {
      return 1;
    } else {
      // A 'normal' IPv6 address.
      return 40;
    }
  }
  return 0;
}

IPAddress GetLoopbackIP(int family) {
  if (family == AF_INET) {
    return IPAddress(INADDR_LOOPBACK);
  }
  if (family == AF_INET6) {
    return IPAddress(in6addr_loopback);
  }
  return IPAddress();
}

IPAddress GetAnyIP(int family) {
  if (family == AF_INET) {
    return IPAddress(INADDR_ANY);
  }
  if (family == AF_INET6) {
    return IPAddress(in6addr_any);
  }
  return IPAddress();
}

<<<<<<< HEAD
// RingRTC change to prevent attempting relay connections to addresses that are not globally unique
static const in6_addr ipv4ipv6TranslationPrefix = {{{0, 0x64, 0xFF, 0x9B}}}; // 64:ff9b::/96
// ietf assignments 2001::/23; IPIsHelper only does byte level prefixes
static const in6_addr ietfAssignmentsPrefix0 = {{{0x20, 0x01, 0}}}; // 2001::/24
static const in6_addr ietfAssignmentsPrefix1 = {{{0x20, 0x01, 0x01}}}; // 2001:0100:/24
static const in6_addr multicastPrefix = {{{0xFF}}}; // ff00::/8

bool IPIsNotGloballyUnique(const IPAddress& ip) {
  if (ip.family() == AF_INET) {
    if (IPIsPrivateNetworkV4(ip) || IPIsSharedNetworkV4(ip) || IPIsLoopbackV4(ip) ||
        IPIsLinkLocalV4(ip) || IPIsAny(ip)) {
      return true;
    }
    uint32_t ip_in_host_order = ip.v4AddressAsHostOrderInteger();
    // 192.0.0.0/24 IETF Protocol Assignments including DS-Lite (192.0.0.0/29)
    if ((ip_in_host_order >> 8) == ((192 << 16) | (0 << 8) | 0)) {
      return true;
    }
    // 192.88.99.0/24 6to4
    if ((ip_in_host_order >> 8) == ((192 << 16) | (88 << 8) | 99)) {
      return true;
    }
    // 224.0.0.0/4 Multicast
    if (((ip_in_host_order >> 24) & 0xF0) == 0xE0) {
      return true;
    }
    // 240.0.0.0/4 currently reserved "Class E"
    if ((ip_in_host_order >> 24) >= 240) {
      return true;
    }
  } else if (ip.family() == AF_INET6) {
    if (IPIsLoopbackV6(ip) || IPIsV4Mapped(ip) || IPIsV4Compatibility(ip) ||
        IPIs6To4(ip) || IPIsLinkLocalV6(ip) || IPIsSiteLocal(ip) ||
        IPIsULA(ip) || IPIs6Bone(ip)) {
      return true;
    }
    if (IPIsHelper(ip, ipv4ipv6TranslationPrefix, 96)) {
      return true;
    }
    if (IPIsHelper(ip, ietfAssignmentsPrefix0, 24)) {
      return true;
    }
    if (IPIsHelper(ip, ietfAssignmentsPrefix1, 24)) {
      return true;
    }
    if (IPIsHelper(ip, multicastPrefix, 8)) {
      return true;
    }
  } else {
    return true;
  }
  return false;
}


}  // namespace rtc
=======
}  // namespace webrtc
>>>>>>> 2c8f5be6
<|MERGE_RESOLUTION|>--- conflicted
+++ resolved
@@ -572,7 +572,6 @@
   return IPAddress();
 }
 
-<<<<<<< HEAD
 // RingRTC change to prevent attempting relay connections to addresses that are not globally unique
 static const in6_addr ipv4ipv6TranslationPrefix = {{{0, 0x64, 0xFF, 0x9B}}}; // 64:ff9b::/96
 // ietf assignments 2001::/23; IPIsHelper only does byte level prefixes
@@ -627,8 +626,4 @@
   return false;
 }
 
-
-}  // namespace rtc
-=======
-}  // namespace webrtc
->>>>>>> 2c8f5be6
+}  // namespace webrtc