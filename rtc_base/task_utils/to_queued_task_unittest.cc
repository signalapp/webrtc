--- conflicted
+++ resolved
@@ -131,11 +131,7 @@
       PendingTaskSafetyFlag::Create();
 
   int count = 0;
-<<<<<<< HEAD
-  // Create two identical tasks that increment the |count|.
-=======
   // Create two identical tasks that increment the `count`.
->>>>>>> cbad18b1
   auto task1 = ToQueuedTask(flag, [&count]() { ++count; });
   auto task2 = ToQueuedTask(flag, [&count]() { ++count; });
 
