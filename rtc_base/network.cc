/*
 *  Copyright 2004 The WebRTC Project Authors. All rights reserved.
 *
 *  Use of this source code is governed by a BSD-style license
 *  that can be found in the LICENSE file in the root of the source
 *  tree. An additional intellectual property rights grant can be found
 *  in the file PATENTS.  All contributing project authors may
 *  be found in the AUTHORS file in the root of the source tree.
 */

#include "rtc_base/network.h"

#include "absl/strings/string_view.h"

#if defined(WEBRTC_POSIX)
#include <net/if.h>
#endif  // WEBRTC_POSIX

#if defined(WEBRTC_WIN)
#include <iphlpapi.h>

#include "rtc_base/win32.h"
#elif !defined(__native_client__)
#include "rtc_base/ifaddrs_converter.h"
#endif

#include <memory>

#include "absl/algorithm/container.h"
#include "absl/strings/match.h"
#include "absl/strings/string_view.h"
#include "api/transport/field_trial_based_config.h"
#include "rtc_base/checks.h"
#include "rtc_base/logging.h"
#include "rtc_base/memory/always_valid_pointer.h"
#include "rtc_base/network_monitor.h"
#include "rtc_base/socket.h"  // includes something that makes windows happy
#include "rtc_base/string_encode.h"
#include "rtc_base/string_utils.h"
#include "rtc_base/strings/string_builder.h"
#include "rtc_base/task_utils/to_queued_task.h"
#include "rtc_base/thread.h"

namespace rtc {
namespace {

// List of MAC addresses of known VPN (for windows).
constexpr uint8_t kVpns[2][6] = {
    // Cisco AnyConnect.
    {0x0, 0x5, 0x9A, 0x3C, 0x7A, 0x0},
    // GlobalProtect Virtual Ethernet.
    {0x2, 0x50, 0x41, 0x0, 0x0, 0x1},
};

// Fetch list of networks every two seconds.
const int kNetworksUpdateIntervalMs = 2000;

const int kHighestNetworkPreference = 127;

typedef struct {
  Network* net;
  std::vector<InterfaceAddress> ips;
} AddressList;

bool CompareNetworks(const Network* a, const Network* b) {
  if (a->prefix_length() == b->prefix_length()) {
    if (a->name() == b->name()) {
      return a->prefix() < b->prefix();
    }
  }
  return a->name() < b->name();
}

bool SortNetworks(const Network* a, const Network* b) {
  // Network types will be preferred above everything else while sorting
  // Networks.

  // Networks are sorted first by type.
  if (a->type() != b->type()) {
    return a->type() < b->type();
  }

  IPAddress ip_a = a->GetBestIP();
  IPAddress ip_b = b->GetBestIP();

  // After type, networks are sorted by IP address precedence values
  // from RFC 3484-bis
  if (IPAddressPrecedence(ip_a) != IPAddressPrecedence(ip_b)) {
    return IPAddressPrecedence(ip_a) > IPAddressPrecedence(ip_b);
  }

  // TODO(mallinath) - Add VPN and Link speed conditions while sorting.

  // Networks are sorted last by key.
  return a->key() < b->key();
}

uint16_t ComputeNetworkCostByType(int type,
                                  bool is_vpn,
                                  bool use_differentiated_cellular_costs,
                                  bool add_network_cost_to_vpn) {
  // TODO(jonaso) : Rollout support for cellular network cost using A/B
  // experiment to make sure it does not introduce regressions.
  int vpnCost = (is_vpn && add_network_cost_to_vpn) ? kNetworkCostVpn : 0;
  switch (type) {
    case rtc::ADAPTER_TYPE_ETHERNET:
    case rtc::ADAPTER_TYPE_LOOPBACK:
      return kNetworkCostMin + vpnCost;
    case rtc::ADAPTER_TYPE_WIFI:
      return kNetworkCostLow + vpnCost;
    case rtc::ADAPTER_TYPE_CELLULAR:
      return kNetworkCostCellular + vpnCost;
    case rtc::ADAPTER_TYPE_CELLULAR_2G:
      return (use_differentiated_cellular_costs ? kNetworkCostCellular2G
                                                : kNetworkCostCellular) +
             vpnCost;
    case rtc::ADAPTER_TYPE_CELLULAR_3G:
      return (use_differentiated_cellular_costs ? kNetworkCostCellular3G
                                                : kNetworkCostCellular) +
             vpnCost;
    case rtc::ADAPTER_TYPE_CELLULAR_4G:
      return (use_differentiated_cellular_costs ? kNetworkCostCellular4G
                                                : kNetworkCostCellular) +
             vpnCost;
    case rtc::ADAPTER_TYPE_CELLULAR_5G:
      return (use_differentiated_cellular_costs ? kNetworkCostCellular5G
                                                : kNetworkCostCellular) +
             vpnCost;
    case rtc::ADAPTER_TYPE_ANY:
      // Candidates gathered from the any-address/wildcard ports, as backups,
      // are given the maximum cost so that if there are other candidates with
      // known interface types, we would not select candidate pairs using these
      // backup candidates if other selection criteria with higher precedence
      // (network conditions over the route) are the same. Note that setting the
      // cost to kNetworkCostUnknown would be problematic since
      // ADAPTER_TYPE_CELLULAR would then have a higher cost. See
      // P2PTransportChannel::SortConnectionsAndUpdateState for how we rank and
      // select candidate pairs, where the network cost is among the criteria.
      return kNetworkCostMax + vpnCost;
    case rtc::ADAPTER_TYPE_VPN:
      // The cost of a VPN should be computed using its underlying network type.
      RTC_DCHECK_NOTREACHED();
      return kNetworkCostUnknown;
    default:
      return kNetworkCostUnknown + vpnCost;
  }
}

#if !defined(__native_client__)
bool IsIgnoredIPv6(bool allow_mac_based_ipv6, const InterfaceAddress& ip) {
  if (ip.family() != AF_INET6) {
    return false;
  }

  // Link-local addresses require scope id to be bound successfully.
  // However, our IPAddress structure doesn't carry that so the
  // information is lost and causes binding failure.
  if (IPIsLinkLocal(ip)) {
    return true;
  }

  // Any MAC based IPv6 should be avoided to prevent the MAC tracking.
  if (IPIsMacBased(ip) && !allow_mac_based_ipv6) {
    return true;
  }

  // Ignore deprecated IPv6.
  if (ip.ipv6_flags() & IPV6_ADDRESS_FLAG_DEPRECATED) {
    return true;
  }

  return false;
}
#endif  // !defined(__native_client__)

// Note: consider changing to const Network* as arguments
// if/when considering other changes that should not trigger
// OnNetworksChanged.
bool ShouldAdapterChangeTriggerNetworkChange(rtc::AdapterType old_type,
                                             rtc::AdapterType new_type) {
  // skip triggering OnNetworksChanged if
  // changing from one cellular to another.
  if (Network::IsCellular(old_type) && Network::IsCellular(new_type))
    return false;
  return true;
}

}  // namespace

// These addresses are used as the targets to find out the default local address
// on a multi-homed endpoint. They are actually DNS servers.
const char kPublicIPv4Host[] = "8.8.8.8";
const char kPublicIPv6Host[] = "2001:4860:4860::8888";
const int kPublicPort = 53;  // DNS port.

std::string MakeNetworkKey(absl::string_view name,
                           const IPAddress& prefix,
                           int prefix_length) {
  rtc::StringBuilder ost;
  ost << name << "%" << prefix.ToString() << "/" << prefix_length;
  return ost.Release();
}
// Test if the network name matches the type<number> pattern, e.g. eth0. The
// matching is case-sensitive.
bool MatchTypeNameWithIndexPattern(absl::string_view network_name,
                                   absl::string_view type_name) {
  if (!absl::StartsWith(network_name, type_name)) {
    return false;
  }
  return absl::c_none_of(network_name.substr(type_name.size()),
                         [](char c) { return !isdigit(c); });
}

// A cautious note that this method may not provide an accurate adapter type
// based on the string matching. Incorrect type of adapters can affect the
// result of the downstream network filtering, see e.g.
// BasicPortAllocatorSession::GetNetworks when
// PORTALLOCATOR_DISABLE_COSTLY_NETWORKS is turned on.
AdapterType GetAdapterTypeFromName(const char* network_name) {
  if (MatchTypeNameWithIndexPattern(network_name, "lo")) {
    // Note that we have a more robust way to determine if a network interface
    // is a loopback interface by checking the flag IFF_LOOPBACK in ifa_flags of
    // an ifaddr struct. See ConvertIfAddrs in this file.
    return ADAPTER_TYPE_LOOPBACK;
  }

  if (MatchTypeNameWithIndexPattern(network_name, "eth")) {
    return ADAPTER_TYPE_ETHERNET;
  }

  if (MatchTypeNameWithIndexPattern(network_name, "wlan") ||
      MatchTypeNameWithIndexPattern(network_name, "v4-wlan")) {
    return ADAPTER_TYPE_WIFI;
  }

  if (MatchTypeNameWithIndexPattern(network_name, "ipsec") ||
      MatchTypeNameWithIndexPattern(network_name, "tun") ||
      MatchTypeNameWithIndexPattern(network_name, "utun") ||
      MatchTypeNameWithIndexPattern(network_name, "tap")) {
    return ADAPTER_TYPE_VPN;
  }
#if defined(WEBRTC_IOS)
  // Cell networks are pdp_ipN on iOS.
  if (MatchTypeNameWithIndexPattern(network_name, "pdp_ip")) {
    return ADAPTER_TYPE_CELLULAR;
  }
  if (MatchTypeNameWithIndexPattern(network_name, "en")) {
    // This may not be most accurate because sometimes Ethernet interface
    // name also starts with "en" but it is better than showing it as
    // "unknown" type.
    // TODO(honghaiz): Write a proper IOS network manager.
    return ADAPTER_TYPE_WIFI;
  }
#elif defined(WEBRTC_ANDROID)
  if (MatchTypeNameWithIndexPattern(network_name, "rmnet") ||
      MatchTypeNameWithIndexPattern(network_name, "rmnet_data") ||
      MatchTypeNameWithIndexPattern(network_name, "v4-rmnet") ||
      MatchTypeNameWithIndexPattern(network_name, "v4-rmnet_data") ||
      MatchTypeNameWithIndexPattern(network_name, "clat")) {
    return ADAPTER_TYPE_CELLULAR;
  }
#endif

  return ADAPTER_TYPE_UNKNOWN;
}

NetworkManager::NetworkManager() {}

NetworkManager::~NetworkManager() {}

NetworkManager::EnumerationPermission NetworkManager::enumeration_permission()
    const {
  return ENUMERATION_ALLOWED;
}

bool NetworkManager::GetDefaultLocalAddress(int family, IPAddress* addr) const {
  return false;
}

webrtc::MdnsResponderInterface* NetworkManager::GetMdnsResponder() const {
  return nullptr;
}

NetworkManagerBase::NetworkManagerBase(
    const webrtc::FieldTrialsView* field_trials)
    : enumeration_permission_(NetworkManager::ENUMERATION_ALLOWED),
      signal_network_preference_change_(
          field_trials
              ? field_trials->IsEnabled("WebRTC-SignalNetworkPreferenceChange")
              : false) {}

NetworkManagerBase::~NetworkManagerBase() {
  for (const auto& kv : networks_map_) {
    delete kv.second;
  }
}

NetworkManager::EnumerationPermission
NetworkManagerBase::enumeration_permission() const {
  return enumeration_permission_;
}

std::vector<const Network*> NetworkManagerBase::GetAnyAddressNetworks() {
  std::vector<const Network*> networks;
  if (!ipv4_any_address_network_) {
    const rtc::IPAddress ipv4_any_address(INADDR_ANY);
    ipv4_any_address_network_ = std::make_unique<Network>(
        "any", "any", ipv4_any_address, 0, ADAPTER_TYPE_ANY);
    ipv4_any_address_network_->set_default_local_address_provider(this);
    ipv4_any_address_network_->set_mdns_responder_provider(this);
    ipv4_any_address_network_->AddIP(ipv4_any_address);
  }
  networks.push_back(ipv4_any_address_network_.get());

  if (!ipv6_any_address_network_) {
    const rtc::IPAddress ipv6_any_address(in6addr_any);
    ipv6_any_address_network_ = std::make_unique<Network>(
        "any", "any", ipv6_any_address, 0, ADAPTER_TYPE_ANY);
    ipv6_any_address_network_->set_default_local_address_provider(this);
    ipv6_any_address_network_->set_mdns_responder_provider(this);
    ipv6_any_address_network_->AddIP(ipv6_any_address);
  }
  networks.push_back(ipv6_any_address_network_.get());
  return networks;
}

std::vector<const Network*> NetworkManagerBase::GetNetworks() const {
  std::vector<const Network*> result;
  result.insert(result.begin(), networks_.begin(), networks_.end());
  return result;
}

void NetworkManagerBase::MergeNetworkList(const NetworkList& new_networks,
                                          bool* changed) {
  NetworkManager::Stats stats;
  MergeNetworkList(new_networks, changed, &stats);
}

void NetworkManagerBase::MergeNetworkList(const NetworkList& new_networks,
                                          bool* changed,
                                          NetworkManager::Stats* stats) {
  *changed = false;
  // AddressList in this map will track IP addresses for all Networks
  // with the same key.
  std::map<std::string, AddressList> consolidated_address_list;
  NetworkList list(new_networks);
  absl::c_sort(list, CompareNetworks);
  // First, build a set of network-keys to the ipaddresses.
  for (Network* network : list) {
    bool might_add_to_merged_list = false;
    std::string key = MakeNetworkKey(network->name(), network->prefix(),
                                     network->prefix_length());
    if (consolidated_address_list.find(key) ==
        consolidated_address_list.end()) {
      AddressList addrlist;
      addrlist.net = network;
      consolidated_address_list[key] = addrlist;
      might_add_to_merged_list = true;
    }
    const std::vector<InterfaceAddress>& addresses = network->GetIPs();
    AddressList& current_list = consolidated_address_list[key];
    for (const InterfaceAddress& address : addresses) {
      current_list.ips.push_back(address);
    }
    if (!might_add_to_merged_list) {
      delete network;
    } else {
      if (current_list.ips[0].family() == AF_INET) {
        stats->ipv4_network_count++;
      } else {
        RTC_DCHECK(current_list.ips[0].family() == AF_INET6);
        stats->ipv6_network_count++;
      }
    }
  }

  // Next, look for existing network objects to re-use.
  // Result of Network merge. Element in this list should have unique key.
  NetworkList merged_list;
  for (const auto& kv : consolidated_address_list) {
    const std::string& key = kv.first;
    Network* net = kv.second.net;
    auto existing = networks_map_.find(key);
    if (existing == networks_map_.end()) {
      // This network is new. Place it in the network map.
      merged_list.push_back(net);
      networks_map_[key] = net;
      net->set_id(next_available_network_id_++);
      // Also, we might have accumulated IPAddresses from the first
      // step, set it here.
      net->SetIPs(kv.second.ips, true);
      *changed = true;
    } else {
      // This network exists in the map already. Reset its IP addresses.
      Network* existing_net = existing->second;
      *changed = existing_net->SetIPs(kv.second.ips, *changed);
      merged_list.push_back(existing_net);
      if (net->type() != ADAPTER_TYPE_UNKNOWN &&
          net->type() != existing_net->type()) {
        if (ShouldAdapterChangeTriggerNetworkChange(existing_net->type(),
                                                    net->type())) {
          *changed = true;
        }
        existing_net->set_type(net->type());
      }
      // If the existing network was not active, networks have changed.
      if (!existing_net->active()) {
        *changed = true;
      }
      if (net->network_preference() != existing_net->network_preference()) {
        existing_net->set_network_preference(net->network_preference());
        if (signal_network_preference_change_) {
          *changed = true;
        }
      }
      RTC_DCHECK(net->active());
      if (existing_net != net) {
        delete net;
      }
    }
    networks_map_[key]->set_mdns_responder_provider(this);
  }
  // It may still happen that the merged list is a subset of `networks_`.
  // To detect this change, we compare their sizes.
  if (merged_list.size() != networks_.size()) {
    *changed = true;
  }

  // If the network list changes, we re-assign `networks_` to the merged list
  // and re-sort it.
  if (*changed) {
    networks_ = merged_list;
    // Reset the active states of all networks.
    for (const auto& kv : networks_map_) {
      Network* network = kv.second;
      // If `network` is in the newly generated `networks_`, it is active.
      bool found = absl::c_linear_search(networks_, network);
      network->set_active(found);
    }
    absl::c_sort(networks_, SortNetworks);
    // Now network interfaces are sorted, we should set the preference value
    // for each of the interfaces we are planning to use.
    // Preference order of network interfaces might have changed from previous
    // sorting due to addition of higher preference network interface.
    // Since we have already sorted the network interfaces based on our
    // requirements, we will just assign a preference value starting with 127,
    // in decreasing order.
    int pref = kHighestNetworkPreference;
    for (Network* network : networks_) {
      network->set_preference(pref);
      if (pref > 0) {
        --pref;
      } else {
        RTC_LOG(LS_ERROR) << "Too many network interfaces to handle!";
        break;
      }
    }
  }
}

void NetworkManagerBase::set_default_local_addresses(const IPAddress& ipv4,
                                                     const IPAddress& ipv6) {
  if (ipv4.family() == AF_INET) {
    default_local_ipv4_address_ = ipv4;
  }
  if (ipv6.family() == AF_INET6) {
    default_local_ipv6_address_ = ipv6;
  }
}

bool NetworkManagerBase::GetDefaultLocalAddress(int family,
                                                IPAddress* ipaddr) const {
  if (family == AF_INET && !default_local_ipv4_address_.IsNil()) {
    *ipaddr = default_local_ipv4_address_;
    return true;
  } else if (family == AF_INET6 && !default_local_ipv6_address_.IsNil()) {
    Network* ipv6_network = GetNetworkFromAddress(default_local_ipv6_address_);
    if (ipv6_network) {
      // If the default ipv6 network's BestIP is different than
      // default_local_ipv6_address_, use it instead.
      // This is to prevent potential IP address leakage. See WebRTC bug 5376.
      *ipaddr = ipv6_network->GetBestIP();
    } else {
      *ipaddr = default_local_ipv6_address_;
    }
    return true;
  }
  return false;
}

Network* NetworkManagerBase::GetNetworkFromAddress(
    const rtc::IPAddress& ip) const {
  for (Network* network : networks_) {
    const auto& ips = network->GetIPs();
    if (absl::c_any_of(ips, [&](const InterfaceAddress& existing_ip) {
          return ip == static_cast<rtc::IPAddress>(existing_ip);
        })) {
      return network;
    }
  }
  return nullptr;
}

bool NetworkManagerBase::IsVpnMacAddress(
    rtc::ArrayView<const uint8_t> address) {
  if (address.data() == nullptr && address.size() == 0) {
    return false;
  }
  for (const auto& vpn : kVpns) {
    if (sizeof(vpn) == address.size() &&
        memcmp(vpn, address.data(), address.size()) == 0) {
      return true;
    }
  }
  return false;
}
<<<<<<< HEAD

BasicNetworkManager::BasicNetworkManager()
    : BasicNetworkManager(nullptr, nullptr) {}

BasicNetworkManager::BasicNetworkManager(SocketFactory* socket_factory)
    : BasicNetworkManager(nullptr, socket_factory) {}

BasicNetworkManager::BasicNetworkManager(
    NetworkMonitorFactory* network_monitor_factory)
    : BasicNetworkManager(network_monitor_factory, nullptr) {}

BasicNetworkManager::BasicNetworkManager(
    NetworkMonitorFactory* network_monitor_factory,
    SocketFactory* socket_factory)
    : network_monitor_factory_(network_monitor_factory),
=======

BasicNetworkManager::BasicNetworkManager(
    NetworkMonitorFactory* network_monitor_factory,
    SocketFactory* socket_factory,
    const webrtc::FieldTrialsView* field_trials)
    : field_trials_(field_trials),
      network_monitor_factory_(network_monitor_factory),
>>>>>>> 8f9b44ba
      socket_factory_(socket_factory),
      allow_mac_based_ipv6_(
          field_trials_->IsEnabled("WebRTC-AllowMACBasedIPv6")),
      bind_using_ifname_(
          !field_trials_->IsDisabled("WebRTC-BindUsingInterfaceName")) {}

BasicNetworkManager::~BasicNetworkManager() {
  if (task_safety_flag_) {
    task_safety_flag_->SetNotAlive();
  }
}

void BasicNetworkManager::OnNetworksChanged() {
  RTC_DCHECK_RUN_ON(thread_);
  RTC_LOG(LS_INFO) << "Network change was observed";
  UpdateNetworksOnce();
}

#if defined(__native_client__)

bool BasicNetworkManager::CreateNetworks(bool include_ignored,
                                         NetworkList* networks) const {
  RTC_DCHECK_NOTREACHED();
  RTC_LOG(LS_WARNING) << "BasicNetworkManager doesn't work on NaCl yet";
  return false;
}

#elif defined(WEBRTC_POSIX)
void BasicNetworkManager::ConvertIfAddrs(struct ifaddrs* interfaces,
                                         IfAddrsConverter* ifaddrs_converter,
                                         bool include_ignored,
                                         NetworkList* networks) const {
  NetworkMap current_networks;

  for (struct ifaddrs* cursor = interfaces; cursor != nullptr;
       cursor = cursor->ifa_next) {
    IPAddress prefix;
    IPAddress mask;
    InterfaceAddress ip;
    int scope_id = 0;

    // Some interfaces may not have address assigned.
    if (!cursor->ifa_addr || !cursor->ifa_netmask) {
      continue;
    }
    // Skip ones which are down.
    if (!(cursor->ifa_flags & IFF_RUNNING)) {
      continue;
    }
    // Skip unknown family.
    if (cursor->ifa_addr->sa_family != AF_INET &&
        cursor->ifa_addr->sa_family != AF_INET6) {
      continue;
    }
    // Convert to InterfaceAddress.
    // TODO(webrtc:13114): Convert ConvertIfAddrs to use rtc::Netmask.
    if (!ifaddrs_converter->ConvertIfAddrsToIPAddress(cursor, &ip, &mask)) {
      continue;
    }

    // Special case for IPv6 address.
    if (cursor->ifa_addr->sa_family == AF_INET6) {
      if (IsIgnoredIPv6(allow_mac_based_ipv6_, ip)) {
        continue;
      }
      scope_id =
          reinterpret_cast<sockaddr_in6*>(cursor->ifa_addr)->sin6_scope_id;
    }

    AdapterType adapter_type = ADAPTER_TYPE_UNKNOWN;
    AdapterType vpn_underlying_adapter_type = ADAPTER_TYPE_UNKNOWN;
    NetworkPreference network_preference = NetworkPreference::NEUTRAL;
    if (cursor->ifa_flags & IFF_LOOPBACK) {
      adapter_type = ADAPTER_TYPE_LOOPBACK;
    } else {
      // If there is a network_monitor, use it to get the adapter type.
      // Otherwise, get the adapter type based on a few name matching rules.
      if (network_monitor_) {
        adapter_type = network_monitor_->GetAdapterType(cursor->ifa_name);
        network_preference =
            network_monitor_->GetNetworkPreference(cursor->ifa_name);
      }
      if (adapter_type == ADAPTER_TYPE_UNKNOWN) {
        adapter_type = GetAdapterTypeFromName(cursor->ifa_name);
      }
    }

    if (adapter_type == ADAPTER_TYPE_VPN && network_monitor_) {
      vpn_underlying_adapter_type =
          network_monitor_->GetVpnUnderlyingAdapterType(cursor->ifa_name);
    }

    int prefix_length = CountIPMaskBits(mask);
    prefix = TruncateIP(ip, prefix_length);

    if (adapter_type != ADAPTER_TYPE_VPN &&
        IsConfiguredVpn(prefix, prefix_length)) {
      vpn_underlying_adapter_type = adapter_type;
      adapter_type = ADAPTER_TYPE_VPN;
    }

    std::string key =
        MakeNetworkKey(std::string(cursor->ifa_name), prefix, prefix_length);
    auto iter = current_networks.find(key);
    if (iter == current_networks.end()) {
      // TODO(phoglund): Need to recognize other types as well.
      std::unique_ptr<Network> network(
          new Network(cursor->ifa_name, cursor->ifa_name, prefix, prefix_length,
                      adapter_type));
      network->set_default_local_address_provider(this);
      network->set_scope_id(scope_id);
      network->AddIP(ip);
      network->set_ignored(IsIgnoredNetwork(*network));
      network->set_underlying_type_for_vpn(vpn_underlying_adapter_type);
      network->set_network_preference(network_preference);
      if (include_ignored || !network->ignored()) {
        current_networks[key] = network.get();
        networks->push_back(network.release());
      }
    } else {
      Network* existing_network = iter->second;
      existing_network->AddIP(ip);
      if (adapter_type != ADAPTER_TYPE_UNKNOWN) {
        existing_network->set_type(adapter_type);
        existing_network->set_underlying_type_for_vpn(
            vpn_underlying_adapter_type);
      }
      existing_network->set_network_preference(network_preference);
    }
  }
}

bool BasicNetworkManager::CreateNetworks(bool include_ignored,
                                         NetworkList* networks) const {
  struct ifaddrs* interfaces;
  int error = getifaddrs(&interfaces);
  if (error != 0) {
    RTC_LOG_ERR(LS_ERROR) << "getifaddrs failed to gather interface data: "
                          << error;
    return false;
  }

  std::unique_ptr<IfAddrsConverter> ifaddrs_converter(CreateIfAddrsConverter());
  ConvertIfAddrs(interfaces, ifaddrs_converter.get(), include_ignored,
                 networks);

  freeifaddrs(interfaces);
  return true;
}

#elif defined(WEBRTC_WIN)

unsigned int GetPrefix(PIP_ADAPTER_PREFIX prefixlist,
                       const IPAddress& ip,
                       IPAddress* prefix) {
  IPAddress current_prefix;
  IPAddress best_prefix;
  unsigned int best_length = 0;
  while (prefixlist) {
    // Look for the longest matching prefix in the prefixlist.
    if (prefixlist->Address.lpSockaddr == nullptr ||
        prefixlist->Address.lpSockaddr->sa_family != ip.family()) {
      prefixlist = prefixlist->Next;
      continue;
    }
    switch (prefixlist->Address.lpSockaddr->sa_family) {
      case AF_INET: {
        sockaddr_in* v4_addr =
            reinterpret_cast<sockaddr_in*>(prefixlist->Address.lpSockaddr);
        current_prefix = IPAddress(v4_addr->sin_addr);
        break;
      }
      case AF_INET6: {
        sockaddr_in6* v6_addr =
            reinterpret_cast<sockaddr_in6*>(prefixlist->Address.lpSockaddr);
        current_prefix = IPAddress(v6_addr->sin6_addr);
        break;
      }
      default: {
        prefixlist = prefixlist->Next;
        continue;
      }
    }
    if (TruncateIP(ip, prefixlist->PrefixLength) == current_prefix &&
        prefixlist->PrefixLength > best_length) {
      best_prefix = current_prefix;
      best_length = prefixlist->PrefixLength;
    }
    prefixlist = prefixlist->Next;
  }
  *prefix = best_prefix;
  return best_length;
}

bool BasicNetworkManager::CreateNetworks(bool include_ignored,
                                         NetworkList* networks) const {
  NetworkMap current_networks;
  // MSDN recommends a 15KB buffer for the first try at GetAdaptersAddresses.
  size_t buffer_size = 16384;
  std::unique_ptr<char[]> adapter_info(new char[buffer_size]);
  PIP_ADAPTER_ADDRESSES adapter_addrs =
      reinterpret_cast<PIP_ADAPTER_ADDRESSES>(adapter_info.get());
  int adapter_flags = (GAA_FLAG_SKIP_DNS_SERVER | GAA_FLAG_SKIP_ANYCAST |
                       GAA_FLAG_SKIP_MULTICAST | GAA_FLAG_INCLUDE_PREFIX);
  int ret = 0;
  do {
    adapter_info.reset(new char[buffer_size]);
    adapter_addrs = reinterpret_cast<PIP_ADAPTER_ADDRESSES>(adapter_info.get());
    ret = GetAdaptersAddresses(AF_UNSPEC, adapter_flags, 0, adapter_addrs,
                               reinterpret_cast<PULONG>(&buffer_size));
  } while (ret == ERROR_BUFFER_OVERFLOW);
  if (ret != ERROR_SUCCESS) {
    return false;
  }
  int count = 0;
  while (adapter_addrs) {
    if (adapter_addrs->OperStatus == IfOperStatusUp) {
      PIP_ADAPTER_UNICAST_ADDRESS address = adapter_addrs->FirstUnicastAddress;
      PIP_ADAPTER_PREFIX prefixlist = adapter_addrs->FirstPrefix;
      std::string description = ToUtf8(adapter_addrs->Description,
                                       wcslen(adapter_addrs->Description));

      for (; address; address = address->Next) {
        std::string name = rtc::ToString(count);
#if !defined(NDEBUG)
        name = ToUtf8(adapter_addrs->FriendlyName,
                      wcslen(adapter_addrs->FriendlyName));
#endif

        IPAddress ip;
        int scope_id = 0;
        std::unique_ptr<Network> network;
        switch (address->Address.lpSockaddr->sa_family) {
          case AF_INET: {
            sockaddr_in* v4_addr =
                reinterpret_cast<sockaddr_in*>(address->Address.lpSockaddr);
            ip = IPAddress(v4_addr->sin_addr);
            break;
          }
          case AF_INET6: {
            sockaddr_in6* v6_addr =
                reinterpret_cast<sockaddr_in6*>(address->Address.lpSockaddr);
            scope_id = v6_addr->sin6_scope_id;
            ip = IPAddress(v6_addr->sin6_addr);

            if (IsIgnoredIPv6(allow_mac_based_ipv6_, InterfaceAddress(ip))) {
              continue;
            }

            break;
          }
          default: {
            continue;
          }
        }

        IPAddress prefix;
        int prefix_length = GetPrefix(prefixlist, ip, &prefix);
        std::string key = MakeNetworkKey(name, prefix, prefix_length);
        auto existing_network = current_networks.find(key);
        if (existing_network == current_networks.end()) {
          AdapterType adapter_type = ADAPTER_TYPE_UNKNOWN;
          switch (adapter_addrs->IfType) {
            case IF_TYPE_SOFTWARE_LOOPBACK:
              adapter_type = ADAPTER_TYPE_LOOPBACK;
              break;
            case IF_TYPE_ETHERNET_CSMACD:
            case IF_TYPE_ETHERNET_3MBIT:
            case IF_TYPE_IEEE80212:
            case IF_TYPE_FASTETHER:
            case IF_TYPE_FASTETHER_FX:
            case IF_TYPE_GIGABITETHERNET:
              adapter_type = ADAPTER_TYPE_ETHERNET;
              break;
            case IF_TYPE_IEEE80211:
              adapter_type = ADAPTER_TYPE_WIFI;
              break;
            case IF_TYPE_WWANPP:
            case IF_TYPE_WWANPP2:
              adapter_type = ADAPTER_TYPE_CELLULAR;
              break;
            default:
              // TODO(phoglund): Need to recognize other types as well.
              adapter_type = ADAPTER_TYPE_UNKNOWN;
              break;
          }
          auto vpn_underlying_adapter_type = ADAPTER_TYPE_UNKNOWN;
          if (adapter_type != ADAPTER_TYPE_VPN &&
              IsConfiguredVpn(prefix, prefix_length)) {
            vpn_underlying_adapter_type = adapter_type;
            adapter_type = ADAPTER_TYPE_VPN;
          }
          if (adapter_type != ADAPTER_TYPE_VPN &&
              IsVpnMacAddress(rtc::ArrayView<const uint8_t>(
                  reinterpret_cast<const uint8_t*>(
                      adapter_addrs->PhysicalAddress),
                  adapter_addrs->PhysicalAddressLength))) {
            vpn_underlying_adapter_type = adapter_type;
            adapter_type = ADAPTER_TYPE_VPN;
          }

          std::unique_ptr<Network> network(new Network(
              name, description, prefix, prefix_length, adapter_type));
          network->set_underlying_type_for_vpn(vpn_underlying_adapter_type);
          network->set_default_local_address_provider(this);
          network->set_mdns_responder_provider(this);
          network->set_scope_id(scope_id);
          network->AddIP(ip);
          bool ignored = IsIgnoredNetwork(*network);
          network->set_ignored(ignored);
          if (include_ignored || !network->ignored()) {
            current_networks[key] = network.get();
            networks->push_back(network.release());
          }
        } else {
          (*existing_network).second->AddIP(ip);
        }
      }
      // Count is per-adapter - all 'Networks' created from the same
      // adapter need to have the same name.
      ++count;
    }
    adapter_addrs = adapter_addrs->Next;
  }
  return true;
}
#endif  // WEBRTC_WIN

bool BasicNetworkManager::IsIgnoredNetwork(const Network& network) const {
  // Ignore networks on the explicit ignore list.
  for (const std::string& ignored_name : network_ignore_list_) {
    if (network.name() == ignored_name) {
      return true;
    }
  }

#if defined(WEBRTC_POSIX)
  // Filter out VMware/VirtualBox interfaces, typically named vmnet1,
  // vmnet8, or vboxnet0.
  if (strncmp(network.name().c_str(), "vmnet", 5) == 0 ||
      strncmp(network.name().c_str(), "vnic", 4) == 0 ||
      strncmp(network.name().c_str(), "vboxnet", 7) == 0) {
    return true;
  }
#elif defined(WEBRTC_WIN)
  // Ignore any HOST side vmware adapters with a description like:
  // VMware Virtual Ethernet Adapter for VMnet1
  // but don't ignore any GUEST side adapters with a description like:
  // VMware Accelerated AMD PCNet Adapter #2
  if (strstr(network.description().c_str(), "VMnet") != nullptr) {
    return true;
  }
#endif

  if (network_monitor_ &&
      !network_monitor_->IsAdapterAvailable(network.name())) {
    return true;
  }

  // Ignore any networks with a 0.x.y.z IP
  if (network.prefix().family() == AF_INET) {
    return (network.prefix().v4AddressAsHostOrderInteger() < 0x01000000);
  }

  return false;
}

void BasicNetworkManager::StartUpdating() {
  thread_ = Thread::Current();
  // Redundant but necessary for thread annotations.
  RTC_DCHECK_RUN_ON(thread_);
  if (start_count_) {
    // If network interfaces are already discovered and signal is sent,
    // we should trigger network signal immediately for the new clients
    // to start allocating ports.
    if (sent_first_update_)
      thread_->PostTask(ToQueuedTask(task_safety_flag_, [this] {
        RTC_DCHECK_RUN_ON(thread_);
        SignalNetworksChanged();
      }));
  } else {
    RTC_DCHECK(task_safety_flag_ == nullptr);
    task_safety_flag_ = webrtc::PendingTaskSafetyFlag::Create();
    thread_->PostTask(ToQueuedTask(task_safety_flag_, [this] {
      RTC_DCHECK_RUN_ON(thread_);
      UpdateNetworksContinually();
    }));
    StartNetworkMonitor();
  }
  ++start_count_;
}

void BasicNetworkManager::StopUpdating() {
  RTC_DCHECK_RUN_ON(thread_);
  if (!start_count_)
    return;

  --start_count_;
  if (!start_count_) {
    task_safety_flag_->SetNotAlive();
    task_safety_flag_ = nullptr;
    sent_first_update_ = false;
    StopNetworkMonitor();
  }
}

void BasicNetworkManager::StartNetworkMonitor() {
  if (network_monitor_factory_ == nullptr) {
    return;
  }
  if (!network_monitor_) {
    network_monitor_.reset(
        network_monitor_factory_->CreateNetworkMonitor(*field_trials_));
    if (!network_monitor_) {
      return;
    }
    network_monitor_->SetNetworksChangedCallback(
        [this]() { OnNetworksChanged(); });
  }

  if (network_monitor_->SupportsBindSocketToNetwork()) {
    // Set NetworkBinder on SocketServer so that
    // PhysicalSocket::Bind will call
    // BasicNetworkManager::BindSocketToNetwork(), (that will lookup interface
    // name and then call network_monitor_->BindSocketToNetwork()).
    thread_->socketserver()->set_network_binder(this);
  }

  network_monitor_->Start();
}

void BasicNetworkManager::StopNetworkMonitor() {
  if (!network_monitor_) {
    return;
  }
  network_monitor_->Stop();

  if (network_monitor_->SupportsBindSocketToNetwork()) {
    // Reset NetworkBinder on SocketServer.
    if (thread_->socketserver()->network_binder() == this) {
      thread_->socketserver()->set_network_binder(nullptr);
    }
  }
}

IPAddress BasicNetworkManager::QueryDefaultLocalAddress(int family) const {
  RTC_DCHECK(family == AF_INET || family == AF_INET6);

  // TODO(bugs.webrtc.org/13145): Delete support for null `socket_factory_`,
  // require socket factory to be provided to constructor.
  SocketFactory* socket_factory = socket_factory_;
  if (!socket_factory) {
    socket_factory = thread_->socketserver();
  }
  RTC_DCHECK(socket_factory);

  std::unique_ptr<Socket> socket(
      socket_factory->CreateSocket(family, SOCK_DGRAM));
  if (!socket) {
    RTC_LOG_ERR(LS_ERROR) << "Socket creation failed";
    return IPAddress();
  }

  if (socket->Connect(SocketAddress(
          family == AF_INET ? kPublicIPv4Host : kPublicIPv6Host, kPublicPort)) <
      0) {
    if (socket->GetError() != ENETUNREACH &&
        socket->GetError() != EHOSTUNREACH) {
      // Ignore the expected case of "host/net unreachable" - which happens if
      // the network is V4- or V6-only.
      RTC_LOG(LS_INFO) << "Connect failed with " << socket->GetError();
    }
    return IPAddress();
  }
  return socket->GetLocalAddress().ipaddr();
}

void BasicNetworkManager::UpdateNetworksOnce() {
  if (!start_count_)
    return;

  NetworkList list;
  if (!CreateNetworks(false, &list)) {
    SignalError();
  } else {
    bool changed;
    NetworkManager::Stats stats;
    MergeNetworkList(list, &changed, &stats);
    set_default_local_addresses(QueryDefaultLocalAddress(AF_INET),
                                QueryDefaultLocalAddress(AF_INET6));
    if (changed || !sent_first_update_) {
      SignalNetworksChanged();
      sent_first_update_ = true;
    }
  }
}

void BasicNetworkManager::UpdateNetworksContinually() {
  UpdateNetworksOnce();
  thread_->PostDelayedTask(ToQueuedTask(task_safety_flag_,
                                        [this] {
                                          RTC_DCHECK_RUN_ON(thread_);
                                          UpdateNetworksContinually();
                                        }),
                           kNetworksUpdateIntervalMs);
}

void BasicNetworkManager::DumpNetworks() {
  RTC_DCHECK_RUN_ON(thread_);
  std::vector<const Network*> list = GetNetworks();
  RTC_LOG(LS_INFO) << "NetworkManager detected " << list.size() << " networks:";
  for (const Network* network : list) {
    RTC_LOG(LS_INFO) << network->ToString() << ": " << network->description()
                     << ", active ? " << network->active()
                     << ((network->ignored()) ? ", Ignored" : "");
  }
}

NetworkBindingResult BasicNetworkManager::BindSocketToNetwork(
    int socket_fd,
    const IPAddress& address) {
  RTC_DCHECK_RUN_ON(thread_);
  std::string if_name;
  if (bind_using_ifname_) {
    Network* net = GetNetworkFromAddress(address);
    if (net != nullptr) {
      if_name = net->name();
    }
  }
  return network_monitor_->BindSocketToNetwork(socket_fd, address, if_name);
}

Network::Network(absl::string_view name,
                 absl::string_view desc,
<<<<<<< HEAD
                 const IPAddress& prefix,
                 int prefix_length)
    : name_(name),
      description_(desc),
      prefix_(prefix),
      prefix_length_(prefix_length),
      key_(MakeNetworkKey(name, prefix, prefix_length)),
      scope_id_(0),
      ignored_(false),
      type_(ADAPTER_TYPE_UNKNOWN),
      preference_(0),
      use_differentiated_cellular_costs_(webrtc::field_trial::IsEnabled(
          "WebRTC-UseDifferentiatedCellularCosts")),
      add_network_cost_to_vpn_(
          webrtc::field_trial::IsEnabled("WebRTC-AddNetworkCostToVpn")) {}

Network::Network(absl::string_view name,
                 absl::string_view desc,
=======
>>>>>>> 8f9b44ba
                 const IPAddress& prefix,
                 int prefix_length,
                 AdapterType type)
    : name_(name),
      description_(desc),
      prefix_(prefix),
      prefix_length_(prefix_length),
      key_(MakeNetworkKey(name, prefix, prefix_length)),
      scope_id_(0),
      ignored_(false),
      type_(type),
      preference_(0) {}

Network::Network(const Network&) = default;

Network::~Network() = default;

// Sets the addresses of this network. Returns true if the address set changed.
// Change detection is short circuited if the changed argument is true.
bool Network::SetIPs(const std::vector<InterfaceAddress>& ips, bool changed) {
  // Detect changes with a nested loop; n-squared but we expect on the order
  // of 2-3 addresses per network.
  changed = changed || ips.size() != ips_.size();
  if (!changed) {
    for (const InterfaceAddress& ip : ips) {
      if (!absl::c_linear_search(ips_, ip)) {
        changed = true;
        break;
      }
    }
  }

  ips_ = ips;
  return changed;
}

// Select the best IP address to use from this Network.
IPAddress Network::GetBestIP() const {
  if (ips_.size() == 0) {
    return IPAddress();
  }

  if (prefix_.family() == AF_INET) {
    return static_cast<IPAddress>(ips_.at(0));
  }

  InterfaceAddress selected_ip, ula_ip;

  for (const InterfaceAddress& ip : ips_) {
    // Ignore any address which has been deprecated already.
    if (ip.ipv6_flags() & IPV6_ADDRESS_FLAG_DEPRECATED)
      continue;

    // ULA address should only be returned when we have no other
    // global IP.
    if (IPIsULA(static_cast<const IPAddress&>(ip))) {
      ula_ip = ip;
      continue;
    }
    selected_ip = ip;

    // Search could stop once a temporary non-deprecated one is found.
    if (ip.ipv6_flags() & IPV6_ADDRESS_FLAG_TEMPORARY)
      break;
  }

  // No proper global IPv6 address found, use ULA instead.
  if (IPIsUnspec(selected_ip) && !IPIsUnspec(ula_ip)) {
    selected_ip = ula_ip;
  }

  return static_cast<IPAddress>(selected_ip);
}

webrtc::MdnsResponderInterface* Network::GetMdnsResponder() const {
  if (mdns_responder_provider_ == nullptr) {
    return nullptr;
  }
  return mdns_responder_provider_->GetMdnsResponder();
}

uint16_t Network::GetCost(const webrtc::FieldTrialsView* field_trials) const {
  return GetCost(
      *webrtc::AlwaysValidPointer<const webrtc::FieldTrialsView,
                                  webrtc::FieldTrialBasedConfig>(field_trials));
}

uint16_t Network::GetCost(const webrtc::FieldTrialsView& field_trials) const {
  AdapterType type = IsVpn() ? underlying_type_for_vpn_ : type_;
  const bool use_differentiated_cellular_costs =
      field_trials.IsEnabled("WebRTC-UseDifferentiatedCellularCosts");
  const bool add_network_cost_to_vpn =
      field_trials.IsEnabled("WebRTC-AddNetworkCostToVpn");
  return ComputeNetworkCostByType(type, IsVpn(),
                                  use_differentiated_cellular_costs,
                                  add_network_cost_to_vpn);
}

// This is the inverse of ComputeNetworkCostByType().
std::pair<rtc::AdapterType, bool /* vpn */>
Network::GuessAdapterFromNetworkCost(int network_cost) {
  switch (network_cost) {
    case kNetworkCostMin:
      return {rtc::ADAPTER_TYPE_ETHERNET, false};
    case kNetworkCostMin + kNetworkCostVpn:
      return {rtc::ADAPTER_TYPE_ETHERNET, true};
    case kNetworkCostLow:
      return {rtc::ADAPTER_TYPE_WIFI, false};
    case kNetworkCostLow + kNetworkCostVpn:
      return {rtc::ADAPTER_TYPE_WIFI, true};
    case kNetworkCostCellular:
      return {rtc::ADAPTER_TYPE_CELLULAR, false};
    case kNetworkCostCellular + kNetworkCostVpn:
      return {rtc::ADAPTER_TYPE_CELLULAR, true};
    case kNetworkCostCellular2G:
      return {rtc::ADAPTER_TYPE_CELLULAR_2G, false};
    case kNetworkCostCellular2G + kNetworkCostVpn:
      return {rtc::ADAPTER_TYPE_CELLULAR_2G, true};
    case kNetworkCostCellular3G:
      return {rtc::ADAPTER_TYPE_CELLULAR_3G, false};
    case kNetworkCostCellular3G + kNetworkCostVpn:
      return {rtc::ADAPTER_TYPE_CELLULAR_3G, true};
    case kNetworkCostCellular4G:
      return {rtc::ADAPTER_TYPE_CELLULAR_4G, false};
    case kNetworkCostCellular4G + kNetworkCostVpn:
      return {rtc::ADAPTER_TYPE_CELLULAR_4G, true};
    case kNetworkCostCellular5G:
      return {rtc::ADAPTER_TYPE_CELLULAR_5G, false};
    case kNetworkCostCellular5G + kNetworkCostVpn:
      return {rtc::ADAPTER_TYPE_CELLULAR_5G, true};
    case kNetworkCostUnknown:
      return {rtc::ADAPTER_TYPE_UNKNOWN, false};
    case kNetworkCostUnknown + kNetworkCostVpn:
      return {rtc::ADAPTER_TYPE_UNKNOWN, true};
    case kNetworkCostMax:
      return {rtc::ADAPTER_TYPE_ANY, false};
    case kNetworkCostMax + kNetworkCostVpn:
      return {rtc::ADAPTER_TYPE_ANY, true};
  }
  RTC_LOG(LS_VERBOSE) << "Unknown network cost: " << network_cost;
  return {rtc::ADAPTER_TYPE_UNKNOWN, false};
}

// This is the inverse of ComputeNetworkCostByType().
std::pair<rtc::AdapterType, bool /* vpn */>
Network::GuessAdapterFromNetworkCost(int network_cost) {
  switch (network_cost) {
    case kNetworkCostMin:
      return {rtc::ADAPTER_TYPE_ETHERNET, false};
    case kNetworkCostMin + kNetworkCostVpn:
      return {rtc::ADAPTER_TYPE_ETHERNET, true};
    case kNetworkCostLow:
      return {rtc::ADAPTER_TYPE_WIFI, false};
    case kNetworkCostLow + kNetworkCostVpn:
      return {rtc::ADAPTER_TYPE_WIFI, true};
    case kNetworkCostCellular:
      return {rtc::ADAPTER_TYPE_CELLULAR, false};
    case kNetworkCostCellular + kNetworkCostVpn:
      return {rtc::ADAPTER_TYPE_CELLULAR, true};
    case kNetworkCostCellular2G:
      return {rtc::ADAPTER_TYPE_CELLULAR_2G, false};
    case kNetworkCostCellular2G + kNetworkCostVpn:
      return {rtc::ADAPTER_TYPE_CELLULAR_2G, true};
    case kNetworkCostCellular3G:
      return {rtc::ADAPTER_TYPE_CELLULAR_3G, false};
    case kNetworkCostCellular3G + kNetworkCostVpn:
      return {rtc::ADAPTER_TYPE_CELLULAR_3G, true};
    case kNetworkCostCellular4G:
      return {rtc::ADAPTER_TYPE_CELLULAR_4G, false};
    case kNetworkCostCellular4G + kNetworkCostVpn:
      return {rtc::ADAPTER_TYPE_CELLULAR_4G, true};
    case kNetworkCostCellular5G:
      return {rtc::ADAPTER_TYPE_CELLULAR_5G, false};
    case kNetworkCostCellular5G + kNetworkCostVpn:
      return {rtc::ADAPTER_TYPE_CELLULAR_5G, true};
    case kNetworkCostUnknown:
      return {rtc::ADAPTER_TYPE_UNKNOWN, false};
    case kNetworkCostUnknown + kNetworkCostVpn:
      return {rtc::ADAPTER_TYPE_UNKNOWN, true};
    case kNetworkCostMax:
      return {rtc::ADAPTER_TYPE_ANY, false};
    case kNetworkCostMax + kNetworkCostVpn:
      return {rtc::ADAPTER_TYPE_ANY, true};
  }
  RTC_LOG(LS_VERBOSE) << "Unknown network cost: " << network_cost;
  return {rtc::ADAPTER_TYPE_UNKNOWN, false};
}

std::string Network::ToString() const {
  rtc::StringBuilder ss;
  // Print out the first space-terminated token of the network desc, plus
  // the IP address.
  ss << "Net[" << description_.substr(0, description_.find(' ')) << ":"
     << prefix_.ToSensitiveString() << "/" << prefix_length_ << ":"
     << AdapterTypeToString(type_);
  if (IsVpn()) {
    ss << "/" << AdapterTypeToString(underlying_type_for_vpn_);
  }
  ss << ":id=" << id_ << "]";
  return ss.Release();
}

void BasicNetworkManager::set_vpn_list(const std::vector<NetworkMask>& vpn) {
  if (thread_ == nullptr) {
    vpn_ = vpn;
  } else {
    thread_->Invoke<void>(RTC_FROM_HERE, [this, vpn] { vpn_ = vpn; });
  }
}

bool BasicNetworkManager::IsConfiguredVpn(IPAddress prefix,
                                          int prefix_length) const {
  RTC_DCHECK_RUN_ON(thread_);
  for (const auto& vpn : vpn_) {
    if (prefix_length >= vpn.prefix_length()) {
      auto copy = TruncateIP(prefix, vpn.prefix_length());
      if (copy == vpn.address()) {
        return true;
      }
    }
  }
  return false;
}

}  // namespace rtc<|MERGE_RESOLUTION|>--- conflicted
+++ resolved
@@ -514,23 +514,6 @@
   }
   return false;
 }
-<<<<<<< HEAD
-
-BasicNetworkManager::BasicNetworkManager()
-    : BasicNetworkManager(nullptr, nullptr) {}
-
-BasicNetworkManager::BasicNetworkManager(SocketFactory* socket_factory)
-    : BasicNetworkManager(nullptr, socket_factory) {}
-
-BasicNetworkManager::BasicNetworkManager(
-    NetworkMonitorFactory* network_monitor_factory)
-    : BasicNetworkManager(network_monitor_factory, nullptr) {}
-
-BasicNetworkManager::BasicNetworkManager(
-    NetworkMonitorFactory* network_monitor_factory,
-    SocketFactory* socket_factory)
-    : network_monitor_factory_(network_monitor_factory),
-=======
 
 BasicNetworkManager::BasicNetworkManager(
     NetworkMonitorFactory* network_monitor_factory,
@@ -538,7 +521,6 @@
     const webrtc::FieldTrialsView* field_trials)
     : field_trials_(field_trials),
       network_monitor_factory_(network_monitor_factory),
->>>>>>> 8f9b44ba
       socket_factory_(socket_factory),
       allow_mac_based_ipv6_(
           field_trials_->IsEnabled("WebRTC-AllowMACBasedIPv6")),
@@ -1073,27 +1055,6 @@
 
 Network::Network(absl::string_view name,
                  absl::string_view desc,
-<<<<<<< HEAD
-                 const IPAddress& prefix,
-                 int prefix_length)
-    : name_(name),
-      description_(desc),
-      prefix_(prefix),
-      prefix_length_(prefix_length),
-      key_(MakeNetworkKey(name, prefix, prefix_length)),
-      scope_id_(0),
-      ignored_(false),
-      type_(ADAPTER_TYPE_UNKNOWN),
-      preference_(0),
-      use_differentiated_cellular_costs_(webrtc::field_trial::IsEnabled(
-          "WebRTC-UseDifferentiatedCellularCosts")),
-      add_network_cost_to_vpn_(
-          webrtc::field_trial::IsEnabled("WebRTC-AddNetworkCostToVpn")) {}
-
-Network::Network(absl::string_view name,
-                 absl::string_view desc,
-=======
->>>>>>> 8f9b44ba
                  const IPAddress& prefix,
                  int prefix_length,
                  AdapterType type)
@@ -1237,51 +1198,6 @@
   return {rtc::ADAPTER_TYPE_UNKNOWN, false};
 }
 
-// This is the inverse of ComputeNetworkCostByType().
-std::pair<rtc::AdapterType, bool /* vpn */>
-Network::GuessAdapterFromNetworkCost(int network_cost) {
-  switch (network_cost) {
-    case kNetworkCostMin:
-      return {rtc::ADAPTER_TYPE_ETHERNET, false};
-    case kNetworkCostMin + kNetworkCostVpn:
-      return {rtc::ADAPTER_TYPE_ETHERNET, true};
-    case kNetworkCostLow:
-      return {rtc::ADAPTER_TYPE_WIFI, false};
-    case kNetworkCostLow + kNetworkCostVpn:
-      return {rtc::ADAPTER_TYPE_WIFI, true};
-    case kNetworkCostCellular:
-      return {rtc::ADAPTER_TYPE_CELLULAR, false};
-    case kNetworkCostCellular + kNetworkCostVpn:
-      return {rtc::ADAPTER_TYPE_CELLULAR, true};
-    case kNetworkCostCellular2G:
-      return {rtc::ADAPTER_TYPE_CELLULAR_2G, false};
-    case kNetworkCostCellular2G + kNetworkCostVpn:
-      return {rtc::ADAPTER_TYPE_CELLULAR_2G, true};
-    case kNetworkCostCellular3G:
-      return {rtc::ADAPTER_TYPE_CELLULAR_3G, false};
-    case kNetworkCostCellular3G + kNetworkCostVpn:
-      return {rtc::ADAPTER_TYPE_CELLULAR_3G, true};
-    case kNetworkCostCellular4G:
-      return {rtc::ADAPTER_TYPE_CELLULAR_4G, false};
-    case kNetworkCostCellular4G + kNetworkCostVpn:
-      return {rtc::ADAPTER_TYPE_CELLULAR_4G, true};
-    case kNetworkCostCellular5G:
-      return {rtc::ADAPTER_TYPE_CELLULAR_5G, false};
-    case kNetworkCostCellular5G + kNetworkCostVpn:
-      return {rtc::ADAPTER_TYPE_CELLULAR_5G, true};
-    case kNetworkCostUnknown:
-      return {rtc::ADAPTER_TYPE_UNKNOWN, false};
-    case kNetworkCostUnknown + kNetworkCostVpn:
-      return {rtc::ADAPTER_TYPE_UNKNOWN, true};
-    case kNetworkCostMax:
-      return {rtc::ADAPTER_TYPE_ANY, false};
-    case kNetworkCostMax + kNetworkCostVpn:
-      return {rtc::ADAPTER_TYPE_ANY, true};
-  }
-  RTC_LOG(LS_VERBOSE) << "Unknown network cost: " << network_cost;
-  return {rtc::ADAPTER_TYPE_UNKNOWN, false};
-}
-
 std::string Network::ToString() const {
   rtc::StringBuilder ss;
   // Print out the first space-terminated token of the network desc, plus
