/*
 *  Copyright 2015 The WebRTC Project Authors. All rights reserved.
 *
 *  Use of this source code is governed by a BSD-style license
 *  that can be found in the LICENSE file in the root of the source
 *  tree. An additional intellectual property rights grant can be found
 *  in the file PATENTS.  All contributing project authors may
 *  be found in the AUTHORS file in the root of the source tree.
 */

#ifndef RTC_BASE_RTC_CERTIFICATE_H_
#define RTC_BASE_RTC_CERTIFICATE_H_

#include <stdint.h>

#include <memory>
#include <string>

#include "absl/base/attributes.h"
#include "absl/strings/string_view.h"
#include "api/ref_counted_base.h"
#include "api/scoped_refptr.h"
#include "rtc_base/system/rtc_export.h"
namespace rtc {
class SSLCertChain;
class SSLCertificate;
class SSLIdentity;
}  // namespace rtc

namespace webrtc {

// This class contains PEM strings of an RTCCertificate's private key and
// certificate and acts as a text representation of RTCCertificate. Certificates
// can be serialized and deserialized to and from this format, which allows for
// cloning and storing of certificates to disk. The PEM format is that of
// `SSLIdentity::PrivateKeyToPEMString` and `SSLCertificate::ToPEMString`, e.g.
// the string representations used by OpenSSL.
class RTCCertificatePEM {
 public:
  RTCCertificatePEM(absl::string_view private_key,
                    absl::string_view certificate)
      : private_key_(private_key), certificate_(certificate) {}

  const std::string& private_key() const { return private_key_; }
  const std::string& certificate() const { return certificate_; }

 private:
  std::string private_key_;
  std::string certificate_;
};

// A thin abstraction layer between "lower level crypto stuff" like
// SSLCertificate and WebRTC usage. Takes ownership of some lower level objects,
// reference counting protects these from premature destruction.
<<<<<<< HEAD
  // RingRTC change to make it easier to deal with RTCCertificate ref counts
class RTC_EXPORT RTCCertificate: public webrtc::RefCountInterface {
=======
class RTC_EXPORT RTCCertificate final
    : public rtc::RefCountedNonVirtual<RTCCertificate> {
>>>>>>> 2c8f5be6
 public:
  // Takes ownership of `identity`.
  static scoped_refptr<RTCCertificate> Create(
      std::unique_ptr<rtc::SSLIdentity> identity);

  // Returns the expiration time in ms relative to epoch, 1970-01-01T00:00:00Z.
  uint64_t Expires() const;
  // Checks if the certificate has expired, where `now` is expressed in ms
  // relative to epoch, 1970-01-01T00:00:00Z.
  bool HasExpired(uint64_t now) const;

  const rtc::SSLCertificate& GetSSLCertificate() const;
  const rtc::SSLCertChain& GetSSLCertificateChain() const;

  // TODO(hbos): If possible, remove once RTCCertificate and its
  // GetSSLCertificate() is used in all relevant places. Should not pass around
  // raw SSLIdentity* for the sake of accessing SSLIdentity::certificate().
  // However, some places might need SSLIdentity* for its public/private key...
  rtc::SSLIdentity* identity() const { return identity_.get(); }

  // To/from PEM, a text representation of the RTCCertificate.
  RTCCertificatePEM ToPEM() const;
  // Can return nullptr if the certificate is invalid.
  static scoped_refptr<RTCCertificate> FromPEM(const RTCCertificatePEM& pem);
  bool operator==(const RTCCertificate& certificate) const;
  bool operator!=(const RTCCertificate& certificate) const;

 protected:
<<<<<<< HEAD
  explicit RTCCertificate(SSLIdentity* identity);
  // RingRTC change to make it easier to deal with RTCCertificate ref counts
  ~RTCCertificate() override;
=======
  explicit RTCCertificate(rtc::SSLIdentity* identity);

  friend class RefCountedNonVirtual<RTCCertificate>;
  ~RTCCertificate();
>>>>>>> 2c8f5be6

 private:
  // The SSLIdentity is the owner of the SSLCertificate. To protect our
  // GetSSLCertificate() we take ownership of `identity_`.
  const std::unique_ptr<rtc::SSLIdentity> identity_;
};

}  //  namespace webrtc

// Re-export symbols from the webrtc namespace for backwards compatibility.
// TODO(bugs.webrtc.org/4222596): Remove once all references are updated.
namespace rtc {
using ::webrtc::RTCCertificate;
using ::webrtc::RTCCertificatePEM;
}  // namespace rtc

#endif  // RTC_BASE_RTC_CERTIFICATE_H_<|MERGE_RESOLUTION|>--- conflicted
+++ resolved
@@ -52,13 +52,8 @@
 // A thin abstraction layer between "lower level crypto stuff" like
 // SSLCertificate and WebRTC usage. Takes ownership of some lower level objects,
 // reference counting protects these from premature destruction.
-<<<<<<< HEAD
   // RingRTC change to make it easier to deal with RTCCertificate ref counts
 class RTC_EXPORT RTCCertificate: public webrtc::RefCountInterface {
-=======
-class RTC_EXPORT RTCCertificate final
-    : public rtc::RefCountedNonVirtual<RTCCertificate> {
->>>>>>> 2c8f5be6
  public:
   // Takes ownership of `identity`.
   static scoped_refptr<RTCCertificate> Create(
@@ -87,16 +82,10 @@
   bool operator!=(const RTCCertificate& certificate) const;
 
  protected:
-<<<<<<< HEAD
-  explicit RTCCertificate(SSLIdentity* identity);
+  explicit RTCCertificate(rtc::SSLIdentity* identity);
+
   // RingRTC change to make it easier to deal with RTCCertificate ref counts
   ~RTCCertificate() override;
-=======
-  explicit RTCCertificate(rtc::SSLIdentity* identity);
-
-  friend class RefCountedNonVirtual<RTCCertificate>;
-  ~RTCCertificate();
->>>>>>> 2c8f5be6
 
  private:
   // The SSLIdentity is the owner of the SSLCertificate. To protect our
