/*
 *  Copyright 2004 The WebRTC Project Authors. All rights reserved.
 *
 *  Use of this source code is governed by a BSD-style license
 *  that can be found in the LICENSE file in the root of the source
 *  tree. An additional intellectual property rights grant can be found
 *  in the file PATENTS.  All contributing project authors may
 *  be found in the AUTHORS file in the root of the source tree.
 */

// Handling of certificates and keypairs for SSLStreamAdapter's peer mode.

#ifndef RTC_BASE_SSL_IDENTITY_H_
#define RTC_BASE_SSL_IDENTITY_H_

#include <stdint.h>
#include <ctime>
#include <memory>
#include <string>

#include "rtc_base/deprecation.h"
#include "rtc_base/system/rtc_export.h"

namespace rtc {

class SSLCertChain;
class SSLCertificate;

// KT_LAST is intended for vector declarations and loops over all key types;
// it does not represent any key type in itself.
// KT_DEFAULT is used as the default KeyType for KeyParams.
enum KeyType { KT_RSA, KT_ECDSA, KT_LAST, KT_DEFAULT = KT_ECDSA };

static const int kRsaDefaultModSize = 1024;
static const int kRsaDefaultExponent = 0x10001;  // = 2^16+1 = 65537
static const int kRsaMinModSize = 1024;
static const int kRsaMaxModSize = 8192;

// Certificate default validity lifetime.
static const int kDefaultCertificateLifetimeInSeconds =
    60 * 60 * 24 * 30;  // 30 days
// Certificate validity window.
// This is to compensate for slightly incorrect system clocks.
static const int kCertificateWindowInSeconds = -60 * 60 * 24;

struct RSAParams {
  unsigned int mod_size;
  unsigned int pub_exp;
};

enum ECCurve { EC_NIST_P256, /* EC_FANCY, */ EC_LAST };

class RTC_EXPORT KeyParams {
 public:
  // Generate a KeyParams object from a simple KeyType, using default params.
  explicit KeyParams(KeyType key_type = KT_DEFAULT);

  // Generate a a KeyParams for RSA with explicit parameters.
  static KeyParams RSA(int mod_size = kRsaDefaultModSize,
                       int pub_exp = kRsaDefaultExponent);

  // Generate a a KeyParams for ECDSA specifying the curve.
  static KeyParams ECDSA(ECCurve curve = EC_NIST_P256);

  // Check validity of a KeyParams object. Since the factory functions have
  // no way of returning errors, this function can be called after creation
  // to make sure the parameters are OK.
  bool IsValid() const;

  RSAParams rsa_params() const;

  ECCurve ec_curve() const;

  KeyType type() const { return type_; }

 private:
  KeyType type_;
  union {
    RSAParams rsa;
    ECCurve curve;
  } params_;
};

// TODO(hbos): Remove once rtc::KeyType (to be modified) and
// blink::WebRTCKeyType (to be landed) match. By using this function in Chromium
// appropriately we can change KeyType enum -> class without breaking Chromium.
KeyType IntKeyTypeFamilyToKeyType(int key_type_family);

// Parameters for generating a certificate. If |common_name| is non-empty, it
// will be used for the certificate's subject and issuer name, otherwise a
// random string will be used.
struct SSLIdentityParams {
  std::string common_name;
  time_t not_before;  // Absolute time since epoch in seconds.
  time_t not_after;   // Absolute time since epoch in seconds.
  KeyParams key_params;
};

// Our identity in an SSL negotiation: a keypair and certificate (both
// with the same public key).
// This too is pretty much immutable once created.
class RTC_EXPORT SSLIdentity {
 public:
  // Generates an identity (keypair and self-signed certificate). If
  // |common_name| is non-empty, it will be used for the certificate's subject
  // and issuer name, otherwise a random string will be used. The key type and
  // parameters are defined in |key_param|. The certificate's lifetime in
  // seconds from the current time is defined in |certificate_lifetime|; it
  // should be a non-negative number.
  // Returns null on failure.
  // Caller is responsible for freeing the returned object.
  static std::unique_ptr<SSLIdentity> Create(const std::string& common_name,
                                             const KeyParams& key_param,
                                             time_t certificate_lifetime);
  static std::unique_ptr<SSLIdentity> Create(const std::string& common_name,
                                             const KeyParams& key_param);
  static std::unique_ptr<SSLIdentity> Create(const std::string& common_name,
                                             KeyType key_type);
<<<<<<< HEAD
  static std::unique_ptr<SSLIdentity> CreateForTest(
      const SSLIdentityParams& params);

  // Construct an identity from a private key and a certificate.
  static std::unique_ptr<SSLIdentity> CreateFromPEMStrings(
      const std::string& private_key,
      const std::string& certificate);

  // Construct an identity from a private key and a certificate chain.
  static std::unique_ptr<SSLIdentity> CreateFromPEMChainStrings(
      const std::string& private_key,
      const std::string& certificate_chain);

  // Old versions of Create(). These return a pointer, but still require the
  // caller to take ownership.
  RTC_DEPRECATED static SSLIdentity* GenerateWithExpiration(
      const std::string& common_name,
      const KeyParams& key_param,
      time_t certificate_lifetime);
  RTC_DEPRECATED static SSLIdentity* Generate(const std::string& common_name,
                                              const KeyParams& key_param);
  RTC_DEPRECATED static SSLIdentity* Generate(const std::string& common_name,
                                              KeyType key_type);

  // Generates an identity with the specified validity period.
  // TODO(torbjorng): Now that Generate() accepts relevant params, make tests
  // use that instead of this function.
  RTC_DEPRECATED static SSLIdentity* GenerateForTest(
      const SSLIdentityParams& params);

  // Construct an identity from a private key and a certificate.
  RTC_DEPRECATED static SSLIdentity* FromPEMStrings(
=======

  // Allows fine-grained control over expiration time.
  static std::unique_ptr<SSLIdentity> CreateForTest(
      const SSLIdentityParams& params);

  // Construct an identity from a private key and a certificate.
  static std::unique_ptr<SSLIdentity> CreateFromPEMStrings(
>>>>>>> 758c388d
      const std::string& private_key,
      const std::string& certificate);

  // Construct an identity from a private key and a certificate chain.
<<<<<<< HEAD
  RTC_DEPRECATED static SSLIdentity* FromPEMChainStrings(
=======
  static std::unique_ptr<SSLIdentity> CreateFromPEMChainStrings(
>>>>>>> 758c388d
      const std::string& private_key,
      const std::string& certificate_chain);

  virtual ~SSLIdentity() {}

  // Returns a new SSLIdentity object instance wrapping the same
  // identity information.
<<<<<<< HEAD
  // Caller is responsible for freeing the returned object.
  // TODO(hbos,torbjorng): Rename to a less confusing name.
  RTC_DEPRECATED virtual SSLIdentity* GetReference() const = 0;
=======
>>>>>>> 758c388d
  std::unique_ptr<SSLIdentity> Clone() const { return CloneInternal(); }

  // Returns a temporary reference to the end-entity (leaf) certificate.
  virtual const SSLCertificate& certificate() const = 0;
  // Returns a temporary reference to the entire certificate chain.
  virtual const SSLCertChain& cert_chain() const = 0;
  virtual std::string PrivateKeyToPEMString() const = 0;
  virtual std::string PublicKeyToPEMString() const = 0;

  // Helpers for parsing converting between PEM and DER format.
  static bool PemToDer(const std::string& pem_type,
                       const std::string& pem_string,
                       std::string* der);
  static std::string DerToPem(const std::string& pem_type,
                              const unsigned char* data,
                              size_t length);

 protected:
  virtual std::unique_ptr<SSLIdentity> CloneInternal() const = 0;
};

bool operator==(const SSLIdentity& a, const SSLIdentity& b);
bool operator!=(const SSLIdentity& a, const SSLIdentity& b);

// Convert from ASN1 time as restricted by RFC 5280 to seconds from 1970-01-01
// 00.00 ("epoch").  If the ASN1 time cannot be read, return -1.  The data at
// |s| is not 0-terminated; its char count is defined by |length|.
int64_t ASN1TimeToSec(const unsigned char* s, size_t length, bool long_format);

extern const char kPemTypeCertificate[];
extern const char kPemTypeRsaPrivateKey[];
extern const char kPemTypeEcPrivateKey[];

}  // namespace rtc

#endif  // RTC_BASE_SSL_IDENTITY_H_<|MERGE_RESOLUTION|>--- conflicted
+++ resolved
@@ -116,7 +116,8 @@
                                              const KeyParams& key_param);
   static std::unique_ptr<SSLIdentity> Create(const std::string& common_name,
                                              KeyType key_type);
-<<<<<<< HEAD
+
+  // Allows fine-grained control over expiration time.
   static std::unique_ptr<SSLIdentity> CreateForTest(
       const SSLIdentityParams& params);
 
@@ -130,56 +131,10 @@
       const std::string& private_key,
       const std::string& certificate_chain);
 
-  // Old versions of Create(). These return a pointer, but still require the
-  // caller to take ownership.
-  RTC_DEPRECATED static SSLIdentity* GenerateWithExpiration(
-      const std::string& common_name,
-      const KeyParams& key_param,
-      time_t certificate_lifetime);
-  RTC_DEPRECATED static SSLIdentity* Generate(const std::string& common_name,
-                                              const KeyParams& key_param);
-  RTC_DEPRECATED static SSLIdentity* Generate(const std::string& common_name,
-                                              KeyType key_type);
-
-  // Generates an identity with the specified validity period.
-  // TODO(torbjorng): Now that Generate() accepts relevant params, make tests
-  // use that instead of this function.
-  RTC_DEPRECATED static SSLIdentity* GenerateForTest(
-      const SSLIdentityParams& params);
-
-  // Construct an identity from a private key and a certificate.
-  RTC_DEPRECATED static SSLIdentity* FromPEMStrings(
-=======
-
-  // Allows fine-grained control over expiration time.
-  static std::unique_ptr<SSLIdentity> CreateForTest(
-      const SSLIdentityParams& params);
-
-  // Construct an identity from a private key and a certificate.
-  static std::unique_ptr<SSLIdentity> CreateFromPEMStrings(
->>>>>>> 758c388d
-      const std::string& private_key,
-      const std::string& certificate);
-
-  // Construct an identity from a private key and a certificate chain.
-<<<<<<< HEAD
-  RTC_DEPRECATED static SSLIdentity* FromPEMChainStrings(
-=======
-  static std::unique_ptr<SSLIdentity> CreateFromPEMChainStrings(
->>>>>>> 758c388d
-      const std::string& private_key,
-      const std::string& certificate_chain);
-
   virtual ~SSLIdentity() {}
 
   // Returns a new SSLIdentity object instance wrapping the same
   // identity information.
-<<<<<<< HEAD
-  // Caller is responsible for freeing the returned object.
-  // TODO(hbos,torbjorng): Rename to a less confusing name.
-  RTC_DEPRECATED virtual SSLIdentity* GetReference() const = 0;
-=======
->>>>>>> 758c388d
   std::unique_ptr<SSLIdentity> Clone() const { return CloneInternal(); }
 
   // Returns a temporary reference to the end-entity (leaf) certificate.
