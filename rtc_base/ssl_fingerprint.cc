--- conflicted
+++ resolved
@@ -18,10 +18,7 @@
 
 #include "absl/algorithm/container.h"
 #include "absl/strings/string_view.h"
-<<<<<<< HEAD
-=======
 #include "api/array_view.h"
->>>>>>> 8f9b44ba
 #include "rtc_base/logging.h"
 #include "rtc_base/message_digest.h"
 #include "rtc_base/rtc_certificate.h"
@@ -72,13 +69,8 @@
     return nullptr;
 
   char value[rtc::MessageDigest::kMaxSize];
-<<<<<<< HEAD
-  size_t value_len = rtc::hex_decode_with_delimiter(
-      value, sizeof(value), fingerprint.data(), fingerprint.length(), ':');
-=======
   size_t value_len =
       rtc::hex_decode_with_delimiter(ArrayView<char>(value), fingerprint, ':');
->>>>>>> 8f9b44ba
   if (!value_len)
     return nullptr;
 
