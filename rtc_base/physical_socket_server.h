--- conflicted
+++ resolved
@@ -21,14 +21,9 @@
 #include <unordered_map>
 #include <vector>
 
-<<<<<<< HEAD
-#include "rtc_base/deprecated/recursive_critical_section.h"
-#include "rtc_base/net_helpers.h"
-=======
 #include "rtc_base/async_resolver.h"
 #include "rtc_base/async_resolver_interface.h"
 #include "rtc_base/deprecated/recursive_critical_section.h"
->>>>>>> cbad18b1
 #include "rtc_base/socket_server.h"
 #include "rtc_base/synchronization/mutex.h"
 #include "rtc_base/system/rtc_export.h"
@@ -207,13 +202,8 @@
   SOCKET s_;
   bool udp_;
   int family_ = 0;
-<<<<<<< HEAD
-  RecursiveCriticalSection crit_;
-  int error_ RTC_GUARDED_BY(crit_);
-=======
   mutable webrtc::Mutex mutex_;
   int error_ RTC_GUARDED_BY(mutex_);
->>>>>>> cbad18b1
   ConnState state_;
   AsyncResolver* resolver_;
 
