--- conflicted
+++ resolved
@@ -85,15 +85,6 @@
 // TODO(pbos): Log metadata for all threads, etc.
 class EventLogger final {
  public:
-<<<<<<< HEAD
-  EventLogger()
-      : logging_thread_(EventTracingThreadFunc,
-                        this,
-                        "EventTracingThread",
-                        // RingRTC change to update AsyncResolver.
-                        ThreadAttributes().SetPriority(kLowPriority)) {}
-=======
->>>>>>> cbad18b1
   ~EventLogger() { RTC_DCHECK(thread_checker_.IsCurrent()); }
 
   void AddTraceEvent(const char* name,
@@ -212,7 +203,9 @@
 
     // Finally start, everything should be set up now.
     logging_thread_ =
-        PlatformThread::SpawnJoinable([this] { Log(); }, "EventTracingThread");
+        PlatformThread::SpawnJoinable([this] { Log(); }, "EventTracingThread", 
+                        // RingRTC change to update AsyncResolver.
+                        ThreadAttributes().SetPriority(ThreadPriority::kLow));
     TRACE_EVENT_INSTANT0("webrtc", "EventLogger::Start");
   }
 
