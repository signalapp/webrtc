/*
 *  Copyright 2004 The WebRTC Project Authors. All rights reserved.
 *
 *  Use of this source code is governed by a BSD-style license
 *  that can be found in the LICENSE file in the root of the source
 *  tree. An additional intellectual property rights grant can be found
 *  in the file PATENTS.  All contributing project authors may
 *  be found in the AUTHORS file in the root of the source tree.
 */
#include "rtc_base/physical_socket_server.h"

#if defined(_MSC_VER) && _MSC_VER < 1300
#pragma warning(disable : 4786)
#endif

#ifdef MEMORY_SANITIZER
#include <sanitizer/msan_interface.h>
#endif

#if defined(WEBRTC_POSIX)
#include <fcntl.h>
#include <string.h>
#if defined(WEBRTC_USE_EPOLL)
// "poll" will be used to wait for the signal dispatcher.
#include <poll.h>
#endif
#include <sys/ioctl.h>
#include <sys/select.h>
#include <sys/time.h>
#include <unistd.h>
#endif

#if defined(WEBRTC_WIN)
#include <windows.h>
#include <winsock2.h>
#include <ws2tcpip.h>
#undef SetPort
#endif

#include <errno.h>

#include <algorithm>
#include <map>

#include "rtc_base/arraysize.h"
#include "rtc_base/byte_order.h"
#include "rtc_base/checks.h"
#include "rtc_base/logging.h"
#include "rtc_base/network_monitor.h"
#include "rtc_base/null_socket_server.h"
#include "rtc_base/time_utils.h"

#if defined(WEBRTC_LINUX)
#include <linux/sockios.h>
#endif

#if defined(WEBRTC_WIN)
#define LAST_SYSTEM_ERROR (::GetLastError())
#elif defined(__native_client__) && __native_client__
#define LAST_SYSTEM_ERROR (0)
#elif defined(WEBRTC_POSIX)
#define LAST_SYSTEM_ERROR (errno)
#endif  // WEBRTC_WIN

#if defined(WEBRTC_POSIX)
#include <netinet/tcp.h>  // for TCP_NODELAY
#define IP_MTU 14  // Until this is integrated from linux/in.h to netinet/in.h
typedef void* SockOptArg;

#endif  // WEBRTC_POSIX

#if defined(WEBRTC_POSIX) && !defined(WEBRTC_MAC) && !defined(__native_client__)

int64_t GetSocketRecvTimestamp(int socket) {
  struct timeval tv_ioctl;
  int ret = ioctl(socket, SIOCGSTAMP, &tv_ioctl);
  if (ret != 0)
    return -1;
  int64_t timestamp =
      rtc::kNumMicrosecsPerSec * static_cast<int64_t>(tv_ioctl.tv_sec) +
      static_cast<int64_t>(tv_ioctl.tv_usec);
  return timestamp;
}

#else

int64_t GetSocketRecvTimestamp(int socket) {
  return -1;
}
#endif

#if defined(WEBRTC_WIN)
typedef char* SockOptArg;
#endif

#if defined(WEBRTC_USE_EPOLL)
// POLLRDHUP / EPOLLRDHUP are only defined starting with Linux 2.6.17.
#if !defined(POLLRDHUP)
#define POLLRDHUP 0x2000
#endif
#if !defined(EPOLLRDHUP)
#define EPOLLRDHUP 0x2000
#endif
#endif

namespace rtc {

std::unique_ptr<SocketServer> SocketServer::CreateDefault() {
#if defined(__native_client__)
  return std::unique_ptr<SocketServer>(new rtc::NullSocketServer);
#else
  return std::unique_ptr<SocketServer>(new rtc::PhysicalSocketServer);
#endif
}

PhysicalSocket::PhysicalSocket(PhysicalSocketServer* ss, SOCKET s)
    : ss_(ss),
      s_(s),
      error_(0),
      state_((s == INVALID_SOCKET) ? CS_CLOSED : CS_CONNECTED),
      resolver_(nullptr) {
  if (s_ != INVALID_SOCKET) {
    SetEnabledEvents(DE_READ | DE_WRITE);

    int type = SOCK_STREAM;
    socklen_t len = sizeof(type);
    const int res =
        getsockopt(s_, SOL_SOCKET, SO_TYPE, (SockOptArg)&type, &len);
    RTC_DCHECK_EQ(0, res);
    udp_ = (SOCK_DGRAM == type);
  }
}

PhysicalSocket::~PhysicalSocket() {
  Close();
}

bool PhysicalSocket::Create(int family, int type) {
  Close();
  s_ = ::socket(family, type, 0);
  udp_ = (SOCK_DGRAM == type);
  family_ = family;
  UpdateLastError();
  if (udp_) {
    SetEnabledEvents(DE_READ | DE_WRITE);
  }
  return s_ != INVALID_SOCKET;
}

SocketAddress PhysicalSocket::GetLocalAddress() const {
  sockaddr_storage addr_storage = {};
  socklen_t addrlen = sizeof(addr_storage);
  sockaddr* addr = reinterpret_cast<sockaddr*>(&addr_storage);
  int result = ::getsockname(s_, addr, &addrlen);
  SocketAddress address;
  if (result >= 0) {
    SocketAddressFromSockAddrStorage(addr_storage, &address);
  } else {
    RTC_LOG(LS_WARNING) << "GetLocalAddress: unable to get local addr, socket="
                        << s_;
  }
  return address;
}

SocketAddress PhysicalSocket::GetRemoteAddress() const {
  sockaddr_storage addr_storage = {};
  socklen_t addrlen = sizeof(addr_storage);
  sockaddr* addr = reinterpret_cast<sockaddr*>(&addr_storage);
  int result = ::getpeername(s_, addr, &addrlen);
  SocketAddress address;
  if (result >= 0) {
    SocketAddressFromSockAddrStorage(addr_storage, &address);
  } else {
    RTC_LOG(LS_WARNING)
        << "GetRemoteAddress: unable to get remote addr, socket=" << s_;
  }
  return address;
}

int PhysicalSocket::Bind(const SocketAddress& bind_addr) {
  SocketAddress copied_bind_addr = bind_addr;
  // If a network binder is available, use it to bind a socket to an interface
  // instead of bind(), since this is more reliable on an OS with a weak host
  // model.
  if (ss_->network_binder() && !bind_addr.IsAnyIP()) {
    NetworkBindingResult result =
        ss_->network_binder()->BindSocketToNetwork(s_, bind_addr.ipaddr());
    if (result == NetworkBindingResult::SUCCESS) {
      // Since the network binder handled binding the socket to the desired
      // network interface, we don't need to (and shouldn't) include an IP in
      // the bind() call; bind() just needs to assign a port.
      copied_bind_addr.SetIP(GetAnyIP(copied_bind_addr.ipaddr().family()));
    } else if (result == NetworkBindingResult::NOT_IMPLEMENTED) {
      RTC_LOG(LS_INFO) << "Can't bind socket to network because "
                          "network binding is not implemented for this OS.";
    } else {
      if (bind_addr.IsLoopbackIP()) {
        // If we couldn't bind to a loopback IP (which should only happen in
        // test scenarios), continue on. This may be expected behavior.
        RTC_LOG(LS_VERBOSE) << "Binding socket to loopback address"
                            << " failed; result: " << static_cast<int>(result);
      } else {
        RTC_LOG(LS_WARNING) << "Binding socket to network address"
                            << " failed; result: " << static_cast<int>(result);
        // If a network binding was attempted and failed, we should stop here
        // and not try to use the socket. Otherwise, we may end up sending
        // packets with an invalid source address.
        // See: https://bugs.chromium.org/p/webrtc/issues/detail?id=7026
        return -1;
      }
    }
  }
  sockaddr_storage addr_storage;
  size_t len = copied_bind_addr.ToSockAddrStorage(&addr_storage);
  sockaddr* addr = reinterpret_cast<sockaddr*>(&addr_storage);
  int err = ::bind(s_, addr, static_cast<int>(len));
  UpdateLastError();
#if !defined(NDEBUG)
  if (0 == err) {
    dbg_addr_ = "Bound @ ";
    dbg_addr_.append(GetLocalAddress().ToString());
  }
#endif
  return err;
}

int PhysicalSocket::Connect(const SocketAddress& addr) {
  // TODO(pthatcher): Implicit creation is required to reconnect...
  // ...but should we make it more explicit?
  if (state_ != CS_CLOSED) {
    SetError(EALREADY);
    return SOCKET_ERROR;
  }
  if (addr.IsUnresolvedIP()) {
    RTC_LOG(LS_VERBOSE) << "Resolving addr in PhysicalSocket::Connect";
    resolver_ = new AsyncResolver();
    resolver_->SignalDone.connect(this, &PhysicalSocket::OnResolveResult);
    resolver_->Start(addr);
    state_ = CS_CONNECTING;
    return 0;
  }

  return DoConnect(addr);
}

int PhysicalSocket::DoConnect(const SocketAddress& connect_addr) {
  if ((s_ == INVALID_SOCKET) && !Create(connect_addr.family(), SOCK_STREAM)) {
    return SOCKET_ERROR;
  }
  sockaddr_storage addr_storage;
  size_t len = connect_addr.ToSockAddrStorage(&addr_storage);
  sockaddr* addr = reinterpret_cast<sockaddr*>(&addr_storage);
  int err = ::connect(s_, addr, static_cast<int>(len));
  UpdateLastError();
  uint8_t events = DE_READ | DE_WRITE;
  if (err == 0) {
    state_ = CS_CONNECTED;
  } else if (IsBlockingError(GetError())) {
    state_ = CS_CONNECTING;
    events |= DE_CONNECT;
  } else {
    return SOCKET_ERROR;
  }

  EnableEvents(events);
  return 0;
}

int PhysicalSocket::GetError() const {
  CritScope cs(&crit_);
  return error_;
}

void PhysicalSocket::SetError(int error) {
  CritScope cs(&crit_);
  error_ = error;
}

AsyncSocket::ConnState PhysicalSocket::GetState() const {
  return state_;
}

int PhysicalSocket::GetOption(Option opt, int* value) {
  int slevel;
  int sopt;
  if (TranslateOption(opt, &slevel, &sopt) == -1)
    return -1;
  socklen_t optlen = sizeof(*value);
  int ret = ::getsockopt(s_, slevel, sopt, (SockOptArg)value, &optlen);
  if (ret == -1) {
    return -1;
  }
  if (opt == OPT_DONTFRAGMENT) {
#if defined(WEBRTC_LINUX) && !defined(WEBRTC_ANDROID)
    *value = (*value != IP_PMTUDISC_DONT) ? 1 : 0;
#endif
  } else if (opt == OPT_DSCP) {
#if defined(WEBRTC_POSIX)
    // unshift DSCP value to get six most significant bits of IP DiffServ field
    *value >>= 2;
#endif
  }
  return ret;
}

int PhysicalSocket::SetOption(Option opt, int value) {
  int slevel;
  int sopt;
  if (TranslateOption(opt, &slevel, &sopt) == -1)
    return -1;
  if (opt == OPT_DONTFRAGMENT) {
#if defined(WEBRTC_LINUX) && !defined(WEBRTC_ANDROID)
    value = (value) ? IP_PMTUDISC_DO : IP_PMTUDISC_DONT;
#endif
  } else if (opt == OPT_DSCP) {
#if defined(WEBRTC_POSIX)
    // shift DSCP value to fit six most significant bits of IP DiffServ field
    value <<= 2;
#endif
<<<<<<< HEAD
  }
#if defined(WEBRTC_POSIX)
  if (sopt == IPV6_TCLASS) {
    // Set the IPv4 option in all cases to support dual-stack sockets.
    ::setsockopt(s_, IPPROTO_IP, IP_TOS, (SockOptArg)&value, sizeof(value));
  }
=======
  }
#if defined(WEBRTC_POSIX)
  if (sopt == IPV6_TCLASS) {
    // Set the IPv4 option in all cases to support dual-stack sockets.
    ::setsockopt(s_, IPPROTO_IP, IP_TOS, (SockOptArg)&value, sizeof(value));
  }
>>>>>>> 758c388d
#endif
  return ::setsockopt(s_, slevel, sopt, (SockOptArg)&value, sizeof(value));
}

int PhysicalSocket::Send(const void* pv, size_t cb) {
  int sent = DoSend(
      s_, reinterpret_cast<const char*>(pv), static_cast<int>(cb),
#if defined(WEBRTC_LINUX) && !defined(WEBRTC_ANDROID)
      // Suppress SIGPIPE. Without this, attempting to send on a socket whose
      // other end is closed will result in a SIGPIPE signal being raised to
      // our process, which by default will terminate the process, which we
      // don't want. By specifying this flag, we'll just get the error EPIPE
      // instead and can handle the error gracefully.
      MSG_NOSIGNAL
#else
      0
#endif
  );
  UpdateLastError();
  MaybeRemapSendError();
  // We have seen minidumps where this may be false.
  RTC_DCHECK(sent <= static_cast<int>(cb));
  if ((sent > 0 && sent < static_cast<int>(cb)) ||
      (sent < 0 && IsBlockingError(GetError()))) {
    EnableEvents(DE_WRITE);
  }
  return sent;
}

int PhysicalSocket::SendTo(const void* buffer,
                           size_t length,
                           const SocketAddress& addr) {
  sockaddr_storage saddr;
  size_t len = addr.ToSockAddrStorage(&saddr);
  int sent =
      DoSendTo(s_, static_cast<const char*>(buffer), static_cast<int>(length),
#if defined(WEBRTC_LINUX) && !defined(WEBRTC_ANDROID)
               // Suppress SIGPIPE. See above for explanation.
               MSG_NOSIGNAL,
#else
               0,
#endif
               reinterpret_cast<sockaddr*>(&saddr), static_cast<int>(len));
  UpdateLastError();
  MaybeRemapSendError();
  // We have seen minidumps where this may be false.
  RTC_DCHECK(sent <= static_cast<int>(length));
  if ((sent > 0 && sent < static_cast<int>(length)) ||
      (sent < 0 && IsBlockingError(GetError()))) {
    EnableEvents(DE_WRITE);
  }
  return sent;
}

int PhysicalSocket::Recv(void* buffer, size_t length, int64_t* timestamp) {
  int received =
      ::recv(s_, static_cast<char*>(buffer), static_cast<int>(length), 0);
  if ((received == 0) && (length != 0)) {
    // Note: on graceful shutdown, recv can return 0.  In this case, we
    // pretend it is blocking, and then signal close, so that simplifying
    // assumptions can be made about Recv.
    RTC_LOG(LS_WARNING) << "EOF from socket; deferring close event";
    // Must turn this back on so that the select() loop will notice the close
    // event.
    EnableEvents(DE_READ);
    SetError(EWOULDBLOCK);
    return SOCKET_ERROR;
  }
  if (timestamp) {
    *timestamp = GetSocketRecvTimestamp(s_);
  }
  UpdateLastError();
  int error = GetError();
  bool success = (received >= 0) || IsBlockingError(error);
  if (udp_ || success) {
    EnableEvents(DE_READ);
  }
  if (!success) {
    RTC_LOG_F(LS_VERBOSE) << "Error = " << error;
  }
  return received;
}

int PhysicalSocket::RecvFrom(void* buffer,
                             size_t length,
                             SocketAddress* out_addr,
                             int64_t* timestamp) {
  sockaddr_storage addr_storage;
  socklen_t addr_len = sizeof(addr_storage);
  sockaddr* addr = reinterpret_cast<sockaddr*>(&addr_storage);
  int received = ::recvfrom(s_, static_cast<char*>(buffer),
                            static_cast<int>(length), 0, addr, &addr_len);
  if (timestamp) {
    *timestamp = GetSocketRecvTimestamp(s_);
  }
  UpdateLastError();
  if ((received >= 0) && (out_addr != nullptr))
    SocketAddressFromSockAddrStorage(addr_storage, out_addr);
  int error = GetError();
  bool success = (received >= 0) || IsBlockingError(error);
  if (udp_ || success) {
    EnableEvents(DE_READ);
  }
  if (!success) {
    RTC_LOG_F(LS_VERBOSE) << "Error = " << error;
  }
  return received;
}

int PhysicalSocket::Listen(int backlog) {
  int err = ::listen(s_, backlog);
  UpdateLastError();
  if (err == 0) {
    state_ = CS_CONNECTING;
    EnableEvents(DE_ACCEPT);
#if !defined(NDEBUG)
    dbg_addr_ = "Listening @ ";
    dbg_addr_.append(GetLocalAddress().ToString());
#endif
  }
  return err;
}

AsyncSocket* PhysicalSocket::Accept(SocketAddress* out_addr) {
  // Always re-subscribe DE_ACCEPT to make sure new incoming connections will
  // trigger an event even if DoAccept returns an error here.
  EnableEvents(DE_ACCEPT);
  sockaddr_storage addr_storage;
  socklen_t addr_len = sizeof(addr_storage);
  sockaddr* addr = reinterpret_cast<sockaddr*>(&addr_storage);
  SOCKET s = DoAccept(s_, addr, &addr_len);
  UpdateLastError();
  if (s == INVALID_SOCKET)
    return nullptr;
  if (out_addr != nullptr)
    SocketAddressFromSockAddrStorage(addr_storage, out_addr);
  return ss_->WrapSocket(s);
}

int PhysicalSocket::Close() {
  if (s_ == INVALID_SOCKET)
    return 0;
  int err = ::closesocket(s_);
  UpdateLastError();
  s_ = INVALID_SOCKET;
  state_ = CS_CLOSED;
  SetEnabledEvents(0);
  if (resolver_) {
    resolver_->Destroy(false);
    resolver_ = nullptr;
  }
  return err;
}

SOCKET PhysicalSocket::DoAccept(SOCKET socket,
                                sockaddr* addr,
                                socklen_t* addrlen) {
  return ::accept(socket, addr, addrlen);
}

int PhysicalSocket::DoSend(SOCKET socket, const char* buf, int len, int flags) {
  return ::send(socket, buf, len, flags);
}

int PhysicalSocket::DoSendTo(SOCKET socket,
                             const char* buf,
                             int len,
                             int flags,
                             const struct sockaddr* dest_addr,
                             socklen_t addrlen) {
  return ::sendto(socket, buf, len, flags, dest_addr, addrlen);
}

void PhysicalSocket::OnResolveResult(AsyncResolverInterface* resolver) {
  if (resolver != resolver_) {
    return;
  }

  int error = resolver_->GetError();
  if (error == 0) {
    error = DoConnect(resolver_->address());
  } else {
    Close();
  }

  if (error) {
    SetError(error);
    SignalCloseEvent(this, error);
  }
}

void PhysicalSocket::UpdateLastError() {
  SetError(LAST_SYSTEM_ERROR);
}

void PhysicalSocket::MaybeRemapSendError() {
#if defined(WEBRTC_MAC)
  // https://developer.apple.com/library/mac/documentation/Darwin/
  // Reference/ManPages/man2/sendto.2.html
  // ENOBUFS - The output queue for a network interface is full.
  // This generally indicates that the interface has stopped sending,
  // but may be caused by transient congestion.
  if (GetError() == ENOBUFS) {
    SetError(EWOULDBLOCK);
  }
#endif
}

void PhysicalSocket::SetEnabledEvents(uint8_t events) {
  enabled_events_ = events;
}

void PhysicalSocket::EnableEvents(uint8_t events) {
  enabled_events_ |= events;
}

void PhysicalSocket::DisableEvents(uint8_t events) {
  enabled_events_ &= ~events;
}

int PhysicalSocket::TranslateOption(Option opt, int* slevel, int* sopt) {
  switch (opt) {
    case OPT_DONTFRAGMENT:
#if defined(WEBRTC_WIN)
      *slevel = IPPROTO_IP;
      *sopt = IP_DONTFRAGMENT;
      break;
#elif defined(WEBRTC_MAC) || defined(BSD) || defined(__native_client__)
      RTC_LOG(LS_WARNING) << "Socket::OPT_DONTFRAGMENT not supported.";
      return -1;
#elif defined(WEBRTC_POSIX)
      *slevel = IPPROTO_IP;
      *sopt = IP_MTU_DISCOVER;
      break;
#endif
    case OPT_RCVBUF:
      *slevel = SOL_SOCKET;
      *sopt = SO_RCVBUF;
      break;
    case OPT_SNDBUF:
      *slevel = SOL_SOCKET;
      *sopt = SO_SNDBUF;
      break;
    case OPT_NODELAY:
      *slevel = IPPROTO_TCP;
      *sopt = TCP_NODELAY;
      break;
    case OPT_DSCP:
#if defined(WEBRTC_POSIX)
      if (family_ == AF_INET6) {
        *slevel = IPPROTO_IPV6;
        *sopt = IPV6_TCLASS;
      } else {
        *slevel = IPPROTO_IP;
        *sopt = IP_TOS;
      }
      break;
#else
      RTC_LOG(LS_WARNING) << "Socket::OPT_DSCP not supported.";
      return -1;
#endif
    case OPT_RTP_SENDTIME_EXTN_ID:
      return -1;  // No logging is necessary as this not a OS socket option.
    default:
      RTC_NOTREACHED();
      return -1;
  }
  return 0;
}

SocketDispatcher::SocketDispatcher(PhysicalSocketServer* ss)
#if defined(WEBRTC_WIN)
    : PhysicalSocket(ss),
      id_(0),
      signal_close_(false)
#else
    : PhysicalSocket(ss)
#endif
{
}

SocketDispatcher::SocketDispatcher(SOCKET s, PhysicalSocketServer* ss)
#if defined(WEBRTC_WIN)
    : PhysicalSocket(ss, s),
      id_(0),
      signal_close_(false)
#else
    : PhysicalSocket(ss, s)
#endif
{
}

SocketDispatcher::~SocketDispatcher() {
  Close();
}

bool SocketDispatcher::Initialize() {
  RTC_DCHECK(s_ != INVALID_SOCKET);
// Must be a non-blocking
#if defined(WEBRTC_WIN)
  u_long argp = 1;
  ioctlsocket(s_, FIONBIO, &argp);
#elif defined(WEBRTC_POSIX)
  fcntl(s_, F_SETFL, fcntl(s_, F_GETFL, 0) | O_NONBLOCK);
#endif
#if defined(WEBRTC_IOS)
  // iOS may kill sockets when the app is moved to the background
  // (specifically, if the app doesn't use the "voip" UIBackgroundMode). When
  // we attempt to write to such a socket, SIGPIPE will be raised, which by
  // default will terminate the process, which we don't want. By specifying
  // this socket option, SIGPIPE will be disabled for the socket.
  int value = 1;
  ::setsockopt(s_, SOL_SOCKET, SO_NOSIGPIPE, &value, sizeof(value));
#endif
  ss_->Add(this);
  return true;
}

bool SocketDispatcher::Create(int type) {
  return Create(AF_INET, type);
}

bool SocketDispatcher::Create(int family, int type) {
  // Change the socket to be non-blocking.
  if (!PhysicalSocket::Create(family, type))
    return false;

  if (!Initialize())
    return false;

#if defined(WEBRTC_WIN)
  do {
    id_ = ++next_id_;
  } while (id_ == 0);
#endif
  return true;
}

#if defined(WEBRTC_WIN)

WSAEVENT SocketDispatcher::GetWSAEvent() {
  return WSA_INVALID_EVENT;
}

SOCKET SocketDispatcher::GetSocket() {
  return s_;
}

bool SocketDispatcher::CheckSignalClose() {
  if (!signal_close_)
    return false;

  char ch;
  if (recv(s_, &ch, 1, MSG_PEEK) > 0)
    return false;

  state_ = CS_CLOSED;
  signal_close_ = false;
  SignalCloseEvent(this, signal_err_);
  return true;
}

int SocketDispatcher::next_id_ = 0;

#elif defined(WEBRTC_POSIX)

int SocketDispatcher::GetDescriptor() {
  return s_;
}

bool SocketDispatcher::IsDescriptorClosed() {
  if (udp_) {
    // The MSG_PEEK trick doesn't work for UDP, since (at least in some
    // circumstances) it requires reading an entire UDP packet, which would be
    // bad for performance here. So, just check whether |s_| has been closed,
    // which should be sufficient.
    return s_ == INVALID_SOCKET;
  }
  // We don't have a reliable way of distinguishing end-of-stream
  // from readability.  So test on each readable call.  Is this
  // inefficient?  Probably.
  char ch;
  ssize_t res = ::recv(s_, &ch, 1, MSG_PEEK);
  if (res > 0) {
    // Data available, so not closed.
    return false;
  } else if (res == 0) {
    // EOF, so closed.
    return true;
  } else {  // error
    switch (errno) {
      // Returned if we've already closed s_.
      case EBADF:
      // Returned during ungraceful peer shutdown.
      case ECONNRESET:
        return true;
      // The normal blocking error; don't log anything.
      case EWOULDBLOCK:
      // Interrupted system call.
      case EINTR:
        return false;
      default:
        // Assume that all other errors are just blocking errors, meaning the
        // connection is still good but we just can't read from it right now.
        // This should only happen when connecting (and at most once), because
        // in all other cases this function is only called if the file
        // descriptor is already known to be in the readable state. However,
        // it's not necessary a problem if we spuriously interpret a
        // "connection lost"-type error as a blocking error, because typically
        // the next recv() will get EOF, so we'll still eventually notice that
        // the socket is closed.
        RTC_LOG_ERR(LS_WARNING) << "Assuming benign blocking error";
        return false;
    }
  }
}

#endif  // WEBRTC_POSIX

uint32_t SocketDispatcher::GetRequestedEvents() {
  return enabled_events();
}

void SocketDispatcher::OnPreEvent(uint32_t ff) {
  if ((ff & DE_CONNECT) != 0)
    state_ = CS_CONNECTED;

#if defined(WEBRTC_WIN)
// We set CS_CLOSED from CheckSignalClose.
#elif defined(WEBRTC_POSIX)
  if ((ff & DE_CLOSE) != 0)
    state_ = CS_CLOSED;
#endif
}

#if defined(WEBRTC_WIN)

void SocketDispatcher::OnEvent(uint32_t ff, int err) {
  int cache_id = id_;
  // Make sure we deliver connect/accept first. Otherwise, consumers may see
  // something like a READ followed by a CONNECT, which would be odd.
  if (((ff & DE_CONNECT) != 0) && (id_ == cache_id)) {
    if (ff != DE_CONNECT)
      RTC_LOG(LS_VERBOSE) << "Signalled with DE_CONNECT: " << ff;
    DisableEvents(DE_CONNECT);
#if !defined(NDEBUG)
    dbg_addr_ = "Connected @ ";
    dbg_addr_.append(GetRemoteAddress().ToString());
#endif
    SignalConnectEvent(this);
  }
  if (((ff & DE_ACCEPT) != 0) && (id_ == cache_id)) {
    DisableEvents(DE_ACCEPT);
    SignalReadEvent(this);
  }
  if ((ff & DE_READ) != 0) {
    DisableEvents(DE_READ);
    SignalReadEvent(this);
  }
  if (((ff & DE_WRITE) != 0) && (id_ == cache_id)) {
    DisableEvents(DE_WRITE);
    SignalWriteEvent(this);
  }
  if (((ff & DE_CLOSE) != 0) && (id_ == cache_id)) {
    signal_close_ = true;
    signal_err_ = err;
  }
}

#elif defined(WEBRTC_POSIX)

void SocketDispatcher::OnEvent(uint32_t ff, int err) {
#if defined(WEBRTC_USE_EPOLL)
  // Remember currently enabled events so we can combine multiple changes
  // into one update call later.
  // The signal handlers might re-enable events disabled here, so we can't
  // keep a list of events to disable at the end of the method. This list
  // would not be updated with the events enabled by the signal handlers.
  StartBatchedEventUpdates();
#endif
  // Make sure we deliver connect/accept first. Otherwise, consumers may see
  // something like a READ followed by a CONNECT, which would be odd.
  if ((ff & DE_CONNECT) != 0) {
    DisableEvents(DE_CONNECT);
    SignalConnectEvent(this);
  }
  if ((ff & DE_ACCEPT) != 0) {
    DisableEvents(DE_ACCEPT);
    SignalReadEvent(this);
  }
  if ((ff & DE_READ) != 0) {
    DisableEvents(DE_READ);
    SignalReadEvent(this);
  }
  if ((ff & DE_WRITE) != 0) {
    DisableEvents(DE_WRITE);
    SignalWriteEvent(this);
  }
  if ((ff & DE_CLOSE) != 0) {
    // The socket is now dead to us, so stop checking it.
    SetEnabledEvents(0);
    SignalCloseEvent(this, err);
  }
#if defined(WEBRTC_USE_EPOLL)
  FinishBatchedEventUpdates();
#endif
}

#endif  // WEBRTC_POSIX

#if defined(WEBRTC_USE_EPOLL)

static int GetEpollEvents(uint32_t ff) {
  int events = 0;
  if (ff & (DE_READ | DE_ACCEPT)) {
    events |= EPOLLIN;
  }
  if (ff & (DE_WRITE | DE_CONNECT)) {
    events |= EPOLLOUT;
  }
  return events;
}

void SocketDispatcher::StartBatchedEventUpdates() {
  RTC_DCHECK_EQ(saved_enabled_events_, -1);
  saved_enabled_events_ = enabled_events();
}

void SocketDispatcher::FinishBatchedEventUpdates() {
  RTC_DCHECK_NE(saved_enabled_events_, -1);
  uint8_t old_events = static_cast<uint8_t>(saved_enabled_events_);
  saved_enabled_events_ = -1;
  MaybeUpdateDispatcher(old_events);
}

void SocketDispatcher::MaybeUpdateDispatcher(uint8_t old_events) {
  if (GetEpollEvents(enabled_events()) != GetEpollEvents(old_events) &&
      saved_enabled_events_ == -1) {
    ss_->Update(this);
  }
}

void SocketDispatcher::SetEnabledEvents(uint8_t events) {
  uint8_t old_events = enabled_events();
  PhysicalSocket::SetEnabledEvents(events);
  MaybeUpdateDispatcher(old_events);
}

void SocketDispatcher::EnableEvents(uint8_t events) {
  uint8_t old_events = enabled_events();
  PhysicalSocket::EnableEvents(events);
  MaybeUpdateDispatcher(old_events);
}

void SocketDispatcher::DisableEvents(uint8_t events) {
  uint8_t old_events = enabled_events();
  PhysicalSocket::DisableEvents(events);
  MaybeUpdateDispatcher(old_events);
}

#endif  // WEBRTC_USE_EPOLL

int SocketDispatcher::Close() {
  if (s_ == INVALID_SOCKET)
    return 0;

#if defined(WEBRTC_WIN)
  id_ = 0;
  signal_close_ = false;
#endif
#if defined(WEBRTC_USE_EPOLL)
  // If we're batching events, the socket can be closed and reopened
  // during the batch. Set saved_enabled_events_ to 0 here so the new
  // socket, if any, has the correct old events bitfield
  if (saved_enabled_events_ != -1) {
    saved_enabled_events_ = 0;
  }
#endif
  ss_->Remove(this);
  return PhysicalSocket::Close();
}

#if defined(WEBRTC_POSIX)
class EventDispatcher : public Dispatcher {
 public:
  EventDispatcher(PhysicalSocketServer* ss) : ss_(ss), fSignaled_(false) {
    if (pipe(afd_) < 0)
      RTC_LOG(LERROR) << "pipe failed";
    ss_->Add(this);
  }

  ~EventDispatcher() override {
    ss_->Remove(this);
    close(afd_[0]);
    close(afd_[1]);
  }

  virtual void Signal() {
    CritScope cs(&crit_);
    if (!fSignaled_) {
      const uint8_t b[1] = {0};
      const ssize_t res = write(afd_[1], b, sizeof(b));
      RTC_DCHECK_EQ(1, res);
      fSignaled_ = true;
    }
  }

  uint32_t GetRequestedEvents() override { return DE_READ; }

  void OnPreEvent(uint32_t ff) override {
    // It is not possible to perfectly emulate an auto-resetting event with
    // pipes.  This simulates it by resetting before the event is handled.

    CritScope cs(&crit_);
    if (fSignaled_) {
      uint8_t b[4];  // Allow for reading more than 1 byte, but expect 1.
      const ssize_t res = read(afd_[0], b, sizeof(b));
      RTC_DCHECK_EQ(1, res);
      fSignaled_ = false;
    }
  }

  void OnEvent(uint32_t ff, int err) override { RTC_NOTREACHED(); }

  int GetDescriptor() override { return afd_[0]; }

  bool IsDescriptorClosed() override { return false; }

 private:
  PhysicalSocketServer* ss_;
  int afd_[2];
  bool fSignaled_;
  CriticalSection crit_;
};

#endif  // WEBRTC_POSIX

#if defined(WEBRTC_WIN)
static uint32_t FlagsToEvents(uint32_t events) {
  uint32_t ffFD = FD_CLOSE;
  if (events & DE_READ)
    ffFD |= FD_READ;
  if (events & DE_WRITE)
    ffFD |= FD_WRITE;
  if (events & DE_CONNECT)
    ffFD |= FD_CONNECT;
  if (events & DE_ACCEPT)
    ffFD |= FD_ACCEPT;
  return ffFD;
}

class EventDispatcher : public Dispatcher {
 public:
  EventDispatcher(PhysicalSocketServer* ss) : ss_(ss) {
    hev_ = WSACreateEvent();
    if (hev_) {
      ss_->Add(this);
    }
  }

  ~EventDispatcher() override {
    if (hev_ != nullptr) {
      ss_->Remove(this);
      WSACloseEvent(hev_);
      hev_ = nullptr;
    }
  }

  virtual void Signal() {
    if (hev_ != nullptr)
      WSASetEvent(hev_);
  }

  uint32_t GetRequestedEvents() override { return 0; }

  void OnPreEvent(uint32_t ff) override { WSAResetEvent(hev_); }

  void OnEvent(uint32_t ff, int err) override {}

  WSAEVENT GetWSAEvent() override { return hev_; }

  SOCKET GetSocket() override { return INVALID_SOCKET; }

  bool CheckSignalClose() override { return false; }

 private:
  PhysicalSocketServer* ss_;
  WSAEVENT hev_;
};
#endif  // WEBRTC_WIN

// Sets the value of a boolean value to false when signaled.
class Signaler : public EventDispatcher {
 public:
  Signaler(PhysicalSocketServer* ss, bool* pf) : EventDispatcher(ss), pf_(pf) {}
  ~Signaler() override {}

  void OnEvent(uint32_t ff, int err) override {
    if (pf_)
      *pf_ = false;
  }

 private:
  bool* pf_;
};

PhysicalSocketServer::PhysicalSocketServer()
    :
#if defined(WEBRTC_USE_EPOLL)
      // Since Linux 2.6.8, the size argument is ignored, but must be greater
      // than zero. Before that the size served as hint to the kernel for the
      // amount of space to initially allocate in internal data structures.
      epoll_fd_(epoll_create(FD_SETSIZE)),
#endif
#if defined(WEBRTC_WIN)
      socket_ev_(WSACreateEvent()),
#endif
      fWait_(false) {
#if defined(WEBRTC_USE_EPOLL)
  if (epoll_fd_ == -1) {
    // Not an error, will fall back to "select" below.
    RTC_LOG_E(LS_WARNING, EN, errno) << "epoll_create";
    // Note that -1 == INVALID_SOCKET, the alias used by later checks.
  }
#endif
  signal_wakeup_ = new Signaler(this, &fWait_);
}

PhysicalSocketServer::~PhysicalSocketServer() {
#if defined(WEBRTC_WIN)
  WSACloseEvent(socket_ev_);
#endif
  delete signal_wakeup_;
#if defined(WEBRTC_USE_EPOLL)
  if (epoll_fd_ != INVALID_SOCKET) {
    close(epoll_fd_);
  }
#endif
  RTC_DCHECK(dispatchers_.empty());
}

void PhysicalSocketServer::WakeUp() {
  signal_wakeup_->Signal();
}

Socket* PhysicalSocketServer::CreateSocket(int family, int type) {
  PhysicalSocket* socket = new PhysicalSocket(this);
  if (socket->Create(family, type)) {
    return socket;
  } else {
    delete socket;
    return nullptr;
  }
}

AsyncSocket* PhysicalSocketServer::CreateAsyncSocket(int family, int type) {
  SocketDispatcher* dispatcher = new SocketDispatcher(this);
  if (dispatcher->Create(family, type)) {
    return dispatcher;
  } else {
    delete dispatcher;
    return nullptr;
  }
}

AsyncSocket* PhysicalSocketServer::WrapSocket(SOCKET s) {
  SocketDispatcher* dispatcher = new SocketDispatcher(s, this);
  if (dispatcher->Initialize()) {
    return dispatcher;
  } else {
    delete dispatcher;
    return nullptr;
  }
}

void PhysicalSocketServer::Add(Dispatcher* pdispatcher) {
  CritScope cs(&crit_);
  if (processing_dispatchers_) {
    // A dispatcher is being added while a "Wait" call is processing the
    // list of socket events.
    // Defer adding to "dispatchers_" set until processing is done to avoid
    // invalidating the iterator in "Wait".
    pending_remove_dispatchers_.erase(pdispatcher);
    pending_add_dispatchers_.insert(pdispatcher);
  } else {
    dispatchers_.insert(pdispatcher);
  }
#if defined(WEBRTC_USE_EPOLL)
  if (epoll_fd_ != INVALID_SOCKET) {
    AddEpoll(pdispatcher);
  }
#endif  // WEBRTC_USE_EPOLL
}

void PhysicalSocketServer::Remove(Dispatcher* pdispatcher) {
  CritScope cs(&crit_);
  if (processing_dispatchers_) {
    // A dispatcher is being removed while a "Wait" call is processing the
    // list of socket events.
    // Defer removal from "dispatchers_" set until processing is done to avoid
    // invalidating the iterator in "Wait".
    if (!pending_add_dispatchers_.erase(pdispatcher) &&
        dispatchers_.find(pdispatcher) == dispatchers_.end()) {
      RTC_LOG(LS_WARNING) << "PhysicalSocketServer asked to remove a unknown "
                             "dispatcher, potentially from a duplicate call to "
                             "Add.";
      return;
    }

    pending_remove_dispatchers_.insert(pdispatcher);
  } else if (!dispatchers_.erase(pdispatcher)) {
    RTC_LOG(LS_WARNING)
        << "PhysicalSocketServer asked to remove a unknown "
           "dispatcher, potentially from a duplicate call to Add.";
    return;
  }
#if defined(WEBRTC_USE_EPOLL)
  if (epoll_fd_ != INVALID_SOCKET) {
    RemoveEpoll(pdispatcher);
  }
#endif  // WEBRTC_USE_EPOLL
}

void PhysicalSocketServer::Update(Dispatcher* pdispatcher) {
#if defined(WEBRTC_USE_EPOLL)
  if (epoll_fd_ == INVALID_SOCKET) {
    return;
  }

  CritScope cs(&crit_);
  if (dispatchers_.find(pdispatcher) == dispatchers_.end()) {
    return;
  }

  UpdateEpoll(pdispatcher);
#endif
}

void PhysicalSocketServer::AddRemovePendingDispatchers() {
  if (!pending_add_dispatchers_.empty()) {
    for (Dispatcher* pdispatcher : pending_add_dispatchers_) {
      dispatchers_.insert(pdispatcher);
    }
    pending_add_dispatchers_.clear();
  }

  if (!pending_remove_dispatchers_.empty()) {
    for (Dispatcher* pdispatcher : pending_remove_dispatchers_) {
      dispatchers_.erase(pdispatcher);
    }
    pending_remove_dispatchers_.clear();
  }
}

#if defined(WEBRTC_POSIX)

bool PhysicalSocketServer::Wait(int cmsWait, bool process_io) {
#if defined(WEBRTC_USE_EPOLL)
  // We don't keep a dedicated "epoll" descriptor containing only the non-IO
  // (i.e. signaling) dispatcher, so "poll" will be used instead of the default
  // "select" to support sockets larger than FD_SETSIZE.
  if (!process_io) {
    return WaitPoll(cmsWait, signal_wakeup_);
  } else if (epoll_fd_ != INVALID_SOCKET) {
    return WaitEpoll(cmsWait);
  }
#endif
  return WaitSelect(cmsWait, process_io);
}

static void ProcessEvents(Dispatcher* dispatcher,
                          bool readable,
                          bool writable,
                          bool check_error) {
  int errcode = 0;
  // TODO(pthatcher): Should we set errcode if getsockopt fails?
  if (check_error) {
    socklen_t len = sizeof(errcode);
    ::getsockopt(dispatcher->GetDescriptor(), SOL_SOCKET, SO_ERROR, &errcode,
                 &len);
  }

  uint32_t ff = 0;

  // Check readable descriptors. If we're waiting on an accept, signal
  // that. Otherwise we're waiting for data, check to see if we're
  // readable or really closed.
  // TODO(pthatcher): Only peek at TCP descriptors.
  if (readable) {
    if (dispatcher->GetRequestedEvents() & DE_ACCEPT) {
      ff |= DE_ACCEPT;
    } else if (errcode || dispatcher->IsDescriptorClosed()) {
      ff |= DE_CLOSE;
    } else {
      ff |= DE_READ;
    }
  }

  // Check writable descriptors. If we're waiting on a connect, detect
  // success versus failure by the reaped error code.
  if (writable) {
    if (dispatcher->GetRequestedEvents() & DE_CONNECT) {
      if (!errcode) {
        ff |= DE_CONNECT;
      } else {
        ff |= DE_CLOSE;
      }
    } else {
      ff |= DE_WRITE;
    }
  }

  // Tell the descriptor about the event.
  if (ff != 0) {
    dispatcher->OnPreEvent(ff);
    dispatcher->OnEvent(ff, errcode);
  }
}

bool PhysicalSocketServer::WaitSelect(int cmsWait, bool process_io) {
  // Calculate timing information

  struct timeval* ptvWait = nullptr;
  struct timeval tvWait;
  int64_t stop_us;
  if (cmsWait != kForever) {
    // Calculate wait timeval
    tvWait.tv_sec = cmsWait / 1000;
    tvWait.tv_usec = (cmsWait % 1000) * 1000;
    ptvWait = &tvWait;

    // Calculate when to return
    stop_us = rtc::TimeMicros() + cmsWait * 1000;
  }

  // Zero all fd_sets. Don't need to do this inside the loop since
  // select() zeros the descriptors not signaled

  fd_set fdsRead;
  FD_ZERO(&fdsRead);
  fd_set fdsWrite;
  FD_ZERO(&fdsWrite);
// Explicitly unpoison these FDs on MemorySanitizer which doesn't handle the
// inline assembly in FD_ZERO.
// http://crbug.com/344505
#ifdef MEMORY_SANITIZER
  __msan_unpoison(&fdsRead, sizeof(fdsRead));
  __msan_unpoison(&fdsWrite, sizeof(fdsWrite));
#endif

  fWait_ = true;

  while (fWait_) {
    int fdmax = -1;
    {
      CritScope cr(&crit_);
      // TODO(jbauch): Support re-entrant waiting.
      RTC_DCHECK(!processing_dispatchers_);
      for (Dispatcher* pdispatcher : dispatchers_) {
        // Query dispatchers for read and write wait state
        RTC_DCHECK(pdispatcher);
        if (!process_io && (pdispatcher != signal_wakeup_))
          continue;
        int fd = pdispatcher->GetDescriptor();
        // "select"ing a file descriptor that is equal to or larger than
        // FD_SETSIZE will result in undefined behavior.
        RTC_DCHECK_LT(fd, FD_SETSIZE);
        if (fd > fdmax)
          fdmax = fd;

        uint32_t ff = pdispatcher->GetRequestedEvents();
        if (ff & (DE_READ | DE_ACCEPT))
          FD_SET(fd, &fdsRead);
        if (ff & (DE_WRITE | DE_CONNECT))
          FD_SET(fd, &fdsWrite);
      }
    }

    // Wait then call handlers as appropriate
    // < 0 means error
    // 0 means timeout
    // > 0 means count of descriptors ready
    int n = select(fdmax + 1, &fdsRead, &fdsWrite, nullptr, ptvWait);

    // If error, return error.
    if (n < 0) {
      if (errno != EINTR) {
        RTC_LOG_E(LS_ERROR, EN, errno) << "select";
        return false;
      }
      // Else ignore the error and keep going. If this EINTR was for one of the
      // signals managed by this PhysicalSocketServer, the
      // PosixSignalDeliveryDispatcher will be in the signaled state in the next
      // iteration.
    } else if (n == 0) {
      // If timeout, return success
      return true;
    } else {
      // We have signaled descriptors
      CritScope cr(&crit_);
      processing_dispatchers_ = true;
      for (Dispatcher* pdispatcher : dispatchers_) {
        int fd = pdispatcher->GetDescriptor();

        bool readable = FD_ISSET(fd, &fdsRead);
        if (readable) {
          FD_CLR(fd, &fdsRead);
        }

        bool writable = FD_ISSET(fd, &fdsWrite);
        if (writable) {
          FD_CLR(fd, &fdsWrite);
        }

        // The error code can be signaled through reads or writes.
        ProcessEvents(pdispatcher, readable, writable, readable || writable);
      }

      processing_dispatchers_ = false;
      // Process deferred dispatchers that have been added/removed while the
      // events were handled above.
      AddRemovePendingDispatchers();
    }

    // Recalc the time remaining to wait. Doing it here means it doesn't get
    // calced twice the first time through the loop
    if (ptvWait) {
      ptvWait->tv_sec = 0;
      ptvWait->tv_usec = 0;
      int64_t time_left_us = stop_us - rtc::TimeMicros();
      if (time_left_us > 0) {
        ptvWait->tv_sec = time_left_us / rtc::kNumMicrosecsPerSec;
        ptvWait->tv_usec = time_left_us % rtc::kNumMicrosecsPerSec;
      }
    }
  }

  return true;
}

#if defined(WEBRTC_USE_EPOLL)

// Initial number of events to process with one call to "epoll_wait".
static const size_t kInitialEpollEvents = 128;

// Maximum number of events to process with one call to "epoll_wait".
static const size_t kMaxEpollEvents = 8192;

void PhysicalSocketServer::AddEpoll(Dispatcher* pdispatcher) {
  RTC_DCHECK(epoll_fd_ != INVALID_SOCKET);
  int fd = pdispatcher->GetDescriptor();
  RTC_DCHECK(fd != INVALID_SOCKET);
  if (fd == INVALID_SOCKET) {
    return;
  }

  struct epoll_event event = {0};
  event.events = GetEpollEvents(pdispatcher->GetRequestedEvents());
  event.data.ptr = pdispatcher;
  int err = epoll_ctl(epoll_fd_, EPOLL_CTL_ADD, fd, &event);
  RTC_DCHECK_EQ(err, 0);
  if (err == -1) {
    RTC_LOG_E(LS_ERROR, EN, errno) << "epoll_ctl EPOLL_CTL_ADD";
  }
}

void PhysicalSocketServer::RemoveEpoll(Dispatcher* pdispatcher) {
  RTC_DCHECK(epoll_fd_ != INVALID_SOCKET);
  int fd = pdispatcher->GetDescriptor();
  RTC_DCHECK(fd != INVALID_SOCKET);
  if (fd == INVALID_SOCKET) {
    return;
  }

  struct epoll_event event = {0};
  int err = epoll_ctl(epoll_fd_, EPOLL_CTL_DEL, fd, &event);
  RTC_DCHECK(err == 0 || errno == ENOENT);
  if (err == -1) {
    if (errno == ENOENT) {
      // Socket has already been closed.
      RTC_LOG_E(LS_VERBOSE, EN, errno) << "epoll_ctl EPOLL_CTL_DEL";
    } else {
      RTC_LOG_E(LS_ERROR, EN, errno) << "epoll_ctl EPOLL_CTL_DEL";
    }
  }
}

void PhysicalSocketServer::UpdateEpoll(Dispatcher* pdispatcher) {
  RTC_DCHECK(epoll_fd_ != INVALID_SOCKET);
  int fd = pdispatcher->GetDescriptor();
  RTC_DCHECK(fd != INVALID_SOCKET);
  if (fd == INVALID_SOCKET) {
    return;
  }

  struct epoll_event event = {0};
  event.events = GetEpollEvents(pdispatcher->GetRequestedEvents());
  event.data.ptr = pdispatcher;
  int err = epoll_ctl(epoll_fd_, EPOLL_CTL_MOD, fd, &event);
  RTC_DCHECK_EQ(err, 0);
  if (err == -1) {
    RTC_LOG_E(LS_ERROR, EN, errno) << "epoll_ctl EPOLL_CTL_MOD";
  }
}

bool PhysicalSocketServer::WaitEpoll(int cmsWait) {
  RTC_DCHECK(epoll_fd_ != INVALID_SOCKET);
  int64_t tvWait = -1;
  int64_t tvStop = -1;
  if (cmsWait != kForever) {
    tvWait = cmsWait;
    tvStop = TimeAfter(cmsWait);
  }

  if (epoll_events_.empty()) {
    // The initial space to receive events is created only if epoll is used.
    epoll_events_.resize(kInitialEpollEvents);
  }

  fWait_ = true;

  while (fWait_) {
    // Wait then call handlers as appropriate
    // < 0 means error
    // 0 means timeout
    // > 0 means count of descriptors ready
    int n = epoll_wait(epoll_fd_, &epoll_events_[0],
                       static_cast<int>(epoll_events_.size()),
                       static_cast<int>(tvWait));
    if (n < 0) {
      if (errno != EINTR) {
        RTC_LOG_E(LS_ERROR, EN, errno) << "epoll";
        return false;
      }
      // Else ignore the error and keep going. If this EINTR was for one of the
      // signals managed by this PhysicalSocketServer, the
      // PosixSignalDeliveryDispatcher will be in the signaled state in the next
      // iteration.
    } else if (n == 0) {
      // If timeout, return success
      return true;
    } else {
      // We have signaled descriptors
      CritScope cr(&crit_);
      for (int i = 0; i < n; ++i) {
        const epoll_event& event = epoll_events_[i];
        Dispatcher* pdispatcher = static_cast<Dispatcher*>(event.data.ptr);
        if (dispatchers_.find(pdispatcher) == dispatchers_.end()) {
          // The dispatcher for this socket no longer exists.
          continue;
        }

        bool readable = (event.events & (EPOLLIN | EPOLLPRI));
        bool writable = (event.events & EPOLLOUT);
        bool check_error = (event.events & (EPOLLRDHUP | EPOLLERR | EPOLLHUP));

        ProcessEvents(pdispatcher, readable, writable, check_error);
      }
    }

    if (static_cast<size_t>(n) == epoll_events_.size() &&
        epoll_events_.size() < kMaxEpollEvents) {
      // We used the complete space to receive events, increase size for future
      // iterations.
      epoll_events_.resize(std::max(epoll_events_.size() * 2, kMaxEpollEvents));
    }

    if (cmsWait != kForever) {
      tvWait = TimeDiff(tvStop, TimeMillis());
      if (tvWait < 0) {
        // Return success on timeout.
        return true;
      }
    }
  }

  return true;
}

bool PhysicalSocketServer::WaitPoll(int cmsWait, Dispatcher* dispatcher) {
  RTC_DCHECK(dispatcher);
  int64_t tvWait = -1;
  int64_t tvStop = -1;
  if (cmsWait != kForever) {
    tvWait = cmsWait;
    tvStop = TimeAfter(cmsWait);
  }

  fWait_ = true;

  struct pollfd fds = {0};
  int fd = dispatcher->GetDescriptor();
  fds.fd = fd;

  while (fWait_) {
    uint32_t ff = dispatcher->GetRequestedEvents();
    fds.events = 0;
    if (ff & (DE_READ | DE_ACCEPT)) {
      fds.events |= POLLIN;
    }
    if (ff & (DE_WRITE | DE_CONNECT)) {
      fds.events |= POLLOUT;
    }
    fds.revents = 0;

    // Wait then call handlers as appropriate
    // < 0 means error
    // 0 means timeout
    // > 0 means count of descriptors ready
    int n = poll(&fds, 1, static_cast<int>(tvWait));
    if (n < 0) {
      if (errno != EINTR) {
        RTC_LOG_E(LS_ERROR, EN, errno) << "poll";
        return false;
      }
      // Else ignore the error and keep going. If this EINTR was for one of the
      // signals managed by this PhysicalSocketServer, the
      // PosixSignalDeliveryDispatcher will be in the signaled state in the next
      // iteration.
    } else if (n == 0) {
      // If timeout, return success
      return true;
    } else {
      // We have signaled descriptors (should only be the passed dispatcher).
      RTC_DCHECK_EQ(n, 1);
      RTC_DCHECK_EQ(fds.fd, fd);

      bool readable = (fds.revents & (POLLIN | POLLPRI));
      bool writable = (fds.revents & POLLOUT);
      bool check_error = (fds.revents & (POLLRDHUP | POLLERR | POLLHUP));

      ProcessEvents(dispatcher, readable, writable, check_error);
    }

    if (cmsWait != kForever) {
      tvWait = TimeDiff(tvStop, TimeMillis());
      if (tvWait < 0) {
        // Return success on timeout.
        return true;
      }
    }
  }

  return true;
}

#endif  // WEBRTC_USE_EPOLL

#endif  // WEBRTC_POSIX

#if defined(WEBRTC_WIN)
bool PhysicalSocketServer::Wait(int cmsWait, bool process_io) {
  int64_t cmsTotal = cmsWait;
  int64_t cmsElapsed = 0;
  int64_t msStart = Time();

  fWait_ = true;
  while (fWait_) {
    std::vector<WSAEVENT> events;
    std::vector<Dispatcher*> event_owners;

    events.push_back(socket_ev_);

    {
      CritScope cr(&crit_);
      // TODO(jbauch): Support re-entrant waiting.
      RTC_DCHECK(!processing_dispatchers_);

      // Calling "CheckSignalClose" might remove a closed dispatcher from the
      // set. This must be deferred to prevent invalidating the iterator.
      processing_dispatchers_ = true;
      for (Dispatcher* disp : dispatchers_) {
        if (!process_io && (disp != signal_wakeup_))
          continue;
        SOCKET s = disp->GetSocket();
        if (disp->CheckSignalClose()) {
          // We just signalled close, don't poll this socket
        } else if (s != INVALID_SOCKET) {
          WSAEventSelect(s, events[0],
                         FlagsToEvents(disp->GetRequestedEvents()));
        } else {
          events.push_back(disp->GetWSAEvent());
          event_owners.push_back(disp);
        }
      }

      processing_dispatchers_ = false;
      // Process deferred dispatchers that have been added/removed while the
      // events were handled above.
      AddRemovePendingDispatchers();
    }

    // Which is shorter, the delay wait or the asked wait?

    int64_t cmsNext;
    if (cmsWait == kForever) {
      cmsNext = cmsWait;
    } else {
      cmsNext = std::max<int64_t>(0, cmsTotal - cmsElapsed);
    }

    // Wait for one of the events to signal
    DWORD dw =
        WSAWaitForMultipleEvents(static_cast<DWORD>(events.size()), &events[0],
                                 false, static_cast<DWORD>(cmsNext), false);

    if (dw == WSA_WAIT_FAILED) {
      // Failed?
      // TODO(pthatcher): need a better strategy than this!
      WSAGetLastError();
      RTC_NOTREACHED();
      return false;
    } else if (dw == WSA_WAIT_TIMEOUT) {
      // Timeout?
      return true;
    } else {
      // Figure out which one it is and call it
      CritScope cr(&crit_);
      int index = dw - WSA_WAIT_EVENT_0;
      if (index > 0) {
        --index;  // The first event is the socket event
        Dispatcher* disp = event_owners[index];
        // The dispatcher could have been removed while waiting for events.
        if (dispatchers_.find(disp) != dispatchers_.end()) {
          disp->OnPreEvent(0);
          disp->OnEvent(0, 0);
        }
      } else if (process_io) {
        processing_dispatchers_ = true;
        for (Dispatcher* disp : dispatchers_) {
          SOCKET s = disp->GetSocket();
          if (s == INVALID_SOCKET)
            continue;

          WSANETWORKEVENTS wsaEvents;
          int err = WSAEnumNetworkEvents(s, events[0], &wsaEvents);
          if (err == 0) {
            {
              if ((wsaEvents.lNetworkEvents & FD_READ) &&
                  wsaEvents.iErrorCode[FD_READ_BIT] != 0) {
                RTC_LOG(WARNING)
                    << "PhysicalSocketServer got FD_READ_BIT error "
                    << wsaEvents.iErrorCode[FD_READ_BIT];
              }
              if ((wsaEvents.lNetworkEvents & FD_WRITE) &&
                  wsaEvents.iErrorCode[FD_WRITE_BIT] != 0) {
                RTC_LOG(WARNING)
                    << "PhysicalSocketServer got FD_WRITE_BIT error "
                    << wsaEvents.iErrorCode[FD_WRITE_BIT];
              }
              if ((wsaEvents.lNetworkEvents & FD_CONNECT) &&
                  wsaEvents.iErrorCode[FD_CONNECT_BIT] != 0) {
                RTC_LOG(WARNING)
                    << "PhysicalSocketServer got FD_CONNECT_BIT error "
                    << wsaEvents.iErrorCode[FD_CONNECT_BIT];
              }
              if ((wsaEvents.lNetworkEvents & FD_ACCEPT) &&
                  wsaEvents.iErrorCode[FD_ACCEPT_BIT] != 0) {
                RTC_LOG(WARNING)
                    << "PhysicalSocketServer got FD_ACCEPT_BIT error "
                    << wsaEvents.iErrorCode[FD_ACCEPT_BIT];
              }
              if ((wsaEvents.lNetworkEvents & FD_CLOSE) &&
                  wsaEvents.iErrorCode[FD_CLOSE_BIT] != 0) {
                RTC_LOG(WARNING)
                    << "PhysicalSocketServer got FD_CLOSE_BIT error "
                    << wsaEvents.iErrorCode[FD_CLOSE_BIT];
              }
            }
            uint32_t ff = 0;
            int errcode = 0;
            if (wsaEvents.lNetworkEvents & FD_READ)
              ff |= DE_READ;
            if (wsaEvents.lNetworkEvents & FD_WRITE)
              ff |= DE_WRITE;
            if (wsaEvents.lNetworkEvents & FD_CONNECT) {
              if (wsaEvents.iErrorCode[FD_CONNECT_BIT] == 0) {
                ff |= DE_CONNECT;
              } else {
                ff |= DE_CLOSE;
                errcode = wsaEvents.iErrorCode[FD_CONNECT_BIT];
              }
            }
            if (wsaEvents.lNetworkEvents & FD_ACCEPT)
              ff |= DE_ACCEPT;
            if (wsaEvents.lNetworkEvents & FD_CLOSE) {
              ff |= DE_CLOSE;
              errcode = wsaEvents.iErrorCode[FD_CLOSE_BIT];
            }
            if (ff != 0) {
              disp->OnPreEvent(ff);
              disp->OnEvent(ff, errcode);
            }
          }
        }

        processing_dispatchers_ = false;
        // Process deferred dispatchers that have been added/removed while the
        // events were handled above.
        AddRemovePendingDispatchers();
      }

      // Reset the network event until new activity occurs
      WSAResetEvent(socket_ev_);
    }

    // Break?
    if (!fWait_)
      break;
    cmsElapsed = TimeSince(msStart);
    if ((cmsWait != kForever) && (cmsElapsed >= cmsWait)) {
      break;
    }
  }

  // Done
  return true;
}
#endif  // WEBRTC_WIN

}  // namespace rtc<|MERGE_RESOLUTION|>--- conflicted
+++ resolved
@@ -317,21 +317,12 @@
     // shift DSCP value to fit six most significant bits of IP DiffServ field
     value <<= 2;
 #endif
-<<<<<<< HEAD
   }
 #if defined(WEBRTC_POSIX)
   if (sopt == IPV6_TCLASS) {
     // Set the IPv4 option in all cases to support dual-stack sockets.
     ::setsockopt(s_, IPPROTO_IP, IP_TOS, (SockOptArg)&value, sizeof(value));
   }
-=======
-  }
-#if defined(WEBRTC_POSIX)
-  if (sopt == IPV6_TCLASS) {
-    // Set the IPv4 option in all cases to support dual-stack sockets.
-    ::setsockopt(s_, IPPROTO_IP, IP_TOS, (SockOptArg)&value, sizeof(value));
-  }
->>>>>>> 758c388d
 #endif
   return ::setsockopt(s_, slevel, sopt, (SockOptArg)&value, sizeof(value));
 }
