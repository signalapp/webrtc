/*
 *  Copyright 2018 The WebRTC Project Authors. All rights reserved.
 *
 *  Use of this source code is governed by a BSD-style license
 *  that can be found in the LICENSE file in the root of the source
 *  tree. An additional intellectual property rights grant can be found
 *  in the file PATENTS.  All contributing project authors may
 *  be found in the AUTHORS file in the root of the source tree.
 */

#include "rtc_base/strings/string_builder.h"

#include <stdarg.h>

#include <cstdio>
#include <cstring>

#include "absl/strings/string_view.h"
#include "rtc_base/checks.h"
#include "rtc_base/numerics/safe_minmax.h"

namespace rtc {

SimpleStringBuilder::SimpleStringBuilder(rtc::ArrayView<char> buffer)
    : buffer_(buffer) {
  buffer_[0] = '\0';
  RTC_DCHECK(IsConsistent());
}

SimpleStringBuilder& SimpleStringBuilder::operator<<(char ch) {
  return operator<<(absl::string_view(&ch, 1));
}

SimpleStringBuilder& SimpleStringBuilder::operator<<(absl::string_view str) {
<<<<<<< HEAD
  return Append(str.data(), str.length());
=======
  RTC_DCHECK_LT(size_ + str.length(), buffer_.size())
      << "Buffer size was insufficient";
  const size_t chars_added =
      rtc::SafeMin(str.length(), buffer_.size() - size_ - 1);
  memcpy(&buffer_[size_], str.data(), chars_added);
  size_ += chars_added;
  buffer_[size_] = '\0';
  RTC_DCHECK(IsConsistent());
  return *this;
>>>>>>> 8f9b44ba
}

// Numeric conversion routines.
//
// We use std::[v]snprintf instead of std::to_string because:
// * std::to_string relies on the current locale for formatting purposes,
//   and therefore concurrent calls to std::to_string from multiple threads
//   may result in partial serialization of calls
// * snprintf allows us to print the number directly into our buffer.
// * avoid allocating a std::string (potential heap alloc).
// TODO(tommi): Switch to std::to_chars in C++17.

SimpleStringBuilder& SimpleStringBuilder::operator<<(int i) {
  return AppendFormat("%d", i);
}

SimpleStringBuilder& SimpleStringBuilder::operator<<(unsigned i) {
  return AppendFormat("%u", i);
}

SimpleStringBuilder& SimpleStringBuilder::operator<<(long i) {  // NOLINT
  return AppendFormat("%ld", i);
}

SimpleStringBuilder& SimpleStringBuilder::operator<<(long long i) {  // NOLINT
  return AppendFormat("%lld", i);
}

SimpleStringBuilder& SimpleStringBuilder::operator<<(
    unsigned long i) {  // NOLINT
  return AppendFormat("%lu", i);
}

SimpleStringBuilder& SimpleStringBuilder::operator<<(
    unsigned long long i) {  // NOLINT
  return AppendFormat("%llu", i);
}

SimpleStringBuilder& SimpleStringBuilder::operator<<(float f) {
  return AppendFormat("%g", f);
}

SimpleStringBuilder& SimpleStringBuilder::operator<<(double f) {
  return AppendFormat("%g", f);
}

SimpleStringBuilder& SimpleStringBuilder::operator<<(long double f) {
  return AppendFormat("%Lg", f);
}

SimpleStringBuilder& SimpleStringBuilder::AppendFormat(const char* fmt, ...) {
  va_list args;
  va_start(args, fmt);
  const int len =
      std::vsnprintf(&buffer_[size_], buffer_.size() - size_, fmt, args);
  if (len >= 0) {
    const size_t chars_added = rtc::SafeMin(len, buffer_.size() - 1 - size_);
    size_ += chars_added;
    RTC_DCHECK_EQ(len, chars_added) << "Buffer size was insufficient";
  } else {
    // This should never happen, but we're paranoid, so re-write the
    // terminator in case vsnprintf() overwrote it.
    RTC_DCHECK_NOTREACHED();
    buffer_[size_] = '\0';
  }
  va_end(args);
  RTC_DCHECK(IsConsistent());
  return *this;
}

StringBuilder& StringBuilder::AppendFormat(const char* fmt, ...) {
  va_list args, copy;
  va_start(args, fmt);
  va_copy(copy, args);
  const int predicted_length = std::vsnprintf(nullptr, 0, fmt, copy);
  va_end(copy);

  RTC_DCHECK_GE(predicted_length, 0);
  if (predicted_length > 0) {
    const size_t size = str_.size();
    str_.resize(size + predicted_length);
    // Pass "+ 1" to vsnprintf to include space for the '\0'.
    const int actual_length =
        std::vsnprintf(&str_[size], predicted_length + 1, fmt, args);
    RTC_DCHECK_GE(actual_length, 0);
  }
  va_end(args);
  return *this;
}

}  // namespace rtc<|MERGE_RESOLUTION|>--- conflicted
+++ resolved
@@ -32,9 +32,6 @@
 }
 
 SimpleStringBuilder& SimpleStringBuilder::operator<<(absl::string_view str) {
-<<<<<<< HEAD
-  return Append(str.data(), str.length());
-=======
   RTC_DCHECK_LT(size_ + str.length(), buffer_.size())
       << "Buffer size was insufficient";
   const size_t chars_added =
@@ -44,7 +41,6 @@
   buffer_[size_] = '\0';
   RTC_DCHECK(IsConsistent());
   return *this;
->>>>>>> 8f9b44ba
 }
 
 // Numeric conversion routines.
