--- conflicted
+++ resolved
@@ -53,10 +53,6 @@
   void SetEllipticCurves(const std::vector<std::string>& curves) override;
   void SetMode(SSLMode mode) override;
   void SetCertVerifier(SSLCertificateVerifier* ssl_cert_verifier) override;
-<<<<<<< HEAD
-  void SetIdentity(SSLIdentity* identity) override;
-=======
->>>>>>> 758c388d
   void SetIdentity(std::unique_ptr<SSLIdentity> identity) override;
   void SetRole(SSLRole role) override;
   AsyncSocket* Accept(SocketAddress* paddr) override;
