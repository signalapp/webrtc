/*
 *  Copyright 2016 The WebRTC Project Authors. All rights reserved.
 *
 *  Use of this source code is governed by a BSD-style license
 *  that can be found in the LICENSE file in the root of the source
 *  tree. An additional intellectual property rights grant can be found
 *  in the file PATENTS.  All contributing project authors may
 *  be found in the AUTHORS file in the root of the source tree.
 */

#ifndef RTC_BASE_COPY_ON_WRITE_BUFFER_H_
#define RTC_BASE_COPY_ON_WRITE_BUFFER_H_

#include <stdint.h>

#include <algorithm>
#include <cstring>
#include <string>
#include <type_traits>
#include <utility>

#include "api/scoped_refptr.h"
#include "rtc_base/buffer.h"
#include "rtc_base/checks.h"
#include "rtc_base/ref_counted_object.h"
#include "rtc_base/system/rtc_export.h"

namespace rtc {

class RTC_EXPORT CopyOnWriteBuffer {
 public:
  // An empty buffer.
  CopyOnWriteBuffer();
  // Share the data with an existing buffer.
  CopyOnWriteBuffer(const CopyOnWriteBuffer& buf);
  // Move contents from an existing buffer.
  CopyOnWriteBuffer(CopyOnWriteBuffer&& buf);

  // Construct a buffer from a string, convenient for unittests.
  CopyOnWriteBuffer(const std::string& s);

  // Construct a buffer with the specified number of uninitialized bytes.
  explicit CopyOnWriteBuffer(size_t size);
  CopyOnWriteBuffer(size_t size, size_t capacity);

  // Construct a buffer and copy the specified number of bytes into it. The
  // source array may be (const) uint8_t*, int8_t*, or char*.
  template <typename T,
            typename std::enable_if<
                internal::BufferCompat<uint8_t, T>::value>::type* = nullptr>
  CopyOnWriteBuffer(const T* data, size_t size)
      : CopyOnWriteBuffer(data, size, size) {}
  template <typename T,
            typename std::enable_if<
                internal::BufferCompat<uint8_t, T>::value>::type* = nullptr>
  CopyOnWriteBuffer(const T* data, size_t size, size_t capacity)
      : CopyOnWriteBuffer(size, capacity) {
    if (buffer_) {
      std::memcpy(buffer_->data(), data, size);
      offset_ = 0;
      size_ = size;
    }
  }

  // Construct a buffer from the contents of an array.
  template <typename T,
            size_t N,
            typename std::enable_if<
                internal::BufferCompat<uint8_t, T>::value>::type* = nullptr>
  CopyOnWriteBuffer(const T (&array)[N])  // NOLINT: runtime/explicit
      : CopyOnWriteBuffer(array, N) {}

  ~CopyOnWriteBuffer();

  // Get a pointer to the data. Just .data() will give you a (const) uint8_t*,
  // but you may also use .data<int8_t>() and .data<char>().
  template <typename T = uint8_t,
            typename std::enable_if<
                internal::BufferCompat<uint8_t, T>::value>::type* = nullptr>
  const T* data() const {
    return cdata<T>();
  }

  // Get writable pointer to the data. This will create a copy of the underlying
  // data if it is shared with other buffers.
  template <typename T = uint8_t,
            typename std::enable_if<
                internal::BufferCompat<uint8_t, T>::value>::type* = nullptr>
  T* MutableData() {
    RTC_DCHECK(IsConsistent());
    if (!buffer_) {
      return nullptr;
    }
    UnshareAndEnsureCapacity(capacity());
    return buffer_->data<T>() + offset_;
  }

  // TODO(bugs.webrtc.org/12334): Delete when all usage updated to MutableData()
  template <typename T = uint8_t,
            typename std::enable_if<
                internal::BufferCompat<uint8_t, T>::value>::type* = nullptr>
  T* data() {
    return MutableData<T>();
  }

  // Get const pointer to the data. This will not create a copy of the
  // underlying data if it is shared with other buffers.
  template <typename T = uint8_t,
            typename std::enable_if<
                internal::BufferCompat<uint8_t, T>::value>::type* = nullptr>
  const T* cdata() const {
    RTC_DCHECK(IsConsistent());
    if (!buffer_) {
      return nullptr;
    }
    return buffer_->data<T>() + offset_;
  }

  size_t size() const {
    RTC_DCHECK(IsConsistent());
    return size_;
  }

  size_t capacity() const {
    RTC_DCHECK(IsConsistent());
    return buffer_ ? buffer_->capacity() - offset_ : 0;
  }

  CopyOnWriteBuffer& operator=(const CopyOnWriteBuffer& buf) {
    RTC_DCHECK(IsConsistent());
    RTC_DCHECK(buf.IsConsistent());
    if (&buf != this) {
      buffer_ = buf.buffer_;
      offset_ = buf.offset_;
      size_ = buf.size_;
    }
    return *this;
  }

  CopyOnWriteBuffer& operator=(CopyOnWriteBuffer&& buf) {
    RTC_DCHECK(IsConsistent());
    RTC_DCHECK(buf.IsConsistent());
    buffer_ = std::move(buf.buffer_);
    offset_ = buf.offset_;
    size_ = buf.size_;
    buf.offset_ = 0;
    buf.size_ = 0;
    return *this;
  }

  bool operator==(const CopyOnWriteBuffer& buf) const;

  bool operator!=(const CopyOnWriteBuffer& buf) const {
    return !(*this == buf);
  }

<<<<<<< HEAD
  // TODO(bugs.webrtc.org/12334): Delete when all usage updated to MutableData()
  uint8_t& operator[](size_t index) {
    RTC_DCHECK_LT(index, size());
    return MutableData()[index];
  }

=======
>>>>>>> cbad18b1
  uint8_t operator[](size_t index) const {
    RTC_DCHECK_LT(index, size());
    return cdata()[index];
  }

  // Replace the contents of the buffer. Accepts the same types as the
  // constructors.
  template <typename T,
            typename std::enable_if<
                internal::BufferCompat<uint8_t, T>::value>::type* = nullptr>
  void SetData(const T* data, size_t size) {
    RTC_DCHECK(IsConsistent());
    if (!buffer_) {
      buffer_ = size > 0 ? new RefCountedBuffer(data, size) : nullptr;
    } else if (!buffer_->HasOneRef()) {
      buffer_ = new RefCountedBuffer(data, size, capacity());
    } else {
      buffer_->SetData(data, size);
    }
    offset_ = 0;
    size_ = size;

    RTC_DCHECK(IsConsistent());
  }

  template <typename T,
            size_t N,
            typename std::enable_if<
                internal::BufferCompat<uint8_t, T>::value>::type* = nullptr>
  void SetData(const T (&array)[N]) {
    SetData(array, N);
  }

  void SetData(const CopyOnWriteBuffer& buf) {
    RTC_DCHECK(IsConsistent());
    RTC_DCHECK(buf.IsConsistent());
    if (&buf != this) {
      buffer_ = buf.buffer_;
      offset_ = buf.offset_;
      size_ = buf.size_;
    }
  }

  // Append data to the buffer. Accepts the same types as the constructors.
  template <typename T,
            typename std::enable_if<
                internal::BufferCompat<uint8_t, T>::value>::type* = nullptr>
  void AppendData(const T* data, size_t size) {
    RTC_DCHECK(IsConsistent());
    if (!buffer_) {
      buffer_ = new RefCountedBuffer(data, size);
      offset_ = 0;
      size_ = size;
      RTC_DCHECK(IsConsistent());
      return;
    }

    UnshareAndEnsureCapacity(std::max(capacity(), size_ + size));

    buffer_->SetSize(offset_ +
                     size_);  // Remove data to the right of the slice.
    buffer_->AppendData(data, size);
    size_ += size;

    RTC_DCHECK(IsConsistent());
  }

  template <typename T,
            size_t N,
            typename std::enable_if<
                internal::BufferCompat<uint8_t, T>::value>::type* = nullptr>
  void AppendData(const T (&array)[N]) {
    AppendData(array, N);
  }

  void AppendData(const CopyOnWriteBuffer& buf) {
    AppendData(buf.data(), buf.size());
  }

  // Sets the size of the buffer. If the new size is smaller than the old, the
  // buffer contents will be kept but truncated; if the new size is greater,
  // the existing contents will be kept and the new space will be
  // uninitialized.
  void SetSize(size_t size);

  // Ensure that the buffer size can be increased to at least capacity without
  // further reallocation. (Of course, this operation might need to reallocate
  // the buffer.)
  void EnsureCapacity(size_t capacity);

  // Resets the buffer to zero size without altering capacity. Works even if the
  // buffer has been moved from.
  void Clear();

  // Swaps two buffers.
  friend void swap(CopyOnWriteBuffer& a, CopyOnWriteBuffer& b) {
    a.buffer_.swap(b.buffer_);
    std::swap(a.offset_, b.offset_);
    std::swap(a.size_, b.size_);
  }

  CopyOnWriteBuffer Slice(size_t offset, size_t length) const {
    CopyOnWriteBuffer slice(*this);
    RTC_DCHECK_LE(offset, size_);
    RTC_DCHECK_LE(length + offset, size_);
    slice.offset_ += offset;
    slice.size_ = length;
    return slice;
  }

 private:
  using RefCountedBuffer = FinalRefCountedObject<Buffer>;
  // Create a copy of the underlying data if it is referenced from other Buffer
  // objects or there is not enough capacity.
  void UnshareAndEnsureCapacity(size_t new_capacity);

  // Pre- and postcondition of all methods.
  bool IsConsistent() const {
    if (buffer_) {
      return buffer_->capacity() > 0 && offset_ <= buffer_->size() &&
             offset_ + size_ <= buffer_->size();
    } else {
      return size_ == 0 && offset_ == 0;
    }
  }

  // buffer_ is either null, or points to an rtc::Buffer with capacity > 0.
  scoped_refptr<RefCountedBuffer> buffer_;
  // This buffer may represent a slice of a original data.
  size_t offset_;  // Offset of a current slice in the original data in buffer_.
                   // Should be 0 if the buffer_ is empty.
  size_t size_;    // Size of a current slice in the original data in buffer_.
                   // Should be 0 if the buffer_ is empty.
};

}  // namespace rtc

#endif  // RTC_BASE_COPY_ON_WRITE_BUFFER_H_<|MERGE_RESOLUTION|>--- conflicted
+++ resolved
@@ -95,14 +95,6 @@
     return buffer_->data<T>() + offset_;
   }
 
-  // TODO(bugs.webrtc.org/12334): Delete when all usage updated to MutableData()
-  template <typename T = uint8_t,
-            typename std::enable_if<
-                internal::BufferCompat<uint8_t, T>::value>::type* = nullptr>
-  T* data() {
-    return MutableData<T>();
-  }
-
   // Get const pointer to the data. This will not create a copy of the
   // underlying data if it is shared with other buffers.
   template <typename T = uint8_t,
@@ -154,15 +146,6 @@
     return !(*this == buf);
   }
 
-<<<<<<< HEAD
-  // TODO(bugs.webrtc.org/12334): Delete when all usage updated to MutableData()
-  uint8_t& operator[](size_t index) {
-    RTC_DCHECK_LT(index, size());
-    return MutableData()[index];
-  }
-
-=======
->>>>>>> cbad18b1
   uint8_t operator[](size_t index) const {
     RTC_DCHECK_LT(index, size());
     return cdata()[index];
