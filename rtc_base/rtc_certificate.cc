/*
 *  Copyright 2015 The WebRTC Project Authors. All rights reserved.
 *
 *  Use of this source code is governed by a BSD-style license
 *  that can be found in the LICENSE file in the root of the source
 *  tree. An additional intellectual property rights grant can be found
 *  in the file PATENTS.  All contributing project authors may
 *  be found in the AUTHORS file in the root of the source tree.
 */

#include "rtc_base/rtc_certificate.h"

#include <memory>

// RingRTC change to make it easier to deal with RTCCertificate ref counts
#include "api/make_ref_counted.h"
#include "rtc_base/checks.h"
#include "rtc_base/ssl_certificate.h"
#include "rtc_base/ssl_identity.h"
#include "rtc_base/time_utils.h"

namespace webrtc {

scoped_refptr<RTCCertificate> RTCCertificate::Create(
<<<<<<< HEAD
    std::unique_ptr<SSLIdentity> identity) {
  // RingRTC change to make it easier to deal with RTCCertificate ref counts
  return rtc::make_ref_counted<RTCCertificate>(identity.release());
=======
    std::unique_ptr<rtc::SSLIdentity> identity) {
  // Explicit new to access protected constructor.
  return scoped_refptr<RTCCertificate>(new RTCCertificate(identity.release()));
>>>>>>> 2c8f5be6
}

RTCCertificate::RTCCertificate(rtc::SSLIdentity* identity)
    : identity_(identity) {
  RTC_DCHECK(identity_);
}

// RingRTC change to make it easier to deal with RTCCertificate ref counts
RTCCertificate::~RTCCertificate() {}

uint64_t RTCCertificate::Expires() const {
  int64_t expires = GetSSLCertificate().CertificateExpirationTime();
  if (expires != -1)
    return static_cast<uint64_t>(expires) * kNumMillisecsPerSec;
  // If the expiration time could not be retrieved return an expired timestamp.
  return 0;  // = 1970-01-01
}

bool RTCCertificate::HasExpired(uint64_t now) const {
  return Expires() <= now;
}

const rtc::SSLCertificate& RTCCertificate::GetSSLCertificate() const {
  return identity_->certificate();
}

const rtc::SSLCertChain& RTCCertificate::GetSSLCertificateChain() const {
  return identity_->cert_chain();
}

RTCCertificatePEM RTCCertificate::ToPEM() const {
  return RTCCertificatePEM(identity_->PrivateKeyToPEMString(),
                           GetSSLCertificate().ToPEMString());
}

scoped_refptr<RTCCertificate> RTCCertificate::FromPEM(
    const RTCCertificatePEM& pem) {
  std::unique_ptr<rtc::SSLIdentity> identity(
      rtc::SSLIdentity::CreateFromPEMStrings(pem.private_key(),
                                             pem.certificate()));
  if (!identity)
    return nullptr;
  // RingRTC change to make it easier to deal with RTCCertificate ref counts
  return rtc::make_ref_counted<RTCCertificate>(identity.release());
}

bool RTCCertificate::operator==(const RTCCertificate& certificate) const {
  return *this->identity_ == *certificate.identity_;
}

bool RTCCertificate::operator!=(const RTCCertificate& certificate) const {
  return !(*this == certificate);
}

}  // namespace webrtc<|MERGE_RESOLUTION|>--- conflicted
+++ resolved
@@ -22,15 +22,9 @@
 namespace webrtc {
 
 scoped_refptr<RTCCertificate> RTCCertificate::Create(
-<<<<<<< HEAD
-    std::unique_ptr<SSLIdentity> identity) {
+    std::unique_ptr<rtc::SSLIdentity> identity) {
   // RingRTC change to make it easier to deal with RTCCertificate ref counts
   return rtc::make_ref_counted<RTCCertificate>(identity.release());
-=======
-    std::unique_ptr<rtc::SSLIdentity> identity) {
-  // Explicit new to access protected constructor.
-  return scoped_refptr<RTCCertificate>(new RTCCertificate(identity.release()));
->>>>>>> 2c8f5be6
 }
 
 RTCCertificate::RTCCertificate(rtc::SSLIdentity* identity)
