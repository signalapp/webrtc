--- conflicted
+++ resolved
@@ -19,7 +19,6 @@
 
 #include "absl/algorithm/container.h"
 #include "rtc_base/checks.h"
-#include "rtc_base/deprecated/recursive_critical_section.h"
 #include "rtc_base/fake_clock.h"
 #include "rtc_base/logging.h"
 #include "rtc_base/physical_socket_server.h"
@@ -176,37 +175,7 @@
       server_->Disconnect(local_addr_, remote_addr_);
     }
     // Cancel potential connects
-<<<<<<< HEAD
-    MessageList msgs;
-    if (server_->msg_queue_) {
-      server_->msg_queue_->Clear(this, MSG_ID_CONNECT, &msgs);
-    }
-    for (MessageList::iterator it = msgs.begin(); it != msgs.end(); ++it) {
-      RTC_DCHECK(nullptr != it->pdata);
-      MessageAddress* data = static_cast<MessageAddress*>(it->pdata);
-
-      // Lookup remote side.
-      VirtualSocket* socket =
-          server_->LookupConnection(local_addr_, data->addr);
-      if (socket) {
-        // Server socket, remote side is a socket retreived by
-        // accept. Accepted sockets are not bound so we will not
-        // find it by looking in the bindings table.
-        server_->Disconnect(socket);
-        server_->RemoveConnection(local_addr_, data->addr);
-      } else {
-        server_->Disconnect(server_->LookupBinding(data->addr));
-      }
-      delete data;
-    }
-  }
-
-  // Clear incoming packets and disconnect messages
-  if (server_->msg_queue_) {
-    server_->msg_queue_->Clear(this);
-=======
     server_->CancelConnects(this);
->>>>>>> cbad18b1
   }
 
   // Clear incoming packets and disconnect messages
