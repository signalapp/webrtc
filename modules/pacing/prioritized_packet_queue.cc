--- conflicted
+++ resolved
@@ -172,40 +172,8 @@
 
   RTC_DCHECK_GE(top_active_prio_level_, 0);
   StreamQueue& stream_queue = *streams_by_prio_[top_active_prio_level_].front();
-<<<<<<< HEAD
-  QueuedPacket packet = stream_queue.DequePacket(top_active_prio_level_);
-  --size_packets_;
-  RTC_DCHECK(packet.packet->packet_type().has_value());
-  RtpPacketMediaType packet_type = packet.packet->packet_type().value();
-  --size_packets_per_media_type_[static_cast<size_t>(packet_type)];
-  RTC_DCHECK_GE(size_packets_per_media_type_[static_cast<size_t>(packet_type)],
-                0);
-  size_payload_ -= packet.PacketSize();
-
-  // Calculate the total amount of time spent by this packet in the queue
-  // while in a non-paused state. Note that the `pause_time_sum_ms_` was
-  // subtracted from `packet.enqueue_time_ms` when the packet was pushed, and
-  // by subtracting it now we effectively remove the time spent in in the
-  // queue while in a paused state.
-  TimeDelta time_in_non_paused_state =
-      last_update_time_ - packet.enqueue_time - pause_time_sum_;
-  queue_time_sum_ -= time_in_non_paused_state;
-
-  // Set the time spent in the send queue, which is the per-packet equivalent of
-  // totalPacketSendDelay. The notion of being paused is an implementation
-  // detail that we do not want to expose, so it makes sense to report the
-  // metric excluding the pause time. This also avoids spikes in the metric.
-  // https://w3c.github.io/webrtc-stats/#dom-rtcoutboundrtpstreamstats-totalpacketsenddelay
-  packet.packet->set_time_in_send_queue(time_in_non_paused_state);
-
-  RTC_DCHECK(size_packets_ > 0 || queue_time_sum_ == TimeDelta::Zero());
-
-  RTC_CHECK(packet.enqueue_time_iterator != enqueue_times_.end());
-  enqueue_times_.erase(packet.enqueue_time_iterator);
-=======
   QueuedPacket packet = stream_queue.DequeuePacket(top_active_prio_level_);
   DequeuePacketInternal(packet);
->>>>>>> f14f0c7a
 
   // Remove StreamQueue from head of fifo-queue for this prio level, and
   // and add it to the end if it still has packets.
