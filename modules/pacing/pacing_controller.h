--- conflicted
+++ resolved
@@ -85,11 +85,7 @@
 
   PacingController(Clock* clock,
                    PacketSender* packet_sender,
-<<<<<<< HEAD
-                   const WebRtcKeyValueConfig& field_trials,
-=======
                    const FieldTrialsView& field_trials,
->>>>>>> 8f9b44ba
                    ProcessMode mode);
 
   ~PacingController();
@@ -180,11 +176,7 @@
   const ProcessMode mode_;
   Clock* const clock_;
   PacketSender* const packet_sender_;
-<<<<<<< HEAD
-  const WebRtcKeyValueConfig& field_trials_;
-=======
   const FieldTrialsView& field_trials_;
->>>>>>> 8f9b44ba
 
   const bool drain_large_queues_;
   const bool send_padding_if_silent_;
@@ -203,15 +195,9 @@
   mutable Timestamp last_timestamp_;
   bool paused_;
 
-<<<<<<< HEAD
-  // In dynamic mode, `media_budget_` and `padding_budget_` will be used to
-  // track when packets can be sent.
-  // In periodic mode, `media_debt_` and `padding_debt_` will be used together
-=======
   // In periodic mode, `media_budget_` and `padding_budget_` will be used to
   // track when packets can be sent.
   // In dynamic mode, `media_debt_` and `padding_debt_` will be used together
->>>>>>> 8f9b44ba
   // with the target rates.
 
   // This is the media budget, keeping track of how many bits of media
