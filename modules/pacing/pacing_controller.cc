--- conflicted
+++ resolved
@@ -34,16 +34,9 @@
 // The maximum debt level, in terms of time, capped when sending packets.
 constexpr TimeDelta kMaxDebtInTime = TimeDelta::Millis(500);
 constexpr TimeDelta kMaxElapsedTime = TimeDelta::Seconds(2);
-<<<<<<< HEAD
-constexpr DataSize kDefaultPaddingTarget = DataSize::Bytes(50);
-
-// Upper cap on process interval, in case process has not been called in a long
-// time.
-=======
 
 // Upper cap on process interval, in case process has not been called in a long
 // time. Applies only to periodic mode.
->>>>>>> 758c388d
 constexpr TimeDelta kMaxProcessingInterval = TimeDelta::Millis(30);
 
 constexpr int kFirstPriority = 0;
@@ -58,8 +51,6 @@
   return absl::StartsWith(field_trials.Lookup(key), "Enabled");
 }
 
-<<<<<<< HEAD
-=======
 TimeDelta GetDynamicPaddingTarget(const WebRtcKeyValueConfig& field_trials) {
   FieldTrialParameter<TimeDelta> padding_target("timedelta",
                                                 TimeDelta::Millis(5));
@@ -68,7 +59,6 @@
   return padding_target.Get();
 }
 
->>>>>>> 758c388d
 int GetPriorityForType(RtpPacketMediaType type) {
   // Lower number takes priority over higher.
   switch (type) {
@@ -304,11 +294,7 @@
   }
 
   if (mode_ == ProcessMode::kDynamic && packet_queue_.Empty() &&
-<<<<<<< HEAD
-      media_debt_.IsZero()) {
-=======
       NextSendTime() <= now) {
->>>>>>> 758c388d
     TimeDelta elapsed_time = UpdateTimeAndGetElapsed(now);
     UpdateBudgetWithElapsedTime(elapsed_time);
   }
@@ -368,10 +354,6 @@
   // In dynamic mode, figure out when the next packet should be sent,
   // given the current conditions.
 
-<<<<<<< HEAD
-  if (!pace_audio_ && packet_queue_.NextPacketIsAudio()) {
-    return now;
-=======
   if (!pace_audio_) {
     // Not pacing audio, if leading packet is audio its target send
     // time is the time at which it was enqueued.
@@ -380,7 +362,6 @@
     if (audio_enqueue_time.has_value()) {
       return *audio_enqueue_time;
     }
->>>>>>> 758c388d
   }
 
   if (Congested() || packet_counter_ == 0) {
