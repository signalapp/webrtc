/*
 *  Copyright (c) 2019 The WebRTC project authors. All Rights Reserved.
 *
 *  Use of this source code is governed by a BSD-style license
 *  that can be found in the LICENSE file in the root of the source
 *  tree. An additional intellectual property rights grant can be found
 *  in the file PATENTS.  All contributing project authors may
 *  be found in the AUTHORS file in the root of the source tree.
 */

#include "modules/pacing/pacing_controller.h"

#include <algorithm>
#include <list>
#include <memory>
#include <string>
#include <utility>
#include <vector>

#include "api/units/data_rate.h"
#include "modules/pacing/packet_router.h"
#include "system_wrappers/include/clock.h"
#include "test/field_trial.h"
#include "test/gmock.h"
#include "test/gtest.h"

using ::testing::_;
using ::testing::Field;
using ::testing::Pointee;
using ::testing::Property;
using ::testing::Return;

namespace webrtc {
namespace test {
namespace {
constexpr DataRate kFirstClusterRate = DataRate::KilobitsPerSec(900);
constexpr DataRate kSecondClusterRate = DataRate::KilobitsPerSec(1800);

// The error stems from truncating the time interval of probe packets to integer
// values. This results in probing slightly higher than the target bitrate.
// For 1.8 Mbps, this comes to be about 120 kbps with 1200 probe packets.
constexpr DataRate kProbingErrorMargin = DataRate::KilobitsPerSec(150);

const float kPaceMultiplier = 2.5f;

constexpr uint32_t kAudioSsrc = 12345;
constexpr uint32_t kVideoSsrc = 234565;
constexpr uint32_t kVideoRtxSsrc = 34567;
constexpr uint32_t kFlexFecSsrc = 45678;

constexpr DataRate kTargetRate = DataRate::KilobitsPerSec(800);

std::unique_ptr<RtpPacketToSend> BuildPacket(RtpPacketMediaType type,
                                             uint32_t ssrc,
                                             uint16_t sequence_number,
                                             int64_t capture_time_ms,
                                             size_t size) {
  auto packet = std::make_unique<RtpPacketToSend>(nullptr);
  packet->set_packet_type(type);
  packet->SetSsrc(ssrc);
  packet->SetSequenceNumber(sequence_number);
  packet->set_capture_time_ms(capture_time_ms);
  packet->SetPayloadSize(size);
  return packet;
}
}  // namespace

// Mock callback proxy, where both new and old api redirects to common mock
// methods that focus on core aspects.
class MockPacingControllerCallback : public PacingController::PacketSender {
 public:
  void SendRtpPacket(std::unique_ptr<RtpPacketToSend> packet,
                     const PacedPacketInfo& cluster_info) override {
    SendPacket(packet->Ssrc(), packet->SequenceNumber(),
               packet->capture_time_ms(),
               packet->packet_type() == RtpPacketMediaType::kRetransmission,
               packet->packet_type() == RtpPacketMediaType::kPadding);
  }

  std::vector<std::unique_ptr<RtpPacketToSend>> GeneratePadding(
      DataSize target_size) override {
    std::vector<std::unique_ptr<RtpPacketToSend>> ret;
    size_t padding_size = SendPadding(target_size.bytes());
    if (padding_size > 0) {
      auto packet = std::make_unique<RtpPacketToSend>(nullptr);
      packet->SetPayloadSize(padding_size);
      packet->set_packet_type(RtpPacketMediaType::kPadding);
      ret.emplace_back(std::move(packet));
    }
    return ret;
  }

  MOCK_METHOD5(SendPacket,
               void(uint32_t ssrc,
                    uint16_t sequence_number,
                    int64_t capture_timestamp,
                    bool retransmission,
                    bool padding));
  MOCK_METHOD1(SendPadding, size_t(size_t target_size));
};

// Mock callback implementing the raw api.
class MockPacketSender : public PacingController::PacketSender {
 public:
  MOCK_METHOD2(SendRtpPacket,
               void(std::unique_ptr<RtpPacketToSend> packet,
                    const PacedPacketInfo& cluster_info));
  MOCK_METHOD1(
      GeneratePadding,
      std::vector<std::unique_ptr<RtpPacketToSend>>(DataSize target_size));
};

class PacingControllerPadding : public PacingController::PacketSender {
 public:
  static const size_t kPaddingPacketSize = 224;

  PacingControllerPadding() : padding_sent_(0), total_bytes_sent_(0) {}

  void SendRtpPacket(std::unique_ptr<RtpPacketToSend> packet,
                     const PacedPacketInfo& pacing_info) override {
    total_bytes_sent_ += packet->payload_size();
  }

  std::vector<std::unique_ptr<RtpPacketToSend>> GeneratePadding(
      DataSize target_size) override {
    size_t num_packets =
        (target_size.bytes() + kPaddingPacketSize - 1) / kPaddingPacketSize;
    std::vector<std::unique_ptr<RtpPacketToSend>> packets;
    for (size_t i = 0; i < num_packets; ++i) {
      packets.emplace_back(std::make_unique<RtpPacketToSend>(nullptr));
      packets.back()->SetPadding(kPaddingPacketSize);
      packets.back()->set_packet_type(RtpPacketMediaType::kPadding);
      padding_sent_ += kPaddingPacketSize;
    }
    return packets;
  }

  size_t padding_sent() { return padding_sent_; }
  size_t total_bytes_sent() { return total_bytes_sent_; }

 private:
  size_t padding_sent_;
  size_t total_bytes_sent_;
};

class PacingControllerProbing : public PacingController::PacketSender {
 public:
  PacingControllerProbing() : packets_sent_(0), padding_sent_(0) {}

  void SendRtpPacket(std::unique_ptr<RtpPacketToSend> packet,
                     const PacedPacketInfo& pacing_info) override {
    if (packet->packet_type() != RtpPacketMediaType::kPadding) {
      ++packets_sent_;
    }
  }

  std::vector<std::unique_ptr<RtpPacketToSend>> GeneratePadding(
      DataSize target_size) override {
    // From RTPSender:
    // Max in the RFC 3550 is 255 bytes, we limit it to be modulus 32 for SRTP.
    const DataSize kMaxPadding = DataSize::Bytes(224);

    std::vector<std::unique_ptr<RtpPacketToSend>> packets;
    while (target_size > DataSize::Zero()) {
      DataSize padding_size = std::min(kMaxPadding, target_size);
      packets.emplace_back(std::make_unique<RtpPacketToSend>(nullptr));
      packets.back()->SetPadding(padding_size.bytes());
      packets.back()->set_packet_type(RtpPacketMediaType::kPadding);
      padding_sent_ += padding_size.bytes();
      target_size -= padding_size;
    }
    return packets;
  }

  int packets_sent() const { return packets_sent_; }

  int padding_sent() const { return padding_sent_; }

 private:
  int packets_sent_;
  int padding_sent_;
};

class PacingControllerTest
    : public ::testing::TestWithParam<PacingController::ProcessMode> {
 protected:
  PacingControllerTest() : clock_(123456) {}

  void SetUp() override {
    srand(0);
    // Need to initialize PacingController after we initialize clock.
    pacer_ = std::make_unique<PacingController>(&clock_, &callback_, nullptr,
                                                nullptr, GetParam());
    Init();
  }

  bool PeriodicProcess() const {
    return GetParam() == PacingController::ProcessMode::kPeriodic;
  }

  void Init() {
    pacer_->CreateProbeCluster(kFirstClusterRate, /*cluster_id=*/0);
    pacer_->CreateProbeCluster(kSecondClusterRate, /*cluster_id=*/1);
    // Default to bitrate probing disabled for testing purposes. Probing tests
    // have to enable probing, either by creating a new PacingController
    // instance or by calling SetProbingEnabled(true).
    pacer_->SetProbingEnabled(false);
    pacer_->SetPacingRates(kTargetRate * kPaceMultiplier, DataRate::Zero());

    clock_.AdvanceTime(TimeUntilNextProcess());
  }

  void Send(RtpPacketMediaType type,
            uint32_t ssrc,
            uint16_t sequence_number,
            int64_t capture_time_ms,
            size_t size) {
    pacer_->EnqueuePacket(
        BuildPacket(type, ssrc, sequence_number, capture_time_ms, size));
  }

  void SendAndExpectPacket(RtpPacketMediaType type,
                           uint32_t ssrc,
                           uint16_t sequence_number,
                           int64_t capture_time_ms,
                           size_t size) {
    Send(type, ssrc, sequence_number, capture_time_ms, size);
    EXPECT_CALL(callback_,
                SendPacket(ssrc, sequence_number, capture_time_ms,
                           type == RtpPacketMediaType::kRetransmission, false))
        .Times(1);
  }

  std::unique_ptr<RtpPacketToSend> BuildRtpPacket(RtpPacketMediaType type) {
    auto packet = std::make_unique<RtpPacketToSend>(nullptr);
    packet->set_packet_type(type);
    switch (type) {
      case RtpPacketMediaType::kAudio:
        packet->SetSsrc(kAudioSsrc);
        break;
      case RtpPacketMediaType::kVideo:
        packet->SetSsrc(kVideoSsrc);
        break;
      case RtpPacketMediaType::kRetransmission:
      case RtpPacketMediaType::kPadding:
        packet->SetSsrc(kVideoRtxSsrc);
        break;
      case RtpPacketMediaType::kForwardErrorCorrection:
        packet->SetSsrc(kFlexFecSsrc);
        break;
    }

    packet->SetPayloadSize(234);
    return packet;
  }

  TimeDelta TimeUntilNextProcess() {
    Timestamp now = clock_.CurrentTime();
    return std::max(pacer_->NextSendTime() - now, TimeDelta::Zero());
  }

  void AdvanceTimeAndProcess() {
    Timestamp now = clock_.CurrentTime();
    Timestamp next_send_time = pacer_->NextSendTime();
    clock_.AdvanceTime(std::max(TimeDelta::Zero(), next_send_time - now));
    pacer_->ProcessPackets();
  }

  void ConsumeInitialBudget() {
    const uint32_t kSsrc = 54321;
    uint16_t sequence_number = 1234;
    int64_t capture_time_ms = clock_.TimeInMilliseconds();
    const size_t kPacketSize = 250;

    EXPECT_EQ(TimeDelta::Zero(), pacer_->OldestPacketWaitTime());

    // Due to the multiplicative factor we can send 5 packets during a send
    // interval. (network capacity * multiplier / (8 bits per byte *
    // (packet size * #send intervals per second)
    const size_t packets_to_send_per_interval =
        kTargetRate.bps() * kPaceMultiplier / (8 * kPacketSize * 200);
    for (size_t i = 0; i < packets_to_send_per_interval; ++i) {
      SendAndExpectPacket(RtpPacketMediaType::kVideo, kSsrc, sequence_number++,
                          capture_time_ms, kPacketSize);
    }

    while (pacer_->QueueSizePackets() > 0) {
      if (PeriodicProcess()) {
        clock_.AdvanceTime(TimeUntilNextProcess());
        pacer_->ProcessPackets();
      } else {
        AdvanceTimeAndProcess();
      }
    }
  }

  SimulatedClock clock_;
  MockPacingControllerCallback callback_;
  std::unique_ptr<PacingController> pacer_;
};

class PacingControllerFieldTrialTest
    : public ::testing::TestWithParam<PacingController::ProcessMode> {
 protected:
  struct MediaStream {
    const RtpPacketMediaType type;
    const uint32_t ssrc;
    const size_t packet_size;
    uint16_t seq_num;
  };

  const int kProcessIntervalsPerSecond = 1000 / 5;

  PacingControllerFieldTrialTest() : clock_(123456) {}
  void InsertPacket(PacingController* pacer, MediaStream* stream) {
    pacer->EnqueuePacket(
        BuildPacket(stream->type, stream->ssrc, stream->seq_num++,
                    clock_.TimeInMilliseconds(), stream->packet_size));
  }
  void ProcessNext(PacingController* pacer) {
    if (GetParam() == PacingController::ProcessMode::kPeriodic) {
      TimeDelta process_interval = TimeDelta::Millis(5);
      clock_.AdvanceTime(process_interval);
      pacer->ProcessPackets();
      return;
    }

    Timestamp now = clock_.CurrentTime();
    Timestamp next_send_time = pacer->NextSendTime();
    TimeDelta wait_time = std::max(TimeDelta::Zero(), next_send_time - now);
    clock_.AdvanceTime(wait_time);
    pacer->ProcessPackets();
  }
  MediaStream audio{/*type*/ RtpPacketMediaType::kAudio,
                    /*ssrc*/ 3333, /*packet_size*/ 100, /*seq_num*/ 1000};
  MediaStream video{/*type*/ RtpPacketMediaType::kVideo,
                    /*ssrc*/ 4444, /*packet_size*/ 1000, /*seq_num*/ 1000};
  SimulatedClock clock_;
  MockPacingControllerCallback callback_;
};

TEST_P(PacingControllerFieldTrialTest, DefaultNoPaddingInSilence) {
  PacingController pacer(&clock_, &callback_, nullptr, nullptr, GetParam());
  pacer.SetPacingRates(kTargetRate, DataRate::Zero());
  // Video packet to reset last send time and provide padding data.
  InsertPacket(&pacer, &video);
  EXPECT_CALL(callback_, SendPacket).Times(1);
  clock_.AdvanceTimeMilliseconds(5);
  pacer.ProcessPackets();
  EXPECT_CALL(callback_, SendPadding).Times(0);
  // Waiting 500 ms should not trigger sending of padding.
  clock_.AdvanceTimeMilliseconds(500);
  pacer.ProcessPackets();
}

TEST_P(PacingControllerFieldTrialTest, PaddingInSilenceWithTrial) {
  ScopedFieldTrials trial("WebRTC-Pacer-PadInSilence/Enabled/");
  PacingController pacer(&clock_, &callback_, nullptr, nullptr, GetParam());
  pacer.SetPacingRates(kTargetRate, DataRate::Zero());
  // Video packet to reset last send time and provide padding data.
  InsertPacket(&pacer, &video);
  EXPECT_CALL(callback_, SendPacket).Times(2);
  clock_.AdvanceTimeMilliseconds(5);
  pacer.ProcessPackets();
  EXPECT_CALL(callback_, SendPadding).WillOnce(Return(1000));
  // Waiting 500 ms should trigger sending of padding.
  clock_.AdvanceTimeMilliseconds(500);
  pacer.ProcessPackets();
}

TEST_P(PacingControllerFieldTrialTest, CongestionWindowAffectsAudioInTrial) {
  ScopedFieldTrials trial("WebRTC-Pacer-BlockAudio/Enabled/");
  EXPECT_CALL(callback_, SendPadding).Times(0);
  PacingController pacer(&clock_, &callback_, nullptr, nullptr, GetParam());
  pacer.SetPacingRates(DataRate::KilobitsPerSec(10000), DataRate::Zero());
  pacer.SetCongestionWindow(DataSize::Bytes(video.packet_size - 100));
  pacer.UpdateOutstandingData(DataSize::Zero());
  // Video packet fills congestion window.
  InsertPacket(&pacer, &video);
  EXPECT_CALL(callback_, SendPacket).Times(1);
  ProcessNext(&pacer);
  // Audio packet blocked due to congestion.
  InsertPacket(&pacer, &audio);
  EXPECT_CALL(callback_, SendPacket).Times(0);
  if (GetParam() == PacingController::ProcessMode::kDynamic) {
    // Without interval budget we'll forward time to where we send keep-alive.
    EXPECT_CALL(callback_, SendPadding(1)).Times(2);
  }
  ProcessNext(&pacer);
  ProcessNext(&pacer);
  // Audio packet unblocked when congestion window clear.
  ::testing::Mock::VerifyAndClearExpectations(&callback_);
  pacer.UpdateOutstandingData(DataSize::Zero());
  EXPECT_CALL(callback_, SendPacket).Times(1);
  ProcessNext(&pacer);
}

TEST_P(PacingControllerFieldTrialTest,
       DefaultCongestionWindowDoesNotAffectAudio) {
  EXPECT_CALL(callback_, SendPadding).Times(0);
  PacingController pacer(&clock_, &callback_, nullptr, nullptr, GetParam());
  pacer.SetPacingRates(DataRate::BitsPerSec(10000000), DataRate::Zero());
  pacer.SetCongestionWindow(DataSize::Bytes(800));
  pacer.UpdateOutstandingData(DataSize::Zero());
  // Video packet fills congestion window.
  InsertPacket(&pacer, &video);
  EXPECT_CALL(callback_, SendPacket).Times(1);
  ProcessNext(&pacer);
  // Audio not blocked due to congestion.
  InsertPacket(&pacer, &audio);
  EXPECT_CALL(callback_, SendPacket).Times(1);
  ProcessNext(&pacer);
}

TEST_P(PacingControllerFieldTrialTest, BudgetAffectsAudioInTrial) {
  ScopedFieldTrials trial("WebRTC-Pacer-BlockAudio/Enabled/");
  PacingController pacer(&clock_, &callback_, nullptr, nullptr, GetParam());
  DataRate pacing_rate = DataRate::BitsPerSec(video.packet_size / 3 * 8 *
                                              kProcessIntervalsPerSecond);
  pacer.SetPacingRates(pacing_rate, DataRate::Zero());
  // Video fills budget for following process periods.
  InsertPacket(&pacer, &video);
  EXPECT_CALL(callback_, SendPacket).Times(1);
  ProcessNext(&pacer);
  // Audio packet blocked due to budget limit.
  InsertPacket(&pacer, &audio);
  Timestamp wait_start_time = clock_.CurrentTime();
  Timestamp wait_end_time = Timestamp::MinusInfinity();
  EXPECT_CALL(callback_, SendPacket)
      .WillOnce([&](uint32_t ssrc, uint16_t sequence_number,
                    int64_t capture_timestamp, bool retransmission,
                    bool padding) { wait_end_time = clock_.CurrentTime(); });
  while (!wait_end_time.IsFinite()) {
    ProcessNext(&pacer);
  }
  const TimeDelta expected_wait_time =
      DataSize::Bytes(video.packet_size) / pacing_rate;
  // Verify delay is near expectation, within timing margin.
  EXPECT_LT(((wait_end_time - wait_start_time) - expected_wait_time).Abs(),
            GetParam() == PacingController::ProcessMode::kPeriodic
                ? TimeDelta::Millis(5)
                : PacingController::kMinSleepTime);
}

TEST_P(PacingControllerFieldTrialTest, DefaultBudgetDoesNotAffectAudio) {
  EXPECT_CALL(callback_, SendPadding).Times(0);
  PacingController pacer(&clock_, &callback_, nullptr, nullptr, GetParam());
  pacer.SetPacingRates(DataRate::BitsPerSec(video.packet_size / 3 * 8 *
                                            kProcessIntervalsPerSecond),
                       DataRate::Zero());
  // Video fills budget for following process periods.
  InsertPacket(&pacer, &video);
  EXPECT_CALL(callback_, SendPacket).Times(1);
  ProcessNext(&pacer);
  // Audio packet not blocked due to budget limit.
  EXPECT_CALL(callback_, SendPacket).Times(1);
  InsertPacket(&pacer, &audio);
  ProcessNext(&pacer);
}

INSTANTIATE_TEST_SUITE_P(WithAndWithoutIntervalBudget,
                         PacingControllerFieldTrialTest,
                         ::testing::Values(false, true));

TEST_P(PacingControllerTest, FirstSentPacketTimeIsSet) {
  uint16_t sequence_number = 1234;
  const uint32_t kSsrc = 12345;
  const size_t kSizeBytes = 250;
  const size_t kPacketToSend = 3;
  const Timestamp kStartTime = clock_.CurrentTime();

  // No packet sent.
  EXPECT_FALSE(pacer_->FirstSentPacketTime().has_value());

  for (size_t i = 0; i < kPacketToSend; ++i) {
    SendAndExpectPacket(RtpPacketMediaType::kVideo, kSsrc, sequence_number++,
                        clock_.TimeInMilliseconds(), kSizeBytes);
    clock_.AdvanceTime(TimeUntilNextProcess());
    pacer_->ProcessPackets();
  }
  EXPECT_EQ(kStartTime, pacer_->FirstSentPacketTime());
}

TEST_P(PacingControllerTest, QueuePacket) {
  if (!PeriodicProcess()) {
    // This test checks behavior applicable only when using interval budget.
    return;
  }

  uint32_t ssrc = 12345;
  uint16_t sequence_number = 1234;
  // Due to the multiplicative factor we can send 5 packets during a 5ms send
  // interval. (network capacity * multiplier / (8 bits per byte *
  // (packet size * #send intervals per second)
  const size_t kPacketsToSend =
      kTargetRate.bps() * kPaceMultiplier / (8 * 250 * 200);
  for (size_t i = 0; i < kPacketsToSend; ++i) {
    SendAndExpectPacket(RtpPacketMediaType::kVideo, ssrc, sequence_number++,
                        clock_.TimeInMilliseconds(), 250);
  }
  EXPECT_CALL(callback_, SendPadding).Times(0);

  // Enqueue one extra packet.
  int64_t queued_packet_timestamp = clock_.TimeInMilliseconds();
  Send(RtpPacketMediaType::kVideo, ssrc, sequence_number,
       queued_packet_timestamp, 250);
  EXPECT_EQ(kPacketsToSend + 1, pacer_->QueueSizePackets());

  // The first kPacketsToSend packets will be sent with budget from the
  // initial 5ms interval.
  pacer_->ProcessPackets();
  EXPECT_EQ(1u, pacer_->QueueSizePackets());

  // Advance time to next interval, make sure the last packet is sent.
  clock_.AdvanceTimeMilliseconds(5);
  EXPECT_CALL(callback_, SendPacket(ssrc, sequence_number++,
                                    queued_packet_timestamp, false, false))
      .Times(1);
  pacer_->ProcessPackets();
  sequence_number++;
  EXPECT_EQ(0u, pacer_->QueueSizePackets());

  // We can send packets_to_send -1 packets of size 250 during the current
  // interval since one packet has already been sent.
  for (size_t i = 0; i < kPacketsToSend - 1; ++i) {
    SendAndExpectPacket(RtpPacketMediaType::kVideo, ssrc, sequence_number++,
                        clock_.TimeInMilliseconds(), 250);
  }
  Send(RtpPacketMediaType::kVideo, ssrc, sequence_number++,
       clock_.TimeInMilliseconds(), 250);
  EXPECT_EQ(kPacketsToSend, pacer_->QueueSizePackets());
  pacer_->ProcessPackets();
  EXPECT_EQ(1u, pacer_->QueueSizePackets());
}

TEST_P(PacingControllerTest, QueueAndPacePackets) {
  if (PeriodicProcess()) {
    // This test checks behavior when not using interval budget.
    return;
  }

  const uint32_t kSsrc = 12345;
  uint16_t sequence_number = 1234;
  const DataSize kPackeSize = DataSize::Bytes(250);
  const TimeDelta kSendInterval = TimeDelta::Millis(5);

  // Due to the multiplicative factor we can send 5 packets during a 5ms send
  // interval. (send interval * network capacity * multiplier / packet size)
  const size_t kPacketsToSend = (kSendInterval * kTargetRate).bytes() *
                                kPaceMultiplier / kPackeSize.bytes();

  for (size_t i = 0; i < kPacketsToSend; ++i) {
    SendAndExpectPacket(RtpPacketMediaType::kVideo, kSsrc, sequence_number++,
                        clock_.TimeInMilliseconds(), kPackeSize.bytes());
  }
  EXPECT_CALL(callback_, SendPadding).Times(0);

  // Enqueue one extra packet.
  int64_t queued_packet_timestamp = clock_.TimeInMilliseconds();
  Send(RtpPacketMediaType::kVideo, kSsrc, sequence_number,
       queued_packet_timestamp, kPackeSize.bytes());
  EXPECT_EQ(kPacketsToSend + 1, pacer_->QueueSizePackets());

  // Send packets until the initial kPacketsToSend packets are done.
  Timestamp start_time = clock_.CurrentTime();
  while (pacer_->QueueSizePackets() > 1) {
    AdvanceTimeAndProcess();
  }
  EXPECT_LT(clock_.CurrentTime() - start_time, kSendInterval);

  // Proceed till last packet can be sent.
  EXPECT_CALL(callback_, SendPacket(kSsrc, sequence_number,
                                    queued_packet_timestamp, false, false))
      .Times(1);
  AdvanceTimeAndProcess();
  EXPECT_GE(clock_.CurrentTime() - start_time, kSendInterval);
  EXPECT_EQ(pacer_->QueueSizePackets(), 0u);
}

TEST_P(PacingControllerTest, PaceQueuedPackets) {
  uint32_t ssrc = 12345;
  uint16_t sequence_number = 1234;
  const size_t kPacketSize = 250;

  // Due to the multiplicative factor we can send 5 packets during a send
  // interval. (network capacity * multiplier / (8 bits per byte *
  // (packet size * #send intervals per second)
  const size_t packets_to_send_per_interval =
      kTargetRate.bps() * kPaceMultiplier / (8 * kPacketSize * 200);
  for (size_t i = 0; i < packets_to_send_per_interval; ++i) {
    SendAndExpectPacket(RtpPacketMediaType::kVideo, ssrc, sequence_number++,
                        clock_.TimeInMilliseconds(), kPacketSize);
  }

  for (size_t j = 0; j < packets_to_send_per_interval * 10; ++j) {
    Send(RtpPacketMediaType::kVideo, ssrc, sequence_number++,
         clock_.TimeInMilliseconds(), kPacketSize);
  }
  EXPECT_EQ(packets_to_send_per_interval + packets_to_send_per_interval * 10,
            pacer_->QueueSizePackets());
  if (PeriodicProcess()) {
    pacer_->ProcessPackets();
  } else {
    while (pacer_->QueueSizePackets() > packets_to_send_per_interval * 10) {
      AdvanceTimeAndProcess();
    }
  }
  EXPECT_EQ(pacer_->QueueSizePackets(), packets_to_send_per_interval * 10);
  EXPECT_CALL(callback_, SendPadding).Times(0);

  EXPECT_CALL(callback_, SendPacket(ssrc, _, _, false, false))
      .Times(pacer_->QueueSizePackets());
  const TimeDelta expected_pace_time =
      DataSize::Bytes(pacer_->QueueSizePackets() * kPacketSize) /
      (kPaceMultiplier * kTargetRate);
  Timestamp start_time = clock_.CurrentTime();
  while (pacer_->QueueSizePackets() > 0) {
    if (PeriodicProcess()) {
      clock_.AdvanceTime(TimeUntilNextProcess());
      pacer_->ProcessPackets();
    } else {
      AdvanceTimeAndProcess();
    }
  }
  const TimeDelta actual_pace_time = clock_.CurrentTime() - start_time;
  EXPECT_LT((actual_pace_time - expected_pace_time).Abs(),
            PeriodicProcess() ? TimeDelta::Millis(5)
                              : PacingController::kMinSleepTime);

  EXPECT_EQ(0u, pacer_->QueueSizePackets());
  clock_.AdvanceTime(TimeUntilNextProcess());
  EXPECT_EQ(0u, pacer_->QueueSizePackets());
  pacer_->ProcessPackets();

  // Send some more packet, just show that we can..?
  for (size_t i = 0; i < packets_to_send_per_interval; ++i) {
    SendAndExpectPacket(RtpPacketMediaType::kVideo, ssrc, sequence_number++,
                        clock_.TimeInMilliseconds(), 250);
  }
  EXPECT_EQ(packets_to_send_per_interval, pacer_->QueueSizePackets());
  if (PeriodicProcess()) {
    pacer_->ProcessPackets();
  } else {
    for (size_t i = 0; i < packets_to_send_per_interval; ++i) {
      AdvanceTimeAndProcess();
    }
  }
  EXPECT_EQ(0u, pacer_->QueueSizePackets());
}

TEST_P(PacingControllerTest, RepeatedRetransmissionsAllowed) {
  // Send one packet, then two retransmissions of that packet.
  for (size_t i = 0; i < 3; i++) {
    constexpr uint32_t ssrc = 333;
    constexpr uint16_t sequence_number = 444;
    constexpr size_t bytes = 250;
    bool is_retransmission = (i != 0);  // Original followed by retransmissions.
    SendAndExpectPacket(is_retransmission ? RtpPacketMediaType::kRetransmission
                                          : RtpPacketMediaType::kVideo,
                        ssrc, sequence_number, clock_.TimeInMilliseconds(),
                        bytes);
    clock_.AdvanceTimeMilliseconds(5);
  }
  if (PeriodicProcess()) {
    pacer_->ProcessPackets();
  } else {
    while (pacer_->QueueSizePackets() > 0) {
      AdvanceTimeAndProcess();
    }
  }
}

TEST_P(PacingControllerTest,
       CanQueuePacketsWithSameSequenceNumberOnDifferentSsrcs) {
  uint32_t ssrc = 12345;
  uint16_t sequence_number = 1234;

  SendAndExpectPacket(RtpPacketMediaType::kVideo, ssrc, sequence_number,
                      clock_.TimeInMilliseconds(), 250);

  // Expect packet on second ssrc to be queued and sent as well.
  SendAndExpectPacket(RtpPacketMediaType::kVideo, ssrc + 1, sequence_number,
                      clock_.TimeInMilliseconds(), 250);

  clock_.AdvanceTimeMilliseconds(1000);
  if (PeriodicProcess()) {
    pacer_->ProcessPackets();
  } else {
    while (pacer_->QueueSizePackets() > 0) {
      AdvanceTimeAndProcess();
    }
  }
}

TEST_P(PacingControllerTest, Padding) {
  uint32_t ssrc = 12345;
  uint16_t sequence_number = 1234;
  const size_t kPacketSize = 250;

  pacer_->SetPacingRates(kTargetRate * kPaceMultiplier, kTargetRate);

  if (PeriodicProcess()) {
    ConsumeInitialBudget();

    // 5 milliseconds later should not send padding since we filled the buffers
    // initially.
    EXPECT_CALL(callback_, SendPadding(kPacketSize)).Times(0);
    clock_.AdvanceTime(TimeUntilNextProcess());
    pacer_->ProcessPackets();

    // 5 milliseconds later we have enough budget to send some padding.
    EXPECT_CALL(callback_, SendPadding(250)).WillOnce(Return(kPacketSize));
    EXPECT_CALL(callback_, SendPacket(_, _, _, _, true)).Times(1);
    clock_.AdvanceTime(TimeUntilNextProcess());
    pacer_->ProcessPackets();
  } else {
    const size_t kPacketsToSend = 20;
    for (size_t i = 0; i < kPacketsToSend; ++i) {
      SendAndExpectPacket(RtpPacketMediaType::kVideo, ssrc, sequence_number++,
                          clock_.TimeInMilliseconds(), kPacketSize);
    }
    const TimeDelta expected_pace_time =
        DataSize::Bytes(pacer_->QueueSizePackets() * kPacketSize) /
        (kPaceMultiplier * kTargetRate);
    EXPECT_CALL(callback_, SendPadding).Times(0);
    // Only the media packets should be sent.
    Timestamp start_time = clock_.CurrentTime();
    while (pacer_->QueueSizePackets() > 0) {
      AdvanceTimeAndProcess();
    }
    const TimeDelta actual_pace_time = clock_.CurrentTime() - start_time;
    EXPECT_LE((actual_pace_time - expected_pace_time).Abs(),
              PacingController::kMinSleepTime);

    // Pacing media happens at 2.5x, but padding was configured with 1.0x
    // factor. We have to wait until the padding debt is gone before we start
    // sending padding.
    const TimeDelta time_to_padding_debt_free =
        (expected_pace_time * kPaceMultiplier) - actual_pace_time;
    clock_.AdvanceTime(time_to_padding_debt_free -
                       PacingController::kMinSleepTime);
    pacer_->ProcessPackets();

    // Send 10 padding packets.
    const size_t kPaddingPacketsToSend = 10;
    DataSize padding_sent = DataSize::Zero();
    size_t packets_sent = 0;
    Timestamp first_send_time = Timestamp::MinusInfinity();
    Timestamp last_send_time = Timestamp::MinusInfinity();

    EXPECT_CALL(callback_, SendPadding)
        .Times(kPaddingPacketsToSend)
        .WillRepeatedly([&](size_t target_size) {
          ++packets_sent;
          if (packets_sent < kPaddingPacketsToSend) {
            // Don't count bytes of last packet, instead just
            // use this as the time the last packet finished
            // sending.
            padding_sent += DataSize::Bytes(target_size);
          }
          if (first_send_time.IsInfinite()) {
            first_send_time = clock_.CurrentTime();
          } else {
            last_send_time = clock_.CurrentTime();
          }
          return target_size;
        });
    EXPECT_CALL(callback_, SendPacket(_, _, _, false, true))
        .Times(kPaddingPacketsToSend);

    while (packets_sent < kPaddingPacketsToSend) {
      AdvanceTimeAndProcess();
    }

    // Verify rate of sent padding.
    TimeDelta padding_duration = last_send_time - first_send_time;
    DataRate padding_rate = padding_sent / padding_duration;
    EXPECT_EQ(padding_rate, kTargetRate);
  }
}

TEST_P(PacingControllerTest, NoPaddingBeforeNormalPacket) {
  pacer_->SetPacingRates(kTargetRate * kPaceMultiplier, kTargetRate);

  EXPECT_CALL(callback_, SendPadding).Times(0);

  pacer_->ProcessPackets();
  clock_.AdvanceTime(TimeUntilNextProcess());

  pacer_->ProcessPackets();
  clock_.AdvanceTime(TimeUntilNextProcess());

  uint32_t ssrc = 12345;
  uint16_t sequence_number = 1234;
  int64_t capture_time_ms = 56789;

  SendAndExpectPacket(RtpPacketMediaType::kVideo, ssrc, sequence_number++,
                      capture_time_ms, 250);
  bool padding_sent = false;
  EXPECT_CALL(callback_, SendPadding).WillOnce([&](size_t padding) {
    padding_sent = true;
    return padding;
  });
  EXPECT_CALL(callback_, SendPacket(_, _, _, _, true)).Times(1);
  if (PeriodicProcess()) {
    pacer_->ProcessPackets();
  } else {
    while (!padding_sent) {
      AdvanceTimeAndProcess();
    }
  }
}

TEST_P(PacingControllerTest, VerifyPaddingUpToBitrate) {
  if (!PeriodicProcess()) {
    // Already tested in PacingControllerTest.Padding.
    return;
  }

  uint32_t ssrc = 12345;
  uint16_t sequence_number = 1234;
  int64_t capture_time_ms = 56789;
  const int kTimeStep = 5;
  const int64_t kBitrateWindow = 100;
  pacer_->SetPacingRates(kTargetRate * kPaceMultiplier, kTargetRate);

  int64_t start_time = clock_.TimeInMilliseconds();
  while (clock_.TimeInMilliseconds() - start_time < kBitrateWindow) {
    SendAndExpectPacket(RtpPacketMediaType::kVideo, ssrc, sequence_number++,
                        capture_time_ms, 250);
    EXPECT_CALL(callback_, SendPadding(250)).WillOnce(Return(250));
    EXPECT_CALL(callback_, SendPacket(_, _, _, _, true)).Times(1);
    pacer_->ProcessPackets();
    clock_.AdvanceTimeMilliseconds(kTimeStep);
  }
}

TEST_P(PacingControllerTest, VerifyAverageBitrateVaryingMediaPayload) {
  uint32_t ssrc = 12345;
  uint16_t sequence_number = 1234;
  int64_t capture_time_ms = 56789;
  const int kTimeStep = 5;
  const TimeDelta kAveragingWindowLength = TimeDelta::Seconds(10);
  PacingControllerPadding callback;
  pacer_ = std::make_unique<PacingController>(&clock_, &callback, nullptr,
                                              nullptr, GetParam());
  pacer_->SetProbingEnabled(false);
  pacer_->SetPacingRates(kTargetRate * kPaceMultiplier, kTargetRate);

  Timestamp start_time = clock_.CurrentTime();
  size_t media_bytes = 0;
  while (clock_.CurrentTime() - start_time < kAveragingWindowLength) {
    // Maybe add some new media packets corresponding to expected send rate.
    int rand_value = rand();  // NOLINT (rand_r instead of rand)
    while (
        media_bytes <
        (kTargetRate * (clock_.CurrentTime() - start_time)).bytes<size_t>()) {
      size_t media_payload = rand_value % 400 + 800;  // [400, 1200] bytes.
      Send(RtpPacketMediaType::kVideo, ssrc, sequence_number++, capture_time_ms,
           media_payload);
      media_bytes += media_payload;
    }

    if (PeriodicProcess()) {
      clock_.AdvanceTimeMilliseconds(kTimeStep);
      pacer_->ProcessPackets();
    } else {
      AdvanceTimeAndProcess();
    }
  }

  EXPECT_NEAR(
      kTargetRate.bps(),
      (DataSize::Bytes(callback.total_bytes_sent()) / kAveragingWindowLength)
          .bps(),
      (kTargetRate * 0.01 /* 1% error marging */).bps());
}

TEST_P(PacingControllerTest, Priority) {
  uint32_t ssrc_low_priority = 12345;
  uint32_t ssrc = 12346;
  uint16_t sequence_number = 1234;
  int64_t capture_time_ms = 56789;
  int64_t capture_time_ms_low_priority = 1234567;

  ConsumeInitialBudget();

  // Expect normal and low priority to be queued and high to pass through.
  Send(RtpPacketMediaType::kVideo, ssrc_low_priority, sequence_number++,
       capture_time_ms_low_priority, 250);

  const size_t packets_to_send_per_interval =
      kTargetRate.bps() * kPaceMultiplier / (8 * 250 * 200);
  for (size_t i = 0; i < packets_to_send_per_interval; ++i) {
    Send(RtpPacketMediaType::kRetransmission, ssrc, sequence_number++,
         capture_time_ms, 250);
  }
  Send(RtpPacketMediaType::kAudio, ssrc, sequence_number++, capture_time_ms,
       250);

  // Expect all high and normal priority to be sent out first.
  EXPECT_CALL(callback_, SendPadding).Times(0);
  EXPECT_CALL(callback_, SendPacket(ssrc, _, capture_time_ms, _, _))
      .Times(packets_to_send_per_interval + 1);

  if (PeriodicProcess()) {
    clock_.AdvanceTime(TimeUntilNextProcess());
    pacer_->ProcessPackets();
  } else {
    while (pacer_->QueueSizePackets() > 1) {
      AdvanceTimeAndProcess();
    }
  }

  EXPECT_EQ(1u, pacer_->QueueSizePackets());

  EXPECT_CALL(callback_, SendPacket(ssrc_low_priority, _,
                                    capture_time_ms_low_priority, _, _))
      .Times(1);
  if (PeriodicProcess()) {
    clock_.AdvanceTime(TimeUntilNextProcess());
    pacer_->ProcessPackets();
  } else {
    AdvanceTimeAndProcess();
  }
}

TEST_P(PacingControllerTest, RetransmissionPriority) {
  uint32_t ssrc = 12345;
  uint16_t sequence_number = 1234;
  int64_t capture_time_ms = 45678;
  int64_t capture_time_ms_retransmission = 56789;

  // Due to the multiplicative factor we can send 5 packets during a send
  // interval. (network capacity * multiplier / (8 bits per byte *
  // (packet size * #send intervals per second)
  const size_t packets_to_send_per_interval =
      kTargetRate.bps() * kPaceMultiplier / (8 * 250 * 200);
  pacer_->ProcessPackets();
  EXPECT_EQ(0u, pacer_->QueueSizePackets());

  // Alternate retransmissions and normal packets.
  for (size_t i = 0; i < packets_to_send_per_interval; ++i) {
    Send(RtpPacketMediaType::kVideo, ssrc, sequence_number++, capture_time_ms,
         250);
    Send(RtpPacketMediaType::kRetransmission, ssrc, sequence_number++,
         capture_time_ms_retransmission, 250);
  }
  EXPECT_EQ(2 * packets_to_send_per_interval, pacer_->QueueSizePackets());

  // Expect all retransmissions to be sent out first despite having a later
  // capture time.
  EXPECT_CALL(callback_, SendPadding).Times(0);
  EXPECT_CALL(callback_, SendPacket(_, _, _, false, _)).Times(0);
  EXPECT_CALL(callback_,
              SendPacket(ssrc, _, capture_time_ms_retransmission, true, _))
      .Times(packets_to_send_per_interval);

  if (PeriodicProcess()) {
    clock_.AdvanceTime(TimeUntilNextProcess());
    pacer_->ProcessPackets();
  } else {
    while (pacer_->QueueSizePackets() > packets_to_send_per_interval) {
      AdvanceTimeAndProcess();
    }
  }
  EXPECT_EQ(packets_to_send_per_interval, pacer_->QueueSizePackets());

  // Expect the remaining (non-retransmission) packets to be sent.
  EXPECT_CALL(callback_, SendPadding).Times(0);
  EXPECT_CALL(callback_, SendPacket(_, _, _, true, _)).Times(0);
  EXPECT_CALL(callback_, SendPacket(ssrc, _, capture_time_ms, false, _))
      .Times(packets_to_send_per_interval);

  if (PeriodicProcess()) {
    clock_.AdvanceTime(TimeUntilNextProcess());
    pacer_->ProcessPackets();
  } else {
    while (pacer_->QueueSizePackets() > 0) {
      AdvanceTimeAndProcess();
    }
  }

  EXPECT_EQ(0u, pacer_->QueueSizePackets());
}

TEST_P(PacingControllerTest, HighPrioDoesntAffectBudget) {
  const size_t kPacketSize = 250;
  uint32_t ssrc = 12346;
  uint16_t sequence_number = 1234;
  int64_t capture_time_ms = 56789;

  // As high prio packets doesn't affect the budget, we should be able to send
  // a high number of them at once.
  const size_t kNumAudioPackets = 25;
  for (size_t i = 0; i < kNumAudioPackets; ++i) {
    SendAndExpectPacket(RtpPacketMediaType::kAudio, ssrc, sequence_number++,
                        capture_time_ms, kPacketSize);
  }
  pacer_->ProcessPackets();
  // Low prio packets does affect the budget.
  // Due to the multiplicative factor we can send 5 packets during a send
  // interval. (network capacity * multiplier / (8 bits per byte *
  // (packet size * #send intervals per second)
  const size_t kPacketsToSendPerInterval =
      kTargetRate.bps() * kPaceMultiplier / (8 * kPacketSize * 200);
  for (size_t i = 0; i < kPacketsToSendPerInterval; ++i) {
    SendAndExpectPacket(RtpPacketMediaType::kVideo, ssrc, sequence_number++,
                        clock_.TimeInMilliseconds(), kPacketSize);
  }

  // Send all packets and measure pace time.
  Timestamp start_time = clock_.CurrentTime();
  while (pacer_->QueueSizePackets() > 0) {
    if (PeriodicProcess()) {
      clock_.AdvanceTime(TimeUntilNextProcess());
      pacer_->ProcessPackets();
    } else {
      AdvanceTimeAndProcess();
    }
  }

  // Measure pacing time. Expect only low-prio packets to affect this.
  TimeDelta pacing_time = clock_.CurrentTime() - start_time;
  TimeDelta expected_pacing_time =
      DataSize::Bytes(kPacketsToSendPerInterval * kPacketSize) /
      (kTargetRate * kPaceMultiplier);
  EXPECT_NEAR(pacing_time.us<double>(), expected_pacing_time.us<double>(),
              PeriodicProcess() ? 5000.0
                                : PacingController::kMinSleepTime.us<double>());
}

TEST_P(PacingControllerTest, SendsOnlyPaddingWhenCongested) {
  uint32_t ssrc = 202020;
  uint16_t sequence_number = 1000;
  int kPacketSize = 250;
  int kCongestionWindow = kPacketSize * 10;

  pacer_->UpdateOutstandingData(DataSize::Zero());
  pacer_->SetCongestionWindow(DataSize::Bytes(kCongestionWindow));
  int sent_data = 0;
  while (sent_data < kCongestionWindow) {
    sent_data += kPacketSize;
    SendAndExpectPacket(RtpPacketMediaType::kVideo, ssrc, sequence_number++,
                        clock_.TimeInMilliseconds(), kPacketSize);
    AdvanceTimeAndProcess();
  }
  ::testing::Mock::VerifyAndClearExpectations(&callback_);
  EXPECT_CALL(callback_, SendPacket).Times(0);
  EXPECT_CALL(callback_, SendPadding).Times(0);

  size_t blocked_packets = 0;
  int64_t expected_time_until_padding = 500;
  while (expected_time_until_padding > 5) {
    Send(RtpPacketMediaType::kVideo, ssrc, sequence_number++,
         clock_.TimeInMilliseconds(), kPacketSize);
    blocked_packets++;
    clock_.AdvanceTimeMilliseconds(5);
    pacer_->ProcessPackets();
    expected_time_until_padding -= 5;
  }
  ::testing::Mock::VerifyAndClearExpectations(&callback_);
  EXPECT_CALL(callback_, SendPadding(1)).WillOnce(Return(1));
  EXPECT_CALL(callback_, SendPacket(_, _, _, _, true)).Times(1);
  clock_.AdvanceTimeMilliseconds(5);
  pacer_->ProcessPackets();
  EXPECT_EQ(blocked_packets, pacer_->QueueSizePackets());
}

TEST_P(PacingControllerTest, DoesNotAllowOveruseAfterCongestion) {
  uint32_t ssrc = 202020;
  uint16_t seq_num = 1000;
  int size = 1000;
  auto now_ms = [this] { return clock_.TimeInMilliseconds(); };
  EXPECT_CALL(callback_, SendPadding).Times(0);
  // The pacing rate is low enough that the budget should not allow two packets
  // to be sent in a row.
  pacer_->SetPacingRates(DataRate::BitsPerSec(400 * 8 * 1000 / 5),
                         DataRate::Zero());
  // The congestion window is small enough to only let one packet through.
  pacer_->SetCongestionWindow(DataSize::Bytes(800));
  pacer_->UpdateOutstandingData(DataSize::Zero());
  // Not yet budget limited or congested, packet is sent.
  Send(RtpPacketMediaType::kVideo, ssrc, seq_num++, now_ms(), size);
  EXPECT_CALL(callback_, SendPacket).Times(1);
  clock_.AdvanceTimeMilliseconds(5);
  pacer_->ProcessPackets();
  // Packet blocked due to congestion.
  Send(RtpPacketMediaType::kVideo, ssrc, seq_num++, now_ms(), size);
  EXPECT_CALL(callback_, SendPacket).Times(0);
  clock_.AdvanceTimeMilliseconds(5);
  pacer_->ProcessPackets();
  // Packet blocked due to congestion.
  Send(RtpPacketMediaType::kVideo, ssrc, seq_num++, now_ms(), size);
  EXPECT_CALL(callback_, SendPacket).Times(0);
  clock_.AdvanceTimeMilliseconds(5);
  pacer_->ProcessPackets();
  // Congestion removed and budget has recovered, packet is sent.
  Send(RtpPacketMediaType::kVideo, ssrc, seq_num++, now_ms(), size);
  EXPECT_CALL(callback_, SendPacket).Times(1);
  clock_.AdvanceTimeMilliseconds(5);
  pacer_->UpdateOutstandingData(DataSize::Zero());
  pacer_->ProcessPackets();
  // Should be blocked due to budget limitation as congestion has be removed.
  Send(RtpPacketMediaType::kVideo, ssrc, seq_num++, now_ms(), size);
  EXPECT_CALL(callback_, SendPacket).Times(0);
  clock_.AdvanceTimeMilliseconds(5);
  pacer_->ProcessPackets();
}

TEST_P(PacingControllerTest, ResumesSendingWhenCongestionEnds) {
  uint32_t ssrc = 202020;
  uint16_t sequence_number = 1000;
  int64_t kPacketSize = 250;
  int64_t kCongestionCount = 10;
  int64_t kCongestionWindow = kPacketSize * kCongestionCount;
  int64_t kCongestionTimeMs = 1000;

  pacer_->UpdateOutstandingData(DataSize::Zero());
  pacer_->SetCongestionWindow(DataSize::Bytes(kCongestionWindow));
  int sent_data = 0;
  while (sent_data < kCongestionWindow) {
    sent_data += kPacketSize;
    SendAndExpectPacket(RtpPacketMediaType::kVideo, ssrc, sequence_number++,
                        clock_.TimeInMilliseconds(), kPacketSize);
    clock_.AdvanceTimeMilliseconds(5);
    pacer_->ProcessPackets();
  }
  ::testing::Mock::VerifyAndClearExpectations(&callback_);
  EXPECT_CALL(callback_, SendPacket).Times(0);
  int unacked_packets = 0;
  for (int duration = 0; duration < kCongestionTimeMs; duration += 5) {
    Send(RtpPacketMediaType::kVideo, ssrc, sequence_number++,
         clock_.TimeInMilliseconds(), kPacketSize);
    unacked_packets++;
    clock_.AdvanceTimeMilliseconds(5);
    pacer_->ProcessPackets();
  }
  ::testing::Mock::VerifyAndClearExpectations(&callback_);

  // First mark half of the congested packets as cleared and make sure that just
  // as many are sent
  int ack_count = kCongestionCount / 2;
  EXPECT_CALL(callback_, SendPacket(ssrc, _, _, false, _)).Times(ack_count);
  pacer_->UpdateOutstandingData(
      DataSize::Bytes(kCongestionWindow - kPacketSize * ack_count));

  for (int duration = 0; duration < kCongestionTimeMs; duration += 5) {
    clock_.AdvanceTimeMilliseconds(5);
    pacer_->ProcessPackets();
  }
  unacked_packets -= ack_count;
  ::testing::Mock::VerifyAndClearExpectations(&callback_);

  // Second make sure all packets are sent if sent packets are continuously
  // marked as acked.
  EXPECT_CALL(callback_, SendPacket(ssrc, _, _, false, _))
      .Times(unacked_packets);
  for (int duration = 0; duration < kCongestionTimeMs; duration += 5) {
    pacer_->UpdateOutstandingData(DataSize::Zero());
    clock_.AdvanceTimeMilliseconds(5);
    pacer_->ProcessPackets();
  }
}

TEST_P(PacingControllerTest, Pause) {
  uint32_t ssrc_low_priority = 12345;
  uint32_t ssrc = 12346;
  uint32_t ssrc_high_priority = 12347;
  uint16_t sequence_number = 1234;

  EXPECT_EQ(TimeDelta::Zero(), pacer_->OldestPacketWaitTime());

  ConsumeInitialBudget();

  pacer_->Pause();

  int64_t capture_time_ms = clock_.TimeInMilliseconds();
  const size_t packets_to_send_per_interval =
      kTargetRate.bps() * kPaceMultiplier / (8 * 250 * 200);
  for (size_t i = 0; i < packets_to_send_per_interval; ++i) {
    Send(RtpPacketMediaType::kVideo, ssrc_low_priority, sequence_number++,
         capture_time_ms, 250);
    Send(RtpPacketMediaType::kRetransmission, ssrc, sequence_number++,
         capture_time_ms, 250);
    Send(RtpPacketMediaType::kAudio, ssrc_high_priority, sequence_number++,
         capture_time_ms, 250);
  }
  clock_.AdvanceTimeMilliseconds(10000);
  int64_t second_capture_time_ms = clock_.TimeInMilliseconds();
  for (size_t i = 0; i < packets_to_send_per_interval; ++i) {
    Send(RtpPacketMediaType::kVideo, ssrc_low_priority, sequence_number++,
         second_capture_time_ms, 250);
    Send(RtpPacketMediaType::kRetransmission, ssrc, sequence_number++,
         second_capture_time_ms, 250);
    Send(RtpPacketMediaType::kAudio, ssrc_high_priority, sequence_number++,
         second_capture_time_ms, 250);
  }

  // Expect everything to be queued.
  EXPECT_EQ(TimeDelta::Millis(second_capture_time_ms - capture_time_ms),
            pacer_->OldestPacketWaitTime());

  // Process triggers keep-alive packet.
  EXPECT_CALL(callback_, SendPadding).WillOnce([](size_t padding) {
    return padding;
  });
  EXPECT_CALL(callback_, SendPacket(_, _, _, _, true)).Times(1);
  pacer_->ProcessPackets();

  // Verify no packets sent for the rest of the paused process interval.
  const TimeDelta kProcessInterval = TimeDelta::Millis(5);
  TimeDelta expected_time_until_send = PacingController::kPausedProcessInterval;
  EXPECT_CALL(callback_, SendPadding).Times(0);
  while (expected_time_until_send >= kProcessInterval) {
    pacer_->ProcessPackets();
    clock_.AdvanceTime(kProcessInterval);
    expected_time_until_send -= kProcessInterval;
  }

  // New keep-alive packet.
  ::testing::Mock::VerifyAndClearExpectations(&callback_);
  EXPECT_CALL(callback_, SendPadding).WillOnce([](size_t padding) {
    return padding;
  });
  EXPECT_CALL(callback_, SendPacket(_, _, _, _, true)).Times(1);
  clock_.AdvanceTime(kProcessInterval);
  pacer_->ProcessPackets();
  ::testing::Mock::VerifyAndClearExpectations(&callback_);

  // Expect high prio packets to come out first followed by normal
  // prio packets and low prio packets (all in capture order).
  {
    ::testing::InSequence sequence;
    EXPECT_CALL(callback_,
                SendPacket(ssrc_high_priority, _, capture_time_ms, _, _))
        .Times(packets_to_send_per_interval);
    EXPECT_CALL(callback_,
                SendPacket(ssrc_high_priority, _, second_capture_time_ms, _, _))
        .Times(packets_to_send_per_interval);

    for (size_t i = 0; i < packets_to_send_per_interval; ++i) {
      EXPECT_CALL(callback_, SendPacket(ssrc, _, capture_time_ms, _, _))
          .Times(1);
    }
    for (size_t i = 0; i < packets_to_send_per_interval; ++i) {
      EXPECT_CALL(callback_, SendPacket(ssrc, _, second_capture_time_ms, _, _))
          .Times(1);
    }
    for (size_t i = 0; i < packets_to_send_per_interval; ++i) {
      EXPECT_CALL(callback_,
                  SendPacket(ssrc_low_priority, _, capture_time_ms, _, _))
          .Times(1);
    }
    for (size_t i = 0; i < packets_to_send_per_interval; ++i) {
      EXPECT_CALL(callback_, SendPacket(ssrc_low_priority, _,
                                        second_capture_time_ms, _, _))
          .Times(1);
    }
  }
  pacer_->Resume();

  if (PeriodicProcess()) {
    // The pacer was resumed directly after the previous process call finished.
    // It will therefore wait 5 ms until next process.
    clock_.AdvanceTime(TimeUntilNextProcess());

    for (size_t i = 0; i < 4; i++) {
      pacer_->ProcessPackets();
      clock_.AdvanceTime(TimeUntilNextProcess());
    }
  } else {
    while (pacer_->QueueSizePackets() > 0) {
      AdvanceTimeAndProcess();
    }
  }

  EXPECT_EQ(TimeDelta::Zero(), pacer_->OldestPacketWaitTime());
}

TEST_P(PacingControllerTest, InactiveFromStart) {
  // Recreate the pacer without the inital time forwarding.
  pacer_ = std::make_unique<PacingController>(&clock_, &callback_, nullptr,
                                              nullptr, GetParam());
  pacer_->SetProbingEnabled(false);
  pacer_->SetPacingRates(kTargetRate * kPaceMultiplier, kTargetRate);

  if (PeriodicProcess()) {
    // In period mode, pause the pacer to check the same idle behavior as
    // dynamic.
    pacer_->Pause();
  }

  // No packets sent, there should be no keep-alives sent either.
  EXPECT_CALL(callback_, SendPadding).Times(0);
  EXPECT_CALL(callback_, SendPacket).Times(0);
  pacer_->ProcessPackets();

  const Timestamp start_time = clock_.CurrentTime();

  // Determine the margin need so we can advance to the last possible moment
  // that will not cause a process event.
  const TimeDelta time_margin =
      (GetParam() == PacingController::ProcessMode::kDynamic
           ? PacingController::kMinSleepTime
           : TimeDelta::Zero()) +
      TimeDelta::Micros(1);

  EXPECT_EQ(pacer_->NextSendTime() - start_time,
            PacingController::kPausedProcessInterval);
  clock_.AdvanceTime(PacingController::kPausedProcessInterval - time_margin);
  pacer_->ProcessPackets();
  EXPECT_EQ(pacer_->NextSendTime() - start_time,
            PacingController::kPausedProcessInterval);

  clock_.AdvanceTime(time_margin);
  pacer_->ProcessPackets();
  EXPECT_EQ(pacer_->NextSendTime() - start_time,
            2 * PacingController::kPausedProcessInterval);
}

TEST_P(PacingControllerTest, ExpectedQueueTimeMs) {
  uint32_t ssrc = 12346;
  uint16_t sequence_number = 1234;
  const size_t kNumPackets = 60;
  const size_t kPacketSize = 1200;
  const int32_t kMaxBitrate = kPaceMultiplier * 30000;
  EXPECT_EQ(TimeDelta::Zero(), pacer_->OldestPacketWaitTime());

  pacer_->SetPacingRates(DataRate::BitsPerSec(30000 * kPaceMultiplier),
                         DataRate::Zero());
  for (size_t i = 0; i < kNumPackets; ++i) {
    SendAndExpectPacket(RtpPacketMediaType::kVideo, ssrc, sequence_number++,
                        clock_.TimeInMilliseconds(), kPacketSize);
  }

  // Queue in ms = 1000 * (bytes in queue) *8 / (bits per second)
  TimeDelta queue_time =
      TimeDelta::Millis(1000 * kNumPackets * kPacketSize * 8 / kMaxBitrate);
  EXPECT_EQ(queue_time, pacer_->ExpectedQueueTime());

  const Timestamp time_start = clock_.CurrentTime();
  while (pacer_->QueueSizePackets() > 0) {
    clock_.AdvanceTime(TimeUntilNextProcess());
    pacer_->ProcessPackets();
  }
  TimeDelta duration = clock_.CurrentTime() - time_start;

  EXPECT_EQ(TimeDelta::Zero(), pacer_->ExpectedQueueTime());

  // Allow for aliasing, duration should be within one pack of max time limit.
  const TimeDelta deviation =
      duration - PacingController::kMaxExpectedQueueLength;
  EXPECT_LT(deviation.Abs(),
            TimeDelta::Millis(1000 * kPacketSize * 8 / kMaxBitrate));
}

TEST_P(PacingControllerTest, QueueTimeGrowsOverTime) {
  uint32_t ssrc = 12346;
  uint16_t sequence_number = 1234;
  EXPECT_EQ(TimeDelta::Zero(), pacer_->OldestPacketWaitTime());

  pacer_->SetPacingRates(DataRate::BitsPerSec(30000 * kPaceMultiplier),
                         DataRate::Zero());
  SendAndExpectPacket(RtpPacketMediaType::kVideo, ssrc, sequence_number,
                      clock_.TimeInMilliseconds(), 1200);

  clock_.AdvanceTimeMilliseconds(500);
  EXPECT_EQ(TimeDelta::Millis(500), pacer_->OldestPacketWaitTime());
  pacer_->ProcessPackets();
  EXPECT_EQ(TimeDelta::Zero(), pacer_->OldestPacketWaitTime());
}

TEST_P(PacingControllerTest, ProbingWithInsertedPackets) {
  const size_t kPacketSize = 1200;
  const int kInitialBitrateBps = 300000;
  uint32_t ssrc = 12346;
  uint16_t sequence_number = 1234;

  PacingControllerProbing packet_sender;
  pacer_ = std::make_unique<PacingController>(&clock_, &packet_sender, nullptr,
                                              nullptr, GetParam());
  pacer_->CreateProbeCluster(kFirstClusterRate,
                             /*cluster_id=*/0);
  pacer_->CreateProbeCluster(kSecondClusterRate,
                             /*cluster_id=*/1);
  pacer_->SetPacingRates(
      DataRate::BitsPerSec(kInitialBitrateBps * kPaceMultiplier),
      DataRate::Zero());

  for (int i = 0; i < 10; ++i) {
    Send(RtpPacketMediaType::kVideo, ssrc, sequence_number++,
         clock_.TimeInMilliseconds(), kPacketSize);
  }

  int64_t start = clock_.TimeInMilliseconds();
  while (packet_sender.packets_sent() < 5) {
    clock_.AdvanceTime(TimeUntilNextProcess());
    pacer_->ProcessPackets();
  }
  int packets_sent = packet_sender.packets_sent();
  // Validate first cluster bitrate. Note that we have to account for number
  // of intervals and hence (packets_sent - 1) on the first cluster.
  EXPECT_NEAR((packets_sent - 1) * kPacketSize * 8000 /
                  (clock_.TimeInMilliseconds() - start),
              kFirstClusterRate.bps(), kProbingErrorMargin.bps());
  EXPECT_EQ(0, packet_sender.padding_sent());

  clock_.AdvanceTime(TimeUntilNextProcess());
  start = clock_.TimeInMilliseconds();
  while (packet_sender.packets_sent() < 10) {
    clock_.AdvanceTime(TimeUntilNextProcess());
    pacer_->ProcessPackets();
  }
  packets_sent = packet_sender.packets_sent() - packets_sent;
  // Validate second cluster bitrate.
  EXPECT_NEAR((packets_sent - 1) * kPacketSize * 8000 /
                  (clock_.TimeInMilliseconds() - start),
              kSecondClusterRate.bps(), kProbingErrorMargin.bps());
}

TEST_P(PacingControllerTest, SkipsProbesWhenProcessIntervalTooLarge) {
  const size_t kPacketSize = 1200;
  const int kInitialBitrateBps = 300000;
  uint32_t ssrc = 12346;
  uint16_t sequence_number = 1234;

  PacingControllerProbing packet_sender;
  pacer_ = std::make_unique<PacingController>(&clock_, &packet_sender, nullptr,
                                              nullptr, GetParam());
  pacer_->SetPacingRates(
      DataRate::BitsPerSec(kInitialBitrateBps * kPaceMultiplier),
      DataRate::Zero());

  for (int i = 0; i < 10; ++i) {
    Send(RtpPacketMediaType::kVideo, ssrc, sequence_number++,
         clock_.TimeInMilliseconds(), kPacketSize);
  }
  while (pacer_->QueueSizePackets() > 0) {
    clock_.AdvanceTime(TimeUntilNextProcess());
    pacer_->ProcessPackets();
  }

  // Probe at a very high rate.
  pacer_->CreateProbeCluster(DataRate::KilobitsPerSec(10000),  // 10 Mbps.
                             /*cluster_id=*/3);
  // We need one packet to start the probe.
  Send(RtpPacketMediaType::kVideo, ssrc, sequence_number++,
       clock_.TimeInMilliseconds(), kPacketSize);
  const int packets_sent_before_probe = packet_sender.packets_sent();
  clock_.AdvanceTime(TimeUntilNextProcess());
  pacer_->ProcessPackets();
  EXPECT_EQ(packet_sender.packets_sent(), packets_sent_before_probe + 1);

  // Figure out how long between probe packets.
  Timestamp start_time = clock_.CurrentTime();
  clock_.AdvanceTime(TimeUntilNextProcess());
  TimeDelta time_between_probes = clock_.CurrentTime() - start_time;
  // Advance that distance again + 1ms.
  clock_.AdvanceTime(time_between_probes);

  // Send second probe packet.
  Send(RtpPacketMediaType::kVideo, ssrc, sequence_number++,
       clock_.TimeInMilliseconds(), kPacketSize);
  pacer_->ProcessPackets();
  EXPECT_EQ(packet_sender.packets_sent(), packets_sent_before_probe + 2);

  // We're exactly where we should be for the next probe.
  const Timestamp probe_time = clock_.CurrentTime();
  EXPECT_EQ(pacer_->NextSendTime(), clock_.CurrentTime());

  FieldTrialBasedConfig field_trial_config;
  BitrateProberConfig probing_config(&field_trial_config);
  EXPECT_GT(probing_config.max_probe_delay.Get(), TimeDelta::Zero());
  // Advance to within max probe delay, should still return same target.
  clock_.AdvanceTime(probing_config.max_probe_delay.Get());
  EXPECT_EQ(pacer_->NextSendTime(), probe_time);

  // Too high probe delay, drop it!
  clock_.AdvanceTime(TimeDelta::Micros(1));
  EXPECT_GT(pacer_->NextSendTime(), probe_time);
}

TEST_P(PacingControllerTest, ProbingWithPaddingSupport) {
  const size_t kPacketSize = 1200;
  const int kInitialBitrateBps = 300000;
  uint32_t ssrc = 12346;
  uint16_t sequence_number = 1234;

  PacingControllerProbing packet_sender;
  pacer_ = std::make_unique<PacingController>(&clock_, &packet_sender, nullptr,
                                              nullptr, GetParam());
  pacer_->CreateProbeCluster(kFirstClusterRate,
                             /*cluster_id=*/0);
  pacer_->SetPacingRates(
      DataRate::BitsPerSec(kInitialBitrateBps * kPaceMultiplier),
      DataRate::Zero());

  for (int i = 0; i < 3; ++i) {
    Send(RtpPacketMediaType::kVideo, ssrc, sequence_number++,
         clock_.TimeInMilliseconds(), kPacketSize);
  }

  int64_t start = clock_.TimeInMilliseconds();
  int process_count = 0;
  while (process_count < 5) {
    clock_.AdvanceTime(TimeUntilNextProcess());
    pacer_->ProcessPackets();
    ++process_count;
  }
  int packets_sent = packet_sender.packets_sent();
  int padding_sent = packet_sender.padding_sent();
  EXPECT_GT(packets_sent, 0);
  EXPECT_GT(padding_sent, 0);
  // Note that the number of intervals here for kPacketSize is
  // packets_sent due to padding in the same cluster.
  EXPECT_NEAR((packets_sent * kPacketSize * 8000 + padding_sent) /
                  (clock_.TimeInMilliseconds() - start),
              kFirstClusterRate.bps(), kProbingErrorMargin.bps());
}

TEST_P(PacingControllerTest, PaddingOveruse) {
  uint32_t ssrc = 12346;
  uint16_t sequence_number = 1234;
  const size_t kPacketSize = 1200;

  // Initially no padding rate.
  pacer_->ProcessPackets();
  pacer_->SetPacingRates(DataRate::BitsPerSec(60000 * kPaceMultiplier),
                         DataRate::Zero());

  SendAndExpectPacket(RtpPacketMediaType::kVideo, ssrc, sequence_number++,
                      clock_.TimeInMilliseconds(), kPacketSize);
  pacer_->ProcessPackets();

  // Add 30kbit padding. When increasing budget, media budget will increase from
  // negative (overuse) while padding budget will increase from 0.
  clock_.AdvanceTimeMilliseconds(5);
  pacer_->SetPacingRates(DataRate::BitsPerSec(60000 * kPaceMultiplier),
                         DataRate::BitsPerSec(30000));

  SendAndExpectPacket(RtpPacketMediaType::kVideo, ssrc, sequence_number++,
                      clock_.TimeInMilliseconds(), kPacketSize);
  EXPECT_LT(TimeDelta::Millis(5), pacer_->ExpectedQueueTime());
  // Don't send padding if queue is non-empty, even if padding budget > 0.
  EXPECT_CALL(callback_, SendPadding).Times(0);
  if (PeriodicProcess()) {
    pacer_->ProcessPackets();
  } else {
    AdvanceTimeAndProcess();
  }
}

TEST_P(PacingControllerTest, ProbeClusterId) {
  MockPacketSender callback;

  pacer_ = std::make_unique<PacingController>(&clock_, &callback, nullptr,
                                              nullptr, GetParam());
  Init();

  uint32_t ssrc = 12346;
  uint16_t sequence_number = 1234;
  const size_t kPacketSize = 1200;

  pacer_->SetPacingRates(kTargetRate * kPaceMultiplier, kTargetRate);
  pacer_->SetProbingEnabled(true);
  for (int i = 0; i < 10; ++i) {
    Send(RtpPacketMediaType::kVideo, ssrc, sequence_number++,
         clock_.TimeInMilliseconds(), kPacketSize);
  }

  // First probing cluster.
  EXPECT_CALL(callback,
              SendRtpPacket(_, Field(&PacedPacketInfo::probe_cluster_id, 0)))
      .Times(5);

  for (int i = 0; i < 5; ++i) {
    AdvanceTimeAndProcess();
  }

  // Second probing cluster.
  EXPECT_CALL(callback,
              SendRtpPacket(_, Field(&PacedPacketInfo::probe_cluster_id, 1)))
      .Times(5);

  for (int i = 0; i < 5; ++i) {
    AdvanceTimeAndProcess();
  }

  // Needed for the Field comparer below.
  const int kNotAProbe = PacedPacketInfo::kNotAProbe;
  // No more probing packets.
  EXPECT_CALL(callback, GeneratePadding).WillOnce([&](DataSize padding_size) {
    std::vector<std::unique_ptr<RtpPacketToSend>> padding_packets;
    padding_packets.emplace_back(
        BuildPacket(RtpPacketMediaType::kPadding, ssrc, sequence_number++,
                    clock_.TimeInMilliseconds(), padding_size.bytes()));
    return padding_packets;
  });
  bool non_probe_packet_seen = false;
  EXPECT_CALL(callback, SendRtpPacket)
      .WillOnce([&](std::unique_ptr<RtpPacketToSend> packet,
                    const PacedPacketInfo& cluster_info) {
        EXPECT_EQ(cluster_info.probe_cluster_id, kNotAProbe);
        non_probe_packet_seen = true;
      });
  while (!non_probe_packet_seen) {
    AdvanceTimeAndProcess();
  }
}

TEST_P(PacingControllerTest, OwnedPacketPrioritizedOnType) {
  MockPacketSender callback;
  pacer_ = std::make_unique<PacingController>(&clock_, &callback, nullptr,
                                              nullptr, GetParam());
  Init();

  // Insert a packet of each type, from low to high priority. Since priority
  // is weighted higher than insert order, these should come out of the pacer
  // in backwards order with the exception of FEC and Video.
  for (RtpPacketMediaType type :
       {RtpPacketMediaType::kPadding,
        RtpPacketMediaType::kForwardErrorCorrection, RtpPacketMediaType::kVideo,
        RtpPacketMediaType::kRetransmission, RtpPacketMediaType::kAudio}) {
    pacer_->EnqueuePacket(BuildRtpPacket(type));
  }

  ::testing::InSequence seq;
  EXPECT_CALL(
      callback,
      SendRtpPacket(Pointee(Property(&RtpPacketToSend::Ssrc, kAudioSsrc)), _));
  EXPECT_CALL(callback,
              SendRtpPacket(
                  Pointee(Property(&RtpPacketToSend::Ssrc, kVideoRtxSsrc)), _));

  // FEC and video actually have the same priority, so will come out in
  // insertion order.
  EXPECT_CALL(callback,
              SendRtpPacket(
                  Pointee(Property(&RtpPacketToSend::Ssrc, kFlexFecSsrc)), _));
  EXPECT_CALL(
      callback,
      SendRtpPacket(Pointee(Property(&RtpPacketToSend::Ssrc, kVideoSsrc)), _));

  EXPECT_CALL(callback,
              SendRtpPacket(
                  Pointee(Property(&RtpPacketToSend::Ssrc, kVideoRtxSsrc)), _));

  while (pacer_->QueueSizePackets() > 0) {
    if (PeriodicProcess()) {
      clock_.AdvanceTimeMilliseconds(5);
      pacer_->ProcessPackets();
    } else {
      AdvanceTimeAndProcess();
    }
  }
}

TEST_P(PacingControllerTest, SmallFirstProbePacket) {
  ScopedFieldTrials trial("WebRTC-Pacer-SmallFirstProbePacket/Enabled/");
  MockPacketSender callback;
  pacer_ = std::make_unique<PacingController>(&clock_, &callback, nullptr,
                                              nullptr, GetParam());
  pacer_->CreateProbeCluster(kFirstClusterRate, /*cluster_id=*/0);
  pacer_->SetPacingRates(kTargetRate * kPaceMultiplier, DataRate::Zero());

  // Add high prio media.
  pacer_->EnqueuePacket(BuildRtpPacket(RtpPacketMediaType::kAudio));

  // Expect small padding packet to be requested.
  EXPECT_CALL(callback, GeneratePadding(DataSize::Bytes(1)))
      .WillOnce([&](DataSize padding_size) {
        std::vector<std::unique_ptr<RtpPacketToSend>> padding_packets;
        padding_packets.emplace_back(
            BuildPacket(RtpPacketMediaType::kPadding, kAudioSsrc, 1,
                        clock_.TimeInMilliseconds(), 1));
        return padding_packets;
      });

  size_t packets_sent = 0;
  bool media_seen = false;
  EXPECT_CALL(callback, SendRtpPacket)
      .Times(::testing::AnyNumber())
      .WillRepeatedly([&](std::unique_ptr<RtpPacketToSend> packet,
                          const PacedPacketInfo& cluster_info) {
        if (packets_sent == 0) {
          EXPECT_EQ(packet->packet_type(), RtpPacketMediaType::kPadding);
        } else {
          if (packet->packet_type() == RtpPacketMediaType::kAudio) {
            media_seen = true;
          }
        }
        packets_sent++;
      });
  while (!media_seen) {
    pacer_->ProcessPackets();
    clock_.AdvanceTimeMilliseconds(5);
  }
}

TEST_P(PacingControllerTest, TaskLate) {
  if (PeriodicProcess()) {
    // This test applies only when NOT using interval budget.
    return;
  }

  // Set a low send rate to more easily test timing issues.
  DataRate kSendRate = DataRate::KilobitsPerSec(30);
  pacer_->SetPacingRates(kSendRate, DataRate::Zero());

  // Add four packets of equal size and priority.
  pacer_->EnqueuePacket(BuildRtpPacket(RtpPacketMediaType::kVideo));
  pacer_->EnqueuePacket(BuildRtpPacket(RtpPacketMediaType::kVideo));
  pacer_->EnqueuePacket(BuildRtpPacket(RtpPacketMediaType::kVideo));
  pacer_->EnqueuePacket(BuildRtpPacket(RtpPacketMediaType::kVideo));

  // Process packets, only first should be sent.
  EXPECT_CALL(callback_, SendPacket).Times(1);
  pacer_->ProcessPackets();

  Timestamp next_send_time = pacer_->NextSendTime();
  // Determine time between packets (ca 62ms)
  const TimeDelta time_between_packets = next_send_time - clock_.CurrentTime();

  // Simulate a late process call, executed just before we allow sending the
  // fourth packet.
<<<<<<< HEAD
  clock_.AdvanceTime((time_between_packets * 3) -
                     (PacingController::kMinSleepTime + TimeDelta::Millis(1)));
=======
  const TimeDelta kOffset = TimeDelta::Millis(1);
  clock_.AdvanceTime((time_between_packets * 3) - kOffset);
>>>>>>> 758c388d

  EXPECT_CALL(callback_, SendPacket).Times(2);
  pacer_->ProcessPackets();

  // Check that next scheduled send time is in ca 1ms.
  next_send_time = pacer_->NextSendTime();
<<<<<<< HEAD
  EXPECT_LE(next_send_time - clock_.CurrentTime(),
            PacingController::kMinSleepTime + TimeDelta::Millis(1));

  // Advance to within error margin for execution.
  clock_.AdvanceTime(TimeDelta::Millis(1));
  EXPECT_CALL(callback_, SendPacket).Times(1);
=======
  const TimeDelta time_left = next_send_time - clock_.CurrentTime();
  EXPECT_EQ(time_left.RoundTo(TimeDelta::Millis(1)), kOffset);

  clock_.AdvanceTime(time_left);
  EXPECT_CALL(callback_, SendPacket);
>>>>>>> 758c388d
  pacer_->ProcessPackets();
}

TEST_P(PacingControllerTest, NoProbingWhilePaused) {
  uint32_t ssrc = 12345;
  uint16_t sequence_number = 1234;

  pacer_->SetProbingEnabled(true);

  // Send at least one packet so probing can initate.
  SendAndExpectPacket(RtpPacketMediaType::kVideo, ssrc, sequence_number,
                      clock_.TimeInMilliseconds(), 250);
  while (pacer_->QueueSizePackets() > 0) {
    AdvanceTimeAndProcess();
  }

  // Trigger probing.
  pacer_->CreateProbeCluster(DataRate::KilobitsPerSec(10000),  // 10 Mbps.
                             /*cluster_id=*/3);

  // Time to next send time should be small.
  EXPECT_LT(pacer_->NextSendTime() - clock_.CurrentTime(),
            PacingController::kPausedProcessInterval);

  // Pause pacer, time to next send time should now be the pause process
  // interval.
  pacer_->Pause();

  EXPECT_EQ(pacer_->NextSendTime() - clock_.CurrentTime(),
            PacingController::kPausedProcessInterval);
}

TEST_P(PacingControllerTest, AudioNotPacedEvenWhenAccountedFor) {
  const uint32_t kSsrc = 12345;
  uint16_t sequence_number = 1234;
  const size_t kPacketSize = 123;

  // Account for audio - so that audio packets can cause pushback on other
  // types such as video. Audio packet should still be immediated passed
  // through though ("WebRTC-Pacer-BlockAudio" needs to be enabled in order
  // to pace audio packets).
  pacer_->SetAccountForAudioPackets(true);

  // Set pacing rate to 1 packet/s, no padding.
  pacer_->SetPacingRates(DataSize::Bytes(kPacketSize) / TimeDelta::Seconds(1),
                         DataRate::Zero());

  // Add and send an audio packet.
  SendAndExpectPacket(RtpPacketMediaType::kAudio, kSsrc, sequence_number++,
                      clock_.TimeInMilliseconds(), kPacketSize);
  pacer_->ProcessPackets();

  // Advance time, add another audio packet and process. It should be sent
  // immediately.
  clock_.AdvanceTimeMilliseconds(5);
  SendAndExpectPacket(RtpPacketMediaType::kAudio, kSsrc, sequence_number++,
                      clock_.TimeInMilliseconds(), kPacketSize);
  pacer_->ProcessPackets();
}

<<<<<<< HEAD
TEST_P(PacingControllerTest, PaddingAndAudioAfterVideoDisabled) {
=======
TEST_P(PacingControllerTest,
       PaddingResumesAfterSaturationEvenWithConcurrentAudio) {
>>>>>>> 758c388d
  const uint32_t kSsrc = 12345;
  const DataRate kPacingDataRate = DataRate::KilobitsPerSec(125);
  const DataRate kPaddingDataRate = DataRate::KilobitsPerSec(100);
  const TimeDelta kMaxBufferInTime = TimeDelta::Millis(500);
  const DataSize kPacketSize = DataSize::Bytes(130);
  const TimeDelta kAudioPacketInterval = TimeDelta::Millis(20);

  // In this test, we fist send a burst of video in order to saturate the
  // padding debt level.
  // We then proceed to send audio at a bitrate that is slightly lower than
  // the padding rate, meaning there will be a period with audio but no
  // padding sent while the debt is draining, then audio and padding will
  // be interlieved.

  // Verify both with and without accounting for audio.
  for (bool account_for_audio : {false, true}) {
    uint16_t sequence_number = 1234;
    MockPacketSender callback;
    EXPECT_CALL(callback, SendRtpPacket).Times(::testing::AnyNumber());
    pacer_ = std::make_unique<PacingController>(&clock_, &callback, nullptr,
                                                nullptr, GetParam());
    pacer_->SetAccountForAudioPackets(account_for_audio);

    // First, saturate the padding budget.
    pacer_->SetPacingRates(kPacingDataRate, kPaddingDataRate);

    const TimeDelta kPaddingSaturationTime =
        kMaxBufferInTime * kPaddingDataRate /
        (kPacingDataRate - kPaddingDataRate);
    const DataSize kVideoToSend = kPaddingSaturationTime * kPacingDataRate;
    const DataSize kVideoPacketSize = DataSize::Bytes(1200);
    DataSize video_sent = DataSize::Zero();
    while (video_sent < kVideoToSend) {
      pacer_->EnqueuePacket(
          BuildPacket(RtpPacketMediaType::kVideo, kSsrc, sequence_number++,
                      clock_.TimeInMilliseconds(), kVideoPacketSize.bytes()));
      video_sent += kVideoPacketSize;
    }
    while (pacer_->QueueSizePackets() > 0) {
      AdvanceTimeAndProcess();
    }

    // Add a stream of audio packets at a rate slightly lower than the padding
    // rate, once the padding debt is paid off we expect padding to be
    // generated.
    pacer_->SetPacingRates(kPacingDataRate, kPaddingDataRate);
    bool padding_seen = false;
    EXPECT_CALL(callback, GeneratePadding).WillOnce([&](DataSize padding_size) {
      padding_seen = true;
      std::vector<std::unique_ptr<RtpPacketToSend>> padding_packets;
      padding_packets.emplace_back(
          BuildPacket(RtpPacketMediaType::kPadding, kSsrc, sequence_number++,
                      clock_.TimeInMilliseconds(), padding_size.bytes()));
      return padding_packets;
    });

    Timestamp start_time = clock_.CurrentTime();
    Timestamp last_audio_time = start_time;
    while (!padding_seen) {
      Timestamp now = clock_.CurrentTime();
      Timestamp next_send_time = pacer_->NextSendTime();
      TimeDelta sleep_time =
          std::min(next_send_time, last_audio_time + kAudioPacketInterval) -
          now;
      clock_.AdvanceTime(sleep_time);
      while (clock_.CurrentTime() >= last_audio_time + kAudioPacketInterval) {
        pacer_->EnqueuePacket(
            BuildPacket(RtpPacketMediaType::kAudio, kSsrc, sequence_number++,
                        clock_.TimeInMilliseconds(), kPacketSize.bytes()));
        last_audio_time += kAudioPacketInterval;
      }
      pacer_->ProcessPackets();
    }

    // Verify how long it took to drain the padding debt. Allow 2% error margin.
    const DataRate kAudioDataRate = kPacketSize / kAudioPacketInterval;
    const TimeDelta expected_drain_time =
        account_for_audio ? (kMaxBufferInTime * kPaddingDataRate /
                             (kPaddingDataRate - kAudioDataRate))
                          : kMaxBufferInTime;
    const TimeDelta actual_drain_time = clock_.CurrentTime() - start_time;
    EXPECT_NEAR(actual_drain_time.ms(), expected_drain_time.ms(),
                expected_drain_time.ms() * 0.02)
        << " where account_for_audio = "
        << (account_for_audio ? "true" : "false");
  }
}

<<<<<<< HEAD
=======
TEST_P(PacingControllerTest, AccountsForAudioEnqueuTime) {
  if (PeriodicProcess()) {
    // This test applies only when NOT using interval budget.
    return;
  }

  const uint32_t kSsrc = 12345;
  const DataRate kPacingDataRate = DataRate::KilobitsPerSec(125);
  const DataRate kPaddingDataRate = DataRate::Zero();
  const DataSize kPacketSize = DataSize::Bytes(130);
  const TimeDelta kPacketPacingTime = kPacketSize / kPacingDataRate;

  uint32_t sequnce_number = 1;
  // Audio not paced, but still accounted for in budget.
  pacer_->SetAccountForAudioPackets(true);
  pacer_->SetPacingRates(kPacingDataRate, kPaddingDataRate);

  // Enqueue two audio packets, advance clock to where one packet
  // should have drained the buffer already, has they been sent
  // immediately.
  SendAndExpectPacket(RtpPacketMediaType::kAudio, kSsrc, sequnce_number++,
                      clock_.TimeInMilliseconds(), kPacketSize.bytes());
  SendAndExpectPacket(RtpPacketMediaType::kAudio, kSsrc, sequnce_number++,
                      clock_.TimeInMilliseconds(), kPacketSize.bytes());
  clock_.AdvanceTime(kPacketPacingTime);
  // Now process and make sure both packets were sent.
  pacer_->ProcessPackets();
  ::testing::Mock::VerifyAndClearExpectations(&callback_);

  // Add a video packet. I can't be sent until debt from audio
  // packets have been drained.
  Send(RtpPacketMediaType::kVideo, kSsrc + 1, sequnce_number++,
       clock_.TimeInMilliseconds(), kPacketSize.bytes());
  EXPECT_EQ(pacer_->NextSendTime() - clock_.CurrentTime(), kPacketPacingTime);
}

TEST_P(PacingControllerTest, NextSendTimeAccountsForPadding) {
  if (PeriodicProcess()) {
    // This test applies only when NOT using interval budget.
    return;
  }

  const uint32_t kSsrc = 12345;
  const DataRate kPacingDataRate = DataRate::KilobitsPerSec(125);
  const DataSize kPacketSize = DataSize::Bytes(130);
  const TimeDelta kPacketPacingTime = kPacketSize / kPacingDataRate;

  uint32_t sequnce_number = 1;

  // Start with no padding.
  pacer_->SetPacingRates(kPacingDataRate, DataRate::Zero());

  // Send a single packet.
  SendAndExpectPacket(RtpPacketMediaType::kVideo, kSsrc, sequnce_number++,
                      clock_.TimeInMilliseconds(), kPacketSize.bytes());
  pacer_->ProcessPackets();
  ::testing::Mock::VerifyAndClearExpectations(&callback_);

  // With current conditions, no need to wake until next keep-alive.
  EXPECT_EQ(pacer_->NextSendTime() - clock_.CurrentTime(),
            PacingController::kPausedProcessInterval);

  // Enqueue a new packet, that can't be sent until previous buffer has
  // drained.
  SendAndExpectPacket(RtpPacketMediaType::kVideo, kSsrc, sequnce_number++,
                      clock_.TimeInMilliseconds(), kPacketSize.bytes());
  EXPECT_EQ(pacer_->NextSendTime() - clock_.CurrentTime(), kPacketPacingTime);
  clock_.AdvanceTime(kPacketPacingTime);
  pacer_->ProcessPackets();
  ::testing::Mock::VerifyAndClearExpectations(&callback_);

  // With current conditions, again no need to wake until next keep-alive.
  EXPECT_EQ(pacer_->NextSendTime() - clock_.CurrentTime(),
            PacingController::kPausedProcessInterval);

  // Set a non-zero padding rate. Padding also can't be sent until
  // previous debt has cleared. Since padding was disabled before, there
  // currently is no padding debt.
  pacer_->SetPacingRates(kPacingDataRate, kPacingDataRate / 2);
  EXPECT_EQ(pacer_->NextSendTime() - clock_.CurrentTime(), kPacketPacingTime);

  // Advance time, expect padding.
  EXPECT_CALL(callback_, SendPadding).WillOnce(Return(kPacketSize.bytes()));
  clock_.AdvanceTime(kPacketPacingTime);
  pacer_->ProcessPackets();
  ::testing::Mock::VerifyAndClearExpectations(&callback_);

  // Since padding rate is half of pacing rate, next time we can send
  // padding is double the packet pacing time.
  EXPECT_EQ(pacer_->NextSendTime() - clock_.CurrentTime(),
            kPacketPacingTime * 2);

  // Insert a packet to be sent, this take precedence again.
  Send(RtpPacketMediaType::kVideo, kSsrc, sequnce_number++,
       clock_.TimeInMilliseconds(), kPacketSize.bytes());
  EXPECT_EQ(pacer_->NextSendTime() - clock_.CurrentTime(), kPacketPacingTime);
}

TEST_P(PacingControllerTest, PaddingTargetAccountsForPaddingRate) {
  if (PeriodicProcess()) {
    // This test applies only when NOT using interval budget.
    return;
  }

  // Re-init pacer with an explicitly set padding target of 10ms;
  const TimeDelta kPaddingTarget = TimeDelta::Millis(10);
  ScopedFieldTrials field_trials(
      "WebRTC-Pacer-DynamicPaddingTarget/timedelta:10ms/");
  SetUp();

  const uint32_t kSsrc = 12345;
  const DataRate kPacingDataRate = DataRate::KilobitsPerSec(125);
  const DataSize kPacketSize = DataSize::Bytes(130);

  uint32_t sequnce_number = 1;

  // Start with pacing and padding rate equal.
  pacer_->SetPacingRates(kPacingDataRate, kPacingDataRate);

  // Send a single packet.
  SendAndExpectPacket(RtpPacketMediaType::kVideo, kSsrc, sequnce_number++,
                      clock_.TimeInMilliseconds(), kPacketSize.bytes());
  AdvanceTimeAndProcess();
  ::testing::Mock::VerifyAndClearExpectations(&callback_);

  size_t expected_padding_target_bytes =
      (kPaddingTarget * kPacingDataRate).bytes();
  EXPECT_CALL(callback_, SendPadding(expected_padding_target_bytes))
      .WillOnce(Return(expected_padding_target_bytes));
  AdvanceTimeAndProcess();

  // Half the padding rate - expect half the padding target.
  pacer_->SetPacingRates(kPacingDataRate, kPacingDataRate / 2);
  EXPECT_CALL(callback_, SendPadding(expected_padding_target_bytes / 2))
      .WillOnce(Return(expected_padding_target_bytes / 2));
  AdvanceTimeAndProcess();
}

>>>>>>> 758c388d
INSTANTIATE_TEST_SUITE_P(
    WithAndWithoutIntervalBudget,
    PacingControllerTest,
    ::testing::Values(PacingController::ProcessMode::kPeriodic,
                      PacingController::ProcessMode::kDynamic));

}  // namespace test
}  // namespace webrtc<|MERGE_RESOLUTION|>--- conflicted
+++ resolved
@@ -1724,33 +1724,19 @@
 
   // Simulate a late process call, executed just before we allow sending the
   // fourth packet.
-<<<<<<< HEAD
-  clock_.AdvanceTime((time_between_packets * 3) -
-                     (PacingController::kMinSleepTime + TimeDelta::Millis(1)));
-=======
   const TimeDelta kOffset = TimeDelta::Millis(1);
   clock_.AdvanceTime((time_between_packets * 3) - kOffset);
->>>>>>> 758c388d
 
   EXPECT_CALL(callback_, SendPacket).Times(2);
   pacer_->ProcessPackets();
 
   // Check that next scheduled send time is in ca 1ms.
   next_send_time = pacer_->NextSendTime();
-<<<<<<< HEAD
-  EXPECT_LE(next_send_time - clock_.CurrentTime(),
-            PacingController::kMinSleepTime + TimeDelta::Millis(1));
-
-  // Advance to within error margin for execution.
-  clock_.AdvanceTime(TimeDelta::Millis(1));
-  EXPECT_CALL(callback_, SendPacket).Times(1);
-=======
   const TimeDelta time_left = next_send_time - clock_.CurrentTime();
   EXPECT_EQ(time_left.RoundTo(TimeDelta::Millis(1)), kOffset);
 
   clock_.AdvanceTime(time_left);
   EXPECT_CALL(callback_, SendPacket);
->>>>>>> 758c388d
   pacer_->ProcessPackets();
 }
 
@@ -1811,12 +1797,8 @@
   pacer_->ProcessPackets();
 }
 
-<<<<<<< HEAD
-TEST_P(PacingControllerTest, PaddingAndAudioAfterVideoDisabled) {
-=======
 TEST_P(PacingControllerTest,
        PaddingResumesAfterSaturationEvenWithConcurrentAudio) {
->>>>>>> 758c388d
   const uint32_t kSsrc = 12345;
   const DataRate kPacingDataRate = DataRate::KilobitsPerSec(125);
   const DataRate kPaddingDataRate = DataRate::KilobitsPerSec(100);
@@ -1905,8 +1887,6 @@
   }
 }
 
-<<<<<<< HEAD
-=======
 TEST_P(PacingControllerTest, AccountsForAudioEnqueuTime) {
   if (PeriodicProcess()) {
     // This test applies only when NOT using interval budget.
@@ -2045,7 +2025,6 @@
   AdvanceTimeAndProcess();
 }
 
->>>>>>> 758c388d
 INSTANTIATE_TEST_SUITE_P(
     WithAndWithoutIntervalBudget,
     PacingControllerTest,
