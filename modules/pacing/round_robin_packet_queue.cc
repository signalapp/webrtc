--- conflicted
+++ resolved
@@ -191,17 +191,7 @@
   // case a "budget" will be built up for the stream sending at the lower
   // rate. To avoid building a too large budget we limit |bytes| to be within
   // kMaxLeading bytes of the stream that has sent the most amount of bytes.
-<<<<<<< HEAD
-  DataSize packet_size =
-      DataSize::Bytes(queued_packet.RtpPacket()->payload_size() +
-                      queued_packet.RtpPacket()->padding_size());
-  if (include_overhead_) {
-    packet_size += DataSize::Bytes(queued_packet.RtpPacket()->headers_size()) +
-                   transport_overhead_per_packet_;
-  }
-=======
   DataSize packet_size = PacketSize(queued_packet);
->>>>>>> 758c388d
   stream->size =
       std::max(stream->size + packet_size, max_size_ - kMaxLeadingSize);
   max_size_ = std::max(max_size_, stream->size);
@@ -257,17 +247,11 @@
   }
   uint32_t ssrc = stream_priorities_.begin()->second;
 
-<<<<<<< HEAD
-  auto stream_info_it = streams_.find(ssrc);
-  return stream_info_it->second.packet_queue.top().Type() ==
-         RtpPacketMediaType::kAudio;
-=======
   const auto& top_packet = streams_.find(ssrc)->second.packet_queue.top();
   if (top_packet.Type() == RtpPacketMediaType::kAudio) {
     return top_packet.EnqueueTime();
   }
   return absl::nullopt;
->>>>>>> 758c388d
 }
 
 Timestamp RoundRobinPacketQueue::OldestEnqueueTime() const {
@@ -361,23 +345,6 @@
   }
   RTC_CHECK(stream->priority_it != stream_priorities_.end());
 
-<<<<<<< HEAD
-  // In order to figure out how much time a packet has spent in the queue while
-  // not in a paused state, we subtract the total amount of time the queue has
-  // been paused so far, and when the packet is popped we subtract the total
-  // amount of time the queue has been paused at that moment. This way we
-  // subtract the total amount of time the packet has spent in the queue while
-  // in a paused state.
-  UpdateQueueTime(packet.EnqueueTime());
-  packet.SubtractPauseTime(pause_time_sum_);
-
-  size_packets_ += 1;
-  size_ += DataSize::Bytes(packet.RtpPacket()->payload_size() +
-                           packet.RtpPacket()->padding_size());
-  if (include_overhead_) {
-    size_ += DataSize::Bytes(packet.RtpPacket()->headers_size()) +
-             transport_overhead_per_packet_;
-=======
   if (packet.EnqueueTimeIterator() == enqueue_times_.end()) {
     // Promotion from single-packet queue. Just add to enqueue times.
     packet.UpdateEnqueueTimeIterator(
@@ -394,7 +361,6 @@
 
     size_packets_ += 1;
     size_ += PacketSize(packet);
->>>>>>> 758c388d
   }
 
   stream->packet_queue.push(packet);
