--- conflicted
+++ resolved
@@ -25,11 +25,7 @@
 // at least every `kMaxTimeBetweenStatsUpdates` as long as the pacer isn't
 // completely drained.
 constexpr TimeDelta kMaxTimeBetweenStatsUpdates = TimeDelta::Millis(33);
-<<<<<<< HEAD
-// Don't call UpdateStats() more than |kMinTimeBetweenStatsUpdates| apart,
-=======
 // Don't call UpdateStats() more than `kMinTimeBetweenStatsUpdates` apart,
->>>>>>> cbad18b1
 // for performance reasons.
 constexpr TimeDelta kMinTimeBetweenStatsUpdates = TimeDelta::Millis(1);
 }  // namespace
@@ -44,11 +40,7 @@
     : clock_(clock),
       hold_back_window_(hold_back_window),
       pacing_controller_(clock,
-<<<<<<< HEAD
-                         packet_router,
-=======
                          packet_sender,
->>>>>>> cbad18b1
                          event_log,
                          field_trials,
                          PacingController::ProcessMode::kDynamic),
@@ -234,7 +226,6 @@
     pacing_controller_.ProcessPackets();
     next_process_time = pacing_controller_.NextSendTime();
   }
-<<<<<<< HEAD
 
   absl::optional<TimeDelta> time_to_next_process;
   if (pacing_controller_.IsProbing() &&
@@ -252,35 +243,11 @@
   } else if (next_process_time_.IsMinusInfinity() ||
              next_process_time <= next_process_time_ - hold_back_window_) {
     // Schedule a new task since there is none currently scheduled
-    // (|next_process_time_| is infinite), or the new process time is at least
-    // one holdback window earlier than whatever is currently scheduled.
-    time_to_next_process = std::max(next_process_time - now, hold_back_window_);
-  }
-
-=======
-
-  absl::optional<TimeDelta> time_to_next_process;
-  if (pacing_controller_.IsProbing() &&
-      next_process_time != next_process_time_) {
-    // If we're probing and there isn't already a wakeup scheduled for the next
-    // process time, always post a task and just round sleep time down to
-    // nearest millisecond.
-    if (next_process_time.IsMinusInfinity()) {
-      time_to_next_process = TimeDelta::Zero();
-    } else {
-      time_to_next_process =
-          std::max(TimeDelta::Zero(),
-                   (next_process_time - now).RoundDownTo(TimeDelta::Millis(1)));
-    }
-  } else if (next_process_time_.IsMinusInfinity() ||
-             next_process_time <= next_process_time_ - hold_back_window_) {
-    // Schedule a new task since there is none currently scheduled
     // (`next_process_time_` is infinite), or the new process time is at least
     // one holdback window earlier than whatever is currently scheduled.
     time_to_next_process = std::max(next_process_time - now, hold_back_window_);
   }
 
->>>>>>> cbad18b1
   if (time_to_next_process) {
     // Set a new scheduled process time and post a delayed task.
     next_process_time_ = next_process_time;
