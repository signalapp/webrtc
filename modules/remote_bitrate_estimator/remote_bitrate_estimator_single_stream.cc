--- conflicted
+++ resolved
@@ -233,11 +233,7 @@
     std::vector<uint32_t>* ssrcs,
     uint32_t* bitrate_bps) const {
   MutexLock lock(&mutex_);
-<<<<<<< HEAD
-  assert(bitrate_bps);
-=======
   RTC_DCHECK(bitrate_bps);
->>>>>>> cbad18b1
   if (!remote_rate_->ValidEstimate()) {
     return false;
   }
