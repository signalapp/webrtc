--- conflicted
+++ resolved
@@ -113,11 +113,8 @@
   FieldTrialParameter<double> estimate_bounded_increase_ratio_{"ratio", 1.0};
   FieldTrialParameter<bool> ignore_throughput_limit_if_network_estimate_{
       "ignore_acked", false};
-<<<<<<< HEAD
-=======
   FieldTrialParameter<bool> increase_to_network_estimate_{"immediate_incr",
                                                           false};
->>>>>>> 8f9b44ba
   FieldTrialParameter<bool> ignore_network_estimate_decrease_{"ignore_decr",
                                                               false};
   absl::optional<DataRate> last_decrease_;
