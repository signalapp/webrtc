--- conflicted
+++ resolved
@@ -98,11 +98,7 @@
   ParseFieldTrial(
       {&disable_estimate_bounded_increase_, &estimate_bounded_increase_ratio_,
        &ignore_throughput_limit_if_network_estimate_,
-<<<<<<< HEAD
-       &ignore_network_estimate_decrease_},
-=======
        &ignore_network_estimate_decrease_, &increase_to_network_estimate_},
->>>>>>> 8f9b44ba
       key_value_config->Lookup("WebRTC-Bwe-EstimateBoundedIncrease"));
   // E.g
   // WebRTC-BweAimdRateControlConfig/initial_backoff_interval:100ms/
@@ -385,8 +381,6 @@
       upper_bound = std::max(upper_bound, current_bitrate_);
     }
     new_bitrate = std::min(upper_bound, new_bitrate);
-<<<<<<< HEAD
-=======
   }
   if (estimate_bounded_backoff_ && network_estimate_ &&
       network_estimate_->link_capacity_lower.IsFinite() &&
@@ -394,7 +388,6 @@
     new_bitrate = std::min(
         current_bitrate_,
         std::max(new_bitrate, network_estimate_->link_capacity_lower * beta_));
->>>>>>> 8f9b44ba
   }
   new_bitrate = std::max(new_bitrate, min_configured_bitrate_);
   return new_bitrate;
