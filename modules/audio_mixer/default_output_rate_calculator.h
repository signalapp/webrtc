/*
 *  Copyright (c) 2016 The WebRTC project authors. All Rights Reserved.
 *
 *  Use of this source code is governed by a BSD-style license
 *  that can be found in the LICENSE file in the root of the source
 *  tree. An additional intellectual property rights grant can be found
 *  in the file PATENTS.  All contributing project authors may
 *  be found in the AUTHORS file in the root of the source tree.
 */

#ifndef MODULES_AUDIO_MIXER_DEFAULT_OUTPUT_RATE_CALCULATOR_H_
#define MODULES_AUDIO_MIXER_DEFAULT_OUTPUT_RATE_CALCULATOR_H_

#include <vector>

#include "api/array_view.h"
#include "modules/audio_mixer/output_rate_calculator.h"

namespace webrtc {

class DefaultOutputRateCalculator : public OutputRateCalculator {
 public:
  static const int kDefaultFrequency = 48000;

  // Produces the least native rate greater or equal to the preferred
  // sample rates. A native rate is one in
<<<<<<< HEAD
  // AudioProcessing::NativeRate. If |preferred_sample_rates| is
  // empty, returns |kDefaultFrequency|.
=======
  // AudioProcessing::NativeRate. If `preferred_sample_rates` is
  // empty, returns `kDefaultFrequency`.
>>>>>>> cbad18b1
  int CalculateOutputRateFromRange(
      rtc::ArrayView<const int> preferred_sample_rates) override;
  ~DefaultOutputRateCalculator() override {}
};

}  // namespace webrtc

#endif  // MODULES_AUDIO_MIXER_DEFAULT_OUTPUT_RATE_CALCULATOR_H_<|MERGE_RESOLUTION|>--- conflicted
+++ resolved
@@ -24,13 +24,8 @@
 
   // Produces the least native rate greater or equal to the preferred
   // sample rates. A native rate is one in
-<<<<<<< HEAD
-  // AudioProcessing::NativeRate. If |preferred_sample_rates| is
-  // empty, returns |kDefaultFrequency|.
-=======
   // AudioProcessing::NativeRate. If `preferred_sample_rates` is
   // empty, returns `kDefaultFrequency`.
->>>>>>> cbad18b1
   int CalculateOutputRateFromRange(
       rtc::ArrayView<const int> preferred_sample_rates) override;
   ~DefaultOutputRateCalculator() override {}
