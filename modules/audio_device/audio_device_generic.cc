--- conflicted
+++ resolved
@@ -15,10 +15,6 @@
 namespace webrtc {
 
 bool AudioDeviceGeneric::BuiltInAECIsAvailable() const {
-<<<<<<< HEAD
-  RTC_LOG_F(LS_INFO) << "Not supported on this platform";
-=======
->>>>>>> 2c8f5be6
   return false;
 }
 
@@ -27,10 +23,6 @@
 }
 
 bool AudioDeviceGeneric::BuiltInAGCIsAvailable() const {
-<<<<<<< HEAD
-  RTC_LOG_F(LS_INFO) << "Not supported on this platform";
-=======
->>>>>>> 2c8f5be6
   return false;
 }
 
@@ -39,10 +31,6 @@
 }
 
 bool AudioDeviceGeneric::BuiltInNSIsAvailable() const {
-<<<<<<< HEAD
-  RTC_LOG_F(LS_INFO) << "Not supported on this platform";
-=======
->>>>>>> 2c8f5be6
   return false;
 }
 
@@ -51,10 +39,6 @@
 }
 
 int32_t AudioDeviceGeneric::GetPlayoutUnderrunCount() const {
-<<<<<<< HEAD
-  RTC_LOG_F(LS_INFO) << "Not supported on this platform";
-=======
->>>>>>> 2c8f5be6
   return -1;
 }
 
