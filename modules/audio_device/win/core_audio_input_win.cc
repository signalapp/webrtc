--- conflicted
+++ resolved
@@ -376,13 +376,8 @@
       // Copy recorded audio in `audio_data` to the WebRTC sink using the
       // FineAudioBuffer object.
       fine_audio_buffer_->DeliverRecordedData(
-<<<<<<< HEAD
-          rtc::MakeArrayView(reinterpret_cast<const int16_t*>(audio_data),
+          webrtc::MakeArrayView(reinterpret_cast<const int16_t*>(audio_data),
                              nChannels * num_frames_to_read),
-=======
-          webrtc::MakeArrayView(reinterpret_cast<const int16_t*>(audio_data),
-                                format_.Format.nChannels * num_frames_to_read),
->>>>>>> e4445e46
 
           latency_ms_);
     }
