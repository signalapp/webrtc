--- conflicted
+++ resolved
@@ -10,11 +10,8 @@
 
 package org.webrtc.voiceengine;
 
-<<<<<<< HEAD
 // RingRTC change (or ... retention?) to keep support for SDK >= 19.
 import android.annotation.TargetApi;
-=======
->>>>>>> fb3bd4a0
 import android.content.Context;
 import android.media.AudioAttributes;
 import android.media.AudioFormat;
@@ -50,12 +47,8 @@
 
   // By default, WebRTC creates audio tracks with a usage attribute
   // corresponding to voice communications, such as telephony or VoIP.
-<<<<<<< HEAD
   // RingRTC change (or ... retention?) to keep support for SDK >= 19.
   private static final int DEFAULT_USAGE = getDefaultUsageAttribute();
-=======
-  private static final int DEFAULT_USAGE = AudioAttributes.USAGE_VOICE_COMMUNICATION;
->>>>>>> fb3bd4a0
   private static int usageAttribute = DEFAULT_USAGE;
 
   // This method overrides the default usage attribute and allows the user
@@ -69,7 +62,6 @@
     usageAttribute = usage;
   }
 
-<<<<<<< HEAD
   // RingRTC change (or ... retention?) to keep support for SDK >= 19.
   private static int getDefaultUsageAttribute() {
     if (Build.VERSION.SDK_INT >= 21) {
@@ -80,8 +72,6 @@
     }
   }
 
-=======
->>>>>>> fb3bd4a0
   private final long nativeAudioTrack;
   private final AudioManager audioManager;
   private final ThreadUtils.ThreadChecker threadChecker = new ThreadUtils.ThreadChecker();
@@ -271,7 +261,6 @@
       // Create an AudioTrack object and initialize its associated audio buffer.
       // The size of this buffer determines how long an AudioTrack can play
       // before running out of data.
-<<<<<<< HEAD
       // RingRTC change (or ... retention?) to keep support for SDK >= 19.
       if (Build.VERSION.SDK_INT >= 21) {
         // If we are on API level 21 or higher, it is possible to use a special AudioTrack
@@ -286,14 +275,6 @@
         audioTrack =
             createAudioTrackOnLowerThanLollipop(sampleRate, channelConfig, minBufferSizeInBytes);
       }
-=======
-      // As we are on API level 21 or higher, it is possible to use a special AudioTrack
-      // constructor that uses AudioAttributes and AudioFormat as input. It allows us to
-      // supersede the notion of stream types for defining the behavior of audio playback,
-      // and to allow certain platforms or routing policies to use this information for more
-      // refined volume or routing decisions.
-      audioTrack = createAudioTrack(sampleRate, channelConfig, minBufferSizeInBytes);
->>>>>>> fb3bd4a0
     } catch (IllegalArgumentException e) {
       reportWebRtcAudioTrackInitError(e.getMessage());
       releaseAudioResources();
@@ -377,12 +358,8 @@
     threadChecker.checkIsOnValidThread();
     Logging.d(TAG, "setStreamVolume(" + volume + ")");
     assertTrue(audioManager != null);
-<<<<<<< HEAD
     // RingRTC change (or ... retention?) to keep support for SDK >= 19.
     if (isVolumeFixed()) {
-=======
-    if (audioManager.isVolumeFixed()) {
->>>>>>> fb3bd4a0
       Logging.e(TAG, "The device implements a fixed volume policy.");
       return false;
     }
@@ -390,7 +367,6 @@
     return true;
   }
 
-<<<<<<< HEAD
   // RingRTC change (or ... retention?) to keep support for SDK >= 19.
   private boolean isVolumeFixed() {
     if (Build.VERSION.SDK_INT < 21)
@@ -398,8 +374,6 @@
     return audioManager.isVolumeFixed();
   }
 
-=======
->>>>>>> fb3bd4a0
   /** Get current volume level for a phone call audio stream. */
   private int getStreamVolume() {
     threadChecker.checkIsOnValidThread();
@@ -421,7 +395,7 @@
   // Creates and AudioTrack instance using AudioAttributes and AudioFormat as input.
   // It allows certain platforms or routing policies to use this information for more
   // refined volume or routing decisions.
-  private static AudioTrack createAudioTrack(
+  private static AudioTrack createAudioTrackOnLollipopOrHigher(
       int sampleRateInHz, int channelConfig, int bufferSizeInBytes) {
     Logging.d(TAG, "createAudioTrack");
     // TODO(henrika): use setPerformanceMode(int) with PERFORMANCE_MODE_LOW_LATENCY to control
@@ -451,7 +425,6 @@
         AudioManager.AUDIO_SESSION_ID_GENERATE);
   }
 
-<<<<<<< HEAD
   // RingRTC change (or ... retention?) to keep support for SDK >= 19.
   @SuppressWarnings("deprecation") // Deprecated in API level 25.
   private static AudioTrack createAudioTrackOnLowerThanLollipop(
@@ -460,8 +433,6 @@
         AudioFormat.ENCODING_PCM_16BIT, bufferSizeInBytes, AudioTrack.MODE_STREAM);
   }
 
-=======
->>>>>>> fb3bd4a0
   private void logBufferSizeInFrames() {
     if (Build.VERSION.SDK_INT >= 23) {
       Logging.d(TAG, "AudioTrack: "
