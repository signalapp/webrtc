--- conflicted
+++ resolved
@@ -21,10 +21,7 @@
 #include "absl/algorithm/container.h"
 #include "absl/types/optional.h"
 #include "api/array_view.h"
-<<<<<<< HEAD
-=======
 #include "api/field_trials_view.h"
->>>>>>> 8f9b44ba
 #include "api/network_state_predictor.h"
 #include "api/transport/network_types.h"
 #include "api/units/data_rate.h"
@@ -581,12 +578,8 @@
   }
 
   if (acknowledged_bitrate_.has_value() &&
-<<<<<<< HEAD
-      config_->append_acknowledged_rate_candidate && can_decrease_bitrate) {
-=======
       config_->append_acknowledged_rate_candidate &&
       TrendlineEsimateAllowEmergencyBackoff()) {
->>>>>>> 8f9b44ba
     bandwidths.push_back(*acknowledged_bitrate_ *
                          config_->bandwidth_backoff_lower_bound_factor);
   }
@@ -799,8 +792,6 @@
   return true;
 }
 
-<<<<<<< HEAD
-=======
 bool LossBasedBweV2::TrendlineEsimateAllowEmergencyBackoff() const {
   if (!config_->trendline_integration_enabled) {
     return true;
@@ -815,7 +806,6 @@
   return false;
 }
 
->>>>>>> 8f9b44ba
 bool LossBasedBweV2::PushBackObservation(
     rtc::ArrayView<const PacketResult> packet_results,
     BandwidthUsage delay_detector_state) {
@@ -848,16 +838,10 @@
       last_send_time - last_send_time_most_recent_observation_;
 
   // Too small to be meaningful.
-<<<<<<< HEAD
-  if (observation_duration < config_->observation_duration_lower_bound &&
-      (delay_detector_state == BandwidthUsage::kBwNormal ||
-       !config_->trendline_integration_enabled)) {
-=======
   if (observation_duration <= TimeDelta::Zero() ||
       (observation_duration < config_->observation_duration_lower_bound &&
        (delay_detector_state == BandwidthUsage::kBwNormal ||
         !config_->trendline_integration_enabled))) {
->>>>>>> 8f9b44ba
     return false;
   }
 
