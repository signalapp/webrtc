--- conflicted
+++ resolved
@@ -92,11 +92,8 @@
       pace_at_max_of_bwe_and_lower_link_capacity_(
           IsEnabled(key_value_config_,
                     "WebRTC-Bwe-PaceAtMaxOfBweAndLowerLinkCapacity")),
-<<<<<<< HEAD
-=======
       pace_at_loss_based_bwe_when_loss_(
           IsEnabled(key_value_config_, "WebRTC-Bwe-PaceAtLossBaseBweWhenLoss")),
->>>>>>> 8f9b44ba
       probe_controller_(
           new ProbeController(key_value_config_, config.event_log)),
       congestion_window_pushback_controller_(
@@ -705,14 +702,10 @@
   // Pacing rate is based on target rate before congestion window pushback,
   // because we don't want to build queues in the pacer when pushback occurs.
   DataRate pacing_rate = DataRate::Zero();
-<<<<<<< HEAD
-  if (pace_at_max_of_bwe_and_lower_link_capacity_ && estimate_) {
-=======
   if ((pace_at_max_of_bwe_and_lower_link_capacity_ ||
        (pace_at_loss_based_bwe_when_loss_ &&
         last_loss_based_target_rate_ >= delay_based_bwe_->last_estimate())) &&
       estimate_) {
->>>>>>> 8f9b44ba
     pacing_rate =
         std::max({min_total_allocated_bitrate_, estimate_->link_capacity_lower,
                   last_loss_based_target_rate_}) *
