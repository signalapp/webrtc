--- conflicted
+++ resolved
@@ -17,10 +17,7 @@
 
 #include "absl/types/optional.h"
 #include "api/array_view.h"
-<<<<<<< HEAD
-=======
 #include "api/field_trials_view.h"
->>>>>>> 8f9b44ba
 #include "api/network_state_predictor.h"
 #include "api/transport/network_types.h"
 #include "api/units/data_rate.h"
@@ -142,12 +139,9 @@
 
   // Returns false if there exists an overusing state in the window.
   bool TrendlineEsimateAllowBitrateIncrease() const;
-<<<<<<< HEAD
-=======
 
   // Returns true if there exists an overusing state in the window.
   bool TrendlineEsimateAllowEmergencyBackoff() const;
->>>>>>> 8f9b44ba
 
   // Returns false if no observation was created.
   bool PushBackObservation(rtc::ArrayView<const PacketResult> packet_results,
