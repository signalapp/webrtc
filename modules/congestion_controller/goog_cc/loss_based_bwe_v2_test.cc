/*
 *  Copyright 2021 The WebRTC project authors. All rights reserved.
 *
 *  Use of this source code is governed by a BSD-style license
 *  that can be found in the LICENSE file in the root of the source
 *  tree. An additional intellectual property rights grant can be found
 *  in the file PATENTS.  All contributing project authors may
 *  be found in the AUTHORS file in the root of the source tree.
 */

#include "modules/congestion_controller/goog_cc/loss_based_bwe_v2.h"

#include <string>

#include "api/network_state_predictor.h"
#include "api/transport/network_types.h"
#include "api/units/data_rate.h"
#include "api/units/data_size.h"
#include "api/units/time_delta.h"
#include "api/units/timestamp.h"
#include "rtc_base/strings/string_builder.h"
#include "test/explicit_key_value_config.h"
#include "test/gtest.h"

namespace webrtc {

namespace {

using ::webrtc::test::ExplicitKeyValueConfig;

constexpr TimeDelta kObservationDurationLowerBound = TimeDelta::Millis(200);

std::string Config(bool enabled, bool valid) {
  char buffer[1024];
  rtc::SimpleStringBuilder config_string(buffer);

  config_string << "WebRTC-Bwe-LossBasedBweV2/";

  if (enabled) {
    config_string << "Enabled:true";
  } else {
    config_string << "Enabled:false";
  }

  if (valid) {
    config_string << ",BwRampupUpperBoundFactor:1.2";
  } else {
    config_string << ",BwRampupUpperBoundFactor:0.0";
  }

  config_string
      << ",CandidateFactors:1.1|1.0|0.95,HigherBwBiasFactor:0.01,"
         "DelayBasedCandidate:true,"
         "InherentLossLowerBound:0.001,InherentLossUpperBoundBwBalance:14kbps,"
         "InherentLossUpperBoundOffset:0.9,InitialInherentLossEstimate:0.01,"
         "NewtonIterations:2,NewtonStepSize:0.4,ObservationWindowSize:15,"
         "SendingRateSmoothingFactor:0.01,"
         "InstantUpperBoundTemporalWeightFactor:0.97,"
         "InstantUpperBoundBwBalance:90kbps,"
         "InstantUpperBoundLossOffset:0.1,TemporalWeightFactor:0.98,"
         "BackoffWhenOverusing:true";

  config_string.AppendFormat(
      ",ObservationDurationLowerBound:%dms",
      static_cast<int>(kObservationDurationLowerBound.ms()));

  config_string << "/";

  return config_string.str();
}

TEST(LossBasedBweV2Test, EnabledWhenGivenValidConfigurationValues) {
  ExplicitKeyValueConfig key_value_config(
      Config(/*enabled=*/true, /*valid=*/true));
  LossBasedBweV2 loss_based_bandwidth_estimator(&key_value_config);

  EXPECT_TRUE(loss_based_bandwidth_estimator.IsEnabled());
}

TEST(LossBasedBweV2Test, DisabledWhenGivenDisabledConfiguration) {
  ExplicitKeyValueConfig key_value_config(
      Config(/*enabled=*/false, /*valid=*/true));
  LossBasedBweV2 loss_based_bandwidth_estimator(&key_value_config);

  EXPECT_FALSE(loss_based_bandwidth_estimator.IsEnabled());
}

TEST(LossBasedBweV2Test, DisabledWhenGivenNonValidConfigurationValues) {
  ExplicitKeyValueConfig key_value_config(
      Config(/*enabled=*/true, /*valid=*/false));
  LossBasedBweV2 loss_based_bandwidth_estimator(&key_value_config);

  EXPECT_FALSE(loss_based_bandwidth_estimator.IsEnabled());
}

TEST(LossBasedBweV2Test, DisabledWhenGivenNonPositiveCandidateFactor) {
  ExplicitKeyValueConfig key_value_config_negative_candidate_factor(
      "WebRTC-Bwe-LossBasedBweV2/Enabled:true,CandidateFactors:-1.3|1.1/");
  LossBasedBweV2 loss_based_bandwidth_estimator_1(
      &key_value_config_negative_candidate_factor);
  EXPECT_FALSE(loss_based_bandwidth_estimator_1.IsEnabled());

  ExplicitKeyValueConfig key_value_config_zero_candidate_factor(
      "WebRTC-Bwe-LossBasedBweV2/Enabled:true,CandidateFactors:0.0|1.1/");
  LossBasedBweV2 loss_based_bandwidth_estimator_2(
      &key_value_config_zero_candidate_factor);
  EXPECT_FALSE(loss_based_bandwidth_estimator_2.IsEnabled());
}

TEST(LossBasedBweV2Test,
     DisabledWhenGivenConfigurationThatDoesNotAllowGeneratingCandidates) {
  ExplicitKeyValueConfig key_value_config(
      "WebRTC-Bwe-LossBasedBweV2/"
      "Enabled:true,CandidateFactors:1.0,AckedRateCandidate:false,"
      "DelayBasedCandidate:false/");
  LossBasedBweV2 loss_based_bandwidth_estimator(&key_value_config);
  EXPECT_FALSE(loss_based_bandwidth_estimator.IsEnabled());
}

TEST(LossBasedBweV2Test, BandwidthEstimateGivenInitializationAndThenFeedback) {
  PacketResult enough_feedback[2];
  enough_feedback[0].sent_packet.size = DataSize::Bytes(15'000);
  enough_feedback[1].sent_packet.size = DataSize::Bytes(15'000);
  enough_feedback[0].sent_packet.send_time = Timestamp::Zero();
  enough_feedback[1].sent_packet.send_time =
      Timestamp::Zero() + kObservationDurationLowerBound;
  enough_feedback[0].receive_time =
      Timestamp::Zero() + kObservationDurationLowerBound;
  enough_feedback[1].receive_time =
      Timestamp::Zero() + 2 * kObservationDurationLowerBound;

  ExplicitKeyValueConfig key_value_config(
      Config(/*enabled=*/true, /*valid=*/true));
  LossBasedBweV2 loss_based_bandwidth_estimator(&key_value_config);

  loss_based_bandwidth_estimator.SetBandwidthEstimate(
      DataRate::KilobitsPerSec(600));
  loss_based_bandwidth_estimator.UpdateBandwidthEstimate(
      enough_feedback, DataRate::PlusInfinity(), BandwidthUsage::kBwNormal);

  EXPECT_TRUE(loss_based_bandwidth_estimator.IsReady());
  EXPECT_TRUE(
      loss_based_bandwidth_estimator
          .GetBandwidthEstimate(/*delay_based_limit=*/DataRate::PlusInfinity())
          .IsFinite());
}

TEST(LossBasedBweV2Test, NoBandwidthEstimateGivenNoInitialization) {
  PacketResult enough_feedback[2];
  enough_feedback[0].sent_packet.size = DataSize::Bytes(15'000);
  enough_feedback[1].sent_packet.size = DataSize::Bytes(15'000);
  enough_feedback[0].sent_packet.send_time = Timestamp::Zero();
  enough_feedback[1].sent_packet.send_time =
      Timestamp::Zero() + kObservationDurationLowerBound;
  enough_feedback[0].receive_time =
      Timestamp::Zero() + kObservationDurationLowerBound;
  enough_feedback[1].receive_time =
      Timestamp::Zero() + 2 * kObservationDurationLowerBound;

  ExplicitKeyValueConfig key_value_config(
      Config(/*enabled=*/true, /*valid=*/true));
  LossBasedBweV2 loss_based_bandwidth_estimator(&key_value_config);

  loss_based_bandwidth_estimator.UpdateBandwidthEstimate(
      enough_feedback, DataRate::PlusInfinity(), BandwidthUsage::kBwNormal);

  EXPECT_FALSE(loss_based_bandwidth_estimator.IsReady());
  EXPECT_TRUE(
      loss_based_bandwidth_estimator
          .GetBandwidthEstimate(/*delay_based_limit=*/DataRate::PlusInfinity())
          .IsPlusInfinity());
}

TEST(LossBasedBweV2Test, NoBandwidthEstimateGivenNotEnoughFeedback) {
  // Create packet results where the observation duration is less than the lower
  // bound.
  PacketResult not_enough_feedback[2];
  not_enough_feedback[0].sent_packet.size = DataSize::Bytes(15'000);
  not_enough_feedback[1].sent_packet.size = DataSize::Bytes(15'000);
  not_enough_feedback[0].sent_packet.send_time = Timestamp::Zero();
  not_enough_feedback[1].sent_packet.send_time =
      Timestamp::Zero() + kObservationDurationLowerBound / 2;
  not_enough_feedback[0].receive_time =
      Timestamp::Zero() + kObservationDurationLowerBound / 2;
  not_enough_feedback[1].receive_time =
      Timestamp::Zero() + kObservationDurationLowerBound;

  ExplicitKeyValueConfig key_value_config(
      Config(/*enabled=*/true, /*valid=*/true));
  LossBasedBweV2 loss_based_bandwidth_estimator(&key_value_config);

  loss_based_bandwidth_estimator.SetBandwidthEstimate(
      DataRate::KilobitsPerSec(600));

  EXPECT_FALSE(loss_based_bandwidth_estimator.IsReady());
  EXPECT_TRUE(
      loss_based_bandwidth_estimator
          .GetBandwidthEstimate(/*delay_based_limit=*/DataRate::PlusInfinity())
          .IsPlusInfinity());

  loss_based_bandwidth_estimator.UpdateBandwidthEstimate(
      not_enough_feedback, DataRate::PlusInfinity(), BandwidthUsage::kBwNormal);

  EXPECT_FALSE(loss_based_bandwidth_estimator.IsReady());
  EXPECT_TRUE(
      loss_based_bandwidth_estimator
          .GetBandwidthEstimate(/*delay_based_limit=*/DataRate::PlusInfinity())
          .IsPlusInfinity());
}

TEST(LossBasedBweV2Test,
     SetValueIsTheEstimateUntilAdditionalFeedbackHasBeenReceived) {
  PacketResult enough_feedback_1[2];
  PacketResult enough_feedback_2[2];
  enough_feedback_1[0].sent_packet.size = DataSize::Bytes(15'000);
  enough_feedback_1[1].sent_packet.size = DataSize::Bytes(15'000);
  enough_feedback_2[0].sent_packet.size = DataSize::Bytes(15'000);
  enough_feedback_2[1].sent_packet.size = DataSize::Bytes(15'000);
  enough_feedback_1[0].sent_packet.send_time = Timestamp::Zero();
  enough_feedback_1[1].sent_packet.send_time =
      Timestamp::Zero() + kObservationDurationLowerBound;
  enough_feedback_2[0].sent_packet.send_time =
      Timestamp::Zero() + 2 * kObservationDurationLowerBound;
  enough_feedback_2[1].sent_packet.send_time =
      Timestamp::Zero() + 3 * kObservationDurationLowerBound;
  enough_feedback_1[0].receive_time =
      Timestamp::Zero() + kObservationDurationLowerBound;
  enough_feedback_1[1].receive_time =
      Timestamp::Zero() + 2 * kObservationDurationLowerBound;
  enough_feedback_2[0].receive_time =
      Timestamp::Zero() + 3 * kObservationDurationLowerBound;
  enough_feedback_2[1].receive_time =
      Timestamp::Zero() + 4 * kObservationDurationLowerBound;

  ExplicitKeyValueConfig key_value_config(
      Config(/*enabled=*/true, /*valid=*/true));
  LossBasedBweV2 loss_based_bandwidth_estimator(&key_value_config);

  loss_based_bandwidth_estimator.SetBandwidthEstimate(
      DataRate::KilobitsPerSec(600));
  loss_based_bandwidth_estimator.UpdateBandwidthEstimate(
      enough_feedback_1, DataRate::PlusInfinity(), BandwidthUsage::kBwNormal);

  EXPECT_NE(loss_based_bandwidth_estimator.GetBandwidthEstimate(
                /*delay_based_limit=*/DataRate::PlusInfinity()),
            DataRate::KilobitsPerSec(600));

  loss_based_bandwidth_estimator.SetBandwidthEstimate(
      DataRate::KilobitsPerSec(600));

  EXPECT_EQ(loss_based_bandwidth_estimator.GetBandwidthEstimate(
                /*delay_based_limit=*/DataRate::PlusInfinity()),
            DataRate::KilobitsPerSec(600));

  loss_based_bandwidth_estimator.UpdateBandwidthEstimate(
      enough_feedback_2, DataRate::PlusInfinity(), BandwidthUsage::kBwNormal);

  EXPECT_NE(loss_based_bandwidth_estimator.GetBandwidthEstimate(
                /*delay_based_limit=*/DataRate::PlusInfinity()),
            DataRate::KilobitsPerSec(600));
}

TEST(LossBasedBweV2Test,
     SetAcknowledgedBitrateOnlyAffectsTheBweWhenAdditionalFeedbackIsGiven) {
  PacketResult enough_feedback_1[2];
  PacketResult enough_feedback_2[2];
  enough_feedback_1[0].sent_packet.size = DataSize::Bytes(15'000);
  enough_feedback_1[1].sent_packet.size = DataSize::Bytes(15'000);
  enough_feedback_2[0].sent_packet.size = DataSize::Bytes(15'000);
  enough_feedback_2[1].sent_packet.size = DataSize::Bytes(15'000);
  enough_feedback_1[0].sent_packet.send_time = Timestamp::Zero();
  enough_feedback_1[1].sent_packet.send_time =
      Timestamp::Zero() + kObservationDurationLowerBound;
  enough_feedback_2[0].sent_packet.send_time =
      Timestamp::Zero() + 2 * kObservationDurationLowerBound;
  enough_feedback_2[1].sent_packet.send_time =
      Timestamp::Zero() + 3 * kObservationDurationLowerBound;
  enough_feedback_1[0].receive_time =
      Timestamp::Zero() + kObservationDurationLowerBound;
  enough_feedback_1[1].receive_time =
      Timestamp::Zero() + 2 * kObservationDurationLowerBound;
  enough_feedback_2[0].receive_time =
      Timestamp::Zero() + 3 * kObservationDurationLowerBound;
  enough_feedback_2[1].receive_time =
      Timestamp::Zero() + 4 * kObservationDurationLowerBound;

  ExplicitKeyValueConfig key_value_config(
      Config(/*enabled=*/true, /*valid=*/true));
  LossBasedBweV2 loss_based_bandwidth_estimator_1(&key_value_config);
  LossBasedBweV2 loss_based_bandwidth_estimator_2(&key_value_config);

  loss_based_bandwidth_estimator_1.SetBandwidthEstimate(
      DataRate::KilobitsPerSec(600));
  loss_based_bandwidth_estimator_2.SetBandwidthEstimate(
      DataRate::KilobitsPerSec(600));
  loss_based_bandwidth_estimator_1.UpdateBandwidthEstimate(
      enough_feedback_1, DataRate::PlusInfinity(), BandwidthUsage::kBwNormal);
  loss_based_bandwidth_estimator_2.UpdateBandwidthEstimate(
      enough_feedback_1, DataRate::PlusInfinity(), BandwidthUsage::kBwNormal);

  EXPECT_EQ(loss_based_bandwidth_estimator_1.GetBandwidthEstimate(
                /*delay_based_limit=*/DataRate::PlusInfinity()),
            DataRate::KilobitsPerSec(660));

  loss_based_bandwidth_estimator_1.SetAcknowledgedBitrate(
      DataRate::KilobitsPerSec(600));

  EXPECT_EQ(loss_based_bandwidth_estimator_1.GetBandwidthEstimate(
                /*delay_based_limit=*/DataRate::PlusInfinity()),
            DataRate::KilobitsPerSec(660));

  loss_based_bandwidth_estimator_1.UpdateBandwidthEstimate(
      enough_feedback_2, DataRate::PlusInfinity(), BandwidthUsage::kBwNormal);
  loss_based_bandwidth_estimator_2.UpdateBandwidthEstimate(
      enough_feedback_2, DataRate::PlusInfinity(), BandwidthUsage::kBwNormal);

  EXPECT_NE(loss_based_bandwidth_estimator_1.GetBandwidthEstimate(
                /*delay_based_limit=*/DataRate::PlusInfinity()),
            loss_based_bandwidth_estimator_2.GetBandwidthEstimate(
                /*delay_based_limit=*/DataRate::PlusInfinity()));
}

TEST(LossBasedBweV2Test,
     BandwidthEstimateIsCappedToBeTcpFairGivenTooHighLossRate) {
  PacketResult enough_feedback_no_received_packets[2];
  enough_feedback_no_received_packets[0].sent_packet.size =
      DataSize::Bytes(15'000);
  enough_feedback_no_received_packets[1].sent_packet.size =
      DataSize::Bytes(15'000);
  enough_feedback_no_received_packets[0].sent_packet.send_time =
      Timestamp::Zero();
  enough_feedback_no_received_packets[1].sent_packet.send_time =
      Timestamp::Zero() + kObservationDurationLowerBound;
  enough_feedback_no_received_packets[0].receive_time =
      Timestamp::PlusInfinity();
  enough_feedback_no_received_packets[1].receive_time =
      Timestamp::PlusInfinity();

  ExplicitKeyValueConfig key_value_config(
      Config(/*enabled=*/true, /*valid=*/true));
  LossBasedBweV2 loss_based_bandwidth_estimator(&key_value_config);

  loss_based_bandwidth_estimator.SetBandwidthEstimate(
      DataRate::KilobitsPerSec(600));
  loss_based_bandwidth_estimator.UpdateBandwidthEstimate(
      enough_feedback_no_received_packets, DataRate::PlusInfinity(),
      BandwidthUsage::kBwNormal);

  EXPECT_EQ(loss_based_bandwidth_estimator.GetBandwidthEstimate(
                /*delay_based_limit=*/DataRate::PlusInfinity()),
            DataRate::KilobitsPerSec(100));
}

// When network is overusing and flag `BackoffWhenOverusing` is true,
// the bandwidth estimate is forced to decrease even if there is no loss yet.
TEST(LossBasedBweV2Test, BandwidthEstimateDecreasesWhenOverusing) {
  PacketResult enough_feedback_1[2];
  PacketResult enough_feedback_2[2];
  enough_feedback_1[0].sent_packet.size = DataSize::Bytes(15'000);
  enough_feedback_1[1].sent_packet.size = DataSize::Bytes(15'000);
  enough_feedback_2[0].sent_packet.size = DataSize::Bytes(15'000);
  enough_feedback_2[1].sent_packet.size = DataSize::Bytes(15'000);
  enough_feedback_1[0].sent_packet.send_time = Timestamp::Zero();
  enough_feedback_1[1].sent_packet.send_time =
      Timestamp::Zero() + kObservationDurationLowerBound;
  enough_feedback_2[0].sent_packet.send_time =
      Timestamp::Zero() + 2 * kObservationDurationLowerBound;
  enough_feedback_2[1].sent_packet.send_time =
      Timestamp::Zero() + 3 * kObservationDurationLowerBound;
  enough_feedback_1[0].receive_time = Timestamp::PlusInfinity();
  enough_feedback_1[1].receive_time =
      Timestamp::Zero() + 2 * kObservationDurationLowerBound;
  enough_feedback_2[0].receive_time = Timestamp::PlusInfinity();
  enough_feedback_2[1].receive_time =
      Timestamp::Zero() + 4 * kObservationDurationLowerBound;

  ExplicitKeyValueConfig key_value_config(
      Config(/*enabled=*/true, /*valid=*/true));
  LossBasedBweV2 loss_based_bandwidth_estimator(&key_value_config);
  loss_based_bandwidth_estimator.SetAcknowledgedBitrate(
      DataRate::KilobitsPerSec(300));
  loss_based_bandwidth_estimator.SetBandwidthEstimate(
      DataRate::KilobitsPerSec(600));
  loss_based_bandwidth_estimator.UpdateBandwidthEstimate(
      enough_feedback_1, DataRate::PlusInfinity(),
      BandwidthUsage::kBwOverusing);
  EXPECT_LE(loss_based_bandwidth_estimator.GetBandwidthEstimate(
                /*delay_based_limit=*/DataRate::PlusInfinity()),
            DataRate::KilobitsPerSec(600));

  loss_based_bandwidth_estimator.UpdateBandwidthEstimate(
      enough_feedback_2, DataRate::PlusInfinity(), BandwidthUsage::kBwNormal);
  EXPECT_LE(loss_based_bandwidth_estimator.GetBandwidthEstimate(
                /*delay_based_limit=*/DataRate::PlusInfinity()),
            DataRate::KilobitsPerSec(600));
}

TEST(LossBasedBweV2Test, BandwidthEstimateIncreasesWhenUnderusing) {
  PacketResult enough_feedback_1[2];
  PacketResult enough_feedback_2[2];
  enough_feedback_1[0].sent_packet.size = DataSize::Bytes(15'000);
  enough_feedback_1[1].sent_packet.size = DataSize::Bytes(15'000);
  enough_feedback_2[0].sent_packet.size = DataSize::Bytes(15'000);
  enough_feedback_2[1].sent_packet.size = DataSize::Bytes(15'000);
  enough_feedback_1[0].sent_packet.send_time = Timestamp::Zero();
  enough_feedback_1[1].sent_packet.send_time =
      Timestamp::Zero() + kObservationDurationLowerBound;
  enough_feedback_2[0].sent_packet.send_time =
      Timestamp::Zero() + 2 * kObservationDurationLowerBound;
  enough_feedback_2[1].sent_packet.send_time =
      Timestamp::Zero() + 3 * kObservationDurationLowerBound;
  enough_feedback_1[0].receive_time =
      Timestamp::Zero() + kObservationDurationLowerBound;
  enough_feedback_1[1].receive_time =
      Timestamp::Zero() + 2 * kObservationDurationLowerBound;
  enough_feedback_2[0].receive_time =
      Timestamp::Zero() + 3 * kObservationDurationLowerBound;
  enough_feedback_2[1].receive_time =
      Timestamp::Zero() + 4 * kObservationDurationLowerBound;

  ExplicitKeyValueConfig key_value_config(
      Config(/*enabled=*/true, /*valid=*/true));
  LossBasedBweV2 loss_based_bandwidth_estimator(&key_value_config);

  loss_based_bandwidth_estimator.SetBandwidthEstimate(
      DataRate::KilobitsPerSec(600));
  loss_based_bandwidth_estimator.UpdateBandwidthEstimate(
      enough_feedback_1, DataRate::PlusInfinity(),
      BandwidthUsage::kBwUnderusing);
  EXPECT_GT(loss_based_bandwidth_estimator.GetBandwidthEstimate(
                /*delay_based_limit=*/DataRate::PlusInfinity()),
            DataRate::KilobitsPerSec(600));
  loss_based_bandwidth_estimator.UpdateBandwidthEstimate(
      enough_feedback_2, DataRate::PlusInfinity(), BandwidthUsage::kBwNormal);
  EXPECT_GT(loss_based_bandwidth_estimator.GetBandwidthEstimate(
                /*delay_based_limit=*/DataRate::PlusInfinity()),
            DataRate::KilobitsPerSec(600));
}
<<<<<<< HEAD

TEST(LossBasedBweV2Test,
     BandwidthEstimateCappedByDelayBasedEstimateWhenUnderusing) {
  PacketResult enough_feedback_1[2];
  PacketResult enough_feedback_2[2];
  enough_feedback_1[0].sent_packet.size = DataSize::Bytes(15'000);
  enough_feedback_1[1].sent_packet.size = DataSize::Bytes(15'000);
  enough_feedback_2[0].sent_packet.size = DataSize::Bytes(15'000);
  enough_feedback_2[1].sent_packet.size = DataSize::Bytes(15'000);
  enough_feedback_1[0].sent_packet.send_time = Timestamp::Zero();
  enough_feedback_1[1].sent_packet.send_time =
      Timestamp::Zero() + kObservationDurationLowerBound;
  enough_feedback_2[0].sent_packet.send_time =
      Timestamp::Zero() + 2 * kObservationDurationLowerBound;
  enough_feedback_2[1].sent_packet.send_time =
      Timestamp::Zero() + 3 * kObservationDurationLowerBound;
  enough_feedback_1[0].receive_time =
      Timestamp::Zero() + kObservationDurationLowerBound;
  enough_feedback_1[1].receive_time =
      Timestamp::Zero() + 2 * kObservationDurationLowerBound;
  enough_feedback_2[0].receive_time =
      Timestamp::Zero() + 3 * kObservationDurationLowerBound;
  enough_feedback_2[1].receive_time =
      Timestamp::Zero() + 4 * kObservationDurationLowerBound;

  ExplicitKeyValueConfig key_value_config(
      Config(/*enabled=*/true, /*valid=*/true));
  LossBasedBweV2 loss_based_bandwidth_estimator(&key_value_config);

  loss_based_bandwidth_estimator.SetBandwidthEstimate(
      DataRate::KilobitsPerSec(600));
  loss_based_bandwidth_estimator.UpdateBandwidthEstimate(
      enough_feedback_1, DataRate::PlusInfinity(),
      BandwidthUsage::kBwUnderusing);
  EXPECT_GT(loss_based_bandwidth_estimator.GetBandwidthEstimate(
                /*delay_based_limit=*/DataRate::PlusInfinity()),
            DataRate::KilobitsPerSec(600));
  loss_based_bandwidth_estimator.UpdateBandwidthEstimate(
      enough_feedback_2, DataRate::PlusInfinity(), BandwidthUsage::kBwNormal);
  EXPECT_EQ(loss_based_bandwidth_estimator.GetBandwidthEstimate(
                /*delay_based_limit=*/DataRate::KilobitsPerSec(500)),
            DataRate::KilobitsPerSec(500));
}

TEST(LossBasedBweV2Test, NotUseAckedBitrateInNormalState) {
  PacketResult enough_feedback_1[2];
  PacketResult enough_feedback_2[2];
  enough_feedback_1[0].sent_packet.size = DataSize::Bytes(15'000);
  enough_feedback_1[1].sent_packet.size = DataSize::Bytes(15'000);
  enough_feedback_2[0].sent_packet.size = DataSize::Bytes(15'000);
  enough_feedback_2[1].sent_packet.size = DataSize::Bytes(15'000);
  enough_feedback_1[0].sent_packet.send_time = Timestamp::Zero();
  enough_feedback_1[1].sent_packet.send_time =
      Timestamp::Zero() + kObservationDurationLowerBound;
  enough_feedback_2[0].sent_packet.send_time =
      Timestamp::Zero() + 2 * kObservationDurationLowerBound;
  enough_feedback_2[1].sent_packet.send_time =
      Timestamp::Zero() + 3 * kObservationDurationLowerBound;
  enough_feedback_1[0].receive_time =
      Timestamp::Zero() + kObservationDurationLowerBound;
  enough_feedback_1[1].receive_time =
      Timestamp::Zero() + 2 * kObservationDurationLowerBound;
  enough_feedback_2[0].receive_time =
      Timestamp::Zero() + 3 * kObservationDurationLowerBound;
  enough_feedback_2[1].receive_time =
      Timestamp::Zero() + 4 * kObservationDurationLowerBound;

  ExplicitKeyValueConfig key_value_config(
      Config(/*enabled=*/true, /*valid=*/true));
  LossBasedBweV2 loss_based_bandwidth_estimator(&key_value_config);

  loss_based_bandwidth_estimator.SetBandwidthEstimate(
      DataRate::KilobitsPerSec(600));
  DataRate acked_bitrate = DataRate::KilobitsPerSec(300);
  loss_based_bandwidth_estimator.SetAcknowledgedBitrate(acked_bitrate);
  loss_based_bandwidth_estimator.UpdateBandwidthEstimate(
      enough_feedback_1, DataRate::PlusInfinity(), BandwidthUsage::kBwNormal);
  EXPECT_GT(loss_based_bandwidth_estimator.GetBandwidthEstimate(
                /*delay_based_limit=*/DataRate::PlusInfinity()),
            acked_bitrate);

  loss_based_bandwidth_estimator.UpdateBandwidthEstimate(
      enough_feedback_2, DataRate::PlusInfinity(), BandwidthUsage::kBwNormal);
  EXPECT_GT(loss_based_bandwidth_estimator.GetBandwidthEstimate(
                /*delay_based_limit=*/DataRate::PlusInfinity()),
            acked_bitrate);
}

}  // namespace
=======
>>>>>>> 8f9b44ba

// When network is underusing, estimate can increase but never be higher than
// the delay based estimate.
TEST(LossBasedBweV2Test,
     BandwidthEstimateCappedByDelayBasedEstimateWhenUnderusing) {
  PacketResult enough_feedback_1[2];
  PacketResult enough_feedback_2[2];
  // Create two packet results, network is in normal state, 100% packets are
  // received, and no delay increase.
  enough_feedback_1[0].sent_packet.size = DataSize::Bytes(15'000);
  enough_feedback_1[1].sent_packet.size = DataSize::Bytes(15'000);
  enough_feedback_2[0].sent_packet.size = DataSize::Bytes(15'000);
  enough_feedback_2[1].sent_packet.size = DataSize::Bytes(15'000);
  enough_feedback_1[0].sent_packet.send_time = Timestamp::Zero();
  enough_feedback_1[1].sent_packet.send_time =
      Timestamp::Zero() + kObservationDurationLowerBound;
  enough_feedback_2[0].sent_packet.send_time =
      Timestamp::Zero() + 2 * kObservationDurationLowerBound;
  enough_feedback_2[1].sent_packet.send_time =
      Timestamp::Zero() + 3 * kObservationDurationLowerBound;
  enough_feedback_1[0].receive_time =
      Timestamp::Zero() + kObservationDurationLowerBound;
  enough_feedback_1[1].receive_time =
      Timestamp::Zero() + 2 * kObservationDurationLowerBound;
  enough_feedback_2[0].receive_time =
      Timestamp::Zero() + 3 * kObservationDurationLowerBound;
  enough_feedback_2[1].receive_time =
      Timestamp::Zero() + 4 * kObservationDurationLowerBound;

  ExplicitKeyValueConfig key_value_config(
      Config(/*enabled=*/true, /*valid=*/true));
  LossBasedBweV2 loss_based_bandwidth_estimator(&key_value_config);

  loss_based_bandwidth_estimator.SetBandwidthEstimate(
      DataRate::KilobitsPerSec(600));
  loss_based_bandwidth_estimator.UpdateBandwidthEstimate(
      enough_feedback_1, DataRate::PlusInfinity(),
      BandwidthUsage::kBwUnderusing);
  // If the delay based estimate is infinity, then loss based estimate increases
  // and not bounded by delay based estimate.
  EXPECT_GT(loss_based_bandwidth_estimator.GetBandwidthEstimate(
                /*delay_based_limit=*/DataRate::PlusInfinity()),
            DataRate::KilobitsPerSec(600));
  loss_based_bandwidth_estimator.UpdateBandwidthEstimate(
      enough_feedback_2, DataRate::PlusInfinity(), BandwidthUsage::kBwNormal);
  // If the delay based estimate is not infinity, then loss based estimate is
  // bounded by delay based estimate.
  EXPECT_EQ(loss_based_bandwidth_estimator.GetBandwidthEstimate(
                /*delay_based_limit=*/DataRate::KilobitsPerSec(500)),
            DataRate::KilobitsPerSec(500));
}

// When loss based bwe receives a strong signal of overusing and an increase in
// loss rate, it should acked bitrate for emegency backoff.
TEST(LossBasedBweV2Test, UseAckedBitrateForEmegencyBackOff) {
  PacketResult enough_feedback_1[2];
  PacketResult enough_feedback_2[2];
  // Create two packet results, first packet has 50% loss rate, second packet
  // has 100% loss rate.
  enough_feedback_1[0].sent_packet.size = DataSize::Bytes(15'000);
  enough_feedback_1[1].sent_packet.size = DataSize::Bytes(15'000);
  enough_feedback_2[0].sent_packet.size = DataSize::Bytes(15'000);
  enough_feedback_2[1].sent_packet.size = DataSize::Bytes(15'000);
  enough_feedback_1[0].sent_packet.send_time = Timestamp::Zero();
  enough_feedback_1[1].sent_packet.send_time =
      Timestamp::Zero() + kObservationDurationLowerBound;
  enough_feedback_2[0].sent_packet.send_time =
      Timestamp::Zero() + 2 * kObservationDurationLowerBound;
  enough_feedback_2[1].sent_packet.send_time =
      Timestamp::Zero() + 3 * kObservationDurationLowerBound;
  enough_feedback_1[0].receive_time = Timestamp::PlusInfinity();
  enough_feedback_1[1].receive_time =
      Timestamp::Zero() + 2 * kObservationDurationLowerBound;
  enough_feedback_2[0].receive_time = Timestamp::PlusInfinity();
  enough_feedback_2[1].receive_time = Timestamp::PlusInfinity();

  ExplicitKeyValueConfig key_value_config(
      Config(/*enabled=*/true, /*valid=*/true));
  LossBasedBweV2 loss_based_bandwidth_estimator(&key_value_config);

  loss_based_bandwidth_estimator.SetBandwidthEstimate(
      DataRate::KilobitsPerSec(600));
  DataRate acked_bitrate = DataRate::KilobitsPerSec(300);
  loss_based_bandwidth_estimator.SetAcknowledgedBitrate(acked_bitrate);
  // Update estimate when network is overusing, and 50% loss rate.
  loss_based_bandwidth_estimator.UpdateBandwidthEstimate(
      enough_feedback_1, DataRate::PlusInfinity(),
      BandwidthUsage::kBwOverusing);
  // Update estimate again when network is continuously overusing, and 100%
  // loss rate.
  loss_based_bandwidth_estimator.UpdateBandwidthEstimate(
      enough_feedback_2, DataRate::PlusInfinity(),
      BandwidthUsage::kBwOverusing);
  // The estimate bitrate now is backed off based on acked bitrate.
  EXPECT_LE(loss_based_bandwidth_estimator.GetBandwidthEstimate(
                /*delay_based_limit=*/DataRate::PlusInfinity()),
            acked_bitrate);
}

// When network is in normal state, and if the acked bitrate is small, then the
// loss based estimate is higher than the acked bitrate.
TEST(LossBasedBweV2Test, NotUseAckedBitrateInNormalState) {
  PacketResult enough_feedback_1[2];
  PacketResult enough_feedback_2[2];
  enough_feedback_1[0].sent_packet.size = DataSize::Bytes(15'000);
  enough_feedback_1[1].sent_packet.size = DataSize::Bytes(15'000);
  enough_feedback_2[0].sent_packet.size = DataSize::Bytes(15'000);
  enough_feedback_2[1].sent_packet.size = DataSize::Bytes(15'000);
  enough_feedback_1[0].sent_packet.send_time = Timestamp::Zero();
  enough_feedback_1[1].sent_packet.send_time =
      Timestamp::Zero() + kObservationDurationLowerBound;
  enough_feedback_2[0].sent_packet.send_time =
      Timestamp::Zero() + 2 * kObservationDurationLowerBound;
  enough_feedback_2[1].sent_packet.send_time =
      Timestamp::Zero() + 3 * kObservationDurationLowerBound;
  enough_feedback_1[0].receive_time =
      Timestamp::Zero() + kObservationDurationLowerBound;
  enough_feedback_1[1].receive_time =
      Timestamp::Zero() + 2 * kObservationDurationLowerBound;
  enough_feedback_2[0].receive_time =
      Timestamp::Zero() + 3 * kObservationDurationLowerBound;
  enough_feedback_2[1].receive_time =
      Timestamp::Zero() + 4 * kObservationDurationLowerBound;

  ExplicitKeyValueConfig key_value_config(
      Config(/*enabled=*/true, /*valid=*/true));
  LossBasedBweV2 loss_based_bandwidth_estimator(&key_value_config);

  loss_based_bandwidth_estimator.SetBandwidthEstimate(
      DataRate::KilobitsPerSec(600));
  DataRate acked_bitrate = DataRate::KilobitsPerSec(300);
  loss_based_bandwidth_estimator.SetAcknowledgedBitrate(acked_bitrate);
  loss_based_bandwidth_estimator.UpdateBandwidthEstimate(
      enough_feedback_1, DataRate::PlusInfinity(), BandwidthUsage::kBwNormal);
  EXPECT_GT(loss_based_bandwidth_estimator.GetBandwidthEstimate(
                /*delay_based_limit=*/DataRate::PlusInfinity()),
            acked_bitrate);

  loss_based_bandwidth_estimator.UpdateBandwidthEstimate(
      enough_feedback_2, DataRate::PlusInfinity(), BandwidthUsage::kBwNormal);
  EXPECT_GT(loss_based_bandwidth_estimator.GetBandwidthEstimate(
                /*delay_based_limit=*/DataRate::PlusInfinity()),
            acked_bitrate);
}

TEST(LossBasedBweV2Test, NoUpdateIfObservationDurationUnchanged) {
  PacketResult enough_feedback_1[2];
  enough_feedback_1[0].sent_packet.size = DataSize::Bytes(15'000);
  enough_feedback_1[1].sent_packet.size = DataSize::Bytes(15'000);
  enough_feedback_1[0].sent_packet.send_time = Timestamp::Zero();
  enough_feedback_1[1].sent_packet.send_time =
      Timestamp::Zero() + kObservationDurationLowerBound;
  enough_feedback_1[0].receive_time =
      Timestamp::Zero() + kObservationDurationLowerBound;
  enough_feedback_1[1].receive_time =
      Timestamp::Zero() + 2 * kObservationDurationLowerBound;

  ExplicitKeyValueConfig key_value_config(
      Config(/*enabled=*/true, /*valid=*/true));
  LossBasedBweV2 loss_based_bandwidth_estimator(&key_value_config);

  loss_based_bandwidth_estimator.SetBandwidthEstimate(
      DataRate::KilobitsPerSec(600));
  DataRate acked_bitrate = DataRate::KilobitsPerSec(300);
  loss_based_bandwidth_estimator.SetAcknowledgedBitrate(acked_bitrate);
  loss_based_bandwidth_estimator.UpdateBandwidthEstimate(
      enough_feedback_1, DataRate::PlusInfinity(), BandwidthUsage::kBwNormal);
  DataRate current_estimate =
      loss_based_bandwidth_estimator.GetBandwidthEstimate(
          /*delay_based_limit=*/DataRate::PlusInfinity());

  // Use the same feedback and check if the estimate is unchanged.
  loss_based_bandwidth_estimator.UpdateBandwidthEstimate(
      enough_feedback_1, DataRate::PlusInfinity(), BandwidthUsage::kBwNormal);
  DataRate new_estimate = loss_based_bandwidth_estimator.GetBandwidthEstimate(
      /*delay_based_limit=*/DataRate::PlusInfinity());
  EXPECT_EQ(current_estimate, new_estimate);
}

}  // namespace
}  // namespace webrtc<|MERGE_RESOLUTION|>--- conflicted
+++ resolved
@@ -436,98 +436,6 @@
                 /*delay_based_limit=*/DataRate::PlusInfinity()),
             DataRate::KilobitsPerSec(600));
 }
-<<<<<<< HEAD
-
-TEST(LossBasedBweV2Test,
-     BandwidthEstimateCappedByDelayBasedEstimateWhenUnderusing) {
-  PacketResult enough_feedback_1[2];
-  PacketResult enough_feedback_2[2];
-  enough_feedback_1[0].sent_packet.size = DataSize::Bytes(15'000);
-  enough_feedback_1[1].sent_packet.size = DataSize::Bytes(15'000);
-  enough_feedback_2[0].sent_packet.size = DataSize::Bytes(15'000);
-  enough_feedback_2[1].sent_packet.size = DataSize::Bytes(15'000);
-  enough_feedback_1[0].sent_packet.send_time = Timestamp::Zero();
-  enough_feedback_1[1].sent_packet.send_time =
-      Timestamp::Zero() + kObservationDurationLowerBound;
-  enough_feedback_2[0].sent_packet.send_time =
-      Timestamp::Zero() + 2 * kObservationDurationLowerBound;
-  enough_feedback_2[1].sent_packet.send_time =
-      Timestamp::Zero() + 3 * kObservationDurationLowerBound;
-  enough_feedback_1[0].receive_time =
-      Timestamp::Zero() + kObservationDurationLowerBound;
-  enough_feedback_1[1].receive_time =
-      Timestamp::Zero() + 2 * kObservationDurationLowerBound;
-  enough_feedback_2[0].receive_time =
-      Timestamp::Zero() + 3 * kObservationDurationLowerBound;
-  enough_feedback_2[1].receive_time =
-      Timestamp::Zero() + 4 * kObservationDurationLowerBound;
-
-  ExplicitKeyValueConfig key_value_config(
-      Config(/*enabled=*/true, /*valid=*/true));
-  LossBasedBweV2 loss_based_bandwidth_estimator(&key_value_config);
-
-  loss_based_bandwidth_estimator.SetBandwidthEstimate(
-      DataRate::KilobitsPerSec(600));
-  loss_based_bandwidth_estimator.UpdateBandwidthEstimate(
-      enough_feedback_1, DataRate::PlusInfinity(),
-      BandwidthUsage::kBwUnderusing);
-  EXPECT_GT(loss_based_bandwidth_estimator.GetBandwidthEstimate(
-                /*delay_based_limit=*/DataRate::PlusInfinity()),
-            DataRate::KilobitsPerSec(600));
-  loss_based_bandwidth_estimator.UpdateBandwidthEstimate(
-      enough_feedback_2, DataRate::PlusInfinity(), BandwidthUsage::kBwNormal);
-  EXPECT_EQ(loss_based_bandwidth_estimator.GetBandwidthEstimate(
-                /*delay_based_limit=*/DataRate::KilobitsPerSec(500)),
-            DataRate::KilobitsPerSec(500));
-}
-
-TEST(LossBasedBweV2Test, NotUseAckedBitrateInNormalState) {
-  PacketResult enough_feedback_1[2];
-  PacketResult enough_feedback_2[2];
-  enough_feedback_1[0].sent_packet.size = DataSize::Bytes(15'000);
-  enough_feedback_1[1].sent_packet.size = DataSize::Bytes(15'000);
-  enough_feedback_2[0].sent_packet.size = DataSize::Bytes(15'000);
-  enough_feedback_2[1].sent_packet.size = DataSize::Bytes(15'000);
-  enough_feedback_1[0].sent_packet.send_time = Timestamp::Zero();
-  enough_feedback_1[1].sent_packet.send_time =
-      Timestamp::Zero() + kObservationDurationLowerBound;
-  enough_feedback_2[0].sent_packet.send_time =
-      Timestamp::Zero() + 2 * kObservationDurationLowerBound;
-  enough_feedback_2[1].sent_packet.send_time =
-      Timestamp::Zero() + 3 * kObservationDurationLowerBound;
-  enough_feedback_1[0].receive_time =
-      Timestamp::Zero() + kObservationDurationLowerBound;
-  enough_feedback_1[1].receive_time =
-      Timestamp::Zero() + 2 * kObservationDurationLowerBound;
-  enough_feedback_2[0].receive_time =
-      Timestamp::Zero() + 3 * kObservationDurationLowerBound;
-  enough_feedback_2[1].receive_time =
-      Timestamp::Zero() + 4 * kObservationDurationLowerBound;
-
-  ExplicitKeyValueConfig key_value_config(
-      Config(/*enabled=*/true, /*valid=*/true));
-  LossBasedBweV2 loss_based_bandwidth_estimator(&key_value_config);
-
-  loss_based_bandwidth_estimator.SetBandwidthEstimate(
-      DataRate::KilobitsPerSec(600));
-  DataRate acked_bitrate = DataRate::KilobitsPerSec(300);
-  loss_based_bandwidth_estimator.SetAcknowledgedBitrate(acked_bitrate);
-  loss_based_bandwidth_estimator.UpdateBandwidthEstimate(
-      enough_feedback_1, DataRate::PlusInfinity(), BandwidthUsage::kBwNormal);
-  EXPECT_GT(loss_based_bandwidth_estimator.GetBandwidthEstimate(
-                /*delay_based_limit=*/DataRate::PlusInfinity()),
-            acked_bitrate);
-
-  loss_based_bandwidth_estimator.UpdateBandwidthEstimate(
-      enough_feedback_2, DataRate::PlusInfinity(), BandwidthUsage::kBwNormal);
-  EXPECT_GT(loss_based_bandwidth_estimator.GetBandwidthEstimate(
-                /*delay_based_limit=*/DataRate::PlusInfinity()),
-            acked_bitrate);
-}
-
-}  // namespace
-=======
->>>>>>> 8f9b44ba
 
 // When network is underusing, estimate can increase but never be higher than
 // the delay based estimate.
