--- conflicted
+++ resolved
@@ -30,12 +30,9 @@
     "..:module_api",
     "../../api/transport:field_trial_based_config",
     "../../api/transport:network_control",
-<<<<<<< HEAD
-=======
     "../../api/units:data_rate",
     "../../api/units:time_delta",
     "../../api/units:timestamp",
->>>>>>> cbad18b1
     "../../rtc_base/synchronization:mutex",
     "../pacing",
     "../remote_bitrate_estimator",
