--- conflicted
+++ resolved
@@ -55,15 +55,6 @@
   ThreeBandFilterBank();
   ~ThreeBandFilterBank();
 
-<<<<<<< HEAD
-  // Splits |in| of size kFullBandSize into 3 downsampled frequency bands in
-  // |out|, each of size 160.
-  void Analysis(rtc::ArrayView<const float, kFullBandSize> in,
-                rtc::ArrayView<const rtc::ArrayView<float>, kNumBands> out);
-
-  // Merges the 3 downsampled frequency bands in |in|, each of size 160, into
-  // |out|, which is of size kFullBandSize.
-=======
   // Splits `in` of size kFullBandSize into 3 downsampled frequency bands in
   // `out`, each of size 160.
   void Analysis(rtc::ArrayView<const float, kFullBandSize> in,
@@ -71,7 +62,6 @@
 
   // Merges the 3 downsampled frequency bands in `in`, each of size 160, into
   // `out`, which is of size kFullBandSize.
->>>>>>> cbad18b1
   void Synthesis(rtc::ArrayView<const rtc::ArrayView<float>, kNumBands> in,
                  rtc::ArrayView<float, kFullBandSize> out);
 
