# Copyright (c) 2017 The WebRTC project authors. All Rights Reserved.
#
# Use of this source code is governed by a BSD-style license
# that can be found in the LICENSE file in the root of the source
# tree. An additional intellectual property rights grant can be found
# in the file PATENTS.  All contributing project authors may
# be found in the AUTHORS file in the root of the source tree.

import("../../../webrtc.gni")  # This contains def of 'rtc_enable_protobuf'

rtc_source_set("aec_dump") {
  visibility = [ "*" ]
  sources = [ "aec_dump_factory.h" ]

  deps = [
    "..:aec_dump_interface",
    "../../../rtc_base:rtc_base_approved",
    "../../../rtc_base/system:file_wrapper",
    "../../../rtc_base/system:rtc_export",
  ]
}

if (rtc_include_tests) {
  rtc_library("mock_aec_dump") {
    testonly = true
    sources = [
      "mock_aec_dump.cc",
      "mock_aec_dump.h",
    ]

<<<<<<< HEAD
rtc_library("mock_aec_dump_unittests") {
  testonly = true
  configs += [ "..:apm_debug_dump" ]
  sources = [ "aec_dump_integration_test.cc" ]
=======
    deps = [
      "..:aec_dump_interface",
      "..:audioproc_test_utils",
      "../",
      "../../../test:test_support",
    ]
  }

  rtc_library("mock_aec_dump_unittests") {
    testonly = true
    configs += [ "..:apm_debug_dump" ]
    sources = [ "aec_dump_integration_test.cc" ]
>>>>>>> 758c388d

    deps = [
      ":mock_aec_dump",
      "..:api",
      "..:audioproc_test_utils",
      "../",
      "../../../rtc_base:rtc_base_approved",
      "//testing/gtest",
    ]
  }
}

if (rtc_enable_protobuf) {
  rtc_library("aec_dump_impl") {
    sources = [
      "aec_dump_impl.cc",
      "aec_dump_impl.h",
      "capture_stream_info.cc",
      "capture_stream_info.h",
      "write_to_file_task.cc",
      "write_to_file_task.h",
    ]

    deps = [
      ":aec_dump",
      "..:aec_dump_interface",
      "../../../api/audio:audio_frame_api",
      "../../../api/task_queue",
      "../../../rtc_base:checks",
      "../../../rtc_base:ignore_wundef",
      "../../../rtc_base:protobuf_utils",
      "../../../rtc_base:rtc_base_approved",
      "../../../rtc_base:rtc_task_queue",
      "../../../rtc_base/system:file_wrapper",
      "../../../system_wrappers",
    ]

    deps += [ "../:audioproc_debug_proto" ]
  }

  if (rtc_include_tests) {
    rtc_library("aec_dump_unittests") {
      testonly = true
      defines = []
      deps = [
        ":aec_dump",
        ":aec_dump_impl",
        "..:audioproc_debug_proto",
        "../",
        "../../../rtc_base:task_queue_for_test",
        "../../../test:fileutils",
        "../../../test:test_support",
        "//testing/gtest",
      ]
      sources = [ "aec_dump_unittest.cc" ]
    }
  }
}

rtc_library("null_aec_dump_factory") {
  assert_no_deps = [ ":aec_dump_impl" ]
  sources = [ "null_aec_dump_factory.cc" ]

  deps = [
    ":aec_dump",
    "..:aec_dump_interface",
  ]
}<|MERGE_RESOLUTION|>--- conflicted
+++ resolved
@@ -28,12 +28,6 @@
       "mock_aec_dump.h",
     ]
 
-<<<<<<< HEAD
-rtc_library("mock_aec_dump_unittests") {
-  testonly = true
-  configs += [ "..:apm_debug_dump" ]
-  sources = [ "aec_dump_integration_test.cc" ]
-=======
     deps = [
       "..:aec_dump_interface",
       "..:audioproc_test_utils",
@@ -46,7 +40,6 @@
     testonly = true
     configs += [ "..:apm_debug_dump" ]
     sources = [ "aec_dump_integration_test.cc" ]
->>>>>>> 758c388d
 
     deps = [
       ":mock_aec_dump",
