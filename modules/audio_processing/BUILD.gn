# Copyright (c) 2014 The WebRTC project authors. All Rights Reserved.
#
# Use of this source code is governed by a BSD-style license
# that can be found in the LICENSE file in the root of the source
# tree. An additional intellectual property rights grant can be found
# in the file PATENTS.  All contributing project authors may
# be found in the AUTHORS file in the root of the source tree.

import("../../webrtc.gni")
if (rtc_enable_protobuf) {
  import("//third_party/protobuf/proto_library.gni")
}

config("apm_debug_dump") {
  if (apm_debug_dump) {
    defines = [ "WEBRTC_APM_DEBUG_DUMP=1" ]
  } else {
    defines = [ "WEBRTC_APM_DEBUG_DUMP=0" ]
  }
}

rtc_library("api") {
  visibility = [ "*" ]
  sources = [
    "include/audio_processing.cc",
    "include/audio_processing.h",
  ]
  deps = [
    ":audio_frame_view",
    ":audio_processing_statistics",
    "../../api:array_view",
    "../../api:scoped_refptr",
    "../../api/audio:aec3_config",
    "../../api/audio:audio_frame_api",
    "../../api/audio:echo_control",
    "../../rtc_base:macromagic",
    "../../rtc_base:refcount",
    "../../rtc_base:rtc_base_approved",
    "../../rtc_base:stringutils",
    "../../rtc_base/system:arch",
    "../../rtc_base/system:file_wrapper",
    "../../rtc_base/system:rtc_export",
    "agc:gain_control_interface",
  ]
  absl_deps = [ "//third_party/abseil-cpp/absl/types:optional" ]
}

rtc_library("audio_frame_proxies") {
  visibility = [ "*" ]
  sources = [
    "include/audio_frame_proxies.cc",
    "include/audio_frame_proxies.h",
  ]
  deps = [
    ":api",
    ":audio_frame_view",
    "../../api/audio:audio_frame_api",
  ]
}

rtc_library("audio_buffer") {
  visibility = [ "*" ]

  configs += [ ":apm_debug_dump" ]

  sources = [
    "audio_buffer.cc",
    "audio_buffer.h",
    "splitting_filter.cc",
    "splitting_filter.h",
    "three_band_filter_bank.cc",
    "three_band_filter_bank.h",
  ]

  defines = []

  deps = [
    ":api",
    "../../api:array_view",
    "../../common_audio",
    "../../common_audio:common_audio_c",
    "../../rtc_base:checks",
  ]
}

rtc_library("high_pass_filter") {
  visibility = [ "*" ]

  sources = [
    "high_pass_filter.cc",
    "high_pass_filter.h",
  ]

  defines = []

  deps = [
    ":audio_buffer",
    "../../api:array_view",
    "../../rtc_base:checks",
    "utility:cascaded_biquad_filter",
  ]
}

rtc_source_set("aec_dump_interface") {
  visibility = [ "*" ]
  sources = [
    "include/aec_dump.cc",
    "include/aec_dump.h",
  ]

  deps = [
    ":api",
    ":audio_frame_view",
  ]
  absl_deps = [ "//third_party/abseil-cpp/absl/base:core_headers" ]
}

rtc_library("gain_controller2") {
  configs += [ ":apm_debug_dump" ]
  sources = [
    "gain_controller2.cc",
    "gain_controller2.h",
  ]
  defines = []
  deps = [
    ":aec_dump_interface",
    ":api",
    ":apm_logging",
    ":audio_buffer",
    ":audio_frame_view",
    "../../common_audio",
    "../../rtc_base:atomicops",
    "../../rtc_base:checks",
    "../../rtc_base:logging",
    "../../rtc_base:stringutils",
    "../../system_wrappers:field_trial",
    "agc2:adaptive_digital",
    "agc2:cpu_features",
    "agc2:fixed_digital",
    "agc2:gain_applier",
    "agc2:vad_wrapper",
  ]
}

rtc_library("audio_processing") {
  visibility = [ "*" ]
  configs += [ ":apm_debug_dump" ]
  sources = [
    "audio_processing_builder_impl.cc",
    "audio_processing_impl.cc",
    "audio_processing_impl.h",
    "echo_control_mobile_impl.cc",
    "echo_control_mobile_impl.h",
    "gain_control_impl.cc",
    "gain_control_impl.h",
    "render_queue_item_verifier.h",
<<<<<<< HEAD
    "typing_detection.cc",
    "typing_detection.h",
=======
>>>>>>> 8f9b44ba
  ]

  defines = []
  deps = [
    ":aec_dump_interface",
    ":api",
    ":apm_logging",
    ":audio_buffer",
    ":audio_frame_proxies",
    ":audio_frame_view",
    ":audio_processing_statistics",
    ":gain_controller2",
    ":high_pass_filter",
    ":optionally_built_submodule_creators",
    ":rms_level",
    "../../api:array_view",
    "../../api:function_view",
    "../../api/audio:aec3_config",
    "../../api/audio:audio_frame_api",
    "../../api/audio:echo_control",
    "../../audio/utility:audio_frame_operations",
    "../../common_audio:common_audio_c",
    "../../common_audio/third_party/ooura:fft_size_256",
    "../../rtc_base:atomicops",
    "../../rtc_base:checks",
    "../../rtc_base:gtest_prod",
    "../../rtc_base:ignore_wundef",
    "../../rtc_base:logging",
    "../../rtc_base:macromagic",
    "../../rtc_base:refcount",
    "../../rtc_base:safe_minmax",
    "../../rtc_base:sanitizer",
    "../../rtc_base:timeutils",
    "../../rtc_base/synchronization:mutex",
    "../../rtc_base/system:rtc_export",
    "../../system_wrappers",
    "../../system_wrappers:denormal_disabler",
    "../../system_wrappers:field_trial",
    "../../system_wrappers:metrics",
    "aec3",
    "aec_dump:aec_dump",
    "aecm:aecm_core",
    "agc",
    "agc:analog_gain_stats_reporter",
    "agc:gain_control_interface",
    "agc:legacy_agc",
    "capture_levels_adjuster",
    "ns",
    "transient:transient_suppressor_api",
    "vad",
  ]
  absl_deps = [
    "//third_party/abseil-cpp/absl/strings",
    "//third_party/abseil-cpp/absl/types:optional",
  ]

  deps += [
    "../../common_audio",
    "../../common_audio:fir_filter",
    "../../common_audio:fir_filter_factory",
    "../../rtc_base:rtc_base_approved",
    "../../system_wrappers",
  ]

  if (rtc_enable_protobuf) {
    deps += [ "aec_dump:aec_dump_impl" ]
  } else {
    deps += [ "aec_dump:null_aec_dump_factory" ]
  }
}

rtc_library("residual_echo_detector") {
  poisonous = [ "default_echo_detector" ]
  configs += [ ":apm_debug_dump" ]
  sources = [
    "echo_detector/circular_buffer.cc",
    "echo_detector/circular_buffer.h",
    "echo_detector/mean_variance_estimator.cc",
    "echo_detector/mean_variance_estimator.h",
    "echo_detector/moving_max.cc",
    "echo_detector/moving_max.h",
    "echo_detector/normalized_covariance_estimator.cc",
    "echo_detector/normalized_covariance_estimator.h",
    "residual_echo_detector.cc",
    "residual_echo_detector.h",
  ]
  deps = [
    ":api",
    ":apm_logging",
    "../../api:array_view",
<<<<<<< HEAD
=======
    "../../rtc_base:atomicops",
>>>>>>> 8f9b44ba
    "../../rtc_base:checks",
    "../../rtc_base:logging",
    "../../rtc_base:rtc_base_approved",
    "../../system_wrappers:metrics",
  ]
  absl_deps = [ "//third_party/abseil-cpp/absl/types:optional" ]
}

rtc_library("optionally_built_submodule_creators") {
  sources = [
    "optionally_built_submodule_creators.cc",
    "optionally_built_submodule_creators.h",
  ]
  deps = [
    "transient:transient_suppressor_api",
    "transient:transient_suppressor_impl",
  ]
}

rtc_source_set("rms_level") {
  visibility = [ "*" ]
  sources = [
    "rms_level.cc",
    "rms_level.h",
  ]
  deps = [
    "../../api:array_view",
    "../../rtc_base:checks",
  ]
  absl_deps = [ "//third_party/abseil-cpp/absl/types:optional" ]
}

rtc_library("audio_processing_statistics") {
  visibility = [ "*" ]
  sources = [
    "include/audio_processing_statistics.cc",
    "include/audio_processing_statistics.h",
  ]
  deps = [ "../../rtc_base/system:rtc_export" ]
  absl_deps = [ "//third_party/abseil-cpp/absl/types:optional" ]
}

rtc_source_set("audio_frame_view") {
  sources = [ "include/audio_frame_view.h" ]
  deps = [ "../../api:array_view" ]
}

if (rtc_enable_protobuf) {
  proto_library("audioproc_debug_proto") {
    sources = [ "debug.proto" ]

    proto_out_dir = "modules/audio_processing"
  }
}

rtc_library("apm_logging") {
  configs += [ ":apm_debug_dump" ]
  sources = [
    "logging/apm_data_dumper.cc",
    "logging/apm_data_dumper.h",
  ]
  deps = [
    "../../api:array_view",
    "../../common_audio",
    "../../rtc_base:checks",
    "../../rtc_base:rtc_base_approved",
    "../../rtc_base:stringutils",
  ]
  absl_deps = [ "//third_party/abseil-cpp/absl/types:optional" ]
  defines = []
}

if (rtc_include_tests) {
  rtc_source_set("mocks") {
    testonly = true
    sources = [ "include/mock_audio_processing.h" ]
    deps = [
      ":aec_dump_interface",
      ":api",
      ":audio_buffer",
      ":audio_processing",
      ":audio_processing_statistics",
      "../../test:test_support",
    ]
  }

  if (!build_with_chromium) {
    group("audio_processing_tests") {
      testonly = true
      deps = [
        ":audioproc_test_utils",
        "transient:click_annotate",
        "transient:transient_suppression_test",
      ]

      if (rtc_enable_protobuf) {
        deps += [
          ":audioproc_unittest_proto",
          "aec_dump:aec_dump_unittests",
          "test/conversational_speech",
          "test/py_quality_assessment",
        ]
      }
    }

    rtc_library("audio_processing_unittests") {
      testonly = true

      configs += [ ":apm_debug_dump" ]
      sources = [
        "audio_buffer_unittest.cc",
        "audio_frame_view_unittest.cc",
        "echo_control_mobile_unittest.cc",
        "gain_controller2_unittest.cc",
        "splitting_filter_unittest.cc",
        "test/fake_recording_device_unittest.cc",
      ]

      deps = [
        ":analog_mic_simulation",
        ":api",
        ":apm_logging",
        ":audio_buffer",
        ":audio_frame_view",
        ":audio_processing",
        ":audioproc_test_utils",
        ":gain_controller2",
        ":high_pass_filter",
        ":mocks",
        "../../api:array_view",
        "../../api:scoped_refptr",
        "../../api/audio:aec3_config",
        "../../api/audio:aec3_factory",
        "../../api/audio:echo_detector_creator",
        "../../common_audio",
        "../../common_audio:common_audio_c",
        "../../rtc_base",
        "../../rtc_base:checks",
        "../../rtc_base:gtest_prod",
        "../../rtc_base:ignore_wundef",
        "../../rtc_base:macromagic",
        "../../rtc_base:protobuf_utils",
        "../../rtc_base:refcount",
        "../../rtc_base:rtc_base_approved",
        "../../rtc_base:rtc_base_tests_utils",
        "../../rtc_base:rtc_event",
        "../../rtc_base:safe_conversions",
        "../../rtc_base:safe_minmax",
        "../../rtc_base:stringutils",
        "../../rtc_base:task_queue_for_test",
        "../../rtc_base:threading",
        "../../rtc_base/synchronization:mutex",
        "../../rtc_base/system:arch",
        "../../rtc_base/system:file_wrapper",
        "../../system_wrappers",
        "../../system_wrappers:denormal_disabler",
        "../../test:fileutils",
        "../../test:rtc_expect_death",
        "../../test:test_support",
        "../audio_coding:neteq_input_audio_tools",
        "aec_dump:mock_aec_dump_unittests",
        "agc:agc_unittests",
        "agc2:adaptive_digital_unittests",
        "agc2:biquad_filter_unittests",
        "agc2:fixed_digital_unittests",
        "agc2:noise_estimator_unittests",
        "agc2:test_utils",
        "agc2:vad_wrapper_unittests",
        "agc2/rnn_vad:unittests",
        "capture_levels_adjuster",
        "capture_levels_adjuster:capture_levels_adjuster_unittests",
        "test/conversational_speech:unittest",
        "transient:transient_suppression_unittests",
        "utility:legacy_delay_estimator_unittest",
        "utility:pffft_wrapper_unittest",
        "vad:vad_unittests",
        "//testing/gtest",
      ]
      absl_deps = [ "//third_party/abseil-cpp/absl/types:optional" ]

      defines = []

      if (rtc_prefer_fixed_point) {
        defines += [ "WEBRTC_AUDIOPROC_FIXED_PROFILE" ]
      } else {
        defines += [ "WEBRTC_AUDIOPROC_FLOAT_PROFILE" ]
      }

      if (rtc_enable_protobuf) {
        defines += [ "WEBRTC_AUDIOPROC_DEBUG_DUMP" ]
        deps += [
          ":audioproc_debug_proto",
          ":audioproc_protobuf_utils",
          ":audioproc_test_utils",
          ":audioproc_unittest_proto",
          ":optionally_built_submodule_creators",
          ":residual_echo_detector",
          ":rms_level",
          ":runtime_settings_protobuf_utils",
          "../../api/audio:audio_frame_api",
          "../../api/audio:echo_control",
          "../../rtc_base:rtc_base_tests_utils",
          "../../rtc_base:rtc_task_queue",
          "aec_dump",
          "aec_dump:aec_dump_unittests",
        ]
        absl_deps += [ "//third_party/abseil-cpp/absl/flags:flag" ]
        sources += [
          "audio_processing_impl_locking_unittest.cc",
          "audio_processing_impl_unittest.cc",
          "audio_processing_unittest.cc",
          "echo_control_mobile_bit_exact_unittest.cc",
          "echo_detector/circular_buffer_unittest.cc",
          "echo_detector/mean_variance_estimator_unittest.cc",
          "echo_detector/moving_max_unittest.cc",
          "echo_detector/normalized_covariance_estimator_unittest.cc",
          "gain_control_unittest.cc",
          "high_pass_filter_unittest.cc",
          "residual_echo_detector_unittest.cc",
          "rms_level_unittest.cc",
          "test/debug_dump_replayer.cc",
          "test/debug_dump_replayer.h",
          "test/debug_dump_test.cc",
          "test/echo_canceller_test_tools.cc",
          "test/echo_canceller_test_tools.h",
          "test/echo_canceller_test_tools_unittest.cc",
          "test/echo_control_mock.h",
          "test/test_utils.h",
        ]
      }
    }
  }

  rtc_library("audio_processing_perf_tests") {
    testonly = true
    configs += [ ":apm_debug_dump" ]

    sources = [ "audio_processing_performance_unittest.cc" ]
    deps = [
      ":audio_processing",
      ":audioproc_test_utils",
      "../../api:array_view",
      "../../rtc_base:atomicops",
      "../../rtc_base:protobuf_utils",
      "../../rtc_base:rtc_base_approved",
      "../../rtc_base:rtc_event",
      "../../rtc_base:safe_conversions",
      "../../system_wrappers",
      "../../test:perf_test",
      "../../test:test_support",
    ]
  }

  rtc_library("analog_mic_simulation") {
    sources = [
      "test/fake_recording_device.cc",
      "test/fake_recording_device.h",
    ]
    deps = [
      "../../api:array_view",
      "../../api/audio:audio_frame_api",
      "../../common_audio",
      "../../rtc_base:checks",
      "../../rtc_base:logging",
      "../../rtc_base:rtc_base_approved",
      "../../rtc_base:safe_conversions",
      "../../rtc_base:safe_minmax",
      "agc:gain_map",
    ]
    absl_deps = [ "//third_party/abseil-cpp/absl/types:optional" ]
  }

  if (rtc_enable_protobuf && !build_with_chromium) {
    rtc_library("audioproc_f_impl") {
      testonly = true
      configs += [ ":apm_debug_dump" ]
      sources = [
        "test/aec_dump_based_simulator.cc",
        "test/aec_dump_based_simulator.h",
        "test/api_call_statistics.cc",
        "test/api_call_statistics.h",
        "test/audio_processing_simulator.cc",
        "test/audio_processing_simulator.h",
        "test/audioproc_float_impl.cc",
        "test/audioproc_float_impl.h",
        "test/wav_based_simulator.cc",
        "test/wav_based_simulator.h",
      ]

      deps = [
        ":analog_mic_simulation",
        ":api",
        ":apm_logging",
        ":audio_processing",
        ":audioproc_debug_proto",
        ":audioproc_protobuf_utils",
        ":audioproc_test_utils",
        ":runtime_settings_protobuf_utils",
        "../../api/audio:aec3_config_json",
        "../../api/audio:aec3_factory",
        "../../api/audio:echo_detector_creator",
        "../../common_audio",
        "../../rtc_base:checks",
        "../../rtc_base:ignore_wundef",
        "../../rtc_base:logging",
        "../../rtc_base:protobuf_utils",
        "../../rtc_base:rtc_base_approved",
        "../../rtc_base:rtc_json",
        "../../rtc_base:safe_conversions",
        "../../rtc_base:stringutils",
        "../../rtc_base:task_queue_for_test",
        "../../rtc_base:timeutils",
        "../../rtc_base/system:file_wrapper",
        "../../system_wrappers",
        "../../system_wrappers:field_trial",
        "../../test:test_support",
        "aec_dump",
        "aec_dump:aec_dump_impl",
        "//testing/gtest",
      ]
      absl_deps = [
        "//third_party/abseil-cpp/absl/flags:flag",
        "//third_party/abseil-cpp/absl/flags:parse",
        "//third_party/abseil-cpp/absl/strings",
        "//third_party/abseil-cpp/absl/types:optional",
      ]
    }  # audioproc_f_impl
  }

  if (rtc_enable_protobuf) {
    proto_library("audioproc_unittest_proto") {
      sources = [ "test/unittest.proto" ]
      proto_out_dir = "modules/audio_processing/test"
    }

    rtc_library("audioproc_protobuf_utils") {
      sources = [
        "test/protobuf_utils.cc",
        "test/protobuf_utils.h",
      ]

      deps = [
        ":audioproc_debug_proto",
        "../../rtc_base:checks",
        "../../rtc_base:ignore_wundef",
        "../../rtc_base:protobuf_utils",
        "../../rtc_base:rtc_base_approved",
        "../../rtc_base/system:arch",
      ]
    }

    rtc_library("runtime_settings_protobuf_utils") {
      testonly = true
      sources = [
        "test/runtime_setting_util.cc",
        "test/runtime_setting_util.h",
      ]

      deps = [
        ":api",
        ":audioproc_debug_proto",
        ":audioproc_protobuf_utils",
        "../../rtc_base:checks",
      ]
    }
  }
}

rtc_library("audioproc_test_utils") {
  visibility = [ "*" ]
  testonly = true
  sources = [
    "test/audio_buffer_tools.cc",
    "test/audio_buffer_tools.h",
    "test/audio_processing_builder_for_testing.cc",
    "test/audio_processing_builder_for_testing.h",
    "test/bitexactness_tools.cc",
    "test/bitexactness_tools.h",
    "test/performance_timer.cc",
    "test/performance_timer.h",
    "test/simulator_buffers.cc",
    "test/simulator_buffers.h",
    "test/test_utils.cc",
    "test/test_utils.h",
  ]

  configs += [ ":apm_debug_dump" ]

  deps = [
    ":api",
    ":audio_buffer",
    ":audio_processing",
    "../../api:array_view",
    "../../api/audio:audio_frame_api",
    "../../common_audio",
    "../../rtc_base:checks",
    "../../rtc_base:refcount",
    "../../rtc_base:rtc_base_approved",
    "../../rtc_base/system:arch",
    "../../system_wrappers",
    "../../test:fileutils",
    "../../test:test_support",
    "../audio_coding:neteq_input_audio_tools",
    "//testing/gtest",
  ]
  absl_deps = [ "//third_party/abseil-cpp/absl/types:optional" ]
}<|MERGE_RESOLUTION|>--- conflicted
+++ resolved
@@ -154,11 +154,6 @@
     "gain_control_impl.cc",
     "gain_control_impl.h",
     "render_queue_item_verifier.h",
-<<<<<<< HEAD
-    "typing_detection.cc",
-    "typing_detection.h",
-=======
->>>>>>> 8f9b44ba
   ]
 
   defines = []
@@ -249,10 +244,7 @@
     ":api",
     ":apm_logging",
     "../../api:array_view",
-<<<<<<< HEAD
-=======
     "../../rtc_base:atomicops",
->>>>>>> 8f9b44ba
     "../../rtc_base:checks",
     "../../rtc_base:logging",
     "../../rtc_base:rtc_base_approved",
