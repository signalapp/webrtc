--- conflicted
+++ resolved
@@ -28,11 +28,7 @@
 #include "modules/audio_processing/common.h"
 #include "modules/audio_processing/include/audio_frame_view.h"
 #include "modules/audio_processing/logging/apm_data_dumper.h"
-<<<<<<< HEAD
-#include "modules/audio_processing/transient/transient_suppressor_creator.h"
-=======
 #include "modules/audio_processing/optionally_built_submodule_creators.h"
->>>>>>> 758c388d
 #include "rtc_base/atomic_ops.h"
 #include "rtc_base/checks.h"
 #include "rtc_base/constructor_magic.h"
@@ -1622,12 +1618,8 @@
   if (config_.transient_suppression.enabled) {
     // Attempt to create a transient suppressor, if one is not already created.
     if (!submodules_.transient_suppressor) {
-<<<<<<< HEAD
-      submodules_.transient_suppressor = CreateTransientSuppressor();
-=======
       submodules_.transient_suppressor =
           CreateTransientSuppressor(submodule_creation_overrides_);
->>>>>>> 758c388d
     }
     if (submodules_.transient_suppressor) {
       submodules_.transient_suppressor->Initialize(
