--- conflicted
+++ resolved
@@ -521,17 +521,15 @@
   RmsLevel capture_output_rms_ RTC_GUARDED_BY(mutex_capture_);
   int capture_rms_interval_counter_ RTC_GUARDED_BY(mutex_capture_) = 0;
 
-<<<<<<< HEAD
+  AnalogGainStatsReporter analog_gain_stats_reporter_
+      RTC_GUARDED_BY(mutex_capture_);
+
   // RingRTC change to RingRTC change to make it possible to share an APM.
   // See set_capture_output_used in audio_processing.h.
   // Each "user" (could be anything) has a separate state of whether or not
   // it's using the capture output, and if there are any users capturing,
   // we enable processing.
   std::set<void*> capture_output_users_ RTC_GUARDED_BY(mutex_capture_);
-=======
-  AnalogGainStatsReporter analog_gain_stats_reporter_
-      RTC_GUARDED_BY(mutex_capture_);
->>>>>>> bc8c0955
 
   // Lock protection not needed.
   std::unique_ptr<
