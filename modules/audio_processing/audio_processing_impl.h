/*
 *  Copyright (c) 2012 The WebRTC project authors. All Rights Reserved.
 *
 *  Use of this source code is governed by a BSD-style license
 *  that can be found in the LICENSE file in the root of the source
 *  tree. An additional intellectual property rights grant can be found
 *  in the file PATENTS.  All contributing project authors may
 *  be found in the AUTHORS file in the root of the source tree.
 */

#ifndef MODULES_AUDIO_PROCESSING_AUDIO_PROCESSING_IMPL_H_
#define MODULES_AUDIO_PROCESSING_AUDIO_PROCESSING_IMPL_H_

#include <stdio.h>

#include <array>
#include <atomic>
#include <cstdint>
#include <memory>
#include <optional>
<<<<<<< HEAD
// RingRTC change to make it possible to share an APM.
#include <set>
#include <string>
=======
#include <utility>
>>>>>>> e4445e46
#include <vector>

#include "absl/base/nullability.h"
#include "absl/strings/string_view.h"
#include "api/array_view.h"
#include "api/audio/audio_processing.h"
#include "api/audio/audio_processing_statistics.h"
#include "api/audio/echo_control.h"
#include "api/environment/environment.h"
#include "api/scoped_refptr.h"
#include "api/task_queue/task_queue_base.h"
#include "modules/audio_processing/agc/agc_manager_direct.h"
#include "modules/audio_processing/agc2/input_volume_stats_reporter.h"
#include "modules/audio_processing/audio_buffer.h"
#include "modules/audio_processing/capture_levels_adjuster/capture_levels_adjuster.h"
#include "modules/audio_processing/echo_control_mobile_impl.h"
#include "modules/audio_processing/gain_control_impl.h"
#include "modules/audio_processing/gain_controller2.h"
#include "modules/audio_processing/high_pass_filter.h"
#include "modules/audio_processing/include/aec_dump.h"
#include "modules/audio_processing/include/audio_frame_proxies.h"
#include "modules/audio_processing/ns/noise_suppressor.h"
#include "modules/audio_processing/post_filter.h"
#include "modules/audio_processing/render_queue_item_verifier.h"
#include "modules/audio_processing/rms_level.h"
#include "rtc_base/gtest_prod_util.h"
#include "rtc_base/swap_queue.h"
#include "rtc_base/synchronization/mutex.h"
#include "rtc_base/thread_annotations.h"

namespace webrtc {

class ApmDataDumper;
class AudioConverter;

constexpr int RuntimeSettingQueueSize() {
  return 100;
}

class AudioProcessingImpl : public AudioProcessing {
 public:
  // Methods forcing APM to run in a single-threaded manner.
  // Acquires both the render and capture locks.
  explicit AudioProcessingImpl(const Environment& env);
  AudioProcessingImpl(const Environment& env,
                      const AudioProcessing::Config& config,
                      std::unique_ptr<CustomProcessing> capture_post_processor,
                      std::unique_ptr<CustomProcessing> render_pre_processor,
                      std::unique_ptr<EchoControlFactory> echo_control_factory,
                      scoped_refptr<EchoDetector> echo_detector,
                      std::unique_ptr<CustomAudioAnalyzer> capture_analyzer);
  ~AudioProcessingImpl() override;
  int Initialize() override;
  int Initialize(const ProcessingConfig& processing_config) override;
  void ApplyConfig(const AudioProcessing::Config& config) override;
  bool CreateAndAttachAecDump(absl::string_view file_name,
                              int64_t max_log_size_bytes,
                              TaskQueueBase* absl_nonnull
                                  worker_queue) override;
  bool CreateAndAttachAecDump(FILE* handle,
                              int64_t max_log_size_bytes,
                              TaskQueueBase* absl_nonnull
                                  worker_queue) override;
  // TODO(webrtc:5298) Deprecated variant.
  void AttachAecDump(std::unique_ptr<AecDump> aec_dump) override;
  void DetachAecDump() override;
  void SetRuntimeSetting(RuntimeSetting setting) override;
  bool PostRuntimeSetting(RuntimeSetting setting) override;

  // Capture-side exclusive methods possibly running APM in a
  // multi-threaded manner. Acquire the capture lock.
  int ProcessStream(const int16_t* const src,
                    const StreamConfig& input_config,
                    const StreamConfig& output_config,
                    int16_t* const dest) override;
  int ProcessStream(const float* const* src,
                    const StreamConfig& input_config,
                    const StreamConfig& output_config,
                    float* const* dest) override;
  bool GetLinearAecOutput(
<<<<<<< HEAD
      rtc::ArrayView<std::array<float, 160>> linear_output) const override;
  // RingRTC change to make it possible to share an APM.
  // See set_capture_output_used in audio_processing.h.
  void set_capture_output_used(void* user, bool muted) override;
=======
      ArrayView<std::array<float, 160>> linear_output) const override;
  void set_output_will_be_muted(bool muted) override;
>>>>>>> e4445e46
  void HandleCaptureOutputUsedSetting(bool capture_output_used)
      RTC_EXCLUSIVE_LOCKS_REQUIRED(mutex_capture_);
  int set_stream_delay_ms(int delay) override;
  void set_stream_key_pressed(bool key_pressed) override;
  void set_stream_analog_level(int level) override;
  int recommended_stream_analog_level() const
      RTC_LOCKS_EXCLUDED(mutex_capture_) override;

  // Render-side exclusive methods possibly running APM in a
  // multi-threaded manner. Acquire the render lock.
  int ProcessReverseStream(const int16_t* const src,
                           const StreamConfig& input_config,
                           const StreamConfig& output_config,
                           int16_t* const dest) override;
  int AnalyzeReverseStream(const float* const* data,
                           const StreamConfig& reverse_config) override;
  int ProcessReverseStream(const float* const* src,
                           const StreamConfig& input_config,
                           const StreamConfig& output_config,
                           float* const* dest) override;

  // Methods only accessed from APM submodules or
  // from AudioProcessing tests in a single-threaded manner.
  // Hence there is no need for locks in these.
  int proc_sample_rate_hz() const override;
  int proc_split_sample_rate_hz() const override;
  size_t num_input_channels() const override;
  size_t num_proc_channels() const override;
  size_t num_output_channels() const override;
  size_t num_reverse_channels() const override;
  int stream_delay_ms() const override;

  AudioProcessingStats GetStatistics(bool /* has_remote_tracks */) override {
    return GetStatistics();
  }
  AudioProcessingStats GetStatistics() override {
    return stats_reporter_.GetStatistics();
  }

  AudioProcessing::Config GetConfig() const override;

 protected:
  // Overridden in a mock.
  virtual void InitializeLocked()
      RTC_EXCLUSIVE_LOCKS_REQUIRED(mutex_render_, mutex_capture_);
  void AssertLockedForTest()
      RTC_ASSERT_EXCLUSIVE_LOCK(mutex_render_, mutex_capture_) {
    mutex_render_.AssertHeld();
    mutex_capture_.AssertHeld();
  }

 private:
  // TODO(peah): These friend classes should be removed as soon as the new
  // parameter setting scheme allows.
  FRIEND_TEST_ALL_PREFIXES(ApmConfiguration, DefaultBehavior);
  FRIEND_TEST_ALL_PREFIXES(ApmConfiguration, ValidConfigBehavior);
  FRIEND_TEST_ALL_PREFIXES(ApmConfiguration, InValidConfigBehavior);

  void set_stream_analog_level_locked(int level)
      RTC_EXCLUSIVE_LOCKS_REQUIRED(mutex_capture_);
  void UpdateRecommendedInputVolumeLocked()
      RTC_EXCLUSIVE_LOCKS_REQUIRED(mutex_capture_);

  // Class providing thread-safe message pipe functionality for
  // `runtime_settings_`.
  class RuntimeSettingEnqueuer {
   public:
    explicit RuntimeSettingEnqueuer(
        SwapQueue<RuntimeSetting>* runtime_settings);
    ~RuntimeSettingEnqueuer();

    // Enqueue setting and return whether the setting was successfully enqueued.
    bool Enqueue(RuntimeSetting setting);

   private:
    SwapQueue<RuntimeSetting>& runtime_settings_;
  };

  const Environment env_;
  const std::unique_ptr<ApmDataDumper> data_dumper_;
  static std::atomic<int> instance_count_;
  const bool use_setup_specific_default_aec3_config_;

  SwapQueue<RuntimeSetting> capture_runtime_settings_;
  SwapQueue<RuntimeSetting> render_runtime_settings_;

  RuntimeSettingEnqueuer capture_runtime_settings_enqueuer_;
  RuntimeSettingEnqueuer render_runtime_settings_enqueuer_;

  // EchoControl factory.
  const std::unique_ptr<EchoControlFactory> echo_control_factory_;

  class SubmoduleStates {
   public:
    SubmoduleStates(bool capture_post_processor_enabled,
                    bool render_pre_processor_enabled,
                    bool capture_analyzer_enabled);
    // Updates the submodule state and returns true if it has changed.
    bool Update(bool high_pass_filter_enabled,
                bool mobile_echo_controller_enabled,
                bool noise_suppressor_enabled,
                bool adaptive_gain_controller_enabled,
                bool gain_controller2_enabled,
                bool gain_adjustment_enabled,
                bool echo_controller_enabled);
    bool CaptureMultiBandSubModulesActive() const;
    bool CaptureMultiBandProcessingPresent() const;
    bool CaptureMultiBandProcessingActive(bool ec_processing_active) const;
    bool CaptureFullBandProcessingActive() const;
    bool CaptureAnalyzerActive() const;
    bool RenderMultiBandSubModulesActive() const;
    bool RenderFullBandProcessingActive() const;
    bool RenderMultiBandProcessingActive() const;
    bool HighPassFilteringRequired() const;

   private:
    const bool capture_post_processor_enabled_ = false;
    const bool render_pre_processor_enabled_ = false;
    const bool capture_analyzer_enabled_ = false;
    bool high_pass_filter_enabled_ = false;
    bool mobile_echo_controller_enabled_ = false;
    bool noise_suppressor_enabled_ = false;
    bool adaptive_gain_controller_enabled_ = false;
    bool gain_controller2_enabled_ = false;
    bool gain_adjustment_enabled_ = false;
    bool echo_controller_enabled_ = false;
    bool first_update_ = true;
  };

  // Methods for modifying the formats struct that is used by both
  // the render and capture threads. The check for whether modifications are
  // needed is done while holding a single lock only, thereby avoiding that the
  // capture thread blocks the render thread.
  // Called by render: Holds the render lock when reading the format struct and
  // acquires both locks if reinitialization is required.
  void MaybeInitializeRender(const StreamConfig& input_config,
                             const StreamConfig& output_config)
      RTC_EXCLUSIVE_LOCKS_REQUIRED(mutex_render_);
  // Called by capture: Acquires and releases the capture lock to read the
  // format struct and acquires both locks if reinitialization is needed.
  void MaybeInitializeCapture(const StreamConfig& input_config,
                              const StreamConfig& output_config);

  // Method for updating the state keeping track of the active submodules.
  // Returns a bool indicating whether the state has changed.
  bool UpdateActiveSubmoduleStates()
      RTC_EXCLUSIVE_LOCKS_REQUIRED(mutex_capture_);

  // Methods requiring APM running in a single-threaded manner, requiring both
  // the render and capture lock to be acquired.
  void InitializeLocked(const ProcessingConfig& config)
      RTC_EXCLUSIVE_LOCKS_REQUIRED(mutex_render_, mutex_capture_);
  void InitializeResidualEchoDetector()
      RTC_EXCLUSIVE_LOCKS_REQUIRED(mutex_render_, mutex_capture_);
  void InitializeEchoController()
      RTC_EXCLUSIVE_LOCKS_REQUIRED(mutex_render_, mutex_capture_);

  // Initializations of capture-only sub-modules, requiring the capture lock
  // already acquired.
  void InitializeHighPassFilter(bool forced_reset)
      RTC_EXCLUSIVE_LOCKS_REQUIRED(mutex_capture_);
  void InitializeGainController1() RTC_EXCLUSIVE_LOCKS_REQUIRED(mutex_capture_);
  // Initializes the `GainController2` sub-module. If the sub-module is enabled,
  // recreates it.
  void InitializeGainController2() RTC_EXCLUSIVE_LOCKS_REQUIRED(mutex_capture_);
  void InitializeNoiseSuppressor() RTC_EXCLUSIVE_LOCKS_REQUIRED(mutex_capture_);
  void InitializeCaptureLevelsAdjuster()
      RTC_EXCLUSIVE_LOCKS_REQUIRED(mutex_capture_);
  void InitializePostProcessor() RTC_EXCLUSIVE_LOCKS_REQUIRED(mutex_capture_);
  void InitializeAnalyzer() RTC_EXCLUSIVE_LOCKS_REQUIRED(mutex_capture_);

  // Initializations of render-only submodules, requiring the render lock
  // already acquired.
  void InitializePreProcessor() RTC_EXCLUSIVE_LOCKS_REQUIRED(mutex_render_);

  // Sample rate used for the fullband processing.
  int proc_fullband_sample_rate_hz() const
      RTC_EXCLUSIVE_LOCKS_REQUIRED(mutex_capture_);

  // Empties and handles the respective RuntimeSetting queues.
  void HandleCaptureRuntimeSettings()
      RTC_EXCLUSIVE_LOCKS_REQUIRED(mutex_capture_);
  void HandleRenderRuntimeSettings()
      RTC_EXCLUSIVE_LOCKS_REQUIRED(mutex_render_);

  void EmptyQueuedRenderAudio() RTC_LOCKS_EXCLUDED(mutex_capture_);
  void EmptyQueuedRenderAudioLocked()
      RTC_EXCLUSIVE_LOCKS_REQUIRED(mutex_capture_);
  void AllocateRenderQueue()
      RTC_EXCLUSIVE_LOCKS_REQUIRED(mutex_render_, mutex_capture_);
  void QueueBandedRenderAudio(AudioBuffer* audio)
      RTC_EXCLUSIVE_LOCKS_REQUIRED(mutex_render_);
  void QueueNonbandedRenderAudio(AudioBuffer* audio)
      RTC_EXCLUSIVE_LOCKS_REQUIRED(mutex_render_);

  // Capture-side exclusive methods possibly running APM in a multi-threaded
  // manner that are called with the render lock already acquired.
  int ProcessCaptureStreamLocked() RTC_EXCLUSIVE_LOCKS_REQUIRED(mutex_capture_);

  // Render-side exclusive methods possibly running APM in a multi-threaded
  // manner that are called with the render lock already acquired.
  int AnalyzeReverseStreamLocked(const float* const* src,
                                 const StreamConfig& input_config,
                                 const StreamConfig& output_config)
      RTC_EXCLUSIVE_LOCKS_REQUIRED(mutex_render_);
  int ProcessRenderStreamLocked() RTC_EXCLUSIVE_LOCKS_REQUIRED(mutex_render_);

  // Collects configuration settings from public and private
  // submodules to be saved as an audioproc::Config message on the
  // AecDump if it is attached.  If not `forced`, only writes the current
  // config if it is different from the last saved one; if `forced`,
  // writes the config regardless of the last saved.
  void WriteAecDumpConfigMessage(bool forced)
      RTC_EXCLUSIVE_LOCKS_REQUIRED(mutex_capture_);

  // Notifies attached AecDump of current configuration and capture data.
  void RecordUnprocessedCaptureStream(const float* const* capture_stream)
      RTC_EXCLUSIVE_LOCKS_REQUIRED(mutex_capture_);

  void RecordUnprocessedCaptureStream(const int16_t* const data,
                                      const StreamConfig& config)
      RTC_EXCLUSIVE_LOCKS_REQUIRED(mutex_capture_);

  // Notifies attached AecDump of current configuration and
  // processed capture data and issues a capture stream recording
  // request.
  void RecordProcessedCaptureStream(
      const float* const* processed_capture_stream)
      RTC_EXCLUSIVE_LOCKS_REQUIRED(mutex_capture_);

  void RecordProcessedCaptureStream(const int16_t* const data,
                                    const StreamConfig& config)
      RTC_EXCLUSIVE_LOCKS_REQUIRED(mutex_capture_);

  // Notifies attached AecDump about current state (delay, drift, etc).
  void RecordAudioProcessingState()
      RTC_EXCLUSIVE_LOCKS_REQUIRED(mutex_capture_);

  // Ensures that overruns in the capture runtime settings queue is properly
  // handled by the code, providing safe-fallbacks to mitigate the implications
  // of any settings being missed.
  void HandleOverrunInCaptureRuntimeSettingsQueue()
      RTC_EXCLUSIVE_LOCKS_REQUIRED(mutex_capture_);

  // AecDump instance used for optionally logging APM config, input
  // and output to file in the AEC-dump format defined in debug.proto.
  std::unique_ptr<AecDump> aec_dump_;

  // Hold the last config written with AecDump for avoiding writing
  // the same config twice.
  InternalAPMConfig apm_config_for_aec_dump_ RTC_GUARDED_BY(mutex_capture_);

  // Critical sections.
  mutable Mutex mutex_render_ RTC_ACQUIRED_BEFORE(mutex_capture_);
  mutable Mutex mutex_capture_;

  // Struct containing the Config specifying the behavior of APM.
  AudioProcessing::Config config_;

  // Class containing information about what submodules are active.
  SubmoduleStates submodule_states_;

  // Struct containing the pointers to the submodules.
  struct Submodules {
    Submodules(std::unique_ptr<CustomProcessing> capture_post_processor,
               std::unique_ptr<CustomProcessing> render_pre_processor,
               scoped_refptr<EchoDetector> echo_detector,
               std::unique_ptr<CustomAudioAnalyzer> capture_analyzer)
        : echo_detector(std::move(echo_detector)),
          capture_post_processor(std::move(capture_post_processor)),
          render_pre_processor(std::move(render_pre_processor)),
          capture_analyzer(std::move(capture_analyzer)) {}
    // Accessed internally from capture or during initialization.
    const scoped_refptr<EchoDetector> echo_detector;
    const std::unique_ptr<CustomProcessing> capture_post_processor;
    const std::unique_ptr<CustomProcessing> render_pre_processor;
    const std::unique_ptr<CustomAudioAnalyzer> capture_analyzer;
    std::unique_ptr<AgcManagerDirect> agc_manager;
    std::unique_ptr<GainControlImpl> gain_control;
    std::unique_ptr<GainController2> gain_controller2;
    std::unique_ptr<HighPassFilter> high_pass_filter;
    std::unique_ptr<EchoControl> echo_controller;
    std::unique_ptr<EchoControlMobileImpl> echo_control_mobile;
    std::unique_ptr<NoiseSuppressor> noise_suppressor;
    std::unique_ptr<PostFilter> post_filter;
    std::unique_ptr<CaptureLevelsAdjuster> capture_levels_adjuster;
  } submodules_;

  // State that is written to while holding both the render and capture locks
  // but can be read without any lock being held.
  // As this is only accessed internally of APM, and all internal methods in APM
  // either are holding the render or capture locks, this construct is safe as
  // it is not possible to read the variables while writing them.
  struct ApmFormatState {
    ApmFormatState()
        :  // Format of processing streams at input/output call sites.
          api_format({{{kSampleRate16kHz, 1},
                       {kSampleRate16kHz, 1},
                       {kSampleRate16kHz, 1},
                       {kSampleRate16kHz, 1}}}),
          render_processing_format(kSampleRate16kHz, 1) {}
    ProcessingConfig api_format;
    StreamConfig render_processing_format;
  } formats_;

  // APM constants.
  const struct ApmConstants {
    ApmConstants(bool multi_channel_render_support,
                 bool multi_channel_capture_support,
                 bool enforce_split_band_hpf,
                 bool minimize_processing_for_unused_output)
        : multi_channel_render_support(multi_channel_render_support),
          multi_channel_capture_support(multi_channel_capture_support),
          enforce_split_band_hpf(enforce_split_band_hpf),
          minimize_processing_for_unused_output(
              minimize_processing_for_unused_output) {}
    bool multi_channel_render_support;
    bool multi_channel_capture_support;
    bool enforce_split_band_hpf;
    bool minimize_processing_for_unused_output;
  } constants_;

  struct ApmCaptureState {
    ApmCaptureState();
    ~ApmCaptureState();
    bool was_stream_delay_set;
    bool capture_output_used;
    bool capture_output_used_last_frame;
    bool key_pressed;
    std::unique_ptr<AudioBuffer> capture_audio;
    std::unique_ptr<AudioBuffer> capture_fullband_audio;
    std::unique_ptr<AudioBuffer> linear_aec_output;
    // Only the rate and samples fields of capture_processing_format_ are used
    // because the capture processing number of channels is mutable and is
    // tracked by the capture_audio_.
    StreamConfig capture_processing_format;
    int split_rate;
    bool echo_path_gain_change;
    float prev_pre_adjustment_gain;
    int playout_volume;
    int prev_playout_volume;
    AudioProcessingStats stats;
    // Input volume applied on the audio input device when the audio is
    // acquired. Unspecified when unknown.
    std::optional<int> applied_input_volume;
    bool applied_input_volume_changed;
    // Recommended input volume to apply on the audio input device the next time
    // that audio is acquired. Unspecified when no input volume can be
    // recommended.
    std::optional<int> recommended_input_volume;
  } capture_ RTC_GUARDED_BY(mutex_capture_);

  struct ApmCaptureNonLockedState {
    ApmCaptureNonLockedState()
        : capture_processing_format(kSampleRate16kHz),
          split_rate(kSampleRate16kHz),
          stream_delay_ms(0) {}
    // Only the rate and samples fields of capture_processing_format_ are used
    // because the forward processing number of channels is mutable and is
    // tracked by the capture_audio_.
    StreamConfig capture_processing_format;
    int split_rate;
    int stream_delay_ms;
    bool echo_controller_enabled = false;
  } capture_nonlocked_;

  struct ApmRenderState {
    ApmRenderState();
    ~ApmRenderState();
    std::unique_ptr<AudioConverter> render_converter;
    std::unique_ptr<AudioBuffer> render_audio;
  } render_ RTC_GUARDED_BY(mutex_render_);

  // Class for statistics reporting. The class is thread-safe and no lock is
  // needed when accessing it.
  class ApmStatsReporter {
   public:
    ApmStatsReporter();
    ~ApmStatsReporter();

    // Returns the most recently reported statistics.
    AudioProcessingStats GetStatistics();

    // Update the cached statistics.
    void UpdateStatistics(const AudioProcessingStats& new_stats);

   private:
    Mutex mutex_stats_;
    AudioProcessingStats cached_stats_ RTC_GUARDED_BY(mutex_stats_);
    SwapQueue<AudioProcessingStats> stats_message_queue_;
  } stats_reporter_;

  std::vector<int16_t> aecm_render_queue_buffer_ RTC_GUARDED_BY(mutex_render_);
  std::vector<int16_t> aecm_capture_queue_buffer_
      RTC_GUARDED_BY(mutex_capture_);

  size_t agc_render_queue_element_max_size_ RTC_GUARDED_BY(mutex_render_)
      RTC_GUARDED_BY(mutex_capture_) = 0;
  std::vector<int16_t> agc_render_queue_buffer_ RTC_GUARDED_BY(mutex_render_);
  std::vector<int16_t> agc_capture_queue_buffer_ RTC_GUARDED_BY(mutex_capture_);

  size_t red_render_queue_element_max_size_ RTC_GUARDED_BY(mutex_render_)
      RTC_GUARDED_BY(mutex_capture_) = 0;
  std::vector<float> red_render_queue_buffer_ RTC_GUARDED_BY(mutex_render_);
  std::vector<float> red_capture_queue_buffer_ RTC_GUARDED_BY(mutex_capture_);

  RmsLevel capture_input_rms_ RTC_GUARDED_BY(mutex_capture_);
  RmsLevel capture_output_rms_ RTC_GUARDED_BY(mutex_capture_);
  int capture_rms_interval_counter_ RTC_GUARDED_BY(mutex_capture_) = 0;

  InputVolumeStatsReporter applied_input_volume_stats_reporter_
      RTC_GUARDED_BY(mutex_capture_);
  InputVolumeStatsReporter recommended_input_volume_stats_reporter_
      RTC_GUARDED_BY(mutex_capture_);

  // RingRTC change to make it possible to share an APM.
  // See set_capture_output_used in audio_processing.h.
  // Each "user" (could be anything) has a separate state of whether or not
  // it's using the capture output, and if there are any users capturing,
  // we enable processing.
  std::set<void*> capture_output_users_ RTC_GUARDED_BY(mutex_capture_);

  // Lock protection not needed.
  std::unique_ptr<
      SwapQueue<std::vector<int16_t>, RenderQueueItemVerifier<int16_t>>>
      aecm_render_signal_queue_;
  std::unique_ptr<
      SwapQueue<std::vector<int16_t>, RenderQueueItemVerifier<int16_t>>>
      agc_render_signal_queue_;
  std::unique_ptr<SwapQueue<std::vector<float>, RenderQueueItemVerifier<float>>>
      red_render_signal_queue_;
};

}  // namespace webrtc

#endif  // MODULES_AUDIO_PROCESSING_AUDIO_PROCESSING_IMPL_H_<|MERGE_RESOLUTION|>--- conflicted
+++ resolved
@@ -18,13 +18,9 @@
 #include <cstdint>
 #include <memory>
 #include <optional>
-<<<<<<< HEAD
 // RingRTC change to make it possible to share an APM.
 #include <set>
-#include <string>
-=======
 #include <utility>
->>>>>>> e4445e46
 #include <vector>
 
 #include "absl/base/nullability.h"
@@ -105,15 +101,10 @@
                     const StreamConfig& output_config,
                     float* const* dest) override;
   bool GetLinearAecOutput(
-<<<<<<< HEAD
-      rtc::ArrayView<std::array<float, 160>> linear_output) const override;
+      ArrayView<std::array<float, 160>> linear_output) const override;
   // RingRTC change to make it possible to share an APM.
   // See set_capture_output_used in audio_processing.h.
   void set_capture_output_used(void* user, bool muted) override;
-=======
-      ArrayView<std::array<float, 160>> linear_output) const override;
-  void set_output_will_be_muted(bool muted) override;
->>>>>>> e4445e46
   void HandleCaptureOutputUsedSetting(bool capture_output_used)
       RTC_EXCLUSIVE_LOCKS_REQUIRED(mutex_capture_);
   int set_stream_delay_ms(int delay) override;
