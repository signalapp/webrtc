/*
 *  Copyright (c) 2012 The WebRTC project authors. All Rights Reserved.
 *
 *  Use of this source code is governed by a BSD-style license
 *  that can be found in the LICENSE file in the root of the source
 *  tree. An additional intellectual property rights grant can be found
 *  in the file PATENTS.  All contributing project authors may
 *  be found in the AUTHORS file in the root of the source tree.
 */

#ifndef MODULES_AUDIO_PROCESSING_AUDIO_PROCESSING_IMPL_H_
#define MODULES_AUDIO_PROCESSING_AUDIO_PROCESSING_IMPL_H_

#include <stdio.h>

#include <list>
#include <memory>
#include <set>
#include <string>
#include <vector>

#include "api/array_view.h"
#include "api/function_view.h"
#include "modules/audio_processing/aec3/echo_canceller3.h"
#include "modules/audio_processing/agc/agc_manager_direct.h"
#include "modules/audio_processing/agc/analog_gain_stats_reporter.h"
#include "modules/audio_processing/agc/gain_control.h"
#include "modules/audio_processing/audio_buffer.h"
#include "modules/audio_processing/capture_levels_adjuster/capture_levels_adjuster.h"
#include "modules/audio_processing/echo_control_mobile_impl.h"
#include "modules/audio_processing/gain_control_impl.h"
#include "modules/audio_processing/gain_controller2.h"
#include "modules/audio_processing/high_pass_filter.h"
#include "modules/audio_processing/include/aec_dump.h"
#include "modules/audio_processing/include/audio_frame_proxies.h"
#include "modules/audio_processing/include/audio_processing.h"
#include "modules/audio_processing/include/audio_processing_statistics.h"
#include "modules/audio_processing/ns/noise_suppressor.h"
#include "modules/audio_processing/optionally_built_submodule_creators.h"
#include "modules/audio_processing/render_queue_item_verifier.h"
#include "modules/audio_processing/rms_level.h"
#include "modules/audio_processing/transient/transient_suppressor.h"
#include "rtc_base/gtest_prod_util.h"
#include "rtc_base/ignore_wundef.h"
#include "rtc_base/swap_queue.h"
#include "rtc_base/synchronization/mutex.h"
#include "rtc_base/thread_annotations.h"

namespace webrtc {

class ApmDataDumper;
class AudioConverter;

constexpr int RuntimeSettingQueueSize() {
  return 100;
}

class AudioProcessingImpl : public AudioProcessing {
 public:
  // Methods forcing APM to run in a single-threaded manner.
  // Acquires both the render and capture locks.
  AudioProcessingImpl();
  AudioProcessingImpl(const AudioProcessing::Config& config,
                      std::unique_ptr<CustomProcessing> capture_post_processor,
                      std::unique_ptr<CustomProcessing> render_pre_processor,
                      std::unique_ptr<EchoControlFactory> echo_control_factory,
                      rtc::scoped_refptr<EchoDetector> echo_detector,
                      std::unique_ptr<CustomAudioAnalyzer> capture_analyzer);
  ~AudioProcessingImpl() override;
  int Initialize() override;
  int Initialize(const ProcessingConfig& processing_config) override;
  void ApplyConfig(const AudioProcessing::Config& config) override;
  bool CreateAndAttachAecDump(const std::string& file_name,
                              int64_t max_log_size_bytes,
                              rtc::TaskQueue* worker_queue) override;
  bool CreateAndAttachAecDump(FILE* handle,
                              int64_t max_log_size_bytes,
                              rtc::TaskQueue* worker_queue) override;
  // TODO(webrtc:5298) Deprecated variant.
  void AttachAecDump(std::unique_ptr<AecDump> aec_dump) override;
  void DetachAecDump() override;
  void SetRuntimeSetting(RuntimeSetting setting) override;
  bool PostRuntimeSetting(RuntimeSetting setting) override;

  // Capture-side exclusive methods possibly running APM in a
  // multi-threaded manner. Acquire the capture lock.
  int ProcessStream(const int16_t* const src,
                    const StreamConfig& input_config,
                    const StreamConfig& output_config,
                    int16_t* const dest) override;
  int ProcessStream(const float* const* src,
                    const StreamConfig& input_config,
                    const StreamConfig& output_config,
                    float* const* dest) override;
  bool GetLinearAecOutput(
      rtc::ArrayView<std::array<float, 160>> linear_output) const override;
  // RingRTC change to RingRTC change to make it possible to share an APM.
  // See set_capture_output_used in audio_processing.h.
  void set_capture_output_used(void* user, bool muted) override;
  void HandleCaptureOutputUsedSetting(bool capture_output_used)
      RTC_EXCLUSIVE_LOCKS_REQUIRED(mutex_capture_);
  int set_stream_delay_ms(int delay) override;
  void set_stream_key_pressed(bool key_pressed) override;
  void set_stream_analog_level(int level) override;
  int recommended_stream_analog_level() const
      RTC_LOCKS_EXCLUDED(mutex_capture_) override;

  // Render-side exclusive methods possibly running APM in a
  // multi-threaded manner. Acquire the render lock.
  int ProcessReverseStream(const int16_t* const src,
                           const StreamConfig& input_config,
                           const StreamConfig& output_config,
                           int16_t* const dest) override;
  int AnalyzeReverseStream(const float* const* data,
                           const StreamConfig& reverse_config) override;
  int ProcessReverseStream(const float* const* src,
                           const StreamConfig& input_config,
                           const StreamConfig& output_config,
                           float* const* dest) override;

  // Methods only accessed from APM submodules or
  // from AudioProcessing tests in a single-threaded manner.
  // Hence there is no need for locks in these.
  int proc_sample_rate_hz() const override;
  int proc_split_sample_rate_hz() const override;
  size_t num_input_channels() const override;
  size_t num_proc_channels() const override;
  size_t num_output_channels() const override;
  size_t num_reverse_channels() const override;
  int stream_delay_ms() const override;

  AudioProcessingStats GetStatistics(bool has_remote_tracks) override {
    return GetStatistics();
  }
  AudioProcessingStats GetStatistics() override {
    return stats_reporter_.GetStatistics();
  }

  AudioProcessing::Config GetConfig() const override;

 protected:
  // Overridden in a mock.
  virtual void InitializeLocked()
      RTC_EXCLUSIVE_LOCKS_REQUIRED(mutex_render_, mutex_capture_);
  void AssertLockedForTest()
      RTC_ASSERT_EXCLUSIVE_LOCK(mutex_render_, mutex_capture_) {
    mutex_render_.AssertHeld();
    mutex_capture_.AssertHeld();
  }

 private:
  // TODO(peah): These friend classes should be removed as soon as the new
  // parameter setting scheme allows.
  FRIEND_TEST_ALL_PREFIXES(ApmConfiguration, DefaultBehavior);
  FRIEND_TEST_ALL_PREFIXES(ApmConfiguration, ValidConfigBehavior);
  FRIEND_TEST_ALL_PREFIXES(ApmConfiguration, InValidConfigBehavior);
  FRIEND_TEST_ALL_PREFIXES(ApmWithSubmodulesExcludedTest,
                           ToggleTransientSuppressor);
  FRIEND_TEST_ALL_PREFIXES(ApmWithSubmodulesExcludedTest,
                           ReinitializeTransientSuppressor);
  FRIEND_TEST_ALL_PREFIXES(ApmWithSubmodulesExcludedTest,
                           BitexactWithDisabledModules);

  int recommended_stream_analog_level_locked() const
      RTC_EXCLUSIVE_LOCKS_REQUIRED(mutex_capture_);

  void OverrideSubmoduleCreationForTesting(
      const ApmSubmoduleCreationOverrides& overrides);

  // Class providing thread-safe message pipe functionality for
  // `runtime_settings_`.
  class RuntimeSettingEnqueuer {
   public:
    explicit RuntimeSettingEnqueuer(
        SwapQueue<RuntimeSetting>* runtime_settings);
    ~RuntimeSettingEnqueuer();

    // Enqueue setting and return whether the setting was successfully enqueued.
    bool Enqueue(RuntimeSetting setting);

   private:
    SwapQueue<RuntimeSetting>& runtime_settings_;
  };

  const std::unique_ptr<ApmDataDumper> data_dumper_;
  static int instance_count_;
  const bool use_setup_specific_default_aec3_config_;

  const bool use_denormal_disabler_;

  const TransientSuppressor::VadMode transient_suppressor_vad_mode_;

  SwapQueue<RuntimeSetting> capture_runtime_settings_;
  SwapQueue<RuntimeSetting> render_runtime_settings_;

  RuntimeSettingEnqueuer capture_runtime_settings_enqueuer_;
  RuntimeSettingEnqueuer render_runtime_settings_enqueuer_;

  // EchoControl factory.
  const std::unique_ptr<EchoControlFactory> echo_control_factory_;

  class SubmoduleStates {
   public:
    SubmoduleStates(bool capture_post_processor_enabled,
                    bool render_pre_processor_enabled,
                    bool capture_analyzer_enabled);
    // Updates the submodule state and returns true if it has changed.
    bool Update(bool high_pass_filter_enabled,
                bool mobile_echo_controller_enabled,
                bool noise_suppressor_enabled,
                bool adaptive_gain_controller_enabled,
                bool gain_controller2_enabled,
                bool gain_adjustment_enabled,
                bool echo_controller_enabled,
                bool transient_suppressor_enabled);
    bool CaptureMultiBandSubModulesActive() const;
    bool CaptureMultiBandProcessingPresent() const;
    bool CaptureMultiBandProcessingActive(bool ec_processing_active) const;
    bool CaptureFullBandProcessingActive() const;
    bool CaptureAnalyzerActive() const;
    bool RenderMultiBandSubModulesActive() const;
    bool RenderFullBandProcessingActive() const;
    bool RenderMultiBandProcessingActive() const;
    bool HighPassFilteringRequired() const;

   private:
    const bool capture_post_processor_enabled_ = false;
    const bool render_pre_processor_enabled_ = false;
    const bool capture_analyzer_enabled_ = false;
    bool high_pass_filter_enabled_ = false;
    bool mobile_echo_controller_enabled_ = false;
    bool noise_suppressor_enabled_ = false;
    bool adaptive_gain_controller_enabled_ = false;
    bool gain_controller2_enabled_ = false;
    bool gain_adjustment_enabled_ = false;
    bool echo_controller_enabled_ = false;
    bool transient_suppressor_enabled_ = false;
    bool first_update_ = true;
  };

  // Methods for modifying the formats struct that is used by both
  // the render and capture threads. The check for whether modifications are
  // needed is done while holding a single lock only, thereby avoiding that the
  // capture thread blocks the render thread.
  // Called by render: Holds the render lock when reading the format struct and
  // acquires both locks if reinitialization is required.
  int MaybeInitializeRender(const ProcessingConfig& processing_config)
      RTC_EXCLUSIVE_LOCKS_REQUIRED(mutex_render_);
  // Called by capture: Holds the capture lock when reading the format struct
  // and acquires both locks if reinitialization is needed.
  int MaybeInitializeCapture(const StreamConfig& input_config,
                             const StreamConfig& output_config);

  // Method for updating the state keeping track of the active submodules.
  // Returns a bool indicating whether the state has changed.
  bool UpdateActiveSubmoduleStates()
      RTC_EXCLUSIVE_LOCKS_REQUIRED(mutex_capture_);

  // Methods requiring APM running in a single-threaded manner, requiring both
  // the render and capture lock to be acquired.
  int InitializeLocked(const ProcessingConfig& config)
      RTC_EXCLUSIVE_LOCKS_REQUIRED(mutex_render_, mutex_capture_);
  void InitializeResidualEchoDetector()
      RTC_EXCLUSIVE_LOCKS_REQUIRED(mutex_render_, mutex_capture_);
  void InitializeEchoController()
      RTC_EXCLUSIVE_LOCKS_REQUIRED(mutex_render_, mutex_capture_);

  // Initializations of capture-only sub-modules, requiring the capture lock
  // already acquired.
  void InitializeHighPassFilter(bool forced_reset)
      RTC_EXCLUSIVE_LOCKS_REQUIRED(mutex_capture_);
  void InitializeGainController1() RTC_EXCLUSIVE_LOCKS_REQUIRED(mutex_capture_);
  void InitializeTransientSuppressor()
      RTC_EXCLUSIVE_LOCKS_REQUIRED(mutex_capture_);
  // Initializes the `GainController2` sub-module. If the sub-module is enabled
  // and `config_has_changed` is true, recreates the sub-module.
  void InitializeGainController2(bool config_has_changed)
      RTC_EXCLUSIVE_LOCKS_REQUIRED(mutex_capture_);
  void InitializeNoiseSuppressor() RTC_EXCLUSIVE_LOCKS_REQUIRED(mutex_capture_);
  void InitializeCaptureLevelsAdjuster()
      RTC_EXCLUSIVE_LOCKS_REQUIRED(mutex_capture_);
  void InitializePostProcessor() RTC_EXCLUSIVE_LOCKS_REQUIRED(mutex_capture_);
  void InitializeAnalyzer() RTC_EXCLUSIVE_LOCKS_REQUIRED(mutex_capture_);

  // Initializations of render-only submodules, requiring the render lock
  // already acquired.
  void InitializePreProcessor() RTC_EXCLUSIVE_LOCKS_REQUIRED(mutex_render_);

  // Sample rate used for the fullband processing.
  int proc_fullband_sample_rate_hz() const
      RTC_EXCLUSIVE_LOCKS_REQUIRED(mutex_capture_);

  // Empties and handles the respective RuntimeSetting queues.
  void HandleCaptureRuntimeSettings()
      RTC_EXCLUSIVE_LOCKS_REQUIRED(mutex_capture_);
  void HandleRenderRuntimeSettings()
      RTC_EXCLUSIVE_LOCKS_REQUIRED(mutex_render_);

  void EmptyQueuedRenderAudio() RTC_LOCKS_EXCLUDED(mutex_capture_);
  void EmptyQueuedRenderAudioLocked()
      RTC_EXCLUSIVE_LOCKS_REQUIRED(mutex_capture_);
  void AllocateRenderQueue()
      RTC_EXCLUSIVE_LOCKS_REQUIRED(mutex_render_, mutex_capture_);
  void QueueBandedRenderAudio(AudioBuffer* audio)
      RTC_EXCLUSIVE_LOCKS_REQUIRED(mutex_render_);
  void QueueNonbandedRenderAudio(AudioBuffer* audio)
      RTC_EXCLUSIVE_LOCKS_REQUIRED(mutex_render_);

  // Capture-side exclusive methods possibly running APM in a multi-threaded
  // manner that are called with the render lock already acquired.
  int ProcessCaptureStreamLocked() RTC_EXCLUSIVE_LOCKS_REQUIRED(mutex_capture_);

  // Render-side exclusive methods possibly running APM in a multi-threaded
  // manner that are called with the render lock already acquired.
  // TODO(ekm): Remove once all clients updated to new interface.
  int AnalyzeReverseStreamLocked(const float* const* src,
                                 const StreamConfig& input_config,
                                 const StreamConfig& output_config)
      RTC_EXCLUSIVE_LOCKS_REQUIRED(mutex_render_);
  int ProcessRenderStreamLocked() RTC_EXCLUSIVE_LOCKS_REQUIRED(mutex_render_);

  // Collects configuration settings from public and private
  // submodules to be saved as an audioproc::Config message on the
  // AecDump if it is attached.  If not `forced`, only writes the current
  // config if it is different from the last saved one; if `forced`,
  // writes the config regardless of the last saved.
  void WriteAecDumpConfigMessage(bool forced)
      RTC_EXCLUSIVE_LOCKS_REQUIRED(mutex_capture_);

  // Notifies attached AecDump of current configuration and capture data.
  void RecordUnprocessedCaptureStream(const float* const* capture_stream)
      RTC_EXCLUSIVE_LOCKS_REQUIRED(mutex_capture_);

  void RecordUnprocessedCaptureStream(const int16_t* const data,
                                      const StreamConfig& config)
      RTC_EXCLUSIVE_LOCKS_REQUIRED(mutex_capture_);

  // Notifies attached AecDump of current configuration and
  // processed capture data and issues a capture stream recording
  // request.
  void RecordProcessedCaptureStream(
      const float* const* processed_capture_stream)
      RTC_EXCLUSIVE_LOCKS_REQUIRED(mutex_capture_);

  void RecordProcessedCaptureStream(const int16_t* const data,
                                    const StreamConfig& config)
      RTC_EXCLUSIVE_LOCKS_REQUIRED(mutex_capture_);

  // Notifies attached AecDump about current state (delay, drift, etc).
  void RecordAudioProcessingState()
      RTC_EXCLUSIVE_LOCKS_REQUIRED(mutex_capture_);

  // Ensures that overruns in the capture runtime settings queue is properly
  // handled by the code, providing safe-fallbacks to mitigate the implications
  // of any settings being missed.
  void HandleOverrunInCaptureRuntimeSettingsQueue()
      RTC_EXCLUSIVE_LOCKS_REQUIRED(mutex_capture_);

  // AecDump instance used for optionally logging APM config, input
  // and output to file in the AEC-dump format defined in debug.proto.
  std::unique_ptr<AecDump> aec_dump_;

  // Hold the last config written with AecDump for avoiding writing
  // the same config twice.
  InternalAPMConfig apm_config_for_aec_dump_ RTC_GUARDED_BY(mutex_capture_);

  // Critical sections.
  mutable Mutex mutex_render_ RTC_ACQUIRED_BEFORE(mutex_capture_);
  mutable Mutex mutex_capture_;

  // Struct containing the Config specifying the behavior of APM.
  AudioProcessing::Config config_;

  // Overrides for testing the exclusion of some submodules from the build.
  ApmSubmoduleCreationOverrides submodule_creation_overrides_
      RTC_GUARDED_BY(mutex_capture_);

  // Class containing information about what submodules are active.
  SubmoduleStates submodule_states_;

  // Struct containing the pointers to the submodules.
  struct Submodules {
    Submodules(std::unique_ptr<CustomProcessing> capture_post_processor,
               std::unique_ptr<CustomProcessing> render_pre_processor,
               rtc::scoped_refptr<EchoDetector> echo_detector,
               std::unique_ptr<CustomAudioAnalyzer> capture_analyzer)
        : echo_detector(std::move(echo_detector)),
          capture_post_processor(std::move(capture_post_processor)),
          render_pre_processor(std::move(render_pre_processor)),
          capture_analyzer(std::move(capture_analyzer)) {}
    // Accessed internally from capture or during initialization.
    const rtc::scoped_refptr<EchoDetector> echo_detector;
    const std::unique_ptr<CustomProcessing> capture_post_processor;
    const std::unique_ptr<CustomProcessing> render_pre_processor;
    const std::unique_ptr<CustomAudioAnalyzer> capture_analyzer;
    std::unique_ptr<AgcManagerDirect> agc_manager;
    std::unique_ptr<GainControlImpl> gain_control;
    std::unique_ptr<GainController2> gain_controller2;
    std::unique_ptr<HighPassFilter> high_pass_filter;
    std::unique_ptr<EchoControl> echo_controller;
    std::unique_ptr<EchoControlMobileImpl> echo_control_mobile;
    std::unique_ptr<NoiseSuppressor> noise_suppressor;
    std::unique_ptr<TransientSuppressor> transient_suppressor;
    std::unique_ptr<CaptureLevelsAdjuster> capture_levels_adjuster;
  } submodules_;

  // State that is written to while holding both the render and capture locks
  // but can be read without any lock being held.
  // As this is only accessed internally of APM, and all internal methods in APM
  // either are holding the render or capture locks, this construct is safe as
  // it is not possible to read the variables while writing them.
  struct ApmFormatState {
    ApmFormatState()
        :  // Format of processing streams at input/output call sites.
          api_format({{{kSampleRate16kHz, 1},
                       {kSampleRate16kHz, 1},
                       {kSampleRate16kHz, 1},
                       {kSampleRate16kHz, 1}}}),
          render_processing_format(kSampleRate16kHz, 1) {}
    ProcessingConfig api_format;
    StreamConfig render_processing_format;
  } formats_;

  // APM constants.
  const struct ApmConstants {
    ApmConstants(bool multi_channel_render_support,
                 bool multi_channel_capture_support,
                 bool enforce_split_band_hpf,
                 bool minimize_processing_for_unused_output,
                 bool transient_suppressor_forced_off)
        : multi_channel_render_support(multi_channel_render_support),
          multi_channel_capture_support(multi_channel_capture_support),
          enforce_split_band_hpf(enforce_split_band_hpf),
          minimize_processing_for_unused_output(
              minimize_processing_for_unused_output),
          transient_suppressor_forced_off(transient_suppressor_forced_off) {}
    bool multi_channel_render_support;
    bool multi_channel_capture_support;
    bool enforce_split_band_hpf;
    bool minimize_processing_for_unused_output;
    bool transient_suppressor_forced_off;
  } constants_;

  struct ApmCaptureState {
    ApmCaptureState();
    ~ApmCaptureState();
    bool was_stream_delay_set;
    bool capture_output_used;
    bool capture_output_used_last_frame;
    bool key_pressed;
    std::unique_ptr<AudioBuffer> capture_audio;
    std::unique_ptr<AudioBuffer> capture_fullband_audio;
    std::unique_ptr<AudioBuffer> linear_aec_output;
    // Only the rate and samples fields of capture_processing_format_ are used
    // because the capture processing number of channels is mutable and is
    // tracked by the capture_audio_.
    StreamConfig capture_processing_format;
    int split_rate;
    bool echo_path_gain_change;
    int prev_analog_mic_level;
    float prev_pre_adjustment_gain;
    int playout_volume;
    int prev_playout_volume;
    AudioProcessingStats stats;
    int cached_stream_analog_level_ = 0;
  } capture_ RTC_GUARDED_BY(mutex_capture_);

  struct ApmCaptureNonLockedState {
    ApmCaptureNonLockedState()
        : capture_processing_format(kSampleRate16kHz),
          split_rate(kSampleRate16kHz),
          stream_delay_ms(0) {}
    // Only the rate and samples fields of capture_processing_format_ are used
    // because the forward processing number of channels is mutable and is
    // tracked by the capture_audio_.
    StreamConfig capture_processing_format;
    int split_rate;
    int stream_delay_ms;
    bool echo_controller_enabled = false;
  } capture_nonlocked_;

  struct ApmRenderState {
    ApmRenderState();
    ~ApmRenderState();
    std::unique_ptr<AudioConverter> render_converter;
    std::unique_ptr<AudioBuffer> render_audio;
  } render_ RTC_GUARDED_BY(mutex_render_);

  // Class for statistics reporting. The class is thread-safe and no lock is
  // needed when accessing it.
  class ApmStatsReporter {
   public:
    ApmStatsReporter();
    ~ApmStatsReporter();

    // Returns the most recently reported statistics.
    AudioProcessingStats GetStatistics();

    // Update the cached statistics.
    void UpdateStatistics(const AudioProcessingStats& new_stats);

   private:
    Mutex mutex_stats_;
    AudioProcessingStats cached_stats_ RTC_GUARDED_BY(mutex_stats_);
    SwapQueue<AudioProcessingStats> stats_message_queue_;
  } stats_reporter_;

  std::vector<int16_t> aecm_render_queue_buffer_ RTC_GUARDED_BY(mutex_render_);
  std::vector<int16_t> aecm_capture_queue_buffer_
      RTC_GUARDED_BY(mutex_capture_);

  size_t agc_render_queue_element_max_size_ RTC_GUARDED_BY(mutex_render_)
      RTC_GUARDED_BY(mutex_capture_) = 0;
  std::vector<int16_t> agc_render_queue_buffer_ RTC_GUARDED_BY(mutex_render_);
  std::vector<int16_t> agc_capture_queue_buffer_ RTC_GUARDED_BY(mutex_capture_);

  size_t red_render_queue_element_max_size_ RTC_GUARDED_BY(mutex_render_)
      RTC_GUARDED_BY(mutex_capture_) = 0;
  std::vector<float> red_render_queue_buffer_ RTC_GUARDED_BY(mutex_render_);
  std::vector<float> red_capture_queue_buffer_ RTC_GUARDED_BY(mutex_capture_);

  RmsLevel capture_input_rms_ RTC_GUARDED_BY(mutex_capture_);
  RmsLevel capture_output_rms_ RTC_GUARDED_BY(mutex_capture_);
  int capture_rms_interval_counter_ RTC_GUARDED_BY(mutex_capture_) = 0;

  AnalogGainStatsReporter analog_gain_stats_reporter_
      RTC_GUARDED_BY(mutex_capture_);

<<<<<<< HEAD
  // RingRTC change to RingRTC change to make it possible to share an APM.
  // See set_capture_output_used in audio_processing.h.
  // Each "user" (could be anything) has a separate state of whether or not
  // it's using the capture output, and if there are any users capturing,
  // we enable processing.
  std::set<void*> capture_output_users_ RTC_GUARDED_BY(mutex_capture_);

=======
>>>>>>> 8f9b44ba
  // Lock protection not needed.
  std::unique_ptr<
      SwapQueue<std::vector<int16_t>, RenderQueueItemVerifier<int16_t>>>
      aecm_render_signal_queue_;
  std::unique_ptr<
      SwapQueue<std::vector<int16_t>, RenderQueueItemVerifier<int16_t>>>
      agc_render_signal_queue_;
  std::unique_ptr<SwapQueue<std::vector<float>, RenderQueueItemVerifier<float>>>
      red_render_signal_queue_;
};

}  // namespace webrtc

#endif  // MODULES_AUDIO_PROCESSING_AUDIO_PROCESSING_IMPL_H_<|MERGE_RESOLUTION|>--- conflicted
+++ resolved
@@ -526,7 +526,6 @@
   AnalogGainStatsReporter analog_gain_stats_reporter_
       RTC_GUARDED_BY(mutex_capture_);
 
-<<<<<<< HEAD
   // RingRTC change to RingRTC change to make it possible to share an APM.
   // See set_capture_output_used in audio_processing.h.
   // Each "user" (could be anything) has a separate state of whether or not
@@ -534,8 +533,6 @@
   // we enable processing.
   std::set<void*> capture_output_users_ RTC_GUARDED_BY(mutex_capture_);
 
-=======
->>>>>>> 8f9b44ba
   // Lock protection not needed.
   std::unique_ptr<
       SwapQueue<std::vector<int16_t>, RenderQueueItemVerifier<int16_t>>>
