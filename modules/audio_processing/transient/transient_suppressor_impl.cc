/*
 *  Copyright (c) 2013 The WebRTC project authors. All Rights Reserved.
 *
 *  Use of this source code is governed by a BSD-style license
 *  that can be found in the LICENSE file in the root of the source
 *  tree. An additional intellectual property rights grant can be found
 *  in the file PATENTS.  All contributing project authors may
 *  be found in the AUTHORS file in the root of the source tree.
 */

#include "modules/audio_processing/transient/transient_suppressor_impl.h"

#include <string.h>

#include <algorithm>
#include <cmath>
#include <complex>
#include <deque>
#include <limits>
#include <set>
#include <string>

#include "common_audio/include/audio_util.h"
#include "common_audio/signal_processing/include/signal_processing_library.h"
#include "common_audio/third_party/ooura/fft_size_256/fft4g.h"
#include "modules/audio_processing/transient/common.h"
#include "modules/audio_processing/transient/transient_detector.h"
#include "modules/audio_processing/transient/transient_suppressor.h"
#include "modules/audio_processing/transient/windows_private.h"
#include "rtc_base/checks.h"
#include "rtc_base/logging.h"

namespace webrtc {

static const float kMeanIIRCoefficient = 0.5f;

// TODO(aluebs): Check if these values work also for 48kHz.
static const size_t kMinVoiceBin = 3;
static const size_t kMaxVoiceBin = 60;

namespace {

float ComplexMagnitude(float a, float b) {
  return std::abs(a) + std::abs(b);
}

std::string GetVadModeLabel(TransientSuppressor::VadMode vad_mode) {
  switch (vad_mode) {
    case TransientSuppressor::VadMode::kDefault:
      return "default";
    case TransientSuppressor::VadMode::kRnnVad:
      return "RNN VAD";
    case TransientSuppressor::VadMode::kNoVad:
      return "no VAD";
  }
}

}  // namespace

TransientSuppressorImpl::TransientSuppressorImpl(VadMode vad_mode,
                                                 int sample_rate_hz,
                                                 int detector_rate_hz,
                                                 int num_channels)
    : vad_mode_(vad_mode),
      voice_probability_delay_unit_(/*delay_num_samples=*/0, sample_rate_hz),
      analyzed_audio_is_silent_(false),
      data_length_(0),
      detection_length_(0),
      analysis_length_(0),
      buffer_delay_(0),
      complex_analysis_length_(0),
      num_channels_(0),
      window_(NULL),
      detector_smoothed_(0.f),
      keypress_counter_(0),
      chunks_since_keypress_(0),
      detection_enabled_(false),
      suppression_enabled_(false),
      use_hard_restoration_(false),
      chunks_since_voice_change_(0),
      seed_(182),
      using_reference_(false) {
  RTC_LOG(LS_INFO) << "VAD mode: " << GetVadModeLabel(vad_mode_);
  Initialize(sample_rate_hz, detector_rate_hz, num_channels);
}

TransientSuppressorImpl::~TransientSuppressorImpl() {}

void TransientSuppressorImpl::Initialize(int sample_rate_hz,
                                         int detection_rate_hz,
                                         int num_channels) {
  RTC_DCHECK(sample_rate_hz == ts::kSampleRate8kHz ||
             sample_rate_hz == ts::kSampleRate16kHz ||
             sample_rate_hz == ts::kSampleRate32kHz ||
             sample_rate_hz == ts::kSampleRate48kHz);
  RTC_DCHECK(detection_rate_hz == ts::kSampleRate8kHz ||
             detection_rate_hz == ts::kSampleRate16kHz ||
             detection_rate_hz == ts::kSampleRate32kHz ||
             detection_rate_hz == ts::kSampleRate48kHz);
  RTC_DCHECK_GT(num_channels, 0);

  switch (sample_rate_hz) {
    case ts::kSampleRate8kHz:
      analysis_length_ = 128u;
      window_ = kBlocks80w128;
      break;
    case ts::kSampleRate16kHz:
      analysis_length_ = 256u;
      window_ = kBlocks160w256;
      break;
    case ts::kSampleRate32kHz:
      analysis_length_ = 512u;
      window_ = kBlocks320w512;
      break;
    case ts::kSampleRate48kHz:
      analysis_length_ = 1024u;
      window_ = kBlocks480w1024;
      break;
    default:
      RTC_DCHECK_NOTREACHED();
      return;
  }

  detector_.reset(new TransientDetector(detection_rate_hz));
  data_length_ = sample_rate_hz * ts::kChunkSizeMs / 1000;
<<<<<<< HEAD
  if (data_length_ > analysis_length_) {
    RTC_DCHECK_NOTREACHED();
    return -1;
  }
=======
  RTC_DCHECK_LE(data_length_, analysis_length_);
>>>>>>> 8f9b44ba
  buffer_delay_ = analysis_length_ - data_length_;

  voice_probability_delay_unit_.Initialize(/*delay_num_samples=*/buffer_delay_,
                                           sample_rate_hz);

  complex_analysis_length_ = analysis_length_ / 2 + 1;
  RTC_DCHECK_GE(complex_analysis_length_, kMaxVoiceBin);
  num_channels_ = num_channels;
  in_buffer_.reset(new float[analysis_length_ * num_channels_]);
  memset(in_buffer_.get(), 0,
         analysis_length_ * num_channels_ * sizeof(in_buffer_[0]));
  detection_length_ = detection_rate_hz * ts::kChunkSizeMs / 1000;
  detection_buffer_.reset(new float[detection_length_]);
  memset(detection_buffer_.get(), 0,
         detection_length_ * sizeof(detection_buffer_[0]));
  out_buffer_.reset(new float[analysis_length_ * num_channels_]);
  memset(out_buffer_.get(), 0,
         analysis_length_ * num_channels_ * sizeof(out_buffer_[0]));
  // ip[0] must be zero to trigger initialization using rdft().
  size_t ip_length = 2 + sqrtf(analysis_length_);
  ip_.reset(new size_t[ip_length]());
  memset(ip_.get(), 0, ip_length * sizeof(ip_[0]));
  wfft_.reset(new float[complex_analysis_length_ - 1]);
  memset(wfft_.get(), 0, (complex_analysis_length_ - 1) * sizeof(wfft_[0]));
  spectral_mean_.reset(new float[complex_analysis_length_ * num_channels_]);
  memset(spectral_mean_.get(), 0,
         complex_analysis_length_ * num_channels_ * sizeof(spectral_mean_[0]));
  fft_buffer_.reset(new float[analysis_length_ + 2]);
  memset(fft_buffer_.get(), 0, (analysis_length_ + 2) * sizeof(fft_buffer_[0]));
  magnitudes_.reset(new float[complex_analysis_length_]);
  memset(magnitudes_.get(), 0,
         complex_analysis_length_ * sizeof(magnitudes_[0]));
  mean_factor_.reset(new float[complex_analysis_length_]);

  static const float kFactorHeight = 10.f;
  static const float kLowSlope = 1.f;
  static const float kHighSlope = 0.3f;
  for (size_t i = 0; i < complex_analysis_length_; ++i) {
    mean_factor_[i] =
        kFactorHeight /
            (1.f + std::exp(kLowSlope * static_cast<int>(i - kMinVoiceBin))) +
        kFactorHeight /
            (1.f + std::exp(kHighSlope * static_cast<int>(kMaxVoiceBin - i)));
  }
  detector_smoothed_ = 0.f;
  keypress_counter_ = 0;
  chunks_since_keypress_ = 0;
  detection_enabled_ = false;
  suppression_enabled_ = false;
  use_hard_restoration_ = false;
  chunks_since_voice_change_ = 0;
  seed_ = 182;
  using_reference_ = false;
}

float TransientSuppressorImpl::Suppress(float* data,
                                        size_t data_length,
                                        int num_channels,
                                        const float* detection_data,
                                        size_t detection_length,
                                        const float* reference_data,
                                        size_t reference_length,
                                        float voice_probability,
                                        bool key_pressed) {
  if (!data || data_length != data_length_ || num_channels != num_channels_ ||
      detection_length != detection_length_ || voice_probability < 0 ||
      voice_probability > 1) {
    // The audio is not modified, so the voice probability is returned as is
    // (delay not applied).
    return voice_probability;
  }

  UpdateKeypress(key_pressed);
  UpdateBuffers(data);

  if (detection_enabled_) {
    UpdateRestoration(voice_probability);

    if (!detection_data) {
      // Use the input data  of the first channel if special detection data is
      // not supplied.
      detection_data = &in_buffer_[buffer_delay_];
    }

    float detector_result = detector_->Detect(detection_data, detection_length,
                                              reference_data, reference_length);
    if (detector_result < 0) {
      // The audio is not modified, so the voice probability is returned as is
      // (delay not applied).
      return voice_probability;
    }

    using_reference_ = detector_->using_reference();

    // `detector_smoothed_` follows the `detector_result` when this last one is
    // increasing, but has an exponential decaying tail to be able to suppress
    // the ringing of keyclicks.
    float smooth_factor = using_reference_ ? 0.6 : 0.1;
    detector_smoothed_ = detector_result >= detector_smoothed_
                             ? detector_result
                             : smooth_factor * detector_smoothed_ +
                                   (1 - smooth_factor) * detector_result;

    for (int i = 0; i < num_channels_; ++i) {
      Suppress(&in_buffer_[i * analysis_length_],
               &spectral_mean_[i * complex_analysis_length_],
               &out_buffer_[i * analysis_length_]);
    }
  }

  // If the suppression isn't enabled, we use the in buffer to delay the signal
  // appropriately. This also gives time for the out buffer to be refreshed with
  // new data between detection and suppression getting enabled.
  for (int i = 0; i < num_channels_; ++i) {
    memcpy(&data[i * data_length_],
           suppression_enabled_ ? &out_buffer_[i * analysis_length_]
                                : &in_buffer_[i * analysis_length_],
           data_length_ * sizeof(*data));
  }

  // The audio has been modified, return the delayed voice probability.
  return voice_probability_delay_unit_.Delay(voice_probability);
}

// This should only be called when detection is enabled. UpdateBuffers() must
// have been called. At return, `out_buffer_` will be filled with the
// processed output.
void TransientSuppressorImpl::Suppress(float* in_ptr,
                                       float* spectral_mean,
                                       float* out_ptr) {
  // Go to frequency domain.
  for (size_t i = 0; i < analysis_length_; ++i) {
    // TODO(aluebs): Rename windows
    fft_buffer_[i] = in_ptr[i] * window_[i];
  }

  WebRtc_rdft(analysis_length_, 1, fft_buffer_.get(), ip_.get(), wfft_.get());

  // Since WebRtc_rdft puts R[n/2] in fft_buffer_[1], we move it to the end
  // for convenience.
  fft_buffer_[analysis_length_] = fft_buffer_[1];
  fft_buffer_[analysis_length_ + 1] = 0.f;
  fft_buffer_[1] = 0.f;

  for (size_t i = 0; i < complex_analysis_length_; ++i) {
    magnitudes_[i] =
        ComplexMagnitude(fft_buffer_[i * 2], fft_buffer_[i * 2 + 1]);
  }
  // Restore audio if necessary.
  if (suppression_enabled_) {
    if (use_hard_restoration_) {
      HardRestoration(spectral_mean);
    } else {
      SoftRestoration(spectral_mean);
    }
  }

  // Update the spectral mean.
  for (size_t i = 0; i < complex_analysis_length_; ++i) {
    spectral_mean[i] = (1 - kMeanIIRCoefficient) * spectral_mean[i] +
                       kMeanIIRCoefficient * magnitudes_[i];
  }

  // Back to time domain.
  // Put R[n/2] back in fft_buffer_[1].
  fft_buffer_[1] = fft_buffer_[analysis_length_];

  WebRtc_rdft(analysis_length_, -1, fft_buffer_.get(), ip_.get(), wfft_.get());
  const float fft_scaling = 2.f / analysis_length_;

  for (size_t i = 0; i < analysis_length_; ++i) {
    out_ptr[i] += fft_buffer_[i] * window_[i] * fft_scaling;
  }
}

void TransientSuppressorImpl::UpdateKeypress(bool key_pressed) {
  const int kKeypressPenalty = 1000 / ts::kChunkSizeMs;
  const int kIsTypingThreshold = 1000 / ts::kChunkSizeMs;
  const int kChunksUntilNotTyping = 4000 / ts::kChunkSizeMs;  // 4 seconds.

  if (key_pressed) {
    keypress_counter_ += kKeypressPenalty;
    chunks_since_keypress_ = 0;
    detection_enabled_ = true;
  }
  keypress_counter_ = std::max(0, keypress_counter_ - 1);

  if (keypress_counter_ > kIsTypingThreshold) {
    if (!suppression_enabled_) {
      RTC_LOG(LS_INFO) << "[ts] Transient suppression is now enabled.";
    }
    suppression_enabled_ = true;
    keypress_counter_ = 0;
  }

  if (detection_enabled_ && ++chunks_since_keypress_ > kChunksUntilNotTyping) {
    if (suppression_enabled_) {
      RTC_LOG(LS_INFO) << "[ts] Transient suppression is now disabled.";
    }
    detection_enabled_ = false;
    suppression_enabled_ = false;
    keypress_counter_ = 0;
  }
}

void TransientSuppressorImpl::UpdateRestoration(float voice_probability) {
  bool not_voiced;
  switch (vad_mode_) {
    case TransientSuppressor::VadMode::kDefault: {
      constexpr float kVoiceThreshold = 0.02f;
      not_voiced = voice_probability < kVoiceThreshold;
      break;
    }
    case TransientSuppressor::VadMode::kRnnVad: {
      constexpr float kVoiceThreshold = 0.7f;
      not_voiced = voice_probability < kVoiceThreshold;
      break;
    }
    case TransientSuppressor::VadMode::kNoVad:
      // Always assume that voice is detected.
      not_voiced = false;
      break;
  }

  if (not_voiced == use_hard_restoration_) {
    chunks_since_voice_change_ = 0;
  } else {
    ++chunks_since_voice_change_;

    // Number of 10 ms frames to wait to transition to and from hard
    // restoration.
    constexpr int kHardRestorationOffsetDelay = 3;
    constexpr int kHardRestorationOnsetDelay = 80;

    if ((use_hard_restoration_ &&
         chunks_since_voice_change_ > kHardRestorationOffsetDelay) ||
        (!use_hard_restoration_ &&
         chunks_since_voice_change_ > kHardRestorationOnsetDelay)) {
      use_hard_restoration_ = not_voiced;
      chunks_since_voice_change_ = 0;
    }
  }
}

// Shift buffers to make way for new data. Must be called after
// `detection_enabled_` is updated by UpdateKeypress().
void TransientSuppressorImpl::UpdateBuffers(float* data) {
  // TODO(aluebs): Change to ring buffer.
  memmove(in_buffer_.get(), &in_buffer_[data_length_],
          (buffer_delay_ + (num_channels_ - 1) * analysis_length_) *
              sizeof(in_buffer_[0]));
  // Copy new chunk to buffer.
  for (int i = 0; i < num_channels_; ++i) {
    memcpy(&in_buffer_[buffer_delay_ + i * analysis_length_],
           &data[i * data_length_], data_length_ * sizeof(*data));
  }
  if (detection_enabled_) {
    // Shift previous chunk in out buffer.
    memmove(out_buffer_.get(), &out_buffer_[data_length_],
            (buffer_delay_ + (num_channels_ - 1) * analysis_length_) *
                sizeof(out_buffer_[0]));
    // Initialize new chunk in out buffer.
    for (int i = 0; i < num_channels_; ++i) {
      memset(&out_buffer_[buffer_delay_ + i * analysis_length_], 0,
             data_length_ * sizeof(out_buffer_[0]));
    }
  }
}

// Restores the unvoiced signal if a click is present.
// Attenuates by a certain factor every peak in the `fft_buffer_` that exceeds
// the spectral mean. The attenuation depends on `detector_smoothed_`.
// If a restoration takes place, the `magnitudes_` are updated to the new value.
void TransientSuppressorImpl::HardRestoration(float* spectral_mean) {
  const float detector_result =
      1.f - std::pow(1.f - detector_smoothed_, using_reference_ ? 200.f : 50.f);
  // To restore, we get the peaks in the spectrum. If higher than the previous
  // spectral mean we adjust them.
  for (size_t i = 0; i < complex_analysis_length_; ++i) {
    if (magnitudes_[i] > spectral_mean[i] && magnitudes_[i] > 0) {
      // RandU() generates values on [0, int16::max()]
      const float phase = 2 * ts::kPi * WebRtcSpl_RandU(&seed_) /
                          std::numeric_limits<int16_t>::max();
      const float scaled_mean = detector_result * spectral_mean[i];

      fft_buffer_[i * 2] = (1 - detector_result) * fft_buffer_[i * 2] +
                           scaled_mean * cosf(phase);
      fft_buffer_[i * 2 + 1] = (1 - detector_result) * fft_buffer_[i * 2 + 1] +
                               scaled_mean * sinf(phase);
      magnitudes_[i] = magnitudes_[i] -
                       detector_result * (magnitudes_[i] - spectral_mean[i]);
    }
  }
}

// Restores the voiced signal if a click is present.
// Attenuates by a certain factor every peak in the `fft_buffer_` that exceeds
// the spectral mean and that is lower than some function of the current block
// frequency mean. The attenuation depends on `detector_smoothed_`.
// If a restoration takes place, the `magnitudes_` are updated to the new value.
void TransientSuppressorImpl::SoftRestoration(float* spectral_mean) {
  // Get the spectral magnitude mean of the current block.
  float block_frequency_mean = 0;
  for (size_t i = kMinVoiceBin; i < kMaxVoiceBin; ++i) {
    block_frequency_mean += magnitudes_[i];
  }
  block_frequency_mean /= (kMaxVoiceBin - kMinVoiceBin);

  // To restore, we get the peaks in the spectrum. If higher than the
  // previous spectral mean and lower than a factor of the block mean
  // we adjust them. The factor is a double sigmoid that has a minimum in the
  // voice frequency range (300Hz - 3kHz).
  for (size_t i = 0; i < complex_analysis_length_; ++i) {
    if (magnitudes_[i] > spectral_mean[i] && magnitudes_[i] > 0 &&
        (using_reference_ ||
         magnitudes_[i] < block_frequency_mean * mean_factor_[i])) {
      const float new_magnitude =
          magnitudes_[i] -
          detector_smoothed_ * (magnitudes_[i] - spectral_mean[i]);
      const float magnitude_ratio = new_magnitude / magnitudes_[i];

      fft_buffer_[i * 2] *= magnitude_ratio;
      fft_buffer_[i * 2 + 1] *= magnitude_ratio;
      magnitudes_[i] = new_magnitude;
    }
  }
}

}  // namespace webrtc<|MERGE_RESOLUTION|>--- conflicted
+++ resolved
@@ -123,14 +123,7 @@
 
   detector_.reset(new TransientDetector(detection_rate_hz));
   data_length_ = sample_rate_hz * ts::kChunkSizeMs / 1000;
-<<<<<<< HEAD
-  if (data_length_ > analysis_length_) {
-    RTC_DCHECK_NOTREACHED();
-    return -1;
-  }
-=======
   RTC_DCHECK_LE(data_length_, analysis_length_);
->>>>>>> 8f9b44ba
   buffer_delay_ = analysis_length_ - data_length_;
 
   voice_probability_delay_unit_.Initialize(/*delay_num_samples=*/buffer_delay_,
