--- conflicted
+++ resolved
@@ -25,15 +25,9 @@
 constexpr int kMaximalNumberOfSamplesPerChannel = 480;
 
 // Adaptive digital gain applier settings below.
-<<<<<<< HEAD
-constexpr float kHeadroomDbfs = 1.f;
-constexpr float kMaxGainDb = 30.f;
-constexpr float kInitialAdaptiveDigitalGainDb = 8.f;
-=======
 constexpr float kHeadroomDbfs = 1.0f;
 constexpr float kMaxGainDb = 30.0f;
 constexpr float kInitialAdaptiveDigitalGainDb = 8.0f;
->>>>>>> cbad18b1
 // At what limiter levels should we start decreasing the adaptive digital gain.
 constexpr float kLimiterThresholdForAgcGainDbfs = -kHeadroomDbfs;
 
@@ -52,35 +46,10 @@
 // Robust VAD probability and speech decisions.
 constexpr int kDefaultLevelEstimatorAdjacentSpeechFramesThreshold = 12;
 
-// Robust VAD probability and speech decisions.
-constexpr float kDefaultSmoothedVadProbabilityAttack = 1.f;
-constexpr int kDefaultLevelEstimatorAdjacentSpeechFramesThreshold = 1;
-
 // Saturation Protector settings.
-<<<<<<< HEAD
-constexpr float kDefaultInitialSaturationMarginDb = 20.f;
-constexpr float kDefaultExtraSaturationMarginDb = 2.f;
-
-constexpr size_t kPeakEnveloperSuperFrameLengthMs = 400;
-static_assert(kFullBufferSizeMs % kPeakEnveloperSuperFrameLengthMs == 0,
-              "Full buffer size should be a multiple of super frame length for "
-              "optimal Saturation Protector performance.");
-
-constexpr size_t kPeakEnveloperBufferSize =
-    kFullBufferSizeMs / kPeakEnveloperSuperFrameLengthMs + 1;
-
-// This value is 10 ** (-1/20 * frame_size_ms / satproc_attack_ms),
-// where satproc_attack_ms is 5000.
-constexpr float kSaturationProtectorAttackConstant = 0.9988493699365052f;
-
-// This value is 10 ** (-1/20 * frame_size_ms / satproc_decay_ms),
-// where satproc_decay_ms is 1000.
-constexpr float kSaturationProtectorDecayConstant = 0.9997697679981565f;
-=======
 constexpr float kSaturationProtectorInitialHeadroomDb = 20.0f;
 constexpr float kSaturationProtectorExtraHeadroomDb = 5.0f;
 constexpr int kSaturationProtectorBufferSize = 4;
->>>>>>> cbad18b1
 
 // Set the initial speech level estimate so that `kInitialAdaptiveDigitalGainDb`
 // is applied at the beginning of the call.
