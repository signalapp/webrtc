--- conflicted
+++ resolved
@@ -11,73 +11,6 @@
 #ifndef MODULES_AUDIO_PROCESSING_AGC2_SATURATION_PROTECTOR_H_
 #define MODULES_AUDIO_PROCESSING_AGC2_SATURATION_PROTECTOR_H_
 
-<<<<<<< HEAD
-#include <array>
-
-#include "absl/types/optional.h"
-#include "modules/audio_processing/agc2/agc2_common.h"
-#include "rtc_base/numerics/safe_compare.h"
-
-namespace webrtc {
-namespace saturation_protector_impl {
-
-// Ring buffer which only supports (i) push back and (ii) read oldest item.
-class RingBuffer {
- public:
-  bool operator==(const RingBuffer& b) const;
-  inline bool operator!=(const RingBuffer& b) const { return !(*this == b); }
-
-  // Maximum number of values that the buffer can contain.
-  int Capacity() const { return buffer_.size(); }
-  // Number of values in the buffer.
-  int Size() const { return size_; }
-
-  void Reset();
-  // Pushes back `v`. If the buffer is full, the oldest value is replaced.
-  void PushBack(float v);
-  // Returns the oldest item in the buffer. Returns an empty value if the
-  // buffer is empty.
-  absl::optional<float> Front() const;
-
- private:
-  inline int FrontIndex() const {
-    return rtc::SafeEq(size_, buffer_.size()) ? next_ : 0;
-  }
-  // `buffer_` has `size_` elements (up to the size of `buffer_`) and `next_` is
-  // the position where the next new value is written in `buffer_`.
-  std::array<float, kPeakEnveloperBufferSize> buffer_;
-  int next_ = 0;
-  int size_ = 0;
-};
-
-}  // namespace saturation_protector_impl
-
-// Saturation protector state. Exposed publicly for check-pointing and restore
-// ops.
-struct SaturationProtectorState {
-  bool operator==(const SaturationProtectorState& s) const;
-  inline bool operator!=(const SaturationProtectorState& s) const {
-    return !(*this == s);
-  }
-
-  float margin_db;  // Recommended margin.
-  saturation_protector_impl::RingBuffer peak_delay_buffer;
-  float max_peaks_dbfs;
-  int time_since_push_ms;  // Time since the last ring buffer push operation.
-};
-
-// Resets the saturation protector state.
-void ResetSaturationProtectorState(float initial_margin_db,
-                                   SaturationProtectorState& state);
-
-// Updates `state` by analyzing the estimated speech level `speech_level_dbfs`
-// and the peak power `speech_peak_dbfs` for an observed frame which is
-// reliably classified as "speech". `state` must not be modified without calling
-// this function.
-void UpdateSaturationProtectorState(float speech_peak_dbfs,
-                                    float speech_level_dbfs,
-                                    SaturationProtectorState& state);
-=======
 #include <memory>
 
 namespace webrtc {
@@ -108,7 +41,6 @@
     float extra_headroom_db,
     int adjacent_speech_frames_threshold,
     ApmDataDumper* apm_data_dumper);
->>>>>>> cbad18b1
 
 }  // namespace webrtc
 
