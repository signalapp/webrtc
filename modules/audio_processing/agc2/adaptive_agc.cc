--- conflicted
+++ resolved
@@ -20,24 +20,6 @@
 namespace webrtc {
 namespace {
 
-<<<<<<< HEAD
-void DumpDebugData(const AdaptiveDigitalGainApplier::FrameInfo& info,
-                   ApmDataDumper& dumper) {
-  dumper.DumpRaw("agc2_vad_probability", info.vad_result.speech_probability);
-  dumper.DumpRaw("agc2_vad_rms_dbfs", info.vad_result.rms_dbfs);
-  dumper.DumpRaw("agc2_vad_peak_dbfs", info.vad_result.peak_dbfs);
-  dumper.DumpRaw("agc2_noise_estimate_dbfs", info.input_noise_level_dbfs);
-  dumper.DumpRaw("agc2_last_limiter_audio_level", info.limiter_envelope_dbfs);
-}
-
-constexpr int kGainApplierAdjacentSpeechFramesThreshold = 1;
-constexpr float kMaxGainChangePerSecondDb = 3.f;
-constexpr float kMaxOutputNoiseLevelDbfs = -50.f;
-
-// Detects the available CPU features and applies any kill-switches.
-AvailableCpuFeatures GetAllowedCpuFeatures(
-    const AudioProcessing::Config::GainController2::AdaptiveDigital& config) {
-=======
 using AdaptiveDigitalConfig =
     AudioProcessing::Config::GainController2::AdaptiveDigital;
 using NoiseEstimatorType =
@@ -46,7 +28,6 @@
 // Detects the available CPU features and applies any kill-switches.
 AvailableCpuFeatures GetAllowedCpuFeatures(
     const AdaptiveDigitalConfig& config) {
->>>>>>> cbad18b1
   AvailableCpuFeatures features = GetAvailableCpuFeatures();
   if (!config.sse2_allowed) {
     features.sse2 = false;
@@ -58,44 +39,11 @@
     features.neon = false;
   }
   return features;
-<<<<<<< HEAD
-}
-
-}  // namespace
-
-AdaptiveAgc::AdaptiveAgc(ApmDataDumper* apm_data_dumper)
-    : speech_level_estimator_(apm_data_dumper),
-      gain_applier_(apm_data_dumper,
-                    kGainApplierAdjacentSpeechFramesThreshold,
-                    kMaxGainChangePerSecondDb,
-                    kMaxOutputNoiseLevelDbfs),
-      apm_data_dumper_(apm_data_dumper),
-      noise_level_estimator_(apm_data_dumper) {
-  RTC_DCHECK(apm_data_dumper);
-=======
->>>>>>> cbad18b1
 }
 
 }  // namespace
 
 AdaptiveAgc::AdaptiveAgc(ApmDataDumper* apm_data_dumper,
-<<<<<<< HEAD
-                         const AudioProcessing::Config::GainController2& config)
-    : speech_level_estimator_(
-          apm_data_dumper,
-          config.adaptive_digital.level_estimator,
-          config.adaptive_digital
-              .level_estimator_adjacent_speech_frames_threshold,
-          config.adaptive_digital.initial_saturation_margin_db,
-          config.adaptive_digital.extra_saturation_margin_db),
-      vad_(config.adaptive_digital.vad_probability_attack,
-           GetAllowedCpuFeatures(config.adaptive_digital)),
-      gain_applier_(
-          apm_data_dumper,
-          config.adaptive_digital.gain_applier_adjacent_speech_frames_threshold,
-          config.adaptive_digital.max_gain_change_db_per_second,
-          config.adaptive_digital.max_output_noise_level_dbfs),
-=======
                          const AdaptiveDigitalConfig& config)
     : speech_level_estimator_(apm_data_dumper,
                               config.adjacent_speech_frames_threshold),
@@ -105,7 +53,6 @@
                        config.max_gain_change_db_per_second,
                        config.max_output_noise_level_dbfs,
                        config.dry_run),
->>>>>>> cbad18b1
       apm_data_dumper_(apm_data_dumper),
       noise_level_estimator_(CreateNoiseFloorEstimator(apm_data_dumper)),
       saturation_protector_(
@@ -114,32 +61,15 @@
                                     config.adjacent_speech_frames_threshold,
                                     apm_data_dumper)) {
   RTC_DCHECK(apm_data_dumper);
-<<<<<<< HEAD
-  if (!config.adaptive_digital.use_saturation_protector) {
-=======
   RTC_DCHECK(noise_level_estimator_);
   RTC_DCHECK(saturation_protector_);
   if (!config.use_saturation_protector) {
->>>>>>> cbad18b1
     RTC_LOG(LS_WARNING) << "The saturation protector cannot be disabled.";
   }
 }
 
 AdaptiveAgc::~AdaptiveAgc() = default;
 
-<<<<<<< HEAD
-void AdaptiveAgc::Process(AudioFrameView<float> frame, float limiter_envelope) {
-  AdaptiveDigitalGainApplier::FrameInfo info;
-  info.vad_result = vad_.AnalyzeFrame(frame);
-  speech_level_estimator_.Update(info.vad_result);
-  info.input_level_dbfs = speech_level_estimator_.level_dbfs();
-  info.input_noise_level_dbfs = noise_level_estimator_.Analyze(frame);
-  info.limiter_envelope_dbfs =
-      limiter_envelope > 0 ? FloatS16ToDbfs(limiter_envelope) : -90.f;
-  info.estimate_is_confident = speech_level_estimator_.IsConfident();
-  DumpDebugData(info, *apm_data_dumper_);
-  gain_applier_.Process(info, frame);
-=======
 void AdaptiveAgc::Initialize(int sample_rate_hz, int num_channels) {
   gain_controller_.Initialize(sample_rate_hz, num_channels);
 }
@@ -174,7 +104,6 @@
                             info.limiter_envelope_dbfs);
 
   gain_controller_.Process(info, frame);
->>>>>>> cbad18b1
 }
 
 void AdaptiveAgc::HandleInputGainChange() {
