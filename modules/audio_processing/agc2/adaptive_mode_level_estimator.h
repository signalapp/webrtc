/*
 *  Copyright (c) 2018 The WebRTC project authors. All Rights Reserved.
 *
 *  Use of this source code is governed by a BSD-style license
 *  that can be found in the LICENSE file in the root of the source
 *  tree. An additional intellectual property rights grant can be found
 *  in the file PATENTS.  All contributing project authors may
 *  be found in the AUTHORS file in the root of the source tree.
 */

#ifndef MODULES_AUDIO_PROCESSING_AGC2_ADAPTIVE_MODE_LEVEL_ESTIMATOR_H_
#define MODULES_AUDIO_PROCESSING_AGC2_ADAPTIVE_MODE_LEVEL_ESTIMATOR_H_

#include <stddef.h>
#include <type_traits>

#include "modules/audio_processing/agc2/agc2_common.h"
<<<<<<< HEAD
#include "modules/audio_processing/agc2/saturation_protector.h"
=======
>>>>>>> cbad18b1
#include "modules/audio_processing/agc2/vad_with_level.h"
#include "modules/audio_processing/include/audio_processing.h"

namespace webrtc {
class ApmDataDumper;

// Level estimator for the digital adaptive gain controller.
class AdaptiveModeLevelEstimator {
 public:
  explicit AdaptiveModeLevelEstimator(ApmDataDumper* apm_data_dumper);
  AdaptiveModeLevelEstimator(const AdaptiveModeLevelEstimator&) = delete;
  AdaptiveModeLevelEstimator& operator=(const AdaptiveModeLevelEstimator&) =
      delete;
<<<<<<< HEAD
  AdaptiveModeLevelEstimator(
      ApmDataDumper* apm_data_dumper,
      AudioProcessing::Config::GainController2::LevelEstimator level_estimator,
      int adjacent_speech_frames_threshold,
      float initial_saturation_margin_db,
      float extra_saturation_margin_db);
=======
  AdaptiveModeLevelEstimator(ApmDataDumper* apm_data_dumper,
                             int adjacent_speech_frames_threshold);
>>>>>>> cbad18b1

  // Updates the level estimation.
  void Update(const VadLevelAnalyzer::Result& vad_data);
  // Returns the estimated speech plus noise level.
  float level_dbfs() const { return level_dbfs_; }
  // Returns true if the estimator is confident on its current estimate.
  bool IsConfident() const;

  void Reset();

 private:
  // Part of the level estimator state used for check-pointing and restore ops.
  struct LevelEstimatorState {
    bool operator==(const LevelEstimatorState& s) const;
    inline bool operator!=(const LevelEstimatorState& s) const {
      return !(*this == s);
    }
    struct Ratio {
      float numerator;
      float denominator;
      float GetRatio() const;
    };
<<<<<<< HEAD
    // TODO(crbug.com/webrtc/7494): Remove time_to_full_buffer_ms if redundant.
    int time_to_full_buffer_ms;
    Ratio level_dbfs;
    SaturationProtectorState saturation_protector;
=======
    // TODO(crbug.com/webrtc/7494): Remove time_to_confidence_ms if redundant.
    int time_to_confidence_ms;
    Ratio level_dbfs;
>>>>>>> cbad18b1
  };
  static_assert(std::is_trivially_copyable<LevelEstimatorState>::value, "");

  void ResetLevelEstimatorState(LevelEstimatorState& state) const;

  void DumpDebugData() const;

  ApmDataDumper* const apm_data_dumper_;

<<<<<<< HEAD
  const AudioProcessing::Config::GainController2::LevelEstimator
      level_estimator_type_;
  const int adjacent_speech_frames_threshold_;
  const float initial_saturation_margin_db_;
  const float extra_saturation_margin_db_;
=======
  const int adjacent_speech_frames_threshold_;
>>>>>>> cbad18b1
  LevelEstimatorState preliminary_state_;
  LevelEstimatorState reliable_state_;
  float level_dbfs_;
  int num_adjacent_speech_frames_;
};

}  // namespace webrtc

#endif  // MODULES_AUDIO_PROCESSING_AGC2_ADAPTIVE_MODE_LEVEL_ESTIMATOR_H_<|MERGE_RESOLUTION|>--- conflicted
+++ resolved
@@ -15,10 +15,6 @@
 #include <type_traits>
 
 #include "modules/audio_processing/agc2/agc2_common.h"
-<<<<<<< HEAD
-#include "modules/audio_processing/agc2/saturation_protector.h"
-=======
->>>>>>> cbad18b1
 #include "modules/audio_processing/agc2/vad_with_level.h"
 #include "modules/audio_processing/include/audio_processing.h"
 
@@ -32,17 +28,8 @@
   AdaptiveModeLevelEstimator(const AdaptiveModeLevelEstimator&) = delete;
   AdaptiveModeLevelEstimator& operator=(const AdaptiveModeLevelEstimator&) =
       delete;
-<<<<<<< HEAD
-  AdaptiveModeLevelEstimator(
-      ApmDataDumper* apm_data_dumper,
-      AudioProcessing::Config::GainController2::LevelEstimator level_estimator,
-      int adjacent_speech_frames_threshold,
-      float initial_saturation_margin_db,
-      float extra_saturation_margin_db);
-=======
   AdaptiveModeLevelEstimator(ApmDataDumper* apm_data_dumper,
                              int adjacent_speech_frames_threshold);
->>>>>>> cbad18b1
 
   // Updates the level estimation.
   void Update(const VadLevelAnalyzer::Result& vad_data);
@@ -65,16 +52,9 @@
       float denominator;
       float GetRatio() const;
     };
-<<<<<<< HEAD
-    // TODO(crbug.com/webrtc/7494): Remove time_to_full_buffer_ms if redundant.
-    int time_to_full_buffer_ms;
-    Ratio level_dbfs;
-    SaturationProtectorState saturation_protector;
-=======
     // TODO(crbug.com/webrtc/7494): Remove time_to_confidence_ms if redundant.
     int time_to_confidence_ms;
     Ratio level_dbfs;
->>>>>>> cbad18b1
   };
   static_assert(std::is_trivially_copyable<LevelEstimatorState>::value, "");
 
@@ -84,15 +64,7 @@
 
   ApmDataDumper* const apm_data_dumper_;
 
-<<<<<<< HEAD
-  const AudioProcessing::Config::GainController2::LevelEstimator
-      level_estimator_type_;
   const int adjacent_speech_frames_threshold_;
-  const float initial_saturation_margin_db_;
-  const float extra_saturation_margin_db_;
-=======
-  const int adjacent_speech_frames_threshold_;
->>>>>>> cbad18b1
   LevelEstimatorState preliminary_state_;
   LevelEstimatorState reliable_state_;
   float level_dbfs_;
