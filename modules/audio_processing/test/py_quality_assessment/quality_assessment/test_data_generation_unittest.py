--- conflicted
+++ resolved
@@ -116,11 +116,7 @@
             key = noisy_signal_filepaths.keys()[0]
             return noisy_signal_filepaths[key], reference_signal_filepaths[key]
 
-<<<<<<< HEAD
-        # Test the |copy_with_identity| flag.
-=======
         # Test the `copy_with_identity` flag.
->>>>>>> cbad18b1
         for copy_with_identity in [False, True]:
             # Instance the generator through the factory.
             factory = test_data_generation_factory.TestDataGeneratorFactory(
@@ -130,11 +126,7 @@
             factory.SetOutputDirectoryPrefix('datagen-')
             generator = factory.GetInstance(
                 test_data_generation.IdentityTestDataGenerator)
-<<<<<<< HEAD
-            # Check |copy_with_identity| is set correctly.
-=======
             # Check `copy_with_identity` is set correctly.
->>>>>>> cbad18b1
             self.assertEqual(copy_with_identity, generator.copy_with_identity)
 
             # Generate test data and extract the paths to the noise and the reference
@@ -145,11 +137,7 @@
             noisy_signal_filepath, reference_signal_filepath = (
                 GetNoiseReferenceFilePaths(generator))
 
-<<<<<<< HEAD
-            # Check that a copy is made if and only if |copy_with_identity| is True.
-=======
             # Check that a copy is made if and only if `copy_with_identity` is True.
->>>>>>> cbad18b1
             if copy_with_identity:
                 self.assertNotEqual(noisy_signal_filepath,
                                     input_signal_filepath)
