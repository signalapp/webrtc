--- conflicted
+++ resolved
@@ -32,10 +32,6 @@
 #include "modules/audio_processing/include/config.h"
 #include "rtc_base/arraysize.h"
 #include "rtc_base/constructor_magic.h"
-<<<<<<< HEAD
-#include "rtc_base/deprecation.h"
-=======
->>>>>>> cbad18b1
 #include "rtc_base/ref_count.h"
 #include "rtc_base/system/file_wrapper.h"
 #include "rtc_base/system/rtc_export.h"
@@ -268,11 +264,7 @@
       bool enabled = false;
     } transient_suppression;
 
-<<<<<<< HEAD
-    // Enables reporting of |voice_detected| in webrtc::AudioProcessingStats.
-=======
     // Enables reporting of `voice_detected` in webrtc::AudioProcessingStats.
->>>>>>> cbad18b1
     struct VoiceDetection {
       bool enabled = false;
     } voice_detection;
@@ -283,11 +275,7 @@
     // in the analog mode, prescribing an analog gain to be applied at the audio
     // HAL.
     // Recommended to be enabled on the client-side.
-<<<<<<< HEAD
-    struct GainController1 {
-=======
     struct RTC_EXPORT GainController1 {
->>>>>>> cbad18b1
       bool operator==(const GainController1& rhs) const;
       bool operator!=(const GainController1& rhs) const {
         return !(*this == rhs);
@@ -392,43 +380,17 @@
     // setting `fixed_gain_db`, the limiter can be turned into a compressor that
     // first applies a fixed gain. The adaptive digital AGC can be turned off by
     // setting |adaptive_digital_mode=false|.
-<<<<<<< HEAD
-    struct GainController2 {
-=======
     struct RTC_EXPORT GainController2 {
->>>>>>> cbad18b1
       bool operator==(const GainController2& rhs) const;
       bool operator!=(const GainController2& rhs) const {
         return !(*this == rhs);
       }
 
-<<<<<<< HEAD
-=======
       // TODO(crbug.com/webrtc/7494): Remove `LevelEstimator`.
->>>>>>> cbad18b1
       enum LevelEstimator { kRms, kPeak };
       enum NoiseEstimator { kStationaryNoise, kNoiseFloor };
       bool enabled = false;
       struct FixedDigital {
-<<<<<<< HEAD
-        float gain_db = 0.f;
-      } fixed_digital;
-      struct AdaptiveDigital {
-        bool enabled = false;
-        float vad_probability_attack = 1.f;
-        LevelEstimator level_estimator = kRms;
-        int level_estimator_adjacent_speech_frames_threshold = 1;
-        // TODO(crbug.com/webrtc/7494): Remove `use_saturation_protector`.
-        bool use_saturation_protector = true;
-        float initial_saturation_margin_db = 20.f;
-        float extra_saturation_margin_db = 2.f;
-        int gain_applier_adjacent_speech_frames_threshold = 1;
-        float max_gain_change_db_per_second = 3.f;
-        float max_output_noise_level_dbfs = -50.f;
-        bool sse2_allowed = true;
-        bool avx2_allowed = true;
-        bool neon_allowed = true;
-=======
         float gain_db = 0.0f;
       } fixed_digital;
       struct RTC_EXPORT AdaptiveDigital {
@@ -456,7 +418,6 @@
         float initial_saturation_margin_db = 25.0f;
         float extra_saturation_margin_db = 5.0f;
         int gain_applier_adjacent_speech_frames_threshold = 12;
->>>>>>> cbad18b1
       } adaptive_digital;
     } gain_controller2;
 
@@ -495,10 +456,7 @@
       kPlayoutVolumeChange,
       kCustomRenderProcessingRuntimeSetting,
       kPlayoutAudioDeviceChange,
-<<<<<<< HEAD
-=======
       kCapturePostGain,
->>>>>>> cbad18b1
       kCaptureOutputUsed
     };
 
@@ -552,14 +510,9 @@
       return {Type::kCustomRenderProcessingRuntimeSetting, payload};
     }
 
-<<<<<<< HEAD
-    static RuntimeSetting CreateCaptureOutputUsedSetting(bool payload) {
-      return {Type::kCaptureOutputUsed, payload};
-=======
     static RuntimeSetting CreateCaptureOutputUsedSetting(
         bool capture_output_used) {
       return {Type::kCaptureOutputUsed, capture_output_used};
->>>>>>> cbad18b1
     }
 
     Type type() const { return type_; }
@@ -658,17 +611,12 @@
   // Enqueues a runtime setting.
   virtual void SetRuntimeSetting(RuntimeSetting setting) = 0;
 
-<<<<<<< HEAD
-  // Accepts and produces a 10 ms frame interleaved 16 bit integer audio as
-  // specified in |input_config| and |output_config|. |src| and |dest| may use
-=======
   // Enqueues a runtime setting. Returns a bool indicating whether the
   // enqueueing was successfull.
   virtual bool PostRuntimeSetting(RuntimeSetting setting) = 0;
 
   // Accepts and produces a 10 ms frame interleaved 16 bit integer audio as
   // specified in `input_config` and `output_config`. `src` and `dest` may use
->>>>>>> cbad18b1
   // the same memory, if desired.
   virtual int ProcessStream(const int16_t* const src,
                             const StreamConfig& input_config,
@@ -688,13 +636,8 @@
                             float* const* dest) = 0;
 
   // Accepts and produces a 10 ms frame of interleaved 16 bit integer audio for
-<<<<<<< HEAD
-  // the reverse direction audio stream as specified in |input_config| and
-  // |output_config|. |src| and |dest| may use the same memory, if desired.
-=======
   // the reverse direction audio stream as specified in `input_config` and
   // `output_config`. `src` and `dest` may use the same memory, if desired.
->>>>>>> cbad18b1
   virtual int ProcessReverseStream(const int16_t* const src,
                                    const StreamConfig& input_config,
                                    const StreamConfig& output_config,
@@ -752,17 +695,10 @@
 
   // Creates and attaches an webrtc::AecDump for recording debugging
   // information.
-<<<<<<< HEAD
-  // The |worker_queue| may not be null and must outlive the created
-  // AecDump instance. |max_log_size_bytes == -1| means the log size
-  // will be unlimited. |handle| may not be null. The AecDump takes
-  // responsibility for |handle| and closes it in the destructor. A
-=======
   // The `worker_queue` may not be null and must outlive the created
   // AecDump instance. |max_log_size_bytes == -1| means the log size
   // will be unlimited. `handle` may not be null. The AecDump takes
   // responsibility for `handle` and closes it in the destructor. A
->>>>>>> cbad18b1
   // return value of true indicates that the file has been
   // sucessfully opened, while a value of false indicates that
   // opening the file failed.
