/*
 *  Copyright (c) 2013 The WebRTC project authors. All Rights Reserved.
 *
 *  Use of this source code is governed by a BSD-style license
 *  that can be found in the LICENSE file in the root of the source
 *  tree. An additional intellectual property rights grant can be found
 *  in the file PATENTS.  All contributing project authors may
 *  be found in the AUTHORS file in the root of the source tree.
 */

#ifndef MODULES_AUDIO_PROCESSING_INCLUDE_MOCK_AUDIO_PROCESSING_H_
#define MODULES_AUDIO_PROCESSING_INCLUDE_MOCK_AUDIO_PROCESSING_H_

#include <memory>

#include "modules/audio_processing/include/aec_dump.h"
#include "modules/audio_processing/include/audio_processing.h"
#include "modules/audio_processing/include/audio_processing_statistics.h"
#include "test/gmock.h"

namespace webrtc {

namespace test {
class MockCustomProcessing : public CustomProcessing {
 public:
  virtual ~MockCustomProcessing() {}
  MOCK_METHOD2(Initialize, void(int sample_rate_hz, int num_channels));
  MOCK_METHOD1(Process, void(AudioBuffer* audio));
  MOCK_METHOD1(SetRuntimeSetting,
               void(AudioProcessing::RuntimeSetting setting));
  MOCK_CONST_METHOD0(ToString, std::string());
};

class MockCustomAudioAnalyzer : public CustomAudioAnalyzer {
 public:
  virtual ~MockCustomAudioAnalyzer() {}
  MOCK_METHOD2(Initialize, void(int sample_rate_hz, int num_channels));
  MOCK_METHOD1(Analyze, void(const AudioBuffer* audio));
  MOCK_CONST_METHOD0(ToString, std::string());
};

class MockEchoControl : public EchoControl {
 public:
  virtual ~MockEchoControl() {}
  MOCK_METHOD1(AnalyzeRender, void(AudioBuffer* render));
  MOCK_METHOD1(AnalyzeCapture, void(AudioBuffer* capture));
  MOCK_METHOD2(ProcessCapture,
               void(AudioBuffer* capture, bool echo_path_change));
  MOCK_METHOD3(ProcessCapture,
               void(AudioBuffer* capture,
                    AudioBuffer* linear_output,
                    bool echo_path_change));
  MOCK_CONST_METHOD0(GetMetrics, Metrics());
  MOCK_METHOD1(SetAudioBufferDelay, void(int delay_ms));
  MOCK_CONST_METHOD0(ActiveProcessing, bool());
};

class MockAudioProcessing : public ::testing::NiceMock<AudioProcessing> {
 public:
  MockAudioProcessing() {}

  virtual ~MockAudioProcessing() {}

  MOCK_METHOD0(Initialize, int());
  MOCK_METHOD6(Initialize,
               int(int capture_input_sample_rate_hz,
                   int capture_output_sample_rate_hz,
                   int render_sample_rate_hz,
                   ChannelLayout capture_input_layout,
                   ChannelLayout capture_output_layout,
                   ChannelLayout render_input_layout));
  MOCK_METHOD1(Initialize, int(const ProcessingConfig& processing_config));
  MOCK_METHOD1(ApplyConfig, void(const Config& config));
  MOCK_METHOD1(SetExtraOptions, void(const webrtc::Config& config));
  MOCK_CONST_METHOD0(proc_sample_rate_hz, int());
  MOCK_CONST_METHOD0(proc_split_sample_rate_hz, int());
  MOCK_CONST_METHOD0(num_input_channels, size_t());
  MOCK_CONST_METHOD0(num_proc_channels, size_t());
  MOCK_CONST_METHOD0(num_output_channels, size_t());
  MOCK_CONST_METHOD0(num_reverse_channels, size_t());
  MOCK_METHOD1(set_output_will_be_muted, void(bool muted));
  MOCK_METHOD1(SetRuntimeSetting, void(RuntimeSetting setting));
<<<<<<< HEAD
  MOCK_METHOD1(ProcessStream, int(AudioFrame* frame));
=======
>>>>>>> 758c388d
  MOCK_METHOD4(ProcessStream,
               int(const int16_t* const src,
                   const StreamConfig& input_config,
                   const StreamConfig& output_config,
                   int16_t* const dest));
  MOCK_METHOD7(ProcessStream,
               int(const float* const* src,
                   size_t samples_per_channel,
                   int input_sample_rate_hz,
                   ChannelLayout input_layout,
                   int output_sample_rate_hz,
                   ChannelLayout output_layout,
                   float* const* dest));
  MOCK_METHOD4(ProcessStream,
               int(const float* const* src,
                   const StreamConfig& input_config,
                   const StreamConfig& output_config,
                   float* const* dest));
<<<<<<< HEAD
  MOCK_METHOD1(ProcessReverseStream, int(AudioFrame* frame));
=======
>>>>>>> 758c388d
  MOCK_METHOD4(ProcessReverseStream,
               int(const int16_t* const src,
                   const StreamConfig& input_config,
                   const StreamConfig& output_config,
                   int16_t* const dest));
  MOCK_METHOD4(AnalyzeReverseStream,
               int(const float* const* data,
                   size_t samples_per_channel,
                   int sample_rate_hz,
                   ChannelLayout layout));
  MOCK_METHOD2(AnalyzeReverseStream,
               int(const float* const* data,
                   const StreamConfig& reverse_config));
  MOCK_METHOD4(ProcessReverseStream,
               int(const float* const* src,
                   const StreamConfig& input_config,
                   const StreamConfig& output_config,
                   float* const* dest));
  MOCK_CONST_METHOD1(
      GetLinearAecOutput,
      bool(rtc::ArrayView<std::array<float, 160>> linear_output));
  MOCK_METHOD1(set_stream_delay_ms, int(int delay));
  MOCK_CONST_METHOD0(stream_delay_ms, int());
  MOCK_CONST_METHOD0(was_stream_delay_set, bool());
  MOCK_METHOD1(set_stream_key_pressed, void(bool key_pressed));
  MOCK_METHOD1(set_delay_offset_ms, void(int offset));
  MOCK_CONST_METHOD0(delay_offset_ms, int());
  MOCK_METHOD1(set_stream_analog_level, void(int));
  MOCK_CONST_METHOD0(recommended_stream_analog_level, int());
  MOCK_METHOD3(CreateAndAttachAecDump,
               bool(const std::string& file_name,
                    int64_t max_log_size_bytes,
                    rtc::TaskQueue* worker_queue));
  MOCK_METHOD3(CreateAndAttachAecDump,
               bool(FILE* handle,
                    int64_t max_log_size_bytes,
                    rtc::TaskQueue* worker_queue));
  MOCK_METHOD1(AttachAecDump, void(std::unique_ptr<AecDump>));
  MOCK_METHOD0(DetachAecDump, void());

  MOCK_METHOD0(GetStatistics, AudioProcessingStats());
  MOCK_METHOD1(GetStatistics, AudioProcessingStats(bool));

  MOCK_CONST_METHOD0(GetConfig, AudioProcessing::Config());
};

}  // namespace test
}  // namespace webrtc

#endif  // MODULES_AUDIO_PROCESSING_INCLUDE_MOCK_AUDIO_PROCESSING_H_<|MERGE_RESOLUTION|>--- conflicted
+++ resolved
@@ -80,10 +80,6 @@
   MOCK_CONST_METHOD0(num_reverse_channels, size_t());
   MOCK_METHOD1(set_output_will_be_muted, void(bool muted));
   MOCK_METHOD1(SetRuntimeSetting, void(RuntimeSetting setting));
-<<<<<<< HEAD
-  MOCK_METHOD1(ProcessStream, int(AudioFrame* frame));
-=======
->>>>>>> 758c388d
   MOCK_METHOD4(ProcessStream,
                int(const int16_t* const src,
                    const StreamConfig& input_config,
@@ -102,10 +98,6 @@
                    const StreamConfig& input_config,
                    const StreamConfig& output_config,
                    float* const* dest));
-<<<<<<< HEAD
-  MOCK_METHOD1(ProcessReverseStream, int(AudioFrame* frame));
-=======
->>>>>>> 758c388d
   MOCK_METHOD4(ProcessReverseStream,
                int(const int16_t* const src,
                    const StreamConfig& input_config,
