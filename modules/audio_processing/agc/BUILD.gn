--- conflicted
+++ resolved
@@ -39,8 +39,6 @@
     "../vad",
   ]
   absl_deps = [ "//third_party/abseil-cpp/absl/types:optional" ]
-<<<<<<< HEAD
-=======
 }
 
 rtc_library("clipping_predictor") {
@@ -84,7 +82,6 @@
     "../../../rtc_base:rtc_base_approved",
   ]
   absl_deps = [ "//third_party/abseil-cpp/absl/types:optional" ]
->>>>>>> cbad18b1
 }
 
 rtc_library("level_estimation") {
