/*
 *  Copyright (c) 2017 The WebRTC project authors. All Rights Reserved.
 *
 *  Use of this source code is governed by a BSD-style license
 *  that can be found in the LICENSE file in the root of the source
 *  tree. An additional intellectual property rights grant can be found
 *  in the file PATENTS.  All contributing project authors may
 *  be found in the AUTHORS file in the root of the source tree.
 */

#include "modules/audio_processing/aec3/subtractor.h"

#include <algorithm>
#include <utility>

#include "api/array_view.h"
#include "modules/audio_processing/aec3/adaptive_fir_filter_erl.h"
#include "modules/audio_processing/aec3/fft_data.h"
#include "modules/audio_processing/logging/apm_data_dumper.h"
#include "rtc_base/checks.h"
#include "rtc_base/numerics/safe_minmax.h"
#include "system_wrappers/include/field_trial.h"

namespace webrtc {

namespace {

bool UseCoarseFilterResetHangover() {
  return !field_trial::IsEnabled(
      "WebRTC-Aec3CoarseFilterResetHangoverKillSwitch");
}

void PredictionError(const Aec3Fft& fft,
                     const FftData& S,
                     rtc::ArrayView<const float> y,
                     std::array<float, kBlockSize>* e,
                     std::array<float, kBlockSize>* s) {
  std::array<float, kFftLength> tmp;
  fft.Ifft(S, &tmp);
  constexpr float kScale = 1.0f / kFftLengthBy2;
  std::transform(y.begin(), y.end(), tmp.begin() + kFftLengthBy2, e->begin(),
                 [&](float a, float b) { return a - b * kScale; });

  if (s) {
    for (size_t k = 0; k < s->size(); ++k) {
      (*s)[k] = kScale * tmp[k + kFftLengthBy2];
    }
  }
}

void ScaleFilterOutput(rtc::ArrayView<const float> y,
                       float factor,
                       rtc::ArrayView<float> e,
                       rtc::ArrayView<float> s) {
  RTC_DCHECK_EQ(y.size(), e.size());
  RTC_DCHECK_EQ(y.size(), s.size());
  for (size_t k = 0; k < y.size(); ++k) {
    s[k] *= factor;
    e[k] = y[k] - s[k];
  }
}

}  // namespace

Subtractor::Subtractor(const EchoCanceller3Config& config,
                       size_t num_render_channels,
                       size_t num_capture_channels,
                       ApmDataDumper* data_dumper,
                       Aec3Optimization optimization)
    : fft_(),
      data_dumper_(data_dumper),
      optimization_(optimization),
      config_(config),
      num_capture_channels_(num_capture_channels),
      use_coarse_filter_reset_hangover_(UseCoarseFilterResetHangover()),
      refined_filters_(num_capture_channels_),
      coarse_filter_(num_capture_channels_),
      refined_gains_(num_capture_channels_),
      coarse_gains_(num_capture_channels_),
      filter_misadjustment_estimators_(num_capture_channels_),
      poor_coarse_filter_counters_(num_capture_channels_, 0),
      coarse_filter_reset_hangover_(num_capture_channels_, 0),
      refined_frequency_responses_(
          num_capture_channels_,
          std::vector<std::array<float, kFftLengthBy2Plus1>>(
              std::max(config_.filter.refined_initial.length_blocks,
                       config_.filter.refined.length_blocks),
              std::array<float, kFftLengthBy2Plus1>())),
      refined_impulse_responses_(
          num_capture_channels_,
          std::vector<float>(GetTimeDomainLength(std::max(
                                 config_.filter.refined_initial.length_blocks,
                                 config_.filter.refined.length_blocks)),
<<<<<<< HEAD
                             0.f)) {
=======
                             0.f)),
      coarse_impulse_responses_(0) {
  // Set up the storing of coarse impulse responses if data dumping is
  // available.
  if (ApmDataDumper::IsAvailable()) {
    coarse_impulse_responses_.resize(num_capture_channels_);
    const size_t filter_size = GetTimeDomainLength(
        std::max(config_.filter.coarse_initial.length_blocks,
                 config_.filter.coarse.length_blocks));
    for (std::vector<float>& impulse_response : coarse_impulse_responses_) {
      impulse_response.resize(filter_size, 0.f);
    }
  }

>>>>>>> cbad18b1
  for (size_t ch = 0; ch < num_capture_channels_; ++ch) {
    refined_filters_[ch] = std::make_unique<AdaptiveFirFilter>(
        config_.filter.refined.length_blocks,
        config_.filter.refined_initial.length_blocks,
        config.filter.config_change_duration_blocks, num_render_channels,
        optimization, data_dumper_);

    coarse_filter_[ch] = std::make_unique<AdaptiveFirFilter>(
        config_.filter.coarse.length_blocks,
        config_.filter.coarse_initial.length_blocks,
        config.filter.config_change_duration_blocks, num_render_channels,
        optimization, data_dumper_);
    refined_gains_[ch] = std::make_unique<RefinedFilterUpdateGain>(
        config_.filter.refined_initial,
        config_.filter.config_change_duration_blocks);
    coarse_gains_[ch] = std::make_unique<CoarseFilterUpdateGain>(
        config_.filter.coarse_initial,
        config.filter.config_change_duration_blocks);
  }

  RTC_DCHECK(data_dumper_);
  for (size_t ch = 0; ch < num_capture_channels_; ++ch) {
    for (auto& H2_k : refined_frequency_responses_[ch]) {
      H2_k.fill(0.f);
    }
  }
}

Subtractor::~Subtractor() = default;

void Subtractor::HandleEchoPathChange(
    const EchoPathVariability& echo_path_variability) {
  const auto full_reset = [&]() {
    for (size_t ch = 0; ch < num_capture_channels_; ++ch) {
      refined_filters_[ch]->HandleEchoPathChange();
      coarse_filter_[ch]->HandleEchoPathChange();
      refined_gains_[ch]->HandleEchoPathChange(echo_path_variability);
      coarse_gains_[ch]->HandleEchoPathChange();
      refined_gains_[ch]->SetConfig(config_.filter.refined_initial, true);
      coarse_gains_[ch]->SetConfig(config_.filter.coarse_initial, true);
      refined_filters_[ch]->SetSizePartitions(
          config_.filter.refined_initial.length_blocks, true);
      coarse_filter_[ch]->SetSizePartitions(
          config_.filter.coarse_initial.length_blocks, true);
    }
  };

  if (echo_path_variability.delay_change !=
      EchoPathVariability::DelayAdjustment::kNone) {
    full_reset();
  }

  if (echo_path_variability.gain_change) {
    for (size_t ch = 0; ch < num_capture_channels_; ++ch) {
      refined_gains_[ch]->HandleEchoPathChange(echo_path_variability);
    }
  }
}

void Subtractor::ExitInitialState() {
  for (size_t ch = 0; ch < num_capture_channels_; ++ch) {
    refined_gains_[ch]->SetConfig(config_.filter.refined, false);
    coarse_gains_[ch]->SetConfig(config_.filter.coarse, false);
    refined_filters_[ch]->SetSizePartitions(
        config_.filter.refined.length_blocks, false);
    coarse_filter_[ch]->SetSizePartitions(config_.filter.coarse.length_blocks,
                                          false);
  }
}

void Subtractor::Process(const RenderBuffer& render_buffer,
                         const std::vector<std::vector<float>>& capture,
                         const RenderSignalAnalyzer& render_signal_analyzer,
                         const AecState& aec_state,
                         rtc::ArrayView<SubtractorOutput> outputs) {
  RTC_DCHECK_EQ(num_capture_channels_, capture.size());

  // Compute the render powers.
  const bool same_filter_sizes = refined_filters_[0]->SizePartitions() ==
                                 coarse_filter_[0]->SizePartitions();
  std::array<float, kFftLengthBy2Plus1> X2_refined;
  std::array<float, kFftLengthBy2Plus1> X2_coarse_data;
  auto& X2_coarse = same_filter_sizes ? X2_refined : X2_coarse_data;
  if (same_filter_sizes) {
    render_buffer.SpectralSum(refined_filters_[0]->SizePartitions(),
                              &X2_refined);
  } else if (refined_filters_[0]->SizePartitions() >
             coarse_filter_[0]->SizePartitions()) {
    render_buffer.SpectralSums(coarse_filter_[0]->SizePartitions(),
                               refined_filters_[0]->SizePartitions(),
                               &X2_coarse, &X2_refined);
  } else {
    render_buffer.SpectralSums(refined_filters_[0]->SizePartitions(),
                               coarse_filter_[0]->SizePartitions(), &X2_refined,
                               &X2_coarse);
  }

  // Process all capture channels
  for (size_t ch = 0; ch < num_capture_channels_; ++ch) {
    RTC_DCHECK_EQ(kBlockSize, capture[ch].size());
    SubtractorOutput& output = outputs[ch];
    rtc::ArrayView<const float> y = capture[ch];
    FftData& E_refined = output.E_refined;
    FftData E_coarse;
    std::array<float, kBlockSize>& e_refined = output.e_refined;
    std::array<float, kBlockSize>& e_coarse = output.e_coarse;

    FftData S;
    FftData& G = S;

    // Form the outputs of the refined and coarse filters.
    refined_filters_[ch]->Filter(render_buffer, &S);
    PredictionError(fft_, S, y, &e_refined, &output.s_refined);

    coarse_filter_[ch]->Filter(render_buffer, &S);
    PredictionError(fft_, S, y, &e_coarse, &output.s_coarse);

    // Compute the signal powers in the subtractor output.
    output.ComputeMetrics(y);

    // Adjust the filter if needed.
    bool refined_filters_adjusted = false;
    filter_misadjustment_estimators_[ch].Update(output);
    if (filter_misadjustment_estimators_[ch].IsAdjustmentNeeded()) {
      float scale = filter_misadjustment_estimators_[ch].GetMisadjustment();
      refined_filters_[ch]->ScaleFilter(scale);
      for (auto& h_k : refined_impulse_responses_[ch]) {
        h_k *= scale;
      }
      ScaleFilterOutput(y, scale, e_refined, output.s_refined);
      filter_misadjustment_estimators_[ch].Reset();
      refined_filters_adjusted = true;
    }

    // Compute the FFts of the refined and coarse filter outputs.
    fft_.ZeroPaddedFft(e_refined, Aec3Fft::Window::kHanning, &E_refined);
    fft_.ZeroPaddedFft(e_coarse, Aec3Fft::Window::kHanning, &E_coarse);

    // Compute spectra for future use.
    E_coarse.Spectrum(optimization_, output.E2_coarse);
    E_refined.Spectrum(optimization_, output.E2_refined);

    // Update the refined filter.
    if (!refined_filters_adjusted) {
      // Do not allow the performance of the coarse filter to affect the
      // adaptation speed of the refined filter just after the coarse filter has
      // been reset.
      const bool disallow_leakage_diverged =
          coarse_filter_reset_hangover_[ch] > 0 &&
          use_coarse_filter_reset_hangover_;

      std::array<float, kFftLengthBy2Plus1> erl;
      ComputeErl(optimization_, refined_frequency_responses_[ch], erl);
      refined_gains_[ch]->Compute(X2_refined, render_signal_analyzer, output,
                                  erl, refined_filters_[ch]->SizePartitions(),
                                  aec_state.SaturatedCapture(),
                                  disallow_leakage_diverged, &G);
    } else {
      G.re.fill(0.f);
      G.im.fill(0.f);
    }
    refined_filters_[ch]->Adapt(render_buffer, G,
                                &refined_impulse_responses_[ch]);
    refined_filters_[ch]->ComputeFrequencyResponse(
        &refined_frequency_responses_[ch]);

    if (ch == 0) {
      data_dumper_->DumpRaw("aec3_subtractor_G_refined", G.re);
      data_dumper_->DumpRaw("aec3_subtractor_G_refined", G.im);
    }

    // Update the coarse filter.
    poor_coarse_filter_counters_[ch] =
        output.e2_refined < output.e2_coarse
            ? poor_coarse_filter_counters_[ch] + 1
            : 0;
    if (poor_coarse_filter_counters_[ch] < 5) {
      coarse_gains_[ch]->Compute(X2_coarse, render_signal_analyzer, E_coarse,
                                 coarse_filter_[ch]->SizePartitions(),
                                 aec_state.SaturatedCapture(), &G);
      coarse_filter_reset_hangover_[ch] =
          std::max(coarse_filter_reset_hangover_[ch] - 1, 0);
    } else {
      poor_coarse_filter_counters_[ch] = 0;
      coarse_filter_[ch]->SetFilter(refined_filters_[ch]->SizePartitions(),
                                    refined_filters_[ch]->GetFilter());
      coarse_gains_[ch]->Compute(X2_coarse, render_signal_analyzer, E_refined,
                                 coarse_filter_[ch]->SizePartitions(),
                                 aec_state.SaturatedCapture(), &G);
      coarse_filter_reset_hangover_[ch] =
          config_.filter.coarse_reset_hangover_blocks;
<<<<<<< HEAD
    }

    coarse_filter_[ch]->Adapt(render_buffer, G);
=======
    }

    if (ApmDataDumper::IsAvailable()) {
      RTC_DCHECK_LT(ch, coarse_impulse_responses_.size());
      coarse_filter_[ch]->Adapt(render_buffer, G,
                                &coarse_impulse_responses_[ch]);
    } else {
      coarse_filter_[ch]->Adapt(render_buffer, G);
    }

>>>>>>> cbad18b1
    if (ch == 0) {
      data_dumper_->DumpRaw("aec3_subtractor_G_coarse", G.re);
      data_dumper_->DumpRaw("aec3_subtractor_G_coarse", G.im);
      filter_misadjustment_estimators_[ch].Dump(data_dumper_);
      DumpFilters();
    }

    std::for_each(e_refined.begin(), e_refined.end(),
                  [](float& a) { a = rtc::SafeClamp(a, -32768.f, 32767.f); });

    if (ch == 0) {
      data_dumper_->DumpWav("aec3_refined_filters_output", kBlockSize,
                            &e_refined[0], 16000, 1);
      data_dumper_->DumpWav("aec3_coarse_filter_output", kBlockSize,
                            &e_coarse[0], 16000, 1);
    }
  }
}

void Subtractor::FilterMisadjustmentEstimator::Update(
    const SubtractorOutput& output) {
  e2_acum_ += output.e2_refined;
  y2_acum_ += output.y2;
  if (++n_blocks_acum_ == n_blocks_) {
    if (y2_acum_ > n_blocks_ * 200.f * 200.f * kBlockSize) {
      float update = (e2_acum_ / y2_acum_);
      if (e2_acum_ > n_blocks_ * 7500.f * 7500.f * kBlockSize) {
        // Duration equal to blockSizeMs * n_blocks_ * 4.
        overhang_ = 4;
      } else {
        overhang_ = std::max(overhang_ - 1, 0);
      }

      if ((update < inv_misadjustment_) || (overhang_ > 0)) {
        inv_misadjustment_ += 0.1f * (update - inv_misadjustment_);
      }
    }
    e2_acum_ = 0.f;
    y2_acum_ = 0.f;
    n_blocks_acum_ = 0;
  }
}

void Subtractor::FilterMisadjustmentEstimator::Reset() {
  e2_acum_ = 0.f;
  y2_acum_ = 0.f;
  n_blocks_acum_ = 0;
  inv_misadjustment_ = 0.f;
  overhang_ = 0.f;
}

void Subtractor::FilterMisadjustmentEstimator::Dump(
    ApmDataDumper* data_dumper) const {
  data_dumper->DumpRaw("aec3_inv_misadjustment_factor", inv_misadjustment_);
}

}  // namespace webrtc<|MERGE_RESOLUTION|>--- conflicted
+++ resolved
@@ -91,9 +91,6 @@
           std::vector<float>(GetTimeDomainLength(std::max(
                                  config_.filter.refined_initial.length_blocks,
                                  config_.filter.refined.length_blocks)),
-<<<<<<< HEAD
-                             0.f)) {
-=======
                              0.f)),
       coarse_impulse_responses_(0) {
   // Set up the storing of coarse impulse responses if data dumping is
@@ -108,7 +105,6 @@
     }
   }
 
->>>>>>> cbad18b1
   for (size_t ch = 0; ch < num_capture_channels_; ++ch) {
     refined_filters_[ch] = std::make_unique<AdaptiveFirFilter>(
         config_.filter.refined.length_blocks,
@@ -300,11 +296,6 @@
                                  aec_state.SaturatedCapture(), &G);
       coarse_filter_reset_hangover_[ch] =
           config_.filter.coarse_reset_hangover_blocks;
-<<<<<<< HEAD
-    }
-
-    coarse_filter_[ch]->Adapt(render_buffer, G);
-=======
     }
 
     if (ApmDataDumper::IsAvailable()) {
@@ -315,7 +306,6 @@
       coarse_filter_[ch]->Adapt(render_buffer, G);
     }
 
->>>>>>> cbad18b1
     if (ch == 0) {
       data_dumper_->DumpRaw("aec3_subtractor_G_coarse", G.re);
       data_dumper_->DumpRaw("aec3_subtractor_G_coarse", G.im);
