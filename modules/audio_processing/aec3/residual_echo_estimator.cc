--- conflicted
+++ resolved
@@ -45,8 +45,6 @@
   return config.default_gain;
 }
 
-<<<<<<< HEAD
-=======
 bool UseErleOnsetCompensationInDominantNearend(
     const EchoCanceller3Config::EpStrength& config) {
   return config.erle_onset_compensation_in_dominant_nearend ||
@@ -54,7 +52,6 @@
              "WebRTC-Aec3UseErleOnsetCompensationInDominantNearend");
 }
 
->>>>>>> cbad18b1
 // Computes the indexes that will be used for computing spectral power over
 // the blocks surrounding the delay.
 void GetRenderIndexesToAnalyze(
@@ -166,13 +163,9 @@
       early_reflections_general_gain_(
           GetEarlyReflectionsDefaultModeGain(config_.ep_strength)),
       late_reflections_general_gain_(
-<<<<<<< HEAD
-          GetLateReflectionsDefaultModeGain(config_.ep_strength)) {
-=======
           GetLateReflectionsDefaultModeGain(config_.ep_strength)),
       erle_onset_compensation_in_dominant_nearend_(
           UseErleOnsetCompensationInDominantNearend(config_.ep_strength)) {
->>>>>>> cbad18b1
   Reset();
 }
 
@@ -248,14 +241,10 @@
 
     if (config_.echo_model.model_reverb_in_nonlinear_mode &&
         !aec_state.TransparentModeActive()) {
-<<<<<<< HEAD
-      AddReverb(ReverbType::kNonLinear, aec_state, render_buffer, R2);
-=======
       UpdateReverb(ReverbType::kNonLinear, aec_state, render_buffer,
                    dominant_nearend);
       AddReverb(R2);
       AddReverb(R2_unbounded);
->>>>>>> cbad18b1
     }
   }
 
