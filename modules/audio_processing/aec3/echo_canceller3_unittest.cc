/*
 *  Copyright (c) 2016 The WebRTC project authors. All Rights Reserved.
 *
 *  Use of this source code is governed by a BSD-style license
 *  that can be found in the LICENSE file in the root of the source
 *  tree. An additional intellectual property rights grant can be found
 *  in the file PATENTS.  All contributing project authors may
 *  be found in the AUTHORS file in the root of the source tree.
 */

#include "modules/audio_processing/aec3/echo_canceller3.h"

#include <deque>
#include <memory>
#include <string>
#include <utility>
#include <vector>

#include "modules/audio_processing/aec3/aec3_common.h"
#include "modules/audio_processing/aec3/block_processor.h"
#include "modules/audio_processing/aec3/frame_blocker.h"
#include "modules/audio_processing/aec3/mock/mock_block_processor.h"
#include "modules/audio_processing/audio_buffer.h"
#include "modules/audio_processing/high_pass_filter.h"
#include "modules/audio_processing/utility/cascaded_biquad_filter.h"
#include "rtc_base/strings/string_builder.h"
#include "test/field_trial.h"
#include "test/gmock.h"
#include "test/gtest.h"

namespace webrtc {
namespace {

using ::testing::_;
using ::testing::StrictMock;

// Populates the frame with linearly increasing sample values for each band,
// with a band-specific offset, in order to allow simple bitexactness
// verification for each band.
void PopulateInputFrame(size_t frame_length,
                        size_t num_bands,
                        size_t frame_index,
                        float* const* frame,
                        int offset) {
  for (size_t k = 0; k < num_bands; ++k) {
    for (size_t i = 0; i < frame_length; ++i) {
      float value = static_cast<int>(frame_index * frame_length + i) + offset;
      frame[k][i] = (value > 0 ? 5000 * k + value : 0);
    }
  }
}

// Populates the frame with linearly increasing sample values.
void PopulateInputFrame(size_t frame_length,
                        size_t frame_index,
                        float* frame,
                        int offset) {
  for (size_t i = 0; i < frame_length; ++i) {
    float value = static_cast<int>(frame_index * frame_length + i) + offset;
    frame[i] = std::max(value, 0.f);
  }
}

// Verifies the that samples in the output frame are identical to the samples
// that were produced for the input frame, with an offset in order to compensate
// for buffering delays.
bool VerifyOutputFrameBitexactness(size_t frame_length,
                                   size_t num_bands,
                                   size_t frame_index,
                                   const float* const* frame,
                                   int offset) {
  float reference_frame_data[kMaxNumBands][2 * kSubFrameLength];
  float* reference_frame[kMaxNumBands];
  for (size_t k = 0; k < num_bands; ++k) {
    reference_frame[k] = &reference_frame_data[k][0];
  }

  PopulateInputFrame(frame_length, num_bands, frame_index, reference_frame,
                     offset);
  for (size_t k = 0; k < num_bands; ++k) {
    for (size_t i = 0; i < frame_length; ++i) {
      if (reference_frame[k][i] != frame[k][i]) {
        return false;
      }
    }
  }

  return true;
}

bool VerifyOutputFrameBitexactness(rtc::ArrayView<const float> reference,
                                   rtc::ArrayView<const float> frame,
                                   int offset) {
  for (size_t k = 0; k < frame.size(); ++k) {
    int reference_index = static_cast<int>(k) + offset;
    if (reference_index >= 0) {
      if (reference[reference_index] != frame[k]) {
        return false;
      }
    }
  }
  return true;
}

// Class for testing that the capture data is properly received by the block
// processor and that the processor data is properly passed to the
// EchoCanceller3 output.
class CaptureTransportVerificationProcessor : public BlockProcessor {
 public:
  explicit CaptureTransportVerificationProcessor(size_t num_bands) {}

  CaptureTransportVerificationProcessor() = delete;
  CaptureTransportVerificationProcessor(
      const CaptureTransportVerificationProcessor&) = delete;
  CaptureTransportVerificationProcessor& operator=(
      const CaptureTransportVerificationProcessor&) = delete;

  ~CaptureTransportVerificationProcessor() override = default;

  void ProcessCapture(
      bool level_change,
      bool saturated_microphone_signal,
      std::vector<std::vector<std::vector<float>>>* linear_output,
      std::vector<std::vector<std::vector<float>>>* capture_block) override {}

  void BufferRender(
      const std::vector<std::vector<std::vector<float>>>& block) override {}

  void UpdateEchoLeakageStatus(bool leakage_detected) override {}

  void GetMetrics(EchoControl::Metrics* metrics) const override {}

  void SetAudioBufferDelay(int delay_ms) override {}
<<<<<<< HEAD
=======

  void SetCaptureOutputUsage(bool capture_output_used) {}
>>>>>>> cbad18b1
};

// Class for testing that the render data is properly received by the block
// processor.
class RenderTransportVerificationProcessor : public BlockProcessor {
 public:
  explicit RenderTransportVerificationProcessor(size_t num_bands) {}

  RenderTransportVerificationProcessor() = delete;
  RenderTransportVerificationProcessor(
      const RenderTransportVerificationProcessor&) = delete;
  RenderTransportVerificationProcessor& operator=(
      const RenderTransportVerificationProcessor&) = delete;

  ~RenderTransportVerificationProcessor() override = default;

  void ProcessCapture(
      bool level_change,
      bool saturated_microphone_signal,
      std::vector<std::vector<std::vector<float>>>* linear_output,
      std::vector<std::vector<std::vector<float>>>* capture_block) override {
    std::vector<std::vector<std::vector<float>>> render_block =
        received_render_blocks_.front();
    received_render_blocks_.pop_front();
    capture_block->swap(render_block);
  }

  void BufferRender(
      const std::vector<std::vector<std::vector<float>>>& block) override {
    received_render_blocks_.push_back(block);
  }

  void UpdateEchoLeakageStatus(bool leakage_detected) override {}

  void GetMetrics(EchoControl::Metrics* metrics) const override {}

  void SetAudioBufferDelay(int delay_ms) override {}

  void SetCaptureOutputUsage(bool capture_output_used) {}

 private:
  std::deque<std::vector<std::vector<std::vector<float>>>>
      received_render_blocks_;
};

class EchoCanceller3Tester {
 public:
  explicit EchoCanceller3Tester(int sample_rate_hz)
      : sample_rate_hz_(sample_rate_hz),
        num_bands_(NumBandsForRate(sample_rate_hz_)),
        frame_length_(160),
        fullband_frame_length_(rtc::CheckedDivExact(sample_rate_hz_, 100)),
        capture_buffer_(fullband_frame_length_ * 100,
                        1,
                        fullband_frame_length_ * 100,
                        1,
                        fullband_frame_length_ * 100,
                        1),
        render_buffer_(fullband_frame_length_ * 100,
                       1,
                       fullband_frame_length_ * 100,
                       1,
                       fullband_frame_length_ * 100,
                       1) {}

  EchoCanceller3Tester() = delete;
  EchoCanceller3Tester(const EchoCanceller3Tester&) = delete;
  EchoCanceller3Tester& operator=(const EchoCanceller3Tester&) = delete;

  // Verifies that the capture data is properly received by the block processor
  // and that the processor data is properly passed to the EchoCanceller3
  // output.
  void RunCaptureTransportVerificationTest() {
    EchoCanceller3 aec3(
        EchoCanceller3Config(), sample_rate_hz_, 1, 1,
        std::unique_ptr<BlockProcessor>(
            new CaptureTransportVerificationProcessor(num_bands_)));

    for (size_t frame_index = 0; frame_index < kNumFramesToProcess;
         ++frame_index) {
      aec3.AnalyzeCapture(&capture_buffer_);
      OptionalBandSplit();
      PopulateInputFrame(frame_length_, num_bands_, frame_index,
                         &capture_buffer_.split_bands(0)[0], 0);
      PopulateInputFrame(frame_length_, frame_index,
                         &render_buffer_.channels()[0][0], 0);

      aec3.AnalyzeRender(&render_buffer_);
      aec3.ProcessCapture(&capture_buffer_, false);
      EXPECT_TRUE(VerifyOutputFrameBitexactness(
          frame_length_, num_bands_, frame_index,
          &capture_buffer_.split_bands(0)[0], -64));
    }
  }

  // Test method for testing that the render data is properly received by the
  // block processor.
  void RunRenderTransportVerificationTest() {
    EchoCanceller3 aec3(
        EchoCanceller3Config(), sample_rate_hz_, 1, 1,
        std::unique_ptr<BlockProcessor>(
            new RenderTransportVerificationProcessor(num_bands_)));

    std::vector<std::vector<float>> render_input(1);
    std::vector<float> capture_output;
    for (size_t frame_index = 0; frame_index < kNumFramesToProcess;
         ++frame_index) {
      aec3.AnalyzeCapture(&capture_buffer_);
      OptionalBandSplit();
      PopulateInputFrame(frame_length_, num_bands_, frame_index,
                         &capture_buffer_.split_bands(0)[0], 100);
      PopulateInputFrame(frame_length_, num_bands_, frame_index,
                         &render_buffer_.split_bands(0)[0], 0);

      for (size_t k = 0; k < frame_length_; ++k) {
        render_input[0].push_back(render_buffer_.split_bands(0)[0][k]);
      }
      aec3.AnalyzeRender(&render_buffer_);
      aec3.ProcessCapture(&capture_buffer_, false);
      for (size_t k = 0; k < frame_length_; ++k) {
        capture_output.push_back(capture_buffer_.split_bands(0)[0][k]);
      }
    }

    EXPECT_TRUE(
        VerifyOutputFrameBitexactness(render_input[0], capture_output, -64));
  }

  // Verifies that information about echo path changes are properly propagated
  // to the block processor.
  // The cases tested are:
  // -That no set echo path change flags are received when there is no echo path
  // change.
  // -That set echo path change flags are received and continues to be received
  // as long as echo path changes are flagged.
  // -That set echo path change flags are no longer received when echo path
  // change events stop being flagged.
  enum class EchoPathChangeTestVariant { kNone, kOneSticky, kOneNonSticky };

  void RunEchoPathChangeVerificationTest(
      EchoPathChangeTestVariant echo_path_change_test_variant) {
    constexpr size_t kNumFullBlocksPerFrame = 160 / kBlockSize;
    constexpr size_t kExpectedNumBlocksToProcess =
        (kNumFramesToProcess * 160) / kBlockSize;
    std::unique_ptr<testing::StrictMock<webrtc::test::MockBlockProcessor>>
        block_processor_mock(
            new StrictMock<webrtc::test::MockBlockProcessor>());
    EXPECT_CALL(*block_processor_mock, BufferRender(_))
        .Times(kExpectedNumBlocksToProcess);
    EXPECT_CALL(*block_processor_mock, UpdateEchoLeakageStatus(_)).Times(0);

    switch (echo_path_change_test_variant) {
      case EchoPathChangeTestVariant::kNone:
        EXPECT_CALL(*block_processor_mock, ProcessCapture(false, _, _, _))
            .Times(kExpectedNumBlocksToProcess);
        break;
      case EchoPathChangeTestVariant::kOneSticky:
        EXPECT_CALL(*block_processor_mock, ProcessCapture(true, _, _, _))
            .Times(kExpectedNumBlocksToProcess);
        break;
      case EchoPathChangeTestVariant::kOneNonSticky:
        EXPECT_CALL(*block_processor_mock, ProcessCapture(true, _, _, _))
            .Times(kNumFullBlocksPerFrame);
        EXPECT_CALL(*block_processor_mock, ProcessCapture(false, _, _, _))
            .Times(kExpectedNumBlocksToProcess - kNumFullBlocksPerFrame);
        break;
    }

    EchoCanceller3 aec3(EchoCanceller3Config(), sample_rate_hz_, 1, 1,
                        std::move(block_processor_mock));

    for (size_t frame_index = 0; frame_index < kNumFramesToProcess;
         ++frame_index) {
      bool echo_path_change = false;
      switch (echo_path_change_test_variant) {
        case EchoPathChangeTestVariant::kNone:
          break;
        case EchoPathChangeTestVariant::kOneSticky:
          echo_path_change = true;
          break;
        case EchoPathChangeTestVariant::kOneNonSticky:
          if (frame_index == 0) {
            echo_path_change = true;
          }
          break;
      }

      aec3.AnalyzeCapture(&capture_buffer_);
      OptionalBandSplit();

      PopulateInputFrame(frame_length_, num_bands_, frame_index,
                         &capture_buffer_.split_bands(0)[0], 0);
      PopulateInputFrame(frame_length_, frame_index,
                         &render_buffer_.channels()[0][0], 0);

      aec3.AnalyzeRender(&render_buffer_);
      aec3.ProcessCapture(&capture_buffer_, echo_path_change);
    }
  }

  // Test for verifying that echo leakage information is being properly passed
  // to the processor.
  // The cases tested are:
  // -That no method calls are received when they should not.
  // -That false values are received each time they are flagged.
  // -That true values are received each time they are flagged.
  // -That a false value is received when flagged after a true value has been
  // flagged.
  enum class EchoLeakageTestVariant {
    kNone,
    kFalseSticky,
    kTrueSticky,
    kTrueNonSticky
  };

  void RunEchoLeakageVerificationTest(
      EchoLeakageTestVariant leakage_report_variant) {
    constexpr size_t kExpectedNumBlocksToProcess =
        (kNumFramesToProcess * 160) / kBlockSize;
    std::unique_ptr<testing::StrictMock<webrtc::test::MockBlockProcessor>>
        block_processor_mock(
            new StrictMock<webrtc::test::MockBlockProcessor>());
    EXPECT_CALL(*block_processor_mock, BufferRender(_))
        .Times(kExpectedNumBlocksToProcess);
    EXPECT_CALL(*block_processor_mock, ProcessCapture(_, _, _, _))
        .Times(kExpectedNumBlocksToProcess);

    switch (leakage_report_variant) {
      case EchoLeakageTestVariant::kNone:
        EXPECT_CALL(*block_processor_mock, UpdateEchoLeakageStatus(_)).Times(0);
        break;
      case EchoLeakageTestVariant::kFalseSticky:
        EXPECT_CALL(*block_processor_mock, UpdateEchoLeakageStatus(false))
            .Times(1);
        break;
      case EchoLeakageTestVariant::kTrueSticky:
        EXPECT_CALL(*block_processor_mock, UpdateEchoLeakageStatus(true))
            .Times(1);
        break;
      case EchoLeakageTestVariant::kTrueNonSticky: {
        ::testing::InSequence s;
        EXPECT_CALL(*block_processor_mock, UpdateEchoLeakageStatus(true))
            .Times(1);
        EXPECT_CALL(*block_processor_mock, UpdateEchoLeakageStatus(false))
            .Times(kNumFramesToProcess - 1);
      } break;
    }

    EchoCanceller3 aec3(EchoCanceller3Config(), sample_rate_hz_, 1, 1,
                        std::move(block_processor_mock));

    for (size_t frame_index = 0; frame_index < kNumFramesToProcess;
         ++frame_index) {
      switch (leakage_report_variant) {
        case EchoLeakageTestVariant::kNone:
          break;
        case EchoLeakageTestVariant::kFalseSticky:
          if (frame_index == 0) {
            aec3.UpdateEchoLeakageStatus(false);
          }
          break;
        case EchoLeakageTestVariant::kTrueSticky:
          if (frame_index == 0) {
            aec3.UpdateEchoLeakageStatus(true);
          }
          break;
        case EchoLeakageTestVariant::kTrueNonSticky:
          if (frame_index == 0) {
            aec3.UpdateEchoLeakageStatus(true);
          } else {
            aec3.UpdateEchoLeakageStatus(false);
          }
          break;
      }

      aec3.AnalyzeCapture(&capture_buffer_);
      OptionalBandSplit();

      PopulateInputFrame(frame_length_, num_bands_, frame_index,
                         &capture_buffer_.split_bands(0)[0], 0);
      PopulateInputFrame(frame_length_, frame_index,
                         &render_buffer_.channels()[0][0], 0);

      aec3.AnalyzeRender(&render_buffer_);
      aec3.ProcessCapture(&capture_buffer_, false);
    }
  }

  // This verifies that saturation information is properly passed to the
  // BlockProcessor.
  // The cases tested are:
  // -That no saturation event is passed to the processor if there is no
  // saturation.
  // -That one frame with one negative saturated sample value is reported to be
  // saturated and that following non-saturated frames are properly reported as
  // not being saturated.
  // -That one frame with one positive saturated sample value is reported to be
  // saturated and that following non-saturated frames are properly reported as
  // not being saturated.
  enum class SaturationTestVariant { kNone, kOneNegative, kOnePositive };

  void RunCaptureSaturationVerificationTest(
      SaturationTestVariant saturation_variant) {
    const size_t kNumFullBlocksPerFrame = 160 / kBlockSize;
    const size_t kExpectedNumBlocksToProcess =
        (kNumFramesToProcess * 160) / kBlockSize;
    std::unique_ptr<testing::StrictMock<webrtc::test::MockBlockProcessor>>
        block_processor_mock(
            new StrictMock<webrtc::test::MockBlockProcessor>());
    EXPECT_CALL(*block_processor_mock, BufferRender(_))
        .Times(kExpectedNumBlocksToProcess);
    EXPECT_CALL(*block_processor_mock, UpdateEchoLeakageStatus(_)).Times(0);

    switch (saturation_variant) {
      case SaturationTestVariant::kNone:
        EXPECT_CALL(*block_processor_mock, ProcessCapture(_, false, _, _))
            .Times(kExpectedNumBlocksToProcess);
        break;
      case SaturationTestVariant::kOneNegative: {
        ::testing::InSequence s;
        EXPECT_CALL(*block_processor_mock, ProcessCapture(_, true, _, _))
            .Times(kNumFullBlocksPerFrame);
        EXPECT_CALL(*block_processor_mock, ProcessCapture(_, false, _, _))
            .Times(kExpectedNumBlocksToProcess - kNumFullBlocksPerFrame);
      } break;
      case SaturationTestVariant::kOnePositive: {
        ::testing::InSequence s;
        EXPECT_CALL(*block_processor_mock, ProcessCapture(_, true, _, _))
            .Times(kNumFullBlocksPerFrame);
        EXPECT_CALL(*block_processor_mock, ProcessCapture(_, false, _, _))
            .Times(kExpectedNumBlocksToProcess - kNumFullBlocksPerFrame);
      } break;
    }

    EchoCanceller3 aec3(EchoCanceller3Config(), sample_rate_hz_, 1, 1,
                        std::move(block_processor_mock));
    for (size_t frame_index = 0; frame_index < kNumFramesToProcess;
         ++frame_index) {
      for (int k = 0; k < fullband_frame_length_; ++k) {
        capture_buffer_.channels()[0][k] = 0.f;
      }
      switch (saturation_variant) {
        case SaturationTestVariant::kNone:
          break;
        case SaturationTestVariant::kOneNegative:
          if (frame_index == 0) {
            capture_buffer_.channels()[0][10] = -32768.f;
          }
          break;
        case SaturationTestVariant::kOnePositive:
          if (frame_index == 0) {
            capture_buffer_.channels()[0][10] = 32767.f;
          }
          break;
      }

      aec3.AnalyzeCapture(&capture_buffer_);
      OptionalBandSplit();

      PopulateInputFrame(frame_length_, num_bands_, frame_index,
                         &capture_buffer_.split_bands(0)[0], 0);
      PopulateInputFrame(frame_length_, num_bands_, frame_index,
                         &render_buffer_.split_bands(0)[0], 0);

      aec3.AnalyzeRender(&render_buffer_);
      aec3.ProcessCapture(&capture_buffer_, false);
    }
  }

  // This test verifies that the swapqueue is able to handle jitter in the
  // capture and render API calls.
  void RunRenderSwapQueueVerificationTest() {
    const EchoCanceller3Config config;
    EchoCanceller3 aec3(
        config, sample_rate_hz_, 1, 1,
        std::unique_ptr<BlockProcessor>(
            new RenderTransportVerificationProcessor(num_bands_)));

    std::vector<std::vector<float>> render_input(1);
    std::vector<float> capture_output;

    for (size_t frame_index = 0; frame_index < kRenderTransferQueueSizeFrames;
         ++frame_index) {
      if (sample_rate_hz_ > 16000) {
        render_buffer_.SplitIntoFrequencyBands();
      }
      PopulateInputFrame(frame_length_, num_bands_, frame_index,
                         &render_buffer_.split_bands(0)[0], 0);

      if (sample_rate_hz_ > 16000) {
        render_buffer_.SplitIntoFrequencyBands();
      }

      for (size_t k = 0; k < frame_length_; ++k) {
        render_input[0].push_back(render_buffer_.split_bands(0)[0][k]);
      }
      aec3.AnalyzeRender(&render_buffer_);
    }

    for (size_t frame_index = 0; frame_index < kRenderTransferQueueSizeFrames;
         ++frame_index) {
      aec3.AnalyzeCapture(&capture_buffer_);
      if (sample_rate_hz_ > 16000) {
        capture_buffer_.SplitIntoFrequencyBands();
      }

      PopulateInputFrame(frame_length_, num_bands_, frame_index,
                         &capture_buffer_.split_bands(0)[0], 0);

      aec3.ProcessCapture(&capture_buffer_, false);
      for (size_t k = 0; k < frame_length_; ++k) {
        capture_output.push_back(capture_buffer_.split_bands(0)[0][k]);
      }
    }

    EXPECT_TRUE(
        VerifyOutputFrameBitexactness(render_input[0], capture_output, -64));
  }

  // This test verifies that a buffer overrun in the render swapqueue is
  // properly reported.
  void RunRenderPipelineSwapQueueOverrunReturnValueTest() {
    EchoCanceller3 aec3(EchoCanceller3Config(), sample_rate_hz_, 1, 1);

    constexpr size_t kRenderTransferQueueSize = 30;
    for (size_t k = 0; k < 2; ++k) {
      for (size_t frame_index = 0; frame_index < kRenderTransferQueueSize;
           ++frame_index) {
        if (sample_rate_hz_ > 16000) {
          render_buffer_.SplitIntoFrequencyBands();
        }
        PopulateInputFrame(frame_length_, frame_index,
                           &render_buffer_.channels()[0][0], 0);

        aec3.AnalyzeRender(&render_buffer_);
      }
    }
  }

#if RTC_DCHECK_IS_ON && GTEST_HAS_DEATH_TEST && !defined(WEBRTC_ANDROID)
  // Verifies the that the check for the number of bands in the AnalyzeRender
  // input is correct by adjusting the sample rates of EchoCanceller3 and the
  // input AudioBuffer to have a different number of bands.
  void RunAnalyzeRenderNumBandsCheckVerification() {
    // Set aec3_sample_rate_hz to be different from sample_rate_hz_ in such a
    // way that the number of bands for the rates are different.
    const int aec3_sample_rate_hz = sample_rate_hz_ == 48000 ? 32000 : 48000;
    EchoCanceller3 aec3(EchoCanceller3Config(), aec3_sample_rate_hz, 1, 1);
    PopulateInputFrame(frame_length_, 0, &render_buffer_.channels_f()[0][0], 0);

    EXPECT_DEATH(aec3.AnalyzeRender(&render_buffer_), "");
  }

  // Verifies the that the check for the number of bands in the ProcessCapture
  // input is correct by adjusting the sample rates of EchoCanceller3 and the
  // input AudioBuffer to have a different number of bands.
  void RunProcessCaptureNumBandsCheckVerification() {
    // Set aec3_sample_rate_hz to be different from sample_rate_hz_ in such a
    // way that the number of bands for the rates are different.
    const int aec3_sample_rate_hz = sample_rate_hz_ == 48000 ? 32000 : 48000;
    EchoCanceller3 aec3(EchoCanceller3Config(), aec3_sample_rate_hz, 1, 1);
    PopulateInputFrame(frame_length_, num_bands_, 0,
                       &capture_buffer_.split_bands_f(0)[0], 100);
    EXPECT_DEATH(aec3.ProcessCapture(&capture_buffer_, false), "");
  }

#endif

 private:
  void OptionalBandSplit() {
    if (sample_rate_hz_ > 16000) {
      capture_buffer_.SplitIntoFrequencyBands();
      render_buffer_.SplitIntoFrequencyBands();
    }
  }

  static constexpr size_t kNumFramesToProcess = 20;
  const int sample_rate_hz_;
  const size_t num_bands_;
  const size_t frame_length_;
  const int fullband_frame_length_;
  AudioBuffer capture_buffer_;
  AudioBuffer render_buffer_;
};

std::string ProduceDebugText(int sample_rate_hz) {
  rtc::StringBuilder ss;
  ss << "Sample rate: " << sample_rate_hz;
  return ss.Release();
}

std::string ProduceDebugText(int sample_rate_hz, int variant) {
  rtc::StringBuilder ss;
  ss << "Sample rate: " << sample_rate_hz << ", variant: " << variant;
  return ss.Release();
}

}  // namespace

TEST(EchoCanceller3Buffering, CaptureBitexactness) {
  for (auto rate : {16000, 32000, 48000}) {
    SCOPED_TRACE(ProduceDebugText(rate));
    EchoCanceller3Tester(rate).RunCaptureTransportVerificationTest();
  }
}

TEST(EchoCanceller3Buffering, RenderBitexactness) {
  for (auto rate : {16000, 32000, 48000}) {
    SCOPED_TRACE(ProduceDebugText(rate));
    EchoCanceller3Tester(rate).RunRenderTransportVerificationTest();
  }
}

TEST(EchoCanceller3Buffering, RenderSwapQueue) {
  EchoCanceller3Tester(16000).RunRenderSwapQueueVerificationTest();
}

TEST(EchoCanceller3Buffering, RenderSwapQueueOverrunReturnValue) {
  for (auto rate : {16000, 32000, 48000}) {
    SCOPED_TRACE(ProduceDebugText(rate));
    EchoCanceller3Tester(rate)
        .RunRenderPipelineSwapQueueOverrunReturnValueTest();
  }
}

TEST(EchoCanceller3Messaging, CaptureSaturation) {
  auto variants = {EchoCanceller3Tester::SaturationTestVariant::kNone,
                   EchoCanceller3Tester::SaturationTestVariant::kOneNegative,
                   EchoCanceller3Tester::SaturationTestVariant::kOnePositive};
  for (auto rate : {16000, 32000, 48000}) {
    for (auto variant : variants) {
      SCOPED_TRACE(ProduceDebugText(rate, static_cast<int>(variant)));
      EchoCanceller3Tester(rate).RunCaptureSaturationVerificationTest(variant);
    }
  }
}

TEST(EchoCanceller3Messaging, EchoPathChange) {
  auto variants = {
      EchoCanceller3Tester::EchoPathChangeTestVariant::kNone,
      EchoCanceller3Tester::EchoPathChangeTestVariant::kOneSticky,
      EchoCanceller3Tester::EchoPathChangeTestVariant::kOneNonSticky};
  for (auto rate : {16000, 32000, 48000}) {
    for (auto variant : variants) {
      SCOPED_TRACE(ProduceDebugText(rate, static_cast<int>(variant)));
      EchoCanceller3Tester(rate).RunEchoPathChangeVerificationTest(variant);
    }
  }
}

TEST(EchoCanceller3Messaging, EchoLeakage) {
  auto variants = {
      EchoCanceller3Tester::EchoLeakageTestVariant::kNone,
      EchoCanceller3Tester::EchoLeakageTestVariant::kFalseSticky,
      EchoCanceller3Tester::EchoLeakageTestVariant::kTrueSticky,
      EchoCanceller3Tester::EchoLeakageTestVariant::kTrueNonSticky};
  for (auto rate : {16000, 32000, 48000}) {
    for (auto variant : variants) {
      SCOPED_TRACE(ProduceDebugText(rate, static_cast<int>(variant)));
      EchoCanceller3Tester(rate).RunEchoLeakageVerificationTest(variant);
    }
  }
}

// Tests the parameter functionality for the field trial override for the
<<<<<<< HEAD
// default_len parameter.
TEST(EchoCanceller3FieldTrials, Aec3SuppressorEpStrengthDefaultLenOverride) {
  EchoCanceller3Config default_config;
  EchoCanceller3Config adjusted_config = AdjustConfig(default_config);
  ASSERT_EQ(default_config.ep_strength.default_len,
            adjusted_config.ep_strength.default_len);

  webrtc::test::ScopedFieldTrials field_trials(
      "WebRTC-Aec3SuppressorEpStrengthDefaultLenOverride/-0.02/");
  adjusted_config = AdjustConfig(default_config);

  ASSERT_NE(default_config.ep_strength.default_len,
            adjusted_config.ep_strength.default_len);
  EXPECT_FLOAT_EQ(-0.02f, adjusted_config.ep_strength.default_len);
}

// Tests the parameter functionality for the field trial override for the
=======
>>>>>>> cbad18b1
// anti-howling gain.
TEST(EchoCanceller3FieldTrials, Aec3SuppressorAntiHowlingGainOverride) {
  EchoCanceller3Config default_config;
  EchoCanceller3Config adjusted_config = AdjustConfig(default_config);
  ASSERT_EQ(
      default_config.suppressor.high_bands_suppression.anti_howling_gain,
      adjusted_config.suppressor.high_bands_suppression.anti_howling_gain);

  webrtc::test::ScopedFieldTrials field_trials(
      "WebRTC-Aec3SuppressorAntiHowlingGainOverride/0.02/");
  adjusted_config = AdjustConfig(default_config);

  ASSERT_NE(
      default_config.suppressor.high_bands_suppression.anti_howling_gain,
      adjusted_config.suppressor.high_bands_suppression.anti_howling_gain);
  EXPECT_FLOAT_EQ(
      0.02f,
      adjusted_config.suppressor.high_bands_suppression.anti_howling_gain);
}

// Tests the field trial override for the enforcement of a low active render
// limit.
TEST(EchoCanceller3FieldTrials, Aec3EnforceLowActiveRenderLimit) {
  EchoCanceller3Config default_config;
  EchoCanceller3Config adjusted_config = AdjustConfig(default_config);
  ASSERT_EQ(default_config.render_levels.active_render_limit,
            adjusted_config.render_levels.active_render_limit);

  webrtc::test::ScopedFieldTrials field_trials(
      "WebRTC-Aec3EnforceLowActiveRenderLimit/Enabled/");
  adjusted_config = AdjustConfig(default_config);

  ASSERT_NE(default_config.render_levels.active_render_limit,
            adjusted_config.render_levels.active_render_limit);
  EXPECT_FLOAT_EQ(50.f, adjusted_config.render_levels.active_render_limit);
}

// Testing the field trial-based override of the suppressor parameters for a
// joint passing of all parameters.
TEST(EchoCanceller3FieldTrials, Aec3SuppressorTuningOverrideAllParams) {
  webrtc::test::ScopedFieldTrials field_trials(
      "WebRTC-Aec3SuppressorTuningOverride/"
      "nearend_tuning_mask_lf_enr_transparent:0.1,nearend_tuning_mask_lf_enr_"
      "suppress:0.2,nearend_tuning_mask_hf_enr_transparent:0.3,nearend_tuning_"
      "mask_hf_enr_suppress:0.4,nearend_tuning_max_inc_factor:0.5,nearend_"
      "tuning_max_dec_factor_lf:0.6,normal_tuning_mask_lf_enr_transparent:0.7,"
      "normal_tuning_mask_lf_enr_suppress:0.8,normal_tuning_mask_hf_enr_"
      "transparent:0.9,normal_tuning_mask_hf_enr_suppress:1.0,normal_tuning_"
      "max_inc_factor:1.1,normal_tuning_max_dec_factor_lf:1.2,dominant_nearend_"
      "detection_enr_threshold:1.3,dominant_nearend_detection_enr_exit_"
      "threshold:1.4,dominant_nearend_detection_snr_threshold:1.5,dominant_"
      "nearend_detection_hold_duration:10,dominant_nearend_detection_trigger_"
<<<<<<< HEAD
      "threshold:11,ep_strength_default_len:1.6/");
=======
      "threshold:11/");
>>>>>>> cbad18b1

  EchoCanceller3Config default_config;
  EchoCanceller3Config adjusted_config = AdjustConfig(default_config);

  ASSERT_NE(adjusted_config.suppressor.nearend_tuning.mask_lf.enr_transparent,
            default_config.suppressor.nearend_tuning.mask_lf.enr_transparent);
  ASSERT_NE(adjusted_config.suppressor.nearend_tuning.mask_lf.enr_suppress,
            default_config.suppressor.nearend_tuning.mask_lf.enr_suppress);
  ASSERT_NE(adjusted_config.suppressor.nearend_tuning.mask_hf.enr_transparent,
            default_config.suppressor.nearend_tuning.mask_hf.enr_transparent);
  ASSERT_NE(adjusted_config.suppressor.nearend_tuning.mask_hf.enr_suppress,
            default_config.suppressor.nearend_tuning.mask_hf.enr_suppress);
  ASSERT_NE(adjusted_config.suppressor.nearend_tuning.max_inc_factor,
            default_config.suppressor.nearend_tuning.max_inc_factor);
  ASSERT_NE(adjusted_config.suppressor.nearend_tuning.max_dec_factor_lf,
            default_config.suppressor.nearend_tuning.max_dec_factor_lf);
  ASSERT_NE(adjusted_config.suppressor.normal_tuning.mask_lf.enr_transparent,
            default_config.suppressor.normal_tuning.mask_lf.enr_transparent);
  ASSERT_NE(adjusted_config.suppressor.normal_tuning.mask_lf.enr_suppress,
            default_config.suppressor.normal_tuning.mask_lf.enr_suppress);
  ASSERT_NE(adjusted_config.suppressor.normal_tuning.mask_hf.enr_transparent,
            default_config.suppressor.normal_tuning.mask_hf.enr_transparent);
  ASSERT_NE(adjusted_config.suppressor.normal_tuning.mask_hf.enr_suppress,
            default_config.suppressor.normal_tuning.mask_hf.enr_suppress);
  ASSERT_NE(adjusted_config.suppressor.normal_tuning.max_inc_factor,
            default_config.suppressor.normal_tuning.max_inc_factor);
  ASSERT_NE(adjusted_config.suppressor.normal_tuning.max_dec_factor_lf,
            default_config.suppressor.normal_tuning.max_dec_factor_lf);
  ASSERT_NE(adjusted_config.suppressor.dominant_nearend_detection.enr_threshold,
            default_config.suppressor.dominant_nearend_detection.enr_threshold);
  ASSERT_NE(
      adjusted_config.suppressor.dominant_nearend_detection.enr_exit_threshold,
      default_config.suppressor.dominant_nearend_detection.enr_exit_threshold);
  ASSERT_NE(adjusted_config.suppressor.dominant_nearend_detection.snr_threshold,
            default_config.suppressor.dominant_nearend_detection.snr_threshold);
  ASSERT_NE(adjusted_config.suppressor.dominant_nearend_detection.hold_duration,
            default_config.suppressor.dominant_nearend_detection.hold_duration);
  ASSERT_NE(
      adjusted_config.suppressor.dominant_nearend_detection.trigger_threshold,
      default_config.suppressor.dominant_nearend_detection.trigger_threshold);
<<<<<<< HEAD
  ASSERT_NE(adjusted_config.ep_strength.default_len,
            default_config.ep_strength.default_len);
=======
>>>>>>> cbad18b1

  EXPECT_FLOAT_EQ(
      adjusted_config.suppressor.nearend_tuning.mask_lf.enr_transparent, 0.1);
  EXPECT_FLOAT_EQ(
      adjusted_config.suppressor.nearend_tuning.mask_lf.enr_suppress, 0.2);
  EXPECT_FLOAT_EQ(
      adjusted_config.suppressor.nearend_tuning.mask_hf.enr_transparent, 0.3);
  EXPECT_FLOAT_EQ(
      adjusted_config.suppressor.nearend_tuning.mask_hf.enr_suppress, 0.4);
  EXPECT_FLOAT_EQ(adjusted_config.suppressor.nearend_tuning.max_inc_factor,
                  0.5);
  EXPECT_FLOAT_EQ(adjusted_config.suppressor.nearend_tuning.max_dec_factor_lf,
                  0.6);
  EXPECT_FLOAT_EQ(
      adjusted_config.suppressor.normal_tuning.mask_lf.enr_transparent, 0.7);
  EXPECT_FLOAT_EQ(adjusted_config.suppressor.normal_tuning.mask_lf.enr_suppress,
                  0.8);
  EXPECT_FLOAT_EQ(
      adjusted_config.suppressor.normal_tuning.mask_hf.enr_transparent, 0.9);
  EXPECT_FLOAT_EQ(adjusted_config.suppressor.normal_tuning.mask_hf.enr_suppress,
                  1.0);
  EXPECT_FLOAT_EQ(adjusted_config.suppressor.normal_tuning.max_inc_factor, 1.1);
  EXPECT_FLOAT_EQ(adjusted_config.suppressor.normal_tuning.max_dec_factor_lf,
                  1.2);
  EXPECT_FLOAT_EQ(
      adjusted_config.suppressor.dominant_nearend_detection.enr_threshold, 1.3);
  EXPECT_FLOAT_EQ(
      adjusted_config.suppressor.dominant_nearend_detection.enr_exit_threshold,
      1.4);
  EXPECT_FLOAT_EQ(
      adjusted_config.suppressor.dominant_nearend_detection.snr_threshold, 1.5);
  EXPECT_EQ(adjusted_config.suppressor.dominant_nearend_detection.hold_duration,
            10);
  EXPECT_EQ(
      adjusted_config.suppressor.dominant_nearend_detection.trigger_threshold,
      11);
<<<<<<< HEAD
  EXPECT_FLOAT_EQ(adjusted_config.ep_strength.default_len, 1.6);
=======
>>>>>>> cbad18b1
}

// Testing the field trial-based override of the suppressor parameters for
// passing one parameter.
TEST(EchoCanceller3FieldTrials, Aec3SuppressorTuningOverrideOneParam) {
  webrtc::test::ScopedFieldTrials field_trials(
      "WebRTC-Aec3SuppressorTuningOverride/nearend_tuning_max_inc_factor:0.5/");

  EchoCanceller3Config default_config;
  EchoCanceller3Config adjusted_config = AdjustConfig(default_config);

  ASSERT_EQ(adjusted_config.suppressor.nearend_tuning.mask_lf.enr_transparent,
            default_config.suppressor.nearend_tuning.mask_lf.enr_transparent);
  ASSERT_EQ(adjusted_config.suppressor.nearend_tuning.mask_lf.enr_suppress,
            default_config.suppressor.nearend_tuning.mask_lf.enr_suppress);
  ASSERT_EQ(adjusted_config.suppressor.nearend_tuning.mask_hf.enr_transparent,
            default_config.suppressor.nearend_tuning.mask_hf.enr_transparent);
  ASSERT_EQ(adjusted_config.suppressor.nearend_tuning.mask_hf.enr_suppress,
            default_config.suppressor.nearend_tuning.mask_hf.enr_suppress);
  ASSERT_EQ(adjusted_config.suppressor.nearend_tuning.max_dec_factor_lf,
            default_config.suppressor.nearend_tuning.max_dec_factor_lf);
  ASSERT_EQ(adjusted_config.suppressor.normal_tuning.mask_lf.enr_transparent,
            default_config.suppressor.normal_tuning.mask_lf.enr_transparent);
  ASSERT_EQ(adjusted_config.suppressor.normal_tuning.mask_lf.enr_suppress,
            default_config.suppressor.normal_tuning.mask_lf.enr_suppress);
  ASSERT_EQ(adjusted_config.suppressor.normal_tuning.mask_hf.enr_transparent,
            default_config.suppressor.normal_tuning.mask_hf.enr_transparent);
  ASSERT_EQ(adjusted_config.suppressor.normal_tuning.mask_hf.enr_suppress,
            default_config.suppressor.normal_tuning.mask_hf.enr_suppress);
  ASSERT_EQ(adjusted_config.suppressor.normal_tuning.max_inc_factor,
            default_config.suppressor.normal_tuning.max_inc_factor);
  ASSERT_EQ(adjusted_config.suppressor.normal_tuning.max_dec_factor_lf,
            default_config.suppressor.normal_tuning.max_dec_factor_lf);
  ASSERT_EQ(adjusted_config.suppressor.dominant_nearend_detection.enr_threshold,
            default_config.suppressor.dominant_nearend_detection.enr_threshold);
  ASSERT_EQ(
      adjusted_config.suppressor.dominant_nearend_detection.enr_exit_threshold,
      default_config.suppressor.dominant_nearend_detection.enr_exit_threshold);
  ASSERT_EQ(adjusted_config.suppressor.dominant_nearend_detection.snr_threshold,
            default_config.suppressor.dominant_nearend_detection.snr_threshold);
  ASSERT_EQ(adjusted_config.suppressor.dominant_nearend_detection.hold_duration,
            default_config.suppressor.dominant_nearend_detection.hold_duration);
  ASSERT_EQ(
      adjusted_config.suppressor.dominant_nearend_detection.trigger_threshold,
      default_config.suppressor.dominant_nearend_detection.trigger_threshold);

  ASSERT_NE(adjusted_config.suppressor.nearend_tuning.max_inc_factor,
            default_config.suppressor.nearend_tuning.max_inc_factor);

  EXPECT_FLOAT_EQ(adjusted_config.suppressor.nearend_tuning.max_inc_factor,
                  0.5);
}

<<<<<<< HEAD
=======
// Testing the field trial-based that override the exponential decay parameters.
TEST(EchoCanceller3FieldTrials, Aec3UseNearendReverb) {
  webrtc::test::ScopedFieldTrials field_trials(
      "WebRTC-Aec3UseNearendReverbLen/default_len:0.9,nearend_len:0.8/");
  EchoCanceller3Config default_config;
  EchoCanceller3Config adjusted_config = AdjustConfig(default_config);
  EXPECT_FLOAT_EQ(adjusted_config.ep_strength.default_len, 0.9);
  EXPECT_FLOAT_EQ(adjusted_config.ep_strength.nearend_len, 0.8);
}

>>>>>>> cbad18b1
#if RTC_DCHECK_IS_ON && GTEST_HAS_DEATH_TEST && !defined(WEBRTC_ANDROID)

TEST(EchoCanceller3InputCheckDeathTest, WrongCaptureNumBandsCheckVerification) {
  for (auto rate : {16000, 32000, 48000}) {
    SCOPED_TRACE(ProduceDebugText(rate));
    EchoCanceller3Tester(rate).RunProcessCaptureNumBandsCheckVerification();
  }
}

// Verifiers that the verification for null input to the capture processing api
// call works.
TEST(EchoCanceller3InputCheckDeathTest, NullCaptureProcessingParameter) {
  EXPECT_DEATH(EchoCanceller3(EchoCanceller3Config(), 16000, 1, 1)
                   .ProcessCapture(nullptr, false),
               "");
}

// Verifies the check for correct sample rate.
// TODO(peah): Re-enable the test once the issue with memory leaks during DEATH
// tests on test bots has been fixed.
TEST(EchoCanceller3InputCheckDeathTest, DISABLED_WrongSampleRate) {
  ApmDataDumper data_dumper(0);
  EXPECT_DEATH(EchoCanceller3(EchoCanceller3Config(), 8001, 1, 1), "");
}

#endif

}  // namespace webrtc<|MERGE_RESOLUTION|>--- conflicted
+++ resolved
@@ -131,11 +131,8 @@
   void GetMetrics(EchoControl::Metrics* metrics) const override {}
 
   void SetAudioBufferDelay(int delay_ms) override {}
-<<<<<<< HEAD
-=======
 
   void SetCaptureOutputUsage(bool capture_output_used) {}
->>>>>>> cbad18b1
 };
 
 // Class for testing that the render data is properly received by the block
@@ -701,26 +698,6 @@
 }
 
 // Tests the parameter functionality for the field trial override for the
-<<<<<<< HEAD
-// default_len parameter.
-TEST(EchoCanceller3FieldTrials, Aec3SuppressorEpStrengthDefaultLenOverride) {
-  EchoCanceller3Config default_config;
-  EchoCanceller3Config adjusted_config = AdjustConfig(default_config);
-  ASSERT_EQ(default_config.ep_strength.default_len,
-            adjusted_config.ep_strength.default_len);
-
-  webrtc::test::ScopedFieldTrials field_trials(
-      "WebRTC-Aec3SuppressorEpStrengthDefaultLenOverride/-0.02/");
-  adjusted_config = AdjustConfig(default_config);
-
-  ASSERT_NE(default_config.ep_strength.default_len,
-            adjusted_config.ep_strength.default_len);
-  EXPECT_FLOAT_EQ(-0.02f, adjusted_config.ep_strength.default_len);
-}
-
-// Tests the parameter functionality for the field trial override for the
-=======
->>>>>>> cbad18b1
 // anti-howling gain.
 TEST(EchoCanceller3FieldTrials, Aec3SuppressorAntiHowlingGainOverride) {
   EchoCanceller3Config default_config;
@@ -773,11 +750,7 @@
       "detection_enr_threshold:1.3,dominant_nearend_detection_enr_exit_"
       "threshold:1.4,dominant_nearend_detection_snr_threshold:1.5,dominant_"
       "nearend_detection_hold_duration:10,dominant_nearend_detection_trigger_"
-<<<<<<< HEAD
-      "threshold:11,ep_strength_default_len:1.6/");
-=======
       "threshold:11/");
->>>>>>> cbad18b1
 
   EchoCanceller3Config default_config;
   EchoCanceller3Config adjusted_config = AdjustConfig(default_config);
@@ -818,11 +791,6 @@
   ASSERT_NE(
       adjusted_config.suppressor.dominant_nearend_detection.trigger_threshold,
       default_config.suppressor.dominant_nearend_detection.trigger_threshold);
-<<<<<<< HEAD
-  ASSERT_NE(adjusted_config.ep_strength.default_len,
-            default_config.ep_strength.default_len);
-=======
->>>>>>> cbad18b1
 
   EXPECT_FLOAT_EQ(
       adjusted_config.suppressor.nearend_tuning.mask_lf.enr_transparent, 0.1);
@@ -859,10 +827,6 @@
   EXPECT_EQ(
       adjusted_config.suppressor.dominant_nearend_detection.trigger_threshold,
       11);
-<<<<<<< HEAD
-  EXPECT_FLOAT_EQ(adjusted_config.ep_strength.default_len, 1.6);
-=======
->>>>>>> cbad18b1
 }
 
 // Testing the field trial-based override of the suppressor parameters for
@@ -916,8 +880,6 @@
                   0.5);
 }
 
-<<<<<<< HEAD
-=======
 // Testing the field trial-based that override the exponential decay parameters.
 TEST(EchoCanceller3FieldTrials, Aec3UseNearendReverb) {
   webrtc::test::ScopedFieldTrials field_trials(
@@ -928,7 +890,6 @@
   EXPECT_FLOAT_EQ(adjusted_config.ep_strength.nearend_len, 0.8);
 }
 
->>>>>>> cbad18b1
 #if RTC_DCHECK_IS_ON && GTEST_HAS_DEATH_TEST && !defined(WEBRTC_ANDROID)
 
 TEST(EchoCanceller3InputCheckDeathTest, WrongCaptureNumBandsCheckVerification) {
