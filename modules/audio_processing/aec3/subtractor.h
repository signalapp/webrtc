--- conflicted
+++ resolved
@@ -78,8 +78,6 @@
             refined_impulse_responses_[0].data(),
             GetTimeDomainLength(
                 refined_filters_[0]->max_filter_size_partitions())));
-<<<<<<< HEAD
-=======
     if (ApmDataDumper::IsAvailable()) {
       RTC_DCHECK_GT(coarse_impulse_responses_.size(), 0);
       data_dumper_->DumpRaw(
@@ -89,7 +87,6 @@
               GetTimeDomainLength(
                   coarse_filter_[0]->max_filter_size_partitions())));
     }
->>>>>>> cbad18b1
 
     refined_filters_[0]->DumpFilter("aec3_subtractor_H_refined");
     coarse_filter_[0]->DumpFilter("aec3_subtractor_H_coarse");
@@ -144,10 +141,7 @@
   std::vector<std::vector<std::array<float, kFftLengthBy2Plus1>>>
       refined_frequency_responses_;
   std::vector<std::vector<float>> refined_impulse_responses_;
-<<<<<<< HEAD
-=======
   std::vector<std::vector<float>> coarse_impulse_responses_;
->>>>>>> cbad18b1
 };
 
 }  // namespace webrtc
