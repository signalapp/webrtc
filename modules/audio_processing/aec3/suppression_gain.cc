/*
 *  Copyright (c) 2017 The WebRTC project authors. All Rights Reserved.
 *
 *  Use of this source code is governed by a BSD-style license
 *  that can be found in the LICENSE file in the root of the source
 *  tree. An additional intellectual property rights grant can be found
 *  in the file PATENTS.  All contributing project authors may
 *  be found in the AUTHORS file in the root of the source tree.
 */

#include "modules/audio_processing/aec3/suppression_gain.h"

#include <math.h>
#include <stddef.h>

#include <algorithm>
#include <numeric>

#include "modules/audio_processing/aec3/dominant_nearend_detector.h"
#include "modules/audio_processing/aec3/moving_average.h"
#include "modules/audio_processing/aec3/subband_nearend_detector.h"
#include "modules/audio_processing/aec3/vector_math.h"
#include "modules/audio_processing/logging/apm_data_dumper.h"
#include "rtc_base/atomic_ops.h"
#include "rtc_base/checks.h"
#include "system_wrappers/include/field_trial.h"

namespace webrtc {
namespace {

<<<<<<< HEAD
=======
bool UseUnboundedEchoSpectrum() {
  return field_trial::IsEnabled("WebRTC-Aec3UseUnboundedEchoSpectrum");
}

>>>>>>> cbad18b1
void LimitLowFrequencyGains(std::array<float, kFftLengthBy2Plus1>* gain) {
  // Limit the low frequency gains to avoid the impact of the high-pass filter
  // on the lower-frequency gain influencing the overall achieved gain.
  (*gain)[0] = (*gain)[1] = std::min((*gain)[1], (*gain)[2]);
}

void LimitHighFrequencyGains(bool conservative_hf_suppression,
                             std::array<float, kFftLengthBy2Plus1>* gain) {
  // Limit the high frequency gains to avoid echo leakage due to an imperfect
  // filter.
  constexpr size_t kFirstBandToLimit = (64 * 2000) / 8000;
  const float min_upper_gain = (*gain)[kFirstBandToLimit];
  std::for_each(
      gain->begin() + kFirstBandToLimit + 1, gain->end(),
      [min_upper_gain](float& a) { a = std::min(a, min_upper_gain); });
  (*gain)[kFftLengthBy2] = (*gain)[kFftLengthBy2Minus1];

  if (conservative_hf_suppression) {
    // Limits the gain in the frequencies for which the adaptive filter has not
    // converged.
    // TODO(peah): Make adaptive to take the actual filter error into account.
    constexpr size_t kUpperAccurateBandPlus1 = 29;

    constexpr float oneByBandsInSum =
        1 / static_cast<float>(kUpperAccurateBandPlus1 - 20);
    const float hf_gain_bound =
        std::accumulate(gain->begin() + 20,
                        gain->begin() + kUpperAccurateBandPlus1, 0.f) *
        oneByBandsInSum;

    std::for_each(
        gain->begin() + kUpperAccurateBandPlus1, gain->end(),
        [hf_gain_bound](float& a) { a = std::min(a, hf_gain_bound); });
  }
}

// Scales the echo according to assessed audibility at the other end.
void WeightEchoForAudibility(const EchoCanceller3Config& config,
                             rtc::ArrayView<const float> echo,
                             rtc::ArrayView<float> weighted_echo) {
  RTC_DCHECK_EQ(kFftLengthBy2Plus1, echo.size());
  RTC_DCHECK_EQ(kFftLengthBy2Plus1, weighted_echo.size());

  auto weigh = [](float threshold, float normalizer, size_t begin, size_t end,
                  rtc::ArrayView<const float> echo,
                  rtc::ArrayView<float> weighted_echo) {
    for (size_t k = begin; k < end; ++k) {
      if (echo[k] < threshold) {
        float tmp = (threshold - echo[k]) * normalizer;
        weighted_echo[k] = echo[k] * std::max(0.f, 1.f - tmp * tmp);
      } else {
        weighted_echo[k] = echo[k];
      }
    }
  };

  float threshold = config.echo_audibility.floor_power *
                    config.echo_audibility.audibility_threshold_lf;
  float normalizer = 1.f / (threshold - config.echo_audibility.floor_power);
  weigh(threshold, normalizer, 0, 3, echo, weighted_echo);

  threshold = config.echo_audibility.floor_power *
              config.echo_audibility.audibility_threshold_mf;
  normalizer = 1.f / (threshold - config.echo_audibility.floor_power);
  weigh(threshold, normalizer, 3, 7, echo, weighted_echo);

  threshold = config.echo_audibility.floor_power *
              config.echo_audibility.audibility_threshold_hf;
  normalizer = 1.f / (threshold - config.echo_audibility.floor_power);
  weigh(threshold, normalizer, 7, kFftLengthBy2Plus1, echo, weighted_echo);
}

}  // namespace

int SuppressionGain::instance_count_ = 0;

float SuppressionGain::UpperBandsGain(
    rtc::ArrayView<const std::array<float, kFftLengthBy2Plus1>> echo_spectrum,
    rtc::ArrayView<const std::array<float, kFftLengthBy2Plus1>>
        comfort_noise_spectrum,
    const absl::optional<int>& narrow_peak_band,
    bool saturated_echo,
    const std::vector<std::vector<std::vector<float>>>& render,
    const std::array<float, kFftLengthBy2Plus1>& low_band_gain) const {
  RTC_DCHECK_LT(0, render.size());
  if (render.size() == 1) {
    return 1.f;
  }
  const size_t num_render_channels = render[0].size();

  if (narrow_peak_band &&
      (*narrow_peak_band > static_cast<int>(kFftLengthBy2Plus1 - 10))) {
    return 0.001f;
  }

  constexpr size_t kLowBandGainLimit = kFftLengthBy2 / 2;
  const float gain_below_8_khz = *std::min_element(
      low_band_gain.begin() + kLowBandGainLimit, low_band_gain.end());

  // Always attenuate the upper bands when there is saturated echo.
  if (saturated_echo) {
    return std::min(0.001f, gain_below_8_khz);
  }

  // Compute the upper and lower band energies.
  const auto sum_of_squares = [](float a, float b) { return a + b * b; };
  float low_band_energy = 0.f;
  for (size_t ch = 0; ch < num_render_channels; ++ch) {
    const float channel_energy = std::accumulate(
        render[0][0].begin(), render[0][0].end(), 0.f, sum_of_squares);
    low_band_energy = std::max(low_band_energy, channel_energy);
  }
  float high_band_energy = 0.f;
  for (size_t k = 1; k < render.size(); ++k) {
    for (size_t ch = 0; ch < num_render_channels; ++ch) {
      const float energy = std::accumulate(
          render[k][ch].begin(), render[k][ch].end(), 0.f, sum_of_squares);
      high_band_energy = std::max(high_band_energy, energy);
    }
  }

  // If there is more power in the lower frequencies than the upper frequencies,
  // or if the power in upper frequencies is low, do not bound the gain in the
  // upper bands.
  float anti_howling_gain;
  const float activation_threshold =
      kBlockSize * config_.suppressor.high_bands_suppression
                       .anti_howling_activation_threshold;
  if (high_band_energy < std::max(low_band_energy, activation_threshold)) {
    anti_howling_gain = 1.f;
  } else {
    // In all other cases, bound the gain for upper frequencies.
    RTC_DCHECK_LE(low_band_energy, high_band_energy);
    RTC_DCHECK_NE(0.f, high_band_energy);
    anti_howling_gain =
        config_.suppressor.high_bands_suppression.anti_howling_gain *
        sqrtf(low_band_energy / high_band_energy);
  }

  float gain_bound = 1.f;
  if (!dominant_nearend_detector_->IsNearendState()) {
    // Bound the upper gain during significant echo activity.
    const auto& cfg = config_.suppressor.high_bands_suppression;
    auto low_frequency_energy = [](rtc::ArrayView<const float> spectrum) {
      RTC_DCHECK_LE(16, spectrum.size());
      return std::accumulate(spectrum.begin() + 1, spectrum.begin() + 16, 0.f);
    };
    for (size_t ch = 0; ch < num_capture_channels_; ++ch) {
      const float echo_sum = low_frequency_energy(echo_spectrum[ch]);
      const float noise_sum = low_frequency_energy(comfort_noise_spectrum[ch]);
      if (echo_sum > cfg.enr_threshold * noise_sum) {
        gain_bound = cfg.max_gain_during_echo;
        break;
      }
    }
  }

  // Choose the gain as the minimum of the lower and upper gains.
  return std::min(std::min(gain_below_8_khz, anti_howling_gain), gain_bound);
}

// Computes the gain to reduce the echo to a non audible level.
void SuppressionGain::GainToNoAudibleEcho(
    const std::array<float, kFftLengthBy2Plus1>& nearend,
    const std::array<float, kFftLengthBy2Plus1>& echo,
    const std::array<float, kFftLengthBy2Plus1>& masker,
    std::array<float, kFftLengthBy2Plus1>* gain) const {
  const auto& p = dominant_nearend_detector_->IsNearendState() ? nearend_params_
                                                               : normal_params_;
  for (size_t k = 0; k < gain->size(); ++k) {
    float enr = echo[k] / (nearend[k] + 1.f);  // Echo-to-nearend ratio.
    float emr = echo[k] / (masker[k] + 1.f);   // Echo-to-masker (noise) ratio.
    float g = 1.0f;
    if (enr > p.enr_transparent_[k] && emr > p.emr_transparent_[k]) {
      g = (p.enr_suppress_[k] - enr) /
          (p.enr_suppress_[k] - p.enr_transparent_[k]);
      g = std::max(g, p.emr_transparent_[k] / emr);
    }
    (*gain)[k] = g;
  }
}

// Compute the minimum gain as the attenuating gain to put the signal just
// above the zero sample values.
void SuppressionGain::GetMinGain(
    rtc::ArrayView<const float> weighted_residual_echo,
    rtc::ArrayView<const float> last_nearend,
    rtc::ArrayView<const float> last_echo,
    bool low_noise_render,
    bool saturated_echo,
    rtc::ArrayView<float> min_gain) const {
  if (!saturated_echo) {
    const float min_echo_power =
        low_noise_render ? config_.echo_audibility.low_render_limit
                         : config_.echo_audibility.normal_render_limit;

    for (size_t k = 0; k < min_gain.size(); ++k) {
      min_gain[k] = weighted_residual_echo[k] > 0.f
                        ? min_echo_power / weighted_residual_echo[k]
                        : 1.f;
      min_gain[k] = std::min(min_gain[k], 1.f);
    }

    if (!initial_state_ ||
        config_.suppressor.lf_smoothing_during_initial_phase) {
      const float& dec = dominant_nearend_detector_->IsNearendState()
                             ? nearend_params_.max_dec_factor_lf
                             : normal_params_.max_dec_factor_lf;

      for (int k = 0; k <= config_.suppressor.last_lf_smoothing_band; ++k) {
        // Make sure the gains of the low frequencies do not decrease too
        // quickly after strong nearend.
        if (last_nearend[k] > last_echo[k] ||
            k <= config_.suppressor.last_permanent_lf_smoothing_band) {
          min_gain[k] = std::max(min_gain[k], last_gain_[k] * dec);
          min_gain[k] = std::min(min_gain[k], 1.f);
        }
      }
    }
  } else {
    std::fill(min_gain.begin(), min_gain.end(), 0.f);
  }
}

// Compute the maximum gain by limiting the gain increase from the previous
// gain.
void SuppressionGain::GetMaxGain(rtc::ArrayView<float> max_gain) const {
  const auto& inc = dominant_nearend_detector_->IsNearendState()
                        ? nearend_params_.max_inc_factor
                        : normal_params_.max_inc_factor;
  const auto& floor = config_.suppressor.floor_first_increase;
  for (size_t k = 0; k < max_gain.size(); ++k) {
    max_gain[k] = std::min(std::max(last_gain_[k] * inc, floor), 1.f);
  }
}

void SuppressionGain::LowerBandGain(
    bool low_noise_render,
    const AecState& aec_state,
    rtc::ArrayView<const std::array<float, kFftLengthBy2Plus1>>
        suppressor_input,
    rtc::ArrayView<const std::array<float, kFftLengthBy2Plus1>> residual_echo,
    rtc::ArrayView<const std::array<float, kFftLengthBy2Plus1>> comfort_noise,
    bool clock_drift,
    std::array<float, kFftLengthBy2Plus1>* gain) {
  gain->fill(1.f);
  const bool saturated_echo = aec_state.SaturatedEcho();
  std::array<float, kFftLengthBy2Plus1> max_gain;
  GetMaxGain(max_gain);

  for (size_t ch = 0; ch < num_capture_channels_; ++ch) {
    std::array<float, kFftLengthBy2Plus1> G;
    std::array<float, kFftLengthBy2Plus1> nearend;
    nearend_smoothers_[ch].Average(suppressor_input[ch], nearend);

    // Weight echo power in terms of audibility.
    std::array<float, kFftLengthBy2Plus1> weighted_residual_echo;
    WeightEchoForAudibility(config_, residual_echo[ch], weighted_residual_echo);

    std::array<float, kFftLengthBy2Plus1> min_gain;
    GetMinGain(weighted_residual_echo, last_nearend_[ch], last_echo_[ch],
               low_noise_render, saturated_echo, min_gain);

    GainToNoAudibleEcho(nearend, weighted_residual_echo, comfort_noise[0], &G);

    // Clamp gains.
    for (size_t k = 0; k < gain->size(); ++k) {
      G[k] = std::max(std::min(G[k], max_gain[k]), min_gain[k]);
      (*gain)[k] = std::min((*gain)[k], G[k]);
    }

    // Store data required for the gain computation of the next block.
    std::copy(nearend.begin(), nearend.end(), last_nearend_[ch].begin());
    std::copy(weighted_residual_echo.begin(), weighted_residual_echo.end(),
              last_echo_[ch].begin());
  }

  LimitLowFrequencyGains(gain);
  // Use conservative high-frequency gains during clock-drift or when not in
  // dominant nearend.
  if (!dominant_nearend_detector_->IsNearendState() || clock_drift ||
      config_.suppressor.conservative_hf_suppression) {
    LimitHighFrequencyGains(config_.suppressor.conservative_hf_suppression,
                            gain);
  }

  // Store computed gains.
  std::copy(gain->begin(), gain->end(), last_gain_.begin());

  // Transform gains to amplitude domain.
  aec3::VectorMath(optimization_).Sqrt(*gain);
}

SuppressionGain::SuppressionGain(const EchoCanceller3Config& config,
                                 Aec3Optimization optimization,
                                 int sample_rate_hz,
                                 size_t num_capture_channels)
    : data_dumper_(
          new ApmDataDumper(rtc::AtomicOps::Increment(&instance_count_))),
      optimization_(optimization),
      config_(config),
      num_capture_channels_(num_capture_channels),
      state_change_duration_blocks_(
          static_cast<int>(config_.filter.config_change_duration_blocks)),
      last_nearend_(num_capture_channels_, {0}),
      last_echo_(num_capture_channels_, {0}),
      nearend_smoothers_(
          num_capture_channels_,
          aec3::MovingAverage(kFftLengthBy2Plus1,
                              config.suppressor.nearend_average_blocks)),
      nearend_params_(config_.suppressor.last_lf_band,
                      config_.suppressor.first_hf_band,
                      config_.suppressor.nearend_tuning),
      normal_params_(config_.suppressor.last_lf_band,
                     config_.suppressor.first_hf_band,
                     config_.suppressor.normal_tuning),
      use_unbounded_echo_spectrum_(UseUnboundedEchoSpectrum()) {
  RTC_DCHECK_LT(0, state_change_duration_blocks_);
  last_gain_.fill(1.f);
  if (config_.suppressor.use_subband_nearend_detection) {
    dominant_nearend_detector_ = std::make_unique<SubbandNearendDetector>(
        config_.suppressor.subband_nearend_detection, num_capture_channels_);
  } else {
    dominant_nearend_detector_ = std::make_unique<DominantNearendDetector>(
        config_.suppressor.dominant_nearend_detection, num_capture_channels_);
  }
  RTC_DCHECK(dominant_nearend_detector_);
}

SuppressionGain::~SuppressionGain() = default;

void SuppressionGain::GetGain(
    rtc::ArrayView<const std::array<float, kFftLengthBy2Plus1>>
        nearend_spectrum,
    rtc::ArrayView<const std::array<float, kFftLengthBy2Plus1>> echo_spectrum,
    rtc::ArrayView<const std::array<float, kFftLengthBy2Plus1>>
        residual_echo_spectrum,
    rtc::ArrayView<const std::array<float, kFftLengthBy2Plus1>>
        residual_echo_spectrum_unbounded,
    rtc::ArrayView<const std::array<float, kFftLengthBy2Plus1>>
        comfort_noise_spectrum,
    const RenderSignalAnalyzer& render_signal_analyzer,
    const AecState& aec_state,
    const std::vector<std::vector<std::vector<float>>>& render,
    bool clock_drift,
    float* high_bands_gain,
    std::array<float, kFftLengthBy2Plus1>* low_band_gain) {
  RTC_DCHECK(high_bands_gain);
  RTC_DCHECK(low_band_gain);

  // Choose residual echo spectrum for the dominant nearend detector.
  const auto echo = use_unbounded_echo_spectrum_
                        ? residual_echo_spectrum_unbounded
                        : residual_echo_spectrum;

  // Update the nearend state selection.
  dominant_nearend_detector_->Update(nearend_spectrum, echo,
                                     comfort_noise_spectrum, initial_state_);

  // Compute gain for the lower band.
  bool low_noise_render = low_render_detector_.Detect(render);
  LowerBandGain(low_noise_render, aec_state, nearend_spectrum,
                residual_echo_spectrum, comfort_noise_spectrum, clock_drift,
                low_band_gain);

  // Compute the gain for the upper bands.
  const absl::optional<int> narrow_peak_band =
      render_signal_analyzer.NarrowPeakBand();

  *high_bands_gain =
      UpperBandsGain(echo_spectrum, comfort_noise_spectrum, narrow_peak_band,
                     aec_state.SaturatedEcho(), render, *low_band_gain);

  data_dumper_->DumpRaw("aec3_dominant_nearend",
                        dominant_nearend_detector_->IsNearendState());
}

void SuppressionGain::SetInitialState(bool state) {
  initial_state_ = state;
  if (state) {
    initial_state_change_counter_ = state_change_duration_blocks_;
  } else {
    initial_state_change_counter_ = 0;
  }
}

// Detects when the render signal can be considered to have low power and
// consist of stationary noise.
bool SuppressionGain::LowNoiseRenderDetector::Detect(
    const std::vector<std::vector<std::vector<float>>>& render) {
  float x2_sum = 0.f;
  float x2_max = 0.f;
  for (const auto& x_ch : render[0]) {
    for (const auto& x_k : x_ch) {
      const float x2 = x_k * x_k;
      x2_sum += x2;
      x2_max = std::max(x2_max, x2);
    }
  }
  const size_t num_render_channels = render[0].size();
  x2_sum = x2_sum / num_render_channels;
  ;

  constexpr float kThreshold = 50.f * 50.f * 64.f;
  const bool low_noise_render =
      average_power_ < kThreshold && x2_max < 3 * average_power_;
  average_power_ = average_power_ * 0.9f + x2_sum * 0.1f;
  return low_noise_render;
}

SuppressionGain::GainParameters::GainParameters(
    int last_lf_band,
    int first_hf_band,
    const EchoCanceller3Config::Suppressor::Tuning& tuning)
    : max_inc_factor(tuning.max_inc_factor),
      max_dec_factor_lf(tuning.max_dec_factor_lf) {
  // Compute per-band masking thresholds.
  RTC_DCHECK_LT(last_lf_band, first_hf_band);
  auto& lf = tuning.mask_lf;
  auto& hf = tuning.mask_hf;
  RTC_DCHECK_LT(lf.enr_transparent, lf.enr_suppress);
  RTC_DCHECK_LT(hf.enr_transparent, hf.enr_suppress);
  for (int k = 0; k < static_cast<int>(kFftLengthBy2Plus1); k++) {
    float a;
    if (k <= last_lf_band) {
      a = 0.f;
    } else if (k < first_hf_band) {
      a = (k - last_lf_band) / static_cast<float>(first_hf_band - last_lf_band);
    } else {
      a = 1.f;
    }
    enr_transparent_[k] = (1 - a) * lf.enr_transparent + a * hf.enr_transparent;
    enr_suppress_[k] = (1 - a) * lf.enr_suppress + a * hf.enr_suppress;
    emr_transparent_[k] = (1 - a) * lf.emr_transparent + a * hf.emr_transparent;
  }
}

}  // namespace webrtc<|MERGE_RESOLUTION|>--- conflicted
+++ resolved
@@ -28,13 +28,10 @@
 namespace webrtc {
 namespace {
 
-<<<<<<< HEAD
-=======
 bool UseUnboundedEchoSpectrum() {
   return field_trial::IsEnabled("WebRTC-Aec3UseUnboundedEchoSpectrum");
 }
 
->>>>>>> cbad18b1
 void LimitLowFrequencyGains(std::array<float, kFftLengthBy2Plus1>* gain) {
   // Limit the low frequency gains to avoid the impact of the high-pass filter
   // on the lower-frequency gain influencing the overall achieved gain.
