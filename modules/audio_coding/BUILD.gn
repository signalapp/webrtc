--- conflicted
+++ resolved
@@ -121,11 +121,7 @@
 
   deps = [
     "../../api:array_view",
-<<<<<<< HEAD
-    "../../api:webrtc_key_value_config",
-=======
     "../../api:field_trials_view",
->>>>>>> 8f9b44ba
     "../../api/audio_codecs:audio_codecs_api",
     "../../api/units:time_delta",
     "../../common_audio",
