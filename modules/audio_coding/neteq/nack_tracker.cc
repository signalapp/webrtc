--- conflicted
+++ resolved
@@ -225,17 +225,12 @@
 std::vector<uint16_t> NackTracker::GetNackList(int64_t round_trip_time_ms) {
   RTC_DCHECK_GE(round_trip_time_ms, 0);
   std::vector<uint16_t> sequence_numbers;
-<<<<<<< HEAD
-  if (config_.require_valid_rtt && round_trip_time_ms == 0) {
-    return sequence_numbers;
-=======
   if (round_trip_time_ms == 0) {
     if (config_.require_valid_rtt) {
       return sequence_numbers;
     } else {
       round_trip_time_ms = config_.default_rtt_ms;
     }
->>>>>>> 8f9b44ba
   }
   if (packet_loss_rate_ >
       static_cast<uint32_t>(config_.max_loss_rate * (1 << 30))) {
