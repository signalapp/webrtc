--- conflicted
+++ resolved
@@ -29,24 +29,6 @@
 
 class DelayManager {
  public:
-<<<<<<< HEAD
-  DelayManager(int max_packets_in_buffer,
-               int base_minimum_delay_ms,
-               int histogram_quantile,
-               absl::optional<int> resample_interval_ms,
-               int max_history_ms,
-               const TickTimer* tick_timer,
-               std::unique_ptr<Histogram> histogram);
-
-  // Create a DelayManager object. Notify the delay manager that the packet
-  // buffer can hold no more than |max_packets_in_buffer| packets (i.e., this
-  // is the number of packet slots in the buffer) and that the target delay
-  // should be greater than or equal to |base_minimum_delay_ms|. Supply a
-  // PeakDetector object to the DelayManager.
-  static std::unique_ptr<DelayManager> Create(int max_packets_in_buffer,
-                                              int base_minimum_delay_ms,
-                                              const TickTimer* tick_timer);
-=======
   struct Config {
     Config();
     void Log();
@@ -72,21 +54,9 @@
     // TODO(jakobi): remove legacy field trial.
     void MaybeUpdateFromLegacyFieldTrial();
   };
->>>>>>> cbad18b1
 
   DelayManager(const Config& config, const TickTimer* tick_timer);
 
-<<<<<<< HEAD
-  // Updates the delay manager with a new incoming packet, with |timestamp| from
-  // the RTP header. This updates the statistics and a new target buffer level
-  // is calculated. Returns the relative delay if it can be calculated. If
-  // |reset| is true, restarts the relative arrival delay calculation from this
-  // packet.
-  virtual absl::optional<int> Update(uint32_t timestamp,
-                                     int sample_rate_hz,
-                                     bool reset = false);
-
-=======
   virtual ~DelayManager();
 
   // Updates the delay manager with a new incoming packet, with `timestamp` from
@@ -98,7 +68,6 @@
                                      int sample_rate_hz,
                                      bool reset = false);
 
->>>>>>> cbad18b1
   // Resets all state.
   virtual void Reset();
 
@@ -119,35 +88,12 @@
   int effective_minimum_delay_ms_for_test() const {
     return effective_minimum_delay_ms_;
   }
-<<<<<<< HEAD
-  int histogram_quantile() const { return histogram_quantile_; }
-  Histogram* histogram() const { return histogram_.get(); }
-=======
->>>>>>> cbad18b1
 
  private:
   // Provides value which minimum delay can't exceed based on current buffer
   // size and given `maximum_delay_ms_`. Lower bound is a constant 0.
   int MinimumDelayUpperBound() const;
 
-<<<<<<< HEAD
-  // Updates |delay_history_|.
-  void UpdateDelayHistory(int iat_delay_ms,
-                          uint32_t timestamp,
-                          int sample_rate_hz);
-
-  // Calculate relative packet arrival delay from |delay_history_|.
-  int CalculateRelativePacketArrivalDelay() const;
-
-  // Updates |effective_minimum_delay_ms_| delay based on current
-  // |minimum_delay_ms_|, |base_minimum_delay_ms_| and |maximum_delay_ms_|
-  // and buffer size.
-  void UpdateEffectiveMinimumDelay();
-
-  // Makes sure that |delay_ms| is less than maximum delay, if any maximum
-  // is set. Also, if possible check |delay_ms| to be less than 75% of
-  // |max_packets_in_buffer_|.
-=======
   // Updates `effective_minimum_delay_ms_` delay based on current
   // `minimum_delay_ms_`, `base_minimum_delay_ms_` and `maximum_delay_ms_`
   // and buffer size.
@@ -156,27 +102,15 @@
   // Makes sure that `delay_ms` is less than maximum delay, if any maximum
   // is set. Also, if possible check `delay_ms` to be less than 75% of
   // `max_packets_in_buffer_`.
->>>>>>> cbad18b1
   bool IsValidMinimumDelay(int delay_ms) const;
 
   bool IsValidBaseMinimumDelay(int delay_ms) const;
 
-<<<<<<< HEAD
-  bool first_packet_received_;
-  // TODO(jakobi): set maximum buffer delay instead of number of packets.
-  const int max_packets_in_buffer_;
-  std::unique_ptr<Histogram> histogram_;
-  const int histogram_quantile_;
-  const TickTimer* tick_timer_;
-  const absl::optional<int> resample_interval_ms_;
-  const int max_history_ms_;
-=======
   // TODO(jakobi): set maximum buffer delay instead of number of packets.
   const int max_packets_in_buffer_;
   UnderrunOptimizer underrun_optimizer_;
   std::unique_ptr<ReorderOptimizer> reorder_optimizer_;
   RelativeArrivalDelayTracker relative_arrival_delay_tracker_;
->>>>>>> cbad18b1
 
   int base_minimum_delay_ms_;
   int effective_minimum_delay_ms_;  // Used as lower bound for target delay.
@@ -184,23 +118,7 @@
   int maximum_delay_ms_;            // Externally set maximum allowed delay.
 
   int packet_len_ms_ = 0;
-<<<<<<< HEAD
-  std::unique_ptr<TickTimer::Stopwatch>
-      packet_iat_stopwatch_;  // Time elapsed since last packet.
   int target_level_ms_;       // Currently preferred buffer level.
-  uint32_t last_timestamp_;   // Timestamp for the last received packet.
-  int num_reordered_packets_ = 0;
-  int max_delay_in_interval_ms_ = 0;
-  std::unique_ptr<TickTimer::Stopwatch> resample_stopwatch_;
-
-  struct PacketDelay {
-    int iat_delay_ms;
-    uint32_t timestamp;
-  };
-  std::deque<PacketDelay> delay_history_;
-=======
-  int target_level_ms_;       // Currently preferred buffer level.
->>>>>>> cbad18b1
 
   RTC_DISALLOW_COPY_AND_ASSIGN(DelayManager);
 };
