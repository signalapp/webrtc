/*
 *  Copyright (c) 2012 The WebRTC project authors. All Rights Reserved.
 *
 *  Use of this source code is governed by a BSD-style license
 *  that can be found in the LICENSE file in the root of the source
 *  tree. An additional intellectual property rights grant can be found
 *  in the file PATENTS.  All contributing project authors may
 *  be found in the AUTHORS file in the root of the source tree.
 */

#ifndef MODULES_AUDIO_CODING_NETEQ_TIME_STRETCH_H_
#define MODULES_AUDIO_CODING_NETEQ_TIME_STRETCH_H_

#include <string.h>  // memset, size_t

#include "modules/audio_coding/neteq/audio_multi_vector.h"
#include "rtc_base/constructor_magic.h"

namespace webrtc {

// Forward declarations.
class BackgroundNoise;

// This is the base class for Accelerate and PreemptiveExpand. This class
// cannot be instantiated, but must be used through either of the derived
// classes.
class TimeStretch {
 public:
  enum ReturnCodes {
    kSuccess = 0,
    kSuccessLowEnergy = 1,
    kNoStretch = 2,
    kError = -1
  };

  TimeStretch(int sample_rate_hz,
              size_t num_channels,
              const BackgroundNoise& background_noise)
      : sample_rate_hz_(sample_rate_hz),
        fs_mult_(sample_rate_hz / 8000),
        num_channels_(num_channels),
        background_noise_(background_noise),
        max_input_value_(0) {
<<<<<<< HEAD
    assert(sample_rate_hz_ == 8000 || sample_rate_hz_ == 16000 ||
           sample_rate_hz_ == 32000 || sample_rate_hz_ == 48000);
    assert(num_channels_ > 0);
=======
    RTC_DCHECK(sample_rate_hz_ == 8000 || sample_rate_hz_ == 16000 ||
               sample_rate_hz_ == 32000 || sample_rate_hz_ == 48000);
    RTC_DCHECK_GT(num_channels_, 0);
>>>>>>> cbad18b1
    memset(auto_correlation_, 0, sizeof(auto_correlation_));
  }

  virtual ~TimeStretch() {}

  // This method performs the processing common to both Accelerate and
  // PreemptiveExpand.
  ReturnCodes Process(const int16_t* input,
                      size_t input_len,
                      bool fast_mode,
                      AudioMultiVector* output,
                      size_t* length_change_samples);

 protected:
  // Sets the parameters `best_correlation` and `peak_index` to suitable
  // values when the signal contains no active speech. This method must be
  // implemented by the sub-classes.
  virtual void SetParametersForPassiveSpeech(size_t input_length,
                                             int16_t* best_correlation,
                                             size_t* peak_index) const = 0;

  // Checks the criteria for performing the time-stretching operation and,
  // if possible, performs the time-stretching. This method must be implemented
  // by the sub-classes.
  virtual ReturnCodes CheckCriteriaAndStretch(
      const int16_t* input,
      size_t input_length,
      size_t peak_index,
      int16_t best_correlation,
      bool active_speech,
      bool fast_mode,
      AudioMultiVector* output) const = 0;

  static const size_t kCorrelationLen = 50;
  static const size_t kLogCorrelationLen = 6;  // >= log2(kCorrelationLen).
  static const size_t kMinLag = 10;
  static const size_t kMaxLag = 60;
  static const size_t kDownsampledLen = kCorrelationLen + kMaxLag;
  static const int kCorrelationThreshold = 14746;  // 0.9 in Q14.
  static constexpr size_t kRefChannel = 0;  // First channel is reference.

  const int sample_rate_hz_;
  const int fs_mult_;  // Sample rate multiplier = sample_rate_hz_ / 8000.
  const size_t num_channels_;
  const BackgroundNoise& background_noise_;
  int16_t max_input_value_;
  int16_t downsampled_input_[kDownsampledLen];
  // Adding 1 to the size of `auto_correlation_` because of how it is used
  // by the peak-detection algorithm.
  int16_t auto_correlation_[kCorrelationLen + 1];

 private:
  // Calculates the auto-correlation of `downsampled_input_` and writes the
  // result to `auto_correlation_`.
  void AutoCorrelation();

  // Performs a simple voice-activity detection based on the input parameters.
  bool SpeechDetection(int32_t vec1_energy,
                       int32_t vec2_energy,
                       size_t peak_index,
                       int scaling) const;

  RTC_DISALLOW_COPY_AND_ASSIGN(TimeStretch);
};

}  // namespace webrtc
#endif  // MODULES_AUDIO_CODING_NETEQ_TIME_STRETCH_H_<|MERGE_RESOLUTION|>--- conflicted
+++ resolved
@@ -41,15 +41,9 @@
         num_channels_(num_channels),
         background_noise_(background_noise),
         max_input_value_(0) {
-<<<<<<< HEAD
-    assert(sample_rate_hz_ == 8000 || sample_rate_hz_ == 16000 ||
-           sample_rate_hz_ == 32000 || sample_rate_hz_ == 48000);
-    assert(num_channels_ > 0);
-=======
     RTC_DCHECK(sample_rate_hz_ == 8000 || sample_rate_hz_ == 16000 ||
                sample_rate_hz_ == 32000 || sample_rate_hz_ == 48000);
     RTC_DCHECK_GT(num_channels_, 0);
->>>>>>> cbad18b1
     memset(auto_correlation_, 0, sizeof(auto_correlation_));
   }
 
