--- conflicted
+++ resolved
@@ -1602,11 +1602,7 @@
   neteq_->InsertEmptyPacket(rtp_header);
 }
 
-<<<<<<< HEAD
-TEST_F(NetEqImplTest, EnableRtxHandling) {
-=======
 TEST_F(NetEqImplTest, NotifyControllerOfReorderedPacket) {
->>>>>>> cbad18b1
   using ::testing::AllOf;
   using ::testing::Field;
   UseNoMocks();
@@ -1640,11 +1636,7 @@
       *mock_neteq_controller_,
       PacketArrived(
           /*fs_hz*/ 8000,
-<<<<<<< HEAD
-          /*should_update_stats*/ _,
-=======
           /*should_update_stats*/ true,
->>>>>>> cbad18b1
           /*info*/
           AllOf(
               Field(&NetEqController::PacketArrivedInfo::packet_length_samples,
