/*
 *  Copyright (c) 2012 The WebRTC project authors. All Rights Reserved.
 *
 *  Use of this source code is governed by a BSD-style license
 *  that can be found in the LICENSE file in the root of the source
 *  tree. An additional intellectual property rights grant can be found
 *  in the file PATENTS.  All contributing project authors may
 *  be found in the AUTHORS file in the root of the source tree.
 */

#include "modules/audio_coding/neteq/neteq_impl.h"


#include <algorithm>
#include <cstdint>
#include <cstring>
#include <list>
#include <map>
#include <utility>
#include <vector>

#include "api/audio_codecs/audio_decoder.h"
#include "api/neteq/tick_timer.h"
#include "common_audio/signal_processing/include/signal_processing_library.h"
#include "modules/audio_coding/codecs/cng/webrtc_cng.h"
#include "modules/audio_coding/neteq/accelerate.h"
#include "modules/audio_coding/neteq/background_noise.h"
#include "modules/audio_coding/neteq/comfort_noise.h"
#include "modules/audio_coding/neteq/decision_logic.h"
#include "modules/audio_coding/neteq/decoder_database.h"
#include "modules/audio_coding/neteq/dtmf_buffer.h"
#include "modules/audio_coding/neteq/dtmf_tone_generator.h"
#include "modules/audio_coding/neteq/expand.h"
#include "modules/audio_coding/neteq/merge.h"
#include "modules/audio_coding/neteq/nack_tracker.h"
#include "modules/audio_coding/neteq/normal.h"
#include "modules/audio_coding/neteq/packet.h"
#include "modules/audio_coding/neteq/packet_buffer.h"
#include "modules/audio_coding/neteq/post_decode_vad.h"
#include "modules/audio_coding/neteq/preemptive_expand.h"
#include "modules/audio_coding/neteq/red_payload_splitter.h"
#include "modules/audio_coding/neteq/statistics_calculator.h"
#include "modules/audio_coding/neteq/sync_buffer.h"
#include "modules/audio_coding/neteq/time_stretch.h"
#include "modules/audio_coding/neteq/timestamp_scaler.h"
#include "rtc_base/checks.h"
#include "rtc_base/logging.h"
#include "rtc_base/numerics/safe_conversions.h"
#include "rtc_base/sanitizer.h"
#include "rtc_base/strings/audio_format_to_string.h"
#include "rtc_base/trace_event.h"
#include "system_wrappers/include/clock.h"
#include "system_wrappers/include/field_trial.h"

namespace webrtc {
namespace {

std::unique_ptr<NetEqController> CreateNetEqController(
    const NetEqControllerFactory& controller_factory,
    int base_min_delay,
    int max_packets_in_buffer,
    bool allow_time_stretching,
    TickTimer* tick_timer,
    webrtc::Clock* clock) {
  NetEqController::Config config;
  config.base_min_delay_ms = base_min_delay;
  config.max_packets_in_buffer = max_packets_in_buffer;
  config.allow_time_stretching = allow_time_stretching;
  config.tick_timer = tick_timer;
  config.clock = clock;
  return controller_factory.CreateNetEqController(config);
}

int GetDelayChainLengthMs(int config_extra_delay_ms) {
  constexpr char kExtraDelayFieldTrial[] = "WebRTC-Audio-NetEqExtraDelay";
  if (webrtc::field_trial::IsEnabled(kExtraDelayFieldTrial)) {
    const auto field_trial_string =
        webrtc::field_trial::FindFullName(kExtraDelayFieldTrial);
    int extra_delay_ms = -1;
    if (sscanf(field_trial_string.c_str(), "Enabled-%d", &extra_delay_ms) ==
            1 &&
        extra_delay_ms >= 0 && extra_delay_ms <= 2000) {
      RTC_LOG(LS_INFO) << "Delay chain length set to " << extra_delay_ms
                       << " ms in field trial";
      return (extra_delay_ms / 10) * 10;  // Rounding down to multiple of 10.
    }
  }
  // Field trial not set, or invalid value read. Use value from config.
  return config_extra_delay_ms;
}

}  // namespace

NetEqImpl::Dependencies::Dependencies(
    const NetEq::Config& config,
    Clock* clock,
    const rtc::scoped_refptr<AudioDecoderFactory>& decoder_factory,
    const NetEqControllerFactory& controller_factory)
    : clock(clock),
      tick_timer(new TickTimer),
      stats(new StatisticsCalculator),
      decoder_database(
          new DecoderDatabase(decoder_factory, config.codec_pair_id)),
      dtmf_buffer(new DtmfBuffer(config.sample_rate_hz)),
      dtmf_tone_generator(new DtmfToneGenerator),
      packet_buffer(
          new PacketBuffer(config.max_packets_in_buffer, tick_timer.get())),
      neteq_controller(
          CreateNetEqController(controller_factory,
                                config.min_delay_ms,
                                config.max_packets_in_buffer,
                                !config.for_test_no_time_stretching,
                                tick_timer.get(),
                                clock)),
      red_payload_splitter(new RedPayloadSplitter),
      timestamp_scaler(new TimestampScaler(*decoder_database)),
      accelerate_factory(new AccelerateFactory),
      expand_factory(new ExpandFactory),
      preemptive_expand_factory(new PreemptiveExpandFactory) {}

NetEqImpl::Dependencies::~Dependencies() = default;

NetEqImpl::NetEqImpl(const NetEq::Config& config,
                     Dependencies&& deps,
                     bool create_components)
    : clock_(deps.clock),
      tick_timer_(std::move(deps.tick_timer)),
      decoder_database_(std::move(deps.decoder_database)),
      dtmf_buffer_(std::move(deps.dtmf_buffer)),
      dtmf_tone_generator_(std::move(deps.dtmf_tone_generator)),
      packet_buffer_(std::move(deps.packet_buffer)),
      red_payload_splitter_(std::move(deps.red_payload_splitter)),
      timestamp_scaler_(std::move(deps.timestamp_scaler)),
      vad_(new PostDecodeVad()),
      expand_factory_(std::move(deps.expand_factory)),
      accelerate_factory_(std::move(deps.accelerate_factory)),
      preemptive_expand_factory_(std::move(deps.preemptive_expand_factory)),
      stats_(std::move(deps.stats)),
      controller_(std::move(deps.neteq_controller)),
      last_mode_(Mode::kNormal),
      decoded_buffer_length_(kMaxFrameSize),
      decoded_buffer_(new int16_t[decoded_buffer_length_]),
      playout_timestamp_(0),
      new_codec_(false),
      timestamp_(0),
      reset_decoder_(false),
      first_packet_(true),
      enable_fast_accelerate_(config.enable_fast_accelerate),
      nack_enabled_(false),
      enable_muted_state_(config.enable_muted_state),
      expand_uma_logger_("WebRTC.Audio.ExpandRatePercent",
                         10,  // Report once every 10 s.
                         tick_timer_.get()),
      speech_expand_uma_logger_("WebRTC.Audio.SpeechExpandRatePercent",
                                10,  // Report once every 10 s.
                                tick_timer_.get()),
      no_time_stretching_(config.for_test_no_time_stretching),
<<<<<<< HEAD
      enable_rtx_handling_(config.enable_rtx_handling),
=======
>>>>>>> cbad18b1
      output_delay_chain_ms_(
          GetDelayChainLengthMs(config.extra_output_delay_ms)),
      output_delay_chain_(rtc::CheckedDivExact(output_delay_chain_ms_, 10)) {
  RTC_LOG(LS_INFO) << "NetEq config: " << config.ToString();
  int fs = config.sample_rate_hz;
  if (fs != 8000 && fs != 16000 && fs != 32000 && fs != 48000) {
    RTC_LOG(LS_ERROR) << "Sample rate " << fs
                      << " Hz not supported. "
                         "Changing to 8000 Hz.";
    fs = 8000;
  }
  controller_->SetMaximumDelay(config.max_delay_ms);
  fs_hz_ = fs;
  fs_mult_ = fs / 8000;
  last_output_sample_rate_hz_ = fs;
  output_size_samples_ = static_cast<size_t>(kOutputSizeMs * 8 * fs_mult_);
  controller_->SetSampleRate(fs_hz_, output_size_samples_);
  decoder_frame_length_ = 2 * output_size_samples_;  // 20 ms.
  if (create_components) {
    SetSampleRateAndChannels(fs, 1);  // Default is 1 channel.
  }
  RTC_DCHECK(!vad_->enabled());
  if (config.enable_post_decode_vad) {
    vad_->Enable();
  }
}

NetEqImpl::~NetEqImpl() = default;

int NetEqImpl::InsertPacket(const RTPHeader& rtp_header,
                            rtc::ArrayView<const uint8_t> payload) {
  rtc::MsanCheckInitialized(payload);
  TRACE_EVENT0("webrtc", "NetEqImpl::InsertPacket");
  MutexLock lock(&mutex_);
  if (InsertPacketInternal(rtp_header, payload) != 0) {
    return kFail;
  }
  return kOK;
}

<<<<<<< HEAD
void NetEqImpl::InsertEmptyPacket(const RTPHeader& /*rtp_header*/) {
  // TODO(henrik.lundin) Handle NACK as well. This will make use of the
  // rtp_header parameter.
  // https://bugs.chromium.org/p/webrtc/issues/detail?id=7611
  MutexLock lock(&mutex_);
=======
void NetEqImpl::InsertEmptyPacket(const RTPHeader& rtp_header) {
  MutexLock lock(&mutex_);
  if (nack_enabled_) {
    nack_->UpdateLastReceivedPacket(rtp_header.sequenceNumber,
                                    rtp_header.timestamp);
  }
>>>>>>> cbad18b1
  controller_->RegisterEmptyPacket();
}

namespace {
void SetAudioFrameActivityAndType(bool vad_enabled,
                                  NetEqImpl::OutputType type,
                                  AudioFrame::VADActivity last_vad_activity,
                                  AudioFrame* audio_frame) {
  switch (type) {
    case NetEqImpl::OutputType::kNormalSpeech: {
      audio_frame->speech_type_ = AudioFrame::kNormalSpeech;
      audio_frame->vad_activity_ = AudioFrame::kVadActive;
      break;
    }
    case NetEqImpl::OutputType::kVadPassive: {
      // This should only be reached if the VAD is enabled.
      RTC_DCHECK(vad_enabled);
      audio_frame->speech_type_ = AudioFrame::kNormalSpeech;
      audio_frame->vad_activity_ = AudioFrame::kVadPassive;
      break;
    }
    case NetEqImpl::OutputType::kCNG: {
      audio_frame->speech_type_ = AudioFrame::kCNG;
      audio_frame->vad_activity_ = AudioFrame::kVadPassive;
      break;
    }
    case NetEqImpl::OutputType::kPLC: {
      audio_frame->speech_type_ = AudioFrame::kPLC;
      audio_frame->vad_activity_ = last_vad_activity;
      break;
    }
    case NetEqImpl::OutputType::kPLCCNG: {
      audio_frame->speech_type_ = AudioFrame::kPLCCNG;
      audio_frame->vad_activity_ = AudioFrame::kVadPassive;
      break;
    }
    case NetEqImpl::OutputType::kCodecPLC: {
      audio_frame->speech_type_ = AudioFrame::kCodecPLC;
      audio_frame->vad_activity_ = last_vad_activity;
      break;
    }
    default:
      RTC_NOTREACHED();
  }
  if (!vad_enabled) {
    // Always set kVadUnknown when receive VAD is inactive.
    audio_frame->vad_activity_ = AudioFrame::kVadUnknown;
  }
}
}  // namespace

int NetEqImpl::GetAudio(AudioFrame* audio_frame,
                        bool* muted,
                        int* current_sample_rate_hz,
                        absl::optional<Operation> action_override) {
  TRACE_EVENT0("webrtc", "NetEqImpl::GetAudio");
  MutexLock lock(&mutex_);
  if (GetAudioInternal(audio_frame, muted, action_override) != 0) {
    return kFail;
  }
  RTC_DCHECK_EQ(
      audio_frame->sample_rate_hz_,
      rtc::dchecked_cast<int>(audio_frame->samples_per_channel_ * 100));
  RTC_DCHECK_EQ(*muted, audio_frame->muted());
  SetAudioFrameActivityAndType(vad_->enabled(), LastOutputType(),
                               last_vad_activity_, audio_frame);
  last_vad_activity_ = audio_frame->vad_activity_;
  last_output_sample_rate_hz_ = audio_frame->sample_rate_hz_;
  RTC_DCHECK(last_output_sample_rate_hz_ == 8000 ||
             last_output_sample_rate_hz_ == 16000 ||
             last_output_sample_rate_hz_ == 32000 ||
             last_output_sample_rate_hz_ == 48000)
      << "Unexpected sample rate " << last_output_sample_rate_hz_;

  if (!output_delay_chain_.empty()) {
    if (output_delay_chain_empty_) {
      for (auto& f : output_delay_chain_) {
        f.CopyFrom(*audio_frame);
      }
      output_delay_chain_empty_ = false;
      delayed_last_output_sample_rate_hz_ = last_output_sample_rate_hz_;
    } else {
      RTC_DCHECK_GE(output_delay_chain_ix_, 0);
      RTC_DCHECK_LT(output_delay_chain_ix_, output_delay_chain_.size());
      swap(output_delay_chain_[output_delay_chain_ix_], *audio_frame);
      *muted = audio_frame->muted();
      output_delay_chain_ix_ =
          (output_delay_chain_ix_ + 1) % output_delay_chain_.size();
      delayed_last_output_sample_rate_hz_ = audio_frame->sample_rate_hz();
    }
  }

<<<<<<< HEAD
=======
  if (current_sample_rate_hz) {
    *current_sample_rate_hz = delayed_last_output_sample_rate_hz_.value_or(
        last_output_sample_rate_hz_);
  }

>>>>>>> cbad18b1
  return kOK;
}

void NetEqImpl::SetCodecs(const std::map<int, SdpAudioFormat>& codecs) {
  MutexLock lock(&mutex_);
  const std::vector<int> changed_payload_types =
      decoder_database_->SetCodecs(codecs);
  for (const int pt : changed_payload_types) {
    packet_buffer_->DiscardPacketsWithPayloadType(pt, stats_.get());
  }
}

bool NetEqImpl::RegisterPayloadType(int rtp_payload_type,
                                    const SdpAudioFormat& audio_format) {
  RTC_LOG(LS_VERBOSE) << "NetEqImpl::RegisterPayloadType: payload type "
                      << rtp_payload_type << ", codec "
                      << rtc::ToString(audio_format);
  MutexLock lock(&mutex_);
  return decoder_database_->RegisterPayload(rtp_payload_type, audio_format) ==
         DecoderDatabase::kOK;
}

int NetEqImpl::RemovePayloadType(uint8_t rtp_payload_type) {
  MutexLock lock(&mutex_);
  int ret = decoder_database_->Remove(rtp_payload_type);
  if (ret == DecoderDatabase::kOK || ret == DecoderDatabase::kDecoderNotFound) {
    packet_buffer_->DiscardPacketsWithPayloadType(rtp_payload_type,
                                                  stats_.get());
    return kOK;
  }
  return kFail;
}

void NetEqImpl::RemoveAllPayloadTypes() {
  MutexLock lock(&mutex_);
  decoder_database_->RemoveAll();
}

bool NetEqImpl::SetMinimumDelay(int delay_ms) {
  MutexLock lock(&mutex_);
  if (delay_ms >= 0 && delay_ms <= 10000) {
<<<<<<< HEAD
    assert(controller_.get());
=======
    RTC_DCHECK(controller_.get());
>>>>>>> cbad18b1
    return controller_->SetMinimumDelay(
        std::max(delay_ms - output_delay_chain_ms_, 0));
  }
  return false;
}

bool NetEqImpl::SetMaximumDelay(int delay_ms) {
  MutexLock lock(&mutex_);
  if (delay_ms >= 0 && delay_ms <= 10000) {
<<<<<<< HEAD
    assert(controller_.get());
=======
    RTC_DCHECK(controller_.get());
>>>>>>> cbad18b1
    return controller_->SetMaximumDelay(
        std::max(delay_ms - output_delay_chain_ms_, 0));
  }
  return false;
}

bool NetEqImpl::SetBaseMinimumDelayMs(int delay_ms) {
  MutexLock lock(&mutex_);
  if (delay_ms >= 0 && delay_ms <= 10000) {
    return controller_->SetBaseMinimumDelay(delay_ms);
  }
  return false;
}

int NetEqImpl::GetBaseMinimumDelayMs() const {
  MutexLock lock(&mutex_);
  return controller_->GetBaseMinimumDelay();
}

int NetEqImpl::TargetDelayMs() const {
  MutexLock lock(&mutex_);
  RTC_DCHECK(controller_.get());
  return controller_->TargetLevelMs() + output_delay_chain_ms_;
}

int NetEqImpl::FilteredCurrentDelayMs() const {
  MutexLock lock(&mutex_);
  // Sum up the filtered packet buffer level with the future length of the sync
  // buffer.
  const int delay_samples =
      controller_->GetFilteredBufferLevel() + sync_buffer_->FutureLength();
  // The division below will truncate. The return value is in ms.
  return delay_samples / rtc::CheckedDivExact(fs_hz_, 1000) +
         output_delay_chain_ms_;
}

int NetEqImpl::NetworkStatistics(NetEqNetworkStatistics* stats) {
  MutexLock lock(&mutex_);
<<<<<<< HEAD
  assert(decoder_database_.get());
=======
  RTC_DCHECK(decoder_database_.get());
>>>>>>> cbad18b1
  *stats = CurrentNetworkStatisticsInternal();
  stats_->GetNetworkStatistics(decoder_frame_length_, stats);
  // Compensate for output delay chain.
  stats->mean_waiting_time_ms += output_delay_chain_ms_;
  stats->median_waiting_time_ms += output_delay_chain_ms_;
  stats->min_waiting_time_ms += output_delay_chain_ms_;
  stats->max_waiting_time_ms += output_delay_chain_ms_;
  return 0;
}

NetEqNetworkStatistics NetEqImpl::CurrentNetworkStatistics() const {
  MutexLock lock(&mutex_);
  return CurrentNetworkStatisticsInternal();
}

NetEqNetworkStatistics NetEqImpl::CurrentNetworkStatisticsInternal() const {
<<<<<<< HEAD
  assert(decoder_database_.get());
=======
  RTC_DCHECK(decoder_database_.get());
>>>>>>> cbad18b1
  NetEqNetworkStatistics stats;
  const size_t total_samples_in_buffers =
      packet_buffer_->NumSamplesInBuffer(decoder_frame_length_) +
      sync_buffer_->FutureLength();

<<<<<<< HEAD
  assert(controller_.get());
=======
  RTC_DCHECK(controller_.get());
>>>>>>> cbad18b1
  stats.preferred_buffer_size_ms = controller_->TargetLevelMs();
  stats.jitter_peaks_found = controller_->PeakFound();
  RTC_DCHECK_GT(fs_hz_, 0);
  stats.current_buffer_size_ms =
      static_cast<uint16_t>(total_samples_in_buffers * 1000 / fs_hz_);

  // Compensate for output delay chain.
  stats.current_buffer_size_ms += output_delay_chain_ms_;
  stats.preferred_buffer_size_ms += output_delay_chain_ms_;
  return stats;
}

NetEqLifetimeStatistics NetEqImpl::GetLifetimeStatistics() const {
  MutexLock lock(&mutex_);
  return stats_->GetLifetimeStatistics();
}

NetEqOperationsAndState NetEqImpl::GetOperationsAndState() const {
  MutexLock lock(&mutex_);
  auto result = stats_->GetOperationsAndState();
  result.current_buffer_size_ms =
      (packet_buffer_->NumSamplesInBuffer(decoder_frame_length_) +
       sync_buffer_->FutureLength()) *
      1000 / fs_hz_;
  result.current_frame_size_ms = decoder_frame_length_ * 1000 / fs_hz_;
  result.next_packet_available = packet_buffer_->PeekNextPacket() &&
                                 packet_buffer_->PeekNextPacket()->timestamp ==
                                     sync_buffer_->end_timestamp();
  return result;
}

void NetEqImpl::EnableVad() {
  MutexLock lock(&mutex_);
<<<<<<< HEAD
  assert(vad_.get());
=======
  RTC_DCHECK(vad_.get());
>>>>>>> cbad18b1
  vad_->Enable();
}

void NetEqImpl::DisableVad() {
  MutexLock lock(&mutex_);
<<<<<<< HEAD
  assert(vad_.get());
=======
  RTC_DCHECK(vad_.get());
>>>>>>> cbad18b1
  vad_->Disable();
}

absl::optional<uint32_t> NetEqImpl::GetPlayoutTimestamp() const {
  MutexLock lock(&mutex_);
  if (first_packet_ || last_mode_ == Mode::kRfc3389Cng ||
      last_mode_ == Mode::kCodecInternalCng) {
    // We don't have a valid RTP timestamp until we have decoded our first
    // RTP packet. Also, the RTP timestamp is not accurate while playing CNG,
    // which is indicated by returning an empty value.
    return absl::nullopt;
  }
  size_t sum_samples_in_output_delay_chain = 0;
  for (const auto& audio_frame : output_delay_chain_) {
    sum_samples_in_output_delay_chain += audio_frame.samples_per_channel();
  }
  return timestamp_scaler_->ToExternal(
      playout_timestamp_ -
      static_cast<uint32_t>(sum_samples_in_output_delay_chain));
}

int NetEqImpl::last_output_sample_rate_hz() const {
  MutexLock lock(&mutex_);
  return delayed_last_output_sample_rate_hz_.value_or(
      last_output_sample_rate_hz_);
}

absl::optional<NetEq::DecoderFormat> NetEqImpl::GetDecoderFormat(
    int payload_type) const {
  MutexLock lock(&mutex_);
  const DecoderDatabase::DecoderInfo* const di =
      decoder_database_->GetDecoderInfo(payload_type);
  if (di) {
    const AudioDecoder* const decoder = di->GetDecoder();
    // TODO(kwiberg): Why the special case for RED?
    return DecoderFormat{
        /*sample_rate_hz=*/di->IsRed() ? 8000 : di->SampleRateHz(),
        /*num_channels=*/
        decoder ? rtc::dchecked_cast<int>(decoder->Channels()) : 1,
        /*sdp_format=*/di->GetFormat()};
  } else {
    // Payload type not registered.
    return absl::nullopt;
  }
}

void NetEqImpl::FlushBuffers() {
  MutexLock lock(&mutex_);
  RTC_LOG(LS_VERBOSE) << "FlushBuffers";
  packet_buffer_->Flush(stats_.get());
<<<<<<< HEAD
  assert(sync_buffer_.get());
  assert(expand_.get());
=======
  RTC_DCHECK(sync_buffer_.get());
  RTC_DCHECK(expand_.get());
>>>>>>> cbad18b1
  sync_buffer_->Flush();
  sync_buffer_->set_next_index(sync_buffer_->next_index() -
                               expand_->overlap_length());
  // Set to wait for new codec.
  first_packet_ = true;
}

void NetEqImpl::EnableNack(size_t max_nack_list_size) {
  MutexLock lock(&mutex_);
  if (!nack_enabled_) {
    const int kNackThresholdPackets = 2;
    nack_.reset(NackTracker::Create(kNackThresholdPackets));
    nack_enabled_ = true;
    nack_->UpdateSampleRate(fs_hz_);
  }
  nack_->SetMaxNackListSize(max_nack_list_size);
}

void NetEqImpl::DisableNack() {
  MutexLock lock(&mutex_);
  nack_.reset();
  nack_enabled_ = false;
}

std::vector<uint16_t> NetEqImpl::GetNackList(int64_t round_trip_time_ms) const {
  MutexLock lock(&mutex_);
  if (!nack_enabled_) {
    return std::vector<uint16_t>();
  }
  RTC_DCHECK(nack_.get());
  return nack_->GetNackList(round_trip_time_ms);
}

std::vector<uint32_t> NetEqImpl::LastDecodedTimestamps() const {
  MutexLock lock(&mutex_);
  return last_decoded_timestamps_;
}

int NetEqImpl::SyncBufferSizeMs() const {
  MutexLock lock(&mutex_);
  return rtc::dchecked_cast<int>(sync_buffer_->FutureLength() /
                                 rtc::CheckedDivExact(fs_hz_, 1000));
}

const SyncBuffer* NetEqImpl::sync_buffer_for_test() const {
  MutexLock lock(&mutex_);
  return sync_buffer_.get();
}

NetEq::Operation NetEqImpl::last_operation_for_test() const {
  MutexLock lock(&mutex_);
  return last_operation_;
}

// Methods below this line are private.

int NetEqImpl::InsertPacketInternal(const RTPHeader& rtp_header,
                                    rtc::ArrayView<const uint8_t> payload) {
  if (payload.empty()) {
    RTC_LOG_F(LS_ERROR) << "payload is empty";
    return kInvalidPointer;
  }

  Timestamp receive_time = clock_->CurrentTime();
  stats_->ReceivedPacket();

  PacketList packet_list;
  // Insert packet in a packet list.
  packet_list.push_back([&rtp_header, &payload, &receive_time] {
    // Convert to Packet.
    Packet packet;
    packet.payload_type = rtp_header.payloadType;
    packet.sequence_number = rtp_header.sequenceNumber;
    packet.timestamp = rtp_header.timestamp;
    packet.payload.SetData(payload.data(), payload.size());
    packet.packet_info = RtpPacketInfo(rtp_header, receive_time);
    // Waiting time will be set upon inserting the packet in the buffer.
    RTC_DCHECK(!packet.waiting_time);
    return packet;
  }());

  bool update_sample_rate_and_channels = first_packet_;

  if (update_sample_rate_and_channels) {
    // Reset timestamp scaling.
    timestamp_scaler_->Reset();
  }

  if (!decoder_database_->IsRed(rtp_header.payloadType)) {
    // Scale timestamp to internal domain (only for some codecs).
    timestamp_scaler_->ToInternal(&packet_list);
  }

  // Store these for later use, since the first packet may very well disappear
  // before we need these values.
  uint32_t main_timestamp = packet_list.front().timestamp;
  uint8_t main_payload_type = packet_list.front().payload_type;
  uint16_t main_sequence_number = packet_list.front().sequence_number;

  // Reinitialize NetEq if it's needed (changed SSRC or first call).
  if (update_sample_rate_and_channels) {
    // Note: `first_packet_` will be cleared further down in this method, once
    // the packet has been successfully inserted into the packet buffer.

    // Flush the packet buffer and DTMF buffer.
    packet_buffer_->Flush(stats_.get());
    dtmf_buffer_->Flush();

    // Update audio buffer timestamp.
    sync_buffer_->IncreaseEndTimestamp(main_timestamp - timestamp_);

    // Update codecs.
    timestamp_ = main_timestamp;
  }

  if (nack_enabled_) {
    RTC_DCHECK(nack_);
    if (update_sample_rate_and_channels) {
      nack_->Reset();
    }
    nack_->UpdateLastReceivedPacket(main_sequence_number, main_timestamp);
  }

  // Check for RED payload type, and separate payloads into several packets.
  if (decoder_database_->IsRed(rtp_header.payloadType)) {
    if (!red_payload_splitter_->SplitRed(&packet_list)) {
      return kRedundancySplitError;
    }
    // Only accept a few RED payloads of the same type as the main data,
    // DTMF events and CNG.
    red_payload_splitter_->CheckRedPayloads(&packet_list, *decoder_database_);
    if (packet_list.empty()) {
      return kRedundancySplitError;
    }
  }

  // Check payload types.
  if (decoder_database_->CheckPayloadTypes(packet_list) ==
      DecoderDatabase::kDecoderNotFound) {
    return kUnknownRtpPayloadType;
  }

  RTC_DCHECK(!packet_list.empty());

  // Update main_timestamp, if new packets appear in the list
  // after RED splitting.
  if (decoder_database_->IsRed(rtp_header.payloadType)) {
    timestamp_scaler_->ToInternal(&packet_list);
    main_timestamp = packet_list.front().timestamp;
    main_payload_type = packet_list.front().payload_type;
    main_sequence_number = packet_list.front().sequence_number;
  }

  // Process DTMF payloads. Cycle through the list of packets, and pick out any
  // DTMF payloads found.
  PacketList::iterator it = packet_list.begin();
  while (it != packet_list.end()) {
    const Packet& current_packet = (*it);
    RTC_DCHECK(!current_packet.payload.empty());
    if (decoder_database_->IsDtmf(current_packet.payload_type)) {
      DtmfEvent event;
      int ret = DtmfBuffer::ParseEvent(current_packet.timestamp,
                                       current_packet.payload.data(),
                                       current_packet.payload.size(), &event);
      if (ret != DtmfBuffer::kOK) {
        return kDtmfParsingError;
      }
      if (dtmf_buffer_->InsertEvent(event) != DtmfBuffer::kOK) {
        return kDtmfInsertError;
      }
      it = packet_list.erase(it);
    } else {
      ++it;
    }
  }

  PacketList parsed_packet_list;
  bool is_dtx = false;
  while (!packet_list.empty()) {
    Packet& packet = packet_list.front();
    const DecoderDatabase::DecoderInfo* info =
        decoder_database_->GetDecoderInfo(packet.payload_type);
    if (!info) {
      RTC_LOG(LS_WARNING) << "SplitAudio unknown payload type";
      return kUnknownRtpPayloadType;
    }

    if (info->IsComfortNoise()) {
      // Carry comfort noise packets along.
      parsed_packet_list.splice(parsed_packet_list.end(), packet_list,
                                packet_list.begin());
    } else {
      const auto sequence_number = packet.sequence_number;
      const auto payload_type = packet.payload_type;
      const Packet::Priority original_priority = packet.priority;
      const auto& packet_info = packet.packet_info;
      auto packet_from_result = [&](AudioDecoder::ParseResult& result) {
        Packet new_packet;
        new_packet.sequence_number = sequence_number;
        new_packet.payload_type = payload_type;
        new_packet.timestamp = result.timestamp;
        new_packet.priority.codec_level = result.priority;
        new_packet.priority.red_level = original_priority.red_level;
        new_packet.packet_info = packet_info;
        new_packet.frame = std::move(result.frame);
        return new_packet;
      };

      std::vector<AudioDecoder::ParseResult> results =
          info->GetDecoder()->ParsePayload(std::move(packet.payload),
                                           packet.timestamp);
      if (results.empty()) {
        packet_list.pop_front();
      } else {
        bool first = true;
        for (auto& result : results) {
          RTC_DCHECK(result.frame);
          RTC_DCHECK_GE(result.priority, 0);
          is_dtx = is_dtx || result.frame->IsDtxPacket();
          if (first) {
            // Re-use the node and move it to parsed_packet_list.
            packet_list.front() = packet_from_result(result);
            parsed_packet_list.splice(parsed_packet_list.end(), packet_list,
                                      packet_list.begin());
            first = false;
          } else {
            parsed_packet_list.push_back(packet_from_result(result));
          }
        }
      }
    }
  }

  // Calculate the number of primary (non-FEC/RED) packets.
  const size_t number_of_primary_packets = std::count_if(
      parsed_packet_list.begin(), parsed_packet_list.end(),
      [](const Packet& in) { return in.priority.codec_level == 0; });
  if (number_of_primary_packets < parsed_packet_list.size()) {
    stats_->SecondaryPacketsReceived(parsed_packet_list.size() -
                                     number_of_primary_packets);
  }

  // Insert packets in buffer.
  const int target_level_ms = controller_->TargetLevelMs();
  const int ret = packet_buffer_->InsertPacketList(
      &parsed_packet_list, *decoder_database_, &current_rtp_payload_type_,
      &current_cng_rtp_payload_type_, stats_.get(), decoder_frame_length_,
      last_output_sample_rate_hz_, target_level_ms);
  bool buffer_flush_occured = false;
  if (ret == PacketBuffer::kFlushed) {
    // Reset DSP timestamp etc. if packet buffer flushed.
    new_codec_ = true;
    update_sample_rate_and_channels = true;
    buffer_flush_occured = true;
  } else if (ret == PacketBuffer::kPartialFlush) {
    // Forward sync buffer timestamp
    timestamp_ = packet_buffer_->PeekNextPacket()->timestamp;
    sync_buffer_->IncreaseEndTimestamp(timestamp_ -
                                       sync_buffer_->end_timestamp());
    buffer_flush_occured = true;
  } else if (ret != PacketBuffer::kOK) {
    return kOtherError;
  }

  if (first_packet_) {
    first_packet_ = false;
    // Update the codec on the next GetAudio call.
    new_codec_ = true;
  }

  if (current_rtp_payload_type_) {
    RTC_DCHECK(decoder_database_->GetDecoderInfo(*current_rtp_payload_type_))
        << "Payload type " << static_cast<int>(*current_rtp_payload_type_)
        << " is unknown where it shouldn't be";
  }

  if (update_sample_rate_and_channels && !packet_buffer_->Empty()) {
    // We do not use `current_rtp_payload_type_` to |set payload_type|, but
    // get the next RTP header from `packet_buffer_` to obtain the payload type.
    // The reason for it is the following corner case. If NetEq receives a
    // CNG packet with a sample rate different than the current CNG then it
    // flushes its buffer, assuming send codec must have been changed. However,
    // payload type of the hypothetically new send codec is not known.
    const Packet* next_packet = packet_buffer_->PeekNextPacket();
    RTC_DCHECK(next_packet);
    const int payload_type = next_packet->payload_type;
    size_t channels = 1;
    if (!decoder_database_->IsComfortNoise(payload_type)) {
      AudioDecoder* decoder = decoder_database_->GetDecoder(payload_type);
      RTC_DCHECK(decoder);  // Payloads are already checked to be valid.
      channels = decoder->Channels();
    }
    const DecoderDatabase::DecoderInfo* decoder_info =
        decoder_database_->GetDecoderInfo(payload_type);
    RTC_DCHECK(decoder_info);
    if (decoder_info->SampleRateHz() != fs_hz_ ||
        channels != algorithm_buffer_->Channels()) {
      SetSampleRateAndChannels(decoder_info->SampleRateHz(), channels);
    }
    if (nack_enabled_) {
      RTC_DCHECK(nack_);
      // Update the sample rate even if the rate is not new, because of Reset().
      nack_->UpdateSampleRate(fs_hz_);
    }
  }

  const DecoderDatabase::DecoderInfo* dec_info =
      decoder_database_->GetDecoderInfo(main_payload_type);
  RTC_DCHECK(dec_info);  // Already checked that the payload type is known.

  NetEqController::PacketArrivedInfo info;
  info.is_cng_or_dtmf = dec_info->IsComfortNoise() || dec_info->IsDtmf();
  info.packet_length_samples =
      number_of_primary_packets * decoder_frame_length_;
  info.main_timestamp = main_timestamp;
  info.main_sequence_number = main_sequence_number;
  info.is_dtx = is_dtx;
  info.buffer_flush = buffer_flush_occured;
<<<<<<< HEAD
  // Only update statistics if incoming packet is not older than last played
  // out packet or RTX handling is enabled, and if new codec flag is not
  // set.
  const bool should_update_stats =
      (enable_rtx_handling_ ||
       static_cast<int32_t>(main_timestamp - timestamp_) >= 0) &&
      !new_codec_;

=======

  const bool should_update_stats = !new_codec_;
>>>>>>> cbad18b1
  auto relative_delay =
      controller_->PacketArrived(fs_hz_, should_update_stats, info);
  if (relative_delay) {
    stats_->RelativePacketArrivalDelay(relative_delay.value());
  }
  return 0;
}

int NetEqImpl::GetAudioInternal(AudioFrame* audio_frame,
                                bool* muted,
                                absl::optional<Operation> action_override) {
  PacketList packet_list;
  DtmfEvent dtmf_event;
  Operation operation;
  bool play_dtmf;
  *muted = false;
  last_decoded_timestamps_.clear();
  last_decoded_packet_infos_.clear();
  tick_timer_->Increment();
  stats_->IncreaseCounter(output_size_samples_, fs_hz_);
  const auto lifetime_stats = stats_->GetLifetimeStatistics();
  expand_uma_logger_.UpdateSampleCounter(lifetime_stats.concealed_samples,
                                         fs_hz_);
  speech_expand_uma_logger_.UpdateSampleCounter(
      lifetime_stats.concealed_samples -
          lifetime_stats.silent_concealed_samples,
      fs_hz_);

  // Check for muted state.
  if (enable_muted_state_ && expand_->Muted() && packet_buffer_->Empty()) {
    RTC_DCHECK_EQ(last_mode_, Mode::kExpand);
    audio_frame->Reset();
    RTC_DCHECK(audio_frame->muted());  // Reset() should mute the frame.
    playout_timestamp_ += static_cast<uint32_t>(output_size_samples_);
    audio_frame->sample_rate_hz_ = fs_hz_;
    audio_frame->samples_per_channel_ = output_size_samples_;
    audio_frame->timestamp_ =
        first_packet_
            ? 0
            : timestamp_scaler_->ToExternal(playout_timestamp_) -
                  static_cast<uint32_t>(audio_frame->samples_per_channel_);
    audio_frame->num_channels_ = sync_buffer_->Channels();
    stats_->ExpandedNoiseSamples(output_size_samples_, false);
    controller_->NotifyMutedState();
    *muted = true;
    return 0;
  }
  int return_value = GetDecision(&operation, &packet_list, &dtmf_event,
                                 &play_dtmf, action_override);
  if (return_value != 0) {
    last_mode_ = Mode::kError;
    return return_value;
  }

  AudioDecoder::SpeechType speech_type;
  int length = 0;
  const size_t start_num_packets = packet_list.size();
  int decode_return_value =
      Decode(&packet_list, &operation, &length, &speech_type);

  RTC_DCHECK(vad_.get());
  bool sid_frame_available =
      (operation == Operation::kRfc3389Cng && !packet_list.empty());
  vad_->Update(decoded_buffer_.get(), static_cast<size_t>(length), speech_type,
               sid_frame_available, fs_hz_);

  // This is the criterion that we did decode some data through the speech
  // decoder, and the operation resulted in comfort noise.
  const bool codec_internal_sid_frame =
      (speech_type == AudioDecoder::kComfortNoise &&
       start_num_packets > packet_list.size());

  if (sid_frame_available || codec_internal_sid_frame) {
    // Start a new stopwatch since we are decoding a new CNG packet.
    generated_noise_stopwatch_ = tick_timer_->GetNewStopwatch();
  }

  algorithm_buffer_->Clear();
  switch (operation) {
    case Operation::kNormal: {
      DoNormal(decoded_buffer_.get(), length, speech_type, play_dtmf);
      if (length > 0) {
        stats_->DecodedOutputPlayed();
      }
      break;
    }
    case Operation::kMerge: {
      DoMerge(decoded_buffer_.get(), length, speech_type, play_dtmf);
      break;
    }
    case Operation::kExpand: {
      RTC_DCHECK_EQ(return_value, 0);
      if (!current_rtp_payload_type_ || !DoCodecPlc()) {
        return_value = DoExpand(play_dtmf);
      }
      RTC_DCHECK_GE(sync_buffer_->FutureLength() - expand_->overlap_length(),
                    output_size_samples_);
      break;
    }
    case Operation::kAccelerate:
    case Operation::kFastAccelerate: {
      const bool fast_accelerate =
          enable_fast_accelerate_ && (operation == Operation::kFastAccelerate);
      return_value = DoAccelerate(decoded_buffer_.get(), length, speech_type,
                                  play_dtmf, fast_accelerate);
      break;
    }
    case Operation::kPreemptiveExpand: {
      return_value = DoPreemptiveExpand(decoded_buffer_.get(), length,
                                        speech_type, play_dtmf);
      break;
    }
    case Operation::kRfc3389Cng:
    case Operation::kRfc3389CngNoPacket: {
      return_value = DoRfc3389Cng(&packet_list, play_dtmf);
      break;
    }
    case Operation::kCodecInternalCng: {
      // This handles the case when there is no transmission and the decoder
      // should produce internal comfort noise.
      // TODO(hlundin): Write test for codec-internal CNG.
      DoCodecInternalCng(decoded_buffer_.get(), length);
      break;
    }
    case Operation::kDtmf: {
      // TODO(hlundin): Write test for this.
      return_value = DoDtmf(dtmf_event, &play_dtmf);
      break;
    }
    case Operation::kUndefined: {
      RTC_LOG(LS_ERROR) << "Invalid operation kUndefined.";
      RTC_NOTREACHED();  // This should not happen.
      last_mode_ = Mode::kError;
      return kInvalidOperation;
    }
  }  // End of switch.
  last_operation_ = operation;
  if (return_value < 0) {
    return return_value;
  }

  if (last_mode_ != Mode::kRfc3389Cng) {
    comfort_noise_->Reset();
  }

  // We treat it as if all packets referenced to by `last_decoded_packet_infos_`
  // were mashed together when creating the samples in `algorithm_buffer_`.
  RtpPacketInfos packet_infos(last_decoded_packet_infos_);

  // Copy samples from `algorithm_buffer_` to `sync_buffer_`.
  //
  // TODO(bugs.webrtc.org/10757):
  //   We would in the future also like to pass `packet_infos` so that we can do
  //   sample-perfect tracking of that information across `sync_buffer_`.
  sync_buffer_->PushBack(*algorithm_buffer_);

  // Extract data from `sync_buffer_` to `output`.
  size_t num_output_samples_per_channel = output_size_samples_;
  size_t num_output_samples = output_size_samples_ * sync_buffer_->Channels();
  if (num_output_samples > AudioFrame::kMaxDataSizeSamples) {
    RTC_LOG(LS_WARNING) << "Output array is too short. "
                        << AudioFrame::kMaxDataSizeSamples << " < "
                        << output_size_samples_ << " * "
                        << sync_buffer_->Channels();
    num_output_samples = AudioFrame::kMaxDataSizeSamples;
    num_output_samples_per_channel =
        AudioFrame::kMaxDataSizeSamples / sync_buffer_->Channels();
  }
  sync_buffer_->GetNextAudioInterleaved(num_output_samples_per_channel,
                                        audio_frame);
  audio_frame->sample_rate_hz_ = fs_hz_;
  // TODO(bugs.webrtc.org/10757):
  //   We don't have the ability to properly track individual packets once their
  //   audio samples have entered `sync_buffer_`. So for now, treat it as if
  //   `packet_infos` from packets decoded by the current `GetAudioInternal()`
  //   call were all consumed assembling the current audio frame and the current
  //   audio frame only.
  audio_frame->packet_infos_ = std::move(packet_infos);
  if (sync_buffer_->FutureLength() < expand_->overlap_length()) {
    // The sync buffer should always contain `overlap_length` samples, but now
    // too many samples have been extracted. Reinstall the `overlap_length`
    // lookahead by moving the index.
    const size_t missing_lookahead_samples =
        expand_->overlap_length() - sync_buffer_->FutureLength();
    RTC_DCHECK_GE(sync_buffer_->next_index(), missing_lookahead_samples);
    sync_buffer_->set_next_index(sync_buffer_->next_index() -
                                 missing_lookahead_samples);
  }
  if (audio_frame->samples_per_channel_ != output_size_samples_) {
    RTC_LOG(LS_ERROR) << "audio_frame->samples_per_channel_ ("
                      << audio_frame->samples_per_channel_
                      << ") != output_size_samples_ (" << output_size_samples_
                      << ")";
    // TODO(minyue): treatment of under-run, filling zeros
    audio_frame->Mute();
    return kSampleUnderrun;
  }

  // Should always have overlap samples left in the `sync_buffer_`.
  RTC_DCHECK_GE(sync_buffer_->FutureLength(), expand_->overlap_length());

  // TODO(yujo): For muted frames, this can be a copy rather than an addition.
  if (play_dtmf) {
    return_value = DtmfOverdub(dtmf_event, sync_buffer_->Channels(),
                               audio_frame->mutable_data());
  }

  // Update the background noise parameters if last operation wrote data
  // straight from the decoder to the `sync_buffer_`. That is, none of the
  // operations that modify the signal can be followed by a parameter update.
  if ((last_mode_ == Mode::kNormal) || (last_mode_ == Mode::kAccelerateFail) ||
      (last_mode_ == Mode::kPreemptiveExpandFail) ||
      (last_mode_ == Mode::kRfc3389Cng) ||
      (last_mode_ == Mode::kCodecInternalCng)) {
    background_noise_->Update(*sync_buffer_, *vad_.get());
  }

  if (operation == Operation::kDtmf) {
    // DTMF data was written the end of `sync_buffer_`.
    // Update index to end of DTMF data in `sync_buffer_`.
    sync_buffer_->set_dtmf_index(sync_buffer_->Size());
  }

  if (last_mode_ != Mode::kExpand && last_mode_ != Mode::kCodecPlc) {
    // If last operation was not expand, calculate the `playout_timestamp_` from
    // the `sync_buffer_`. However, do not update the `playout_timestamp_` if it
    // would be moved "backwards".
    uint32_t temp_timestamp =
        sync_buffer_->end_timestamp() -
        static_cast<uint32_t>(sync_buffer_->FutureLength());
    if (static_cast<int32_t>(temp_timestamp - playout_timestamp_) > 0) {
      playout_timestamp_ = temp_timestamp;
    }
  } else {
    // Use dead reckoning to estimate the `playout_timestamp_`.
    playout_timestamp_ += static_cast<uint32_t>(output_size_samples_);
  }
  // Set the timestamp in the audio frame to zero before the first packet has
  // been inserted. Otherwise, subtract the frame size in samples to get the
  // timestamp of the first sample in the frame (playout_timestamp_ is the
  // last + 1).
  audio_frame->timestamp_ =
      first_packet_
          ? 0
          : timestamp_scaler_->ToExternal(playout_timestamp_) -
                static_cast<uint32_t>(audio_frame->samples_per_channel_);

  if (!(last_mode_ == Mode::kRfc3389Cng ||
        last_mode_ == Mode::kCodecInternalCng || last_mode_ == Mode::kExpand ||
        last_mode_ == Mode::kCodecPlc)) {
    generated_noise_stopwatch_.reset();
  }

  if (decode_return_value)
    return decode_return_value;
  return return_value;
}

int NetEqImpl::GetDecision(Operation* operation,
                           PacketList* packet_list,
                           DtmfEvent* dtmf_event,
                           bool* play_dtmf,
                           absl::optional<Operation> action_override) {
  // Initialize output variables.
  *play_dtmf = false;
  *operation = Operation::kUndefined;

  RTC_DCHECK(sync_buffer_.get());
  uint32_t end_timestamp = sync_buffer_->end_timestamp();
  if (!new_codec_) {
    const uint32_t five_seconds_samples = 5 * fs_hz_;
    packet_buffer_->DiscardOldPackets(end_timestamp, five_seconds_samples,
                                      stats_.get());
  }
  const Packet* packet = packet_buffer_->PeekNextPacket();

  RTC_DCHECK(!generated_noise_stopwatch_ ||
             generated_noise_stopwatch_->ElapsedTicks() >= 1);
  uint64_t generated_noise_samples =
      generated_noise_stopwatch_ ? (generated_noise_stopwatch_->ElapsedTicks() -
                                    1) * output_size_samples_ +
                                       controller_->noise_fast_forward()
                                 : 0;

  if (controller_->CngRfc3389On() || last_mode_ == Mode::kRfc3389Cng) {
    // Because of timestamp peculiarities, we have to "manually" disallow using
    // a CNG packet with the same timestamp as the one that was last played.
    // This can happen when using redundancy and will cause the timing to shift.
    while (packet && decoder_database_->IsComfortNoise(packet->payload_type) &&
           (end_timestamp >= packet->timestamp ||
            end_timestamp + generated_noise_samples > packet->timestamp)) {
      // Don't use this packet, discard it.
      if (packet_buffer_->DiscardNextPacket(stats_.get()) !=
          PacketBuffer::kOK) {
        RTC_NOTREACHED();  // Must be ok by design.
      }
      // Check buffer again.
      if (!new_codec_) {
        packet_buffer_->DiscardOldPackets(end_timestamp, 5 * fs_hz_,
                                          stats_.get());
      }
      packet = packet_buffer_->PeekNextPacket();
    }
  }

  RTC_DCHECK(expand_.get());
  const int samples_left = static_cast<int>(sync_buffer_->FutureLength() -
                                            expand_->overlap_length());
  if (last_mode_ == Mode::kAccelerateSuccess ||
      last_mode_ == Mode::kAccelerateLowEnergy ||
      last_mode_ == Mode::kPreemptiveExpandSuccess ||
      last_mode_ == Mode::kPreemptiveExpandLowEnergy) {
    // Subtract (samples_left + output_size_samples_) from sampleMemory.
    controller_->AddSampleMemory(
        -(samples_left + rtc::dchecked_cast<int>(output_size_samples_)));
  }

  // Check if it is time to play a DTMF event.
  if (dtmf_buffer_->GetEvent(
          static_cast<uint32_t>(end_timestamp + generated_noise_samples),
          dtmf_event)) {
    *play_dtmf = true;
  }

  // Get instruction.
  RTC_DCHECK(sync_buffer_.get());
  RTC_DCHECK(expand_.get());
  generated_noise_samples =
      generated_noise_stopwatch_
          ? generated_noise_stopwatch_->ElapsedTicks() * output_size_samples_ +
                controller_->noise_fast_forward()
          : 0;
  NetEqController::NetEqStatus status;
  status.packet_buffer_info.dtx_or_cng =
      packet_buffer_->ContainsDtxOrCngPacket(decoder_database_.get());
  status.packet_buffer_info.num_samples =
      packet_buffer_->NumSamplesInBuffer(decoder_frame_length_);
  status.packet_buffer_info.span_samples = packet_buffer_->GetSpanSamples(
      decoder_frame_length_, last_output_sample_rate_hz_, true);
  status.packet_buffer_info.span_samples_no_dtx =
      packet_buffer_->GetSpanSamples(decoder_frame_length_,
                                     last_output_sample_rate_hz_, false);
  status.packet_buffer_info.num_packets = packet_buffer_->NumPacketsInBuffer();
  status.target_timestamp = sync_buffer_->end_timestamp();
  status.expand_mutefactor = expand_->MuteFactor(0);
  status.last_packet_samples = decoder_frame_length_;
  status.last_mode = last_mode_;
  status.play_dtmf = *play_dtmf;
  status.generated_noise_samples = generated_noise_samples;
  status.sync_buffer_samples = sync_buffer_->FutureLength();
  if (packet) {
    status.next_packet = {
        packet->timestamp, packet->frame && packet->frame->IsDtxPacket(),
        decoder_database_->IsComfortNoise(packet->payload_type)};
  }
  *operation = controller_->GetDecision(status, &reset_decoder_);

  // Disallow time stretching if this packet is DTX, because such a decision may
  // be based on earlier buffer level estimate, as we do not update buffer level
  // during DTX. When we have a better way to update buffer level during DTX,
  // this can be discarded.
  if (packet && packet->frame && packet->frame->IsDtxPacket() &&
      (*operation == Operation::kMerge ||
       *operation == Operation::kAccelerate ||
       *operation == Operation::kFastAccelerate ||
       *operation == Operation::kPreemptiveExpand)) {
    *operation = Operation::kNormal;
  }

  if (action_override) {
    // Use the provided action instead of the decision NetEq decided on.
    *operation = *action_override;
  }
  // Check if we already have enough samples in the `sync_buffer_`. If so,
  // change decision to normal, unless the decision was merge, accelerate, or
  // preemptive expand.
  if (samples_left >= rtc::dchecked_cast<int>(output_size_samples_) &&
      *operation != Operation::kMerge && *operation != Operation::kAccelerate &&
      *operation != Operation::kFastAccelerate &&
      *operation != Operation::kPreemptiveExpand) {
    *operation = Operation::kNormal;
    return 0;
  }

  controller_->ExpandDecision(*operation);
  if ((last_mode_ == Mode::kCodecPlc) && (*operation != Operation::kExpand)) {
    // Getting out of the PLC expand mode, reporting interruptions.
    // NetEq PLC reports this metrics in expand.cc
    stats_->EndExpandEvent(fs_hz_);
  }

  // Check conditions for reset.
  if (new_codec_ || *operation == Operation::kUndefined) {
    // The only valid reason to get kUndefined is that new_codec_ is set.
    RTC_DCHECK(new_codec_);
    if (*play_dtmf && !packet) {
      timestamp_ = dtmf_event->timestamp;
    } else {
      if (!packet) {
        RTC_LOG(LS_ERROR) << "Packet missing where it shouldn't.";
        return -1;
      }
      timestamp_ = packet->timestamp;
      if (*operation == Operation::kRfc3389CngNoPacket &&
          decoder_database_->IsComfortNoise(packet->payload_type)) {
        // Change decision to CNG packet, since we do have a CNG packet, but it
        // was considered too early to use. Now, use it anyway.
        *operation = Operation::kRfc3389Cng;
      } else if (*operation != Operation::kRfc3389Cng) {
        *operation = Operation::kNormal;
      }
    }
    // Adjust `sync_buffer_` timestamp before setting `end_timestamp` to the
    // new value.
    sync_buffer_->IncreaseEndTimestamp(timestamp_ - end_timestamp);
    end_timestamp = timestamp_;
    new_codec_ = false;
    controller_->SoftReset();
    stats_->ResetMcu();
  }

  size_t required_samples = output_size_samples_;
  const size_t samples_10_ms = static_cast<size_t>(80 * fs_mult_);
  const size_t samples_20_ms = 2 * samples_10_ms;
  const size_t samples_30_ms = 3 * samples_10_ms;

  switch (*operation) {
    case Operation::kExpand: {
      timestamp_ = end_timestamp;
      return 0;
    }
    case Operation::kRfc3389CngNoPacket:
    case Operation::kCodecInternalCng: {
      return 0;
    }
    case Operation::kDtmf: {
      // TODO(hlundin): Write test for this.
      // Update timestamp.
      timestamp_ = end_timestamp;
      const uint64_t generated_noise_samples =
          generated_noise_stopwatch_
              ? generated_noise_stopwatch_->ElapsedTicks() *
                        output_size_samples_ +
                    controller_->noise_fast_forward()
              : 0;
      if (generated_noise_samples > 0 && last_mode_ != Mode::kDtmf) {
        // Make a jump in timestamp due to the recently played comfort noise.
        uint32_t timestamp_jump =
            static_cast<uint32_t>(generated_noise_samples);
        sync_buffer_->IncreaseEndTimestamp(timestamp_jump);
        timestamp_ += timestamp_jump;
      }
      return 0;
    }
    case Operation::kAccelerate:
    case Operation::kFastAccelerate: {
      // In order to do an accelerate we need at least 30 ms of audio data.
      if (samples_left >= static_cast<int>(samples_30_ms)) {
        // Already have enough data, so we do not need to extract any more.
        controller_->set_sample_memory(samples_left);
        controller_->set_prev_time_scale(true);
        return 0;
      } else if (samples_left >= static_cast<int>(samples_10_ms) &&
                 decoder_frame_length_ >= samples_30_ms) {
        // Avoid decoding more data as it might overflow the playout buffer.
        *operation = Operation::kNormal;
        return 0;
      } else if (samples_left < static_cast<int>(samples_20_ms) &&
                 decoder_frame_length_ < samples_30_ms) {
        // Build up decoded data by decoding at least 20 ms of audio data. Do
        // not perform accelerate yet, but wait until we only need to do one
        // decoding.
        required_samples = 2 * output_size_samples_;
        *operation = Operation::kNormal;
      }
      // If none of the above is true, we have one of two possible situations:
      // (1) 20 ms <= samples_left < 30 ms and decoder_frame_length_ < 30 ms; or
      // (2) samples_left < 10 ms and decoder_frame_length_ >= 30 ms.
      // In either case, we move on with the accelerate decision, and decode one
      // frame now.
      break;
    }
    case Operation::kPreemptiveExpand: {
      // In order to do a preemptive expand we need at least 30 ms of decoded
      // audio data.
      if ((samples_left >= static_cast<int>(samples_30_ms)) ||
          (samples_left >= static_cast<int>(samples_10_ms) &&
           decoder_frame_length_ >= samples_30_ms)) {
        // Already have enough data, so we do not need to extract any more.
        // Or, avoid decoding more data as it might overflow the playout buffer.
        // Still try preemptive expand, though.
        controller_->set_sample_memory(samples_left);
        controller_->set_prev_time_scale(true);
        return 0;
      }
      if (samples_left < static_cast<int>(samples_20_ms) &&
          decoder_frame_length_ < samples_30_ms) {
        // Build up decoded data by decoding at least 20 ms of audio data.
        // Still try to perform preemptive expand.
        required_samples = 2 * output_size_samples_;
      }
      // Move on with the preemptive expand decision.
      break;
    }
    case Operation::kMerge: {
      required_samples =
          std::max(merge_->RequiredFutureSamples(), required_samples);
      break;
    }
    default: {
      // Do nothing.
    }
  }

  // Get packets from buffer.
  int extracted_samples = 0;
  if (packet) {
    sync_buffer_->IncreaseEndTimestamp(packet->timestamp - end_timestamp);

    if (*operation != Operation::kRfc3389Cng) {
      // We are about to decode and use a non-CNG packet.
      controller_->SetCngOff();
    }

    extracted_samples = ExtractPackets(required_samples, packet_list);
    if (extracted_samples < 0) {
      return kPacketBufferCorruption;
    }
  }

  if (*operation == Operation::kAccelerate ||
      *operation == Operation::kFastAccelerate ||
      *operation == Operation::kPreemptiveExpand) {
    controller_->set_sample_memory(samples_left + extracted_samples);
    controller_->set_prev_time_scale(true);
  }

  if (*operation == Operation::kAccelerate ||
      *operation == Operation::kFastAccelerate) {
    // Check that we have enough data (30ms) to do accelerate.
    if (extracted_samples + samples_left < static_cast<int>(samples_30_ms)) {
      // TODO(hlundin): Write test for this.
      // Not enough, do normal operation instead.
      *operation = Operation::kNormal;
    }
  }

  timestamp_ = end_timestamp;
  return 0;
}

int NetEqImpl::Decode(PacketList* packet_list,
                      Operation* operation,
                      int* decoded_length,
                      AudioDecoder::SpeechType* speech_type) {
  *speech_type = AudioDecoder::kSpeech;

  // When packet_list is empty, we may be in kCodecInternalCng mode, and for
  // that we use current active decoder.
  AudioDecoder* decoder = decoder_database_->GetActiveDecoder();

  if (!packet_list->empty()) {
    const Packet& packet = packet_list->front();
    uint8_t payload_type = packet.payload_type;
    if (!decoder_database_->IsComfortNoise(payload_type)) {
      decoder = decoder_database_->GetDecoder(payload_type);
      RTC_DCHECK(decoder);
      if (!decoder) {
        RTC_LOG(LS_WARNING)
            << "Unknown payload type " << static_cast<int>(payload_type);
        packet_list->clear();
        return kDecoderNotFound;
      }
      bool decoder_changed;
      decoder_database_->SetActiveDecoder(payload_type, &decoder_changed);
      if (decoder_changed) {
        // We have a new decoder. Re-init some values.
        const DecoderDatabase::DecoderInfo* decoder_info =
            decoder_database_->GetDecoderInfo(payload_type);
        RTC_DCHECK(decoder_info);
        if (!decoder_info) {
          RTC_LOG(LS_WARNING)
              << "Unknown payload type " << static_cast<int>(payload_type);
          packet_list->clear();
          return kDecoderNotFound;
        }
        // If sampling rate or number of channels has changed, we need to make
        // a reset.
        if (decoder_info->SampleRateHz() != fs_hz_ ||
            decoder->Channels() != algorithm_buffer_->Channels()) {
          // TODO(tlegrand): Add unittest to cover this event.
          SetSampleRateAndChannels(decoder_info->SampleRateHz(),
                                   decoder->Channels());
        }
        sync_buffer_->set_end_timestamp(timestamp_);
        playout_timestamp_ = timestamp_;
      }
    }
  }

  if (reset_decoder_) {
    // TODO(hlundin): Write test for this.
    if (decoder)
      decoder->Reset();

    // Reset comfort noise decoder.
    ComfortNoiseDecoder* cng_decoder = decoder_database_->GetActiveCngDecoder();
    if (cng_decoder)
      cng_decoder->Reset();

    reset_decoder_ = false;
  }

  *decoded_length = 0;
  // Update codec-internal PLC state.
  if ((*operation == Operation::kMerge) && decoder && decoder->HasDecodePlc()) {
    decoder->DecodePlc(1, &decoded_buffer_[*decoded_length]);
  }

  int return_value;
  if (*operation == Operation::kCodecInternalCng) {
    RTC_DCHECK(packet_list->empty());
    return_value = DecodeCng(decoder, decoded_length, speech_type);
  } else {
    return_value = DecodeLoop(packet_list, *operation, decoder, decoded_length,
                              speech_type);
  }

  if (*decoded_length < 0) {
    // Error returned from the decoder.
    *decoded_length = 0;
    sync_buffer_->IncreaseEndTimestamp(
        static_cast<uint32_t>(decoder_frame_length_));
    int error_code = 0;
    if (decoder)
      error_code = decoder->ErrorCode();
    if (error_code != 0) {
      // Got some error code from the decoder.
      return_value = kDecoderErrorCode;
      RTC_LOG(LS_WARNING) << "Decoder returned error code: " << error_code;
    } else {
      // Decoder does not implement error codes. Return generic error.
      return_value = kOtherDecoderError;
      RTC_LOG(LS_WARNING) << "Decoder error (no error code)";
    }
    *operation = Operation::kExpand;  // Do expansion to get data instead.
  }
  if (*speech_type != AudioDecoder::kComfortNoise) {
    // Don't increment timestamp if codec returned CNG speech type
    // since in this case, the we will increment the CNGplayedTS counter.
    // Increase with number of samples per channel.
    RTC_DCHECK(*decoded_length == 0 ||
               (decoder && decoder->Channels() == sync_buffer_->Channels()));
    sync_buffer_->IncreaseEndTimestamp(
        *decoded_length / static_cast<int>(sync_buffer_->Channels()));
  }
  return return_value;
}

int NetEqImpl::DecodeCng(AudioDecoder* decoder,
                         int* decoded_length,
                         AudioDecoder::SpeechType* speech_type) {
  if (!decoder) {
    // This happens when active decoder is not defined.
    *decoded_length = -1;
    return 0;
  }

  while (*decoded_length < rtc::dchecked_cast<int>(output_size_samples_)) {
    const int length = decoder->Decode(
        nullptr, 0, fs_hz_,
        (decoded_buffer_length_ - *decoded_length) * sizeof(int16_t),
        &decoded_buffer_[*decoded_length], speech_type);
    if (length > 0) {
      *decoded_length += length;
    } else {
      // Error.
      RTC_LOG(LS_WARNING) << "Failed to decode CNG";
      *decoded_length = -1;
      break;
    }
    if (*decoded_length > static_cast<int>(decoded_buffer_length_)) {
      // Guard against overflow.
      RTC_LOG(LS_WARNING) << "Decoded too much CNG.";
      return kDecodedTooMuch;
    }
  }
  return 0;
}

int NetEqImpl::DecodeLoop(PacketList* packet_list,
                          const Operation& operation,
                          AudioDecoder* decoder,
                          int* decoded_length,
                          AudioDecoder::SpeechType* speech_type) {
  RTC_DCHECK(last_decoded_timestamps_.empty());
  RTC_DCHECK(last_decoded_packet_infos_.empty());

  // Do decoding.
  while (!packet_list->empty() && !decoder_database_->IsComfortNoise(
                                      packet_list->front().payload_type)) {
    RTC_DCHECK(decoder);  // At this point, we must have a decoder object.
    // The number of channels in the `sync_buffer_` should be the same as the
    // number decoder channels.
    RTC_DCHECK_EQ(sync_buffer_->Channels(), decoder->Channels());
    RTC_DCHECK_GE(decoded_buffer_length_, kMaxFrameSize * decoder->Channels());
    RTC_DCHECK(operation == Operation::kNormal ||
               operation == Operation::kAccelerate ||
               operation == Operation::kFastAccelerate ||
               operation == Operation::kMerge ||
               operation == Operation::kPreemptiveExpand);

    auto opt_result = packet_list->front().frame->Decode(
        rtc::ArrayView<int16_t>(&decoded_buffer_[*decoded_length],
                                decoded_buffer_length_ - *decoded_length));
    last_decoded_timestamps_.push_back(packet_list->front().timestamp);
    last_decoded_packet_infos_.push_back(
        std::move(packet_list->front().packet_info));
    packet_list->pop_front();
    if (opt_result) {
      const auto& result = *opt_result;
      *speech_type = result.speech_type;
      if (result.num_decoded_samples > 0) {
        *decoded_length += rtc::dchecked_cast<int>(result.num_decoded_samples);
        // Update `decoder_frame_length_` with number of samples per channel.
        decoder_frame_length_ =
            result.num_decoded_samples / decoder->Channels();
      }
    } else {
      // Error.
      // TODO(ossu): What to put here?
      RTC_LOG(LS_WARNING) << "Decode error";
      *decoded_length = -1;
      last_decoded_packet_infos_.clear();
      packet_list->clear();
      break;
    }
    if (*decoded_length > rtc::dchecked_cast<int>(decoded_buffer_length_)) {
      // Guard against overflow.
      RTC_LOG(LS_WARNING) << "Decoded too much.";
      packet_list->clear();
      return kDecodedTooMuch;
    }
  }  // End of decode loop.

  // If the list is not empty at this point, either a decoding error terminated
  // the while-loop, or list must hold exactly one CNG packet.
  RTC_DCHECK(
      packet_list->empty() || *decoded_length < 0 ||
      (packet_list->size() == 1 &&
       decoder_database_->IsComfortNoise(packet_list->front().payload_type)));
  return 0;
}

void NetEqImpl::DoNormal(const int16_t* decoded_buffer,
                         size_t decoded_length,
                         AudioDecoder::SpeechType speech_type,
                         bool play_dtmf) {
  RTC_DCHECK(normal_.get());
  normal_->Process(decoded_buffer, decoded_length, last_mode_,
                   algorithm_buffer_.get());
  if (decoded_length != 0) {
    last_mode_ = Mode::kNormal;
  }

  // If last packet was decoded as an inband CNG, set mode to CNG instead.
  if ((speech_type == AudioDecoder::kComfortNoise) ||
      ((last_mode_ == Mode::kCodecInternalCng) && (decoded_length == 0))) {
    // TODO(hlundin): Remove second part of || statement above.
    last_mode_ = Mode::kCodecInternalCng;
  }

  if (!play_dtmf) {
    dtmf_tone_generator_->Reset();
  }
}

void NetEqImpl::DoMerge(int16_t* decoded_buffer,
                        size_t decoded_length,
                        AudioDecoder::SpeechType speech_type,
                        bool play_dtmf) {
  RTC_DCHECK(merge_.get());
  size_t new_length =
      merge_->Process(decoded_buffer, decoded_length, algorithm_buffer_.get());
  // Correction can be negative.
  int expand_length_correction =
      rtc::dchecked_cast<int>(new_length) -
      rtc::dchecked_cast<int>(decoded_length / algorithm_buffer_->Channels());

  // Update in-call and post-call statistics.
  if (expand_->MuteFactor(0) == 0) {
    // Expand generates only noise.
    stats_->ExpandedNoiseSamplesCorrection(expand_length_correction);
  } else {
    // Expansion generates more than only noise.
    stats_->ExpandedVoiceSamplesCorrection(expand_length_correction);
  }

  last_mode_ = Mode::kMerge;
  // If last packet was decoded as an inband CNG, set mode to CNG instead.
  if (speech_type == AudioDecoder::kComfortNoise) {
    last_mode_ = Mode::kCodecInternalCng;
  }
  expand_->Reset();
  if (!play_dtmf) {
    dtmf_tone_generator_->Reset();
  }
}

bool NetEqImpl::DoCodecPlc() {
  AudioDecoder* decoder = decoder_database_->GetActiveDecoder();
  if (!decoder) {
    return false;
  }
  const size_t channels = algorithm_buffer_->Channels();
  const size_t requested_samples_per_channel =
      output_size_samples_ -
      (sync_buffer_->FutureLength() - expand_->overlap_length());
  concealment_audio_.Clear();
  decoder->GeneratePlc(requested_samples_per_channel, &concealment_audio_);
  if (concealment_audio_.empty()) {
    // Nothing produced. Resort to regular expand.
    return false;
  }
  RTC_CHECK_GE(concealment_audio_.size(),
               requested_samples_per_channel * channels);
  sync_buffer_->PushBackInterleaved(concealment_audio_);
  RTC_DCHECK_NE(algorithm_buffer_->Channels(), 0);
  const size_t concealed_samples_per_channel =
      concealment_audio_.size() / channels;

  // Update in-call and post-call statistics.
  const bool is_new_concealment_event = (last_mode_ != Mode::kCodecPlc);
  if (std::all_of(concealment_audio_.cbegin(), concealment_audio_.cend(),
                  [](int16_t i) { return i == 0; })) {
    // Expand operation generates only noise.
    stats_->ExpandedNoiseSamples(concealed_samples_per_channel,
                                 is_new_concealment_event);
  } else {
    // Expand operation generates more than only noise.
    stats_->ExpandedVoiceSamples(concealed_samples_per_channel,
                                 is_new_concealment_event);
  }
  last_mode_ = Mode::kCodecPlc;
  if (!generated_noise_stopwatch_) {
    // Start a new stopwatch since we may be covering for a lost CNG packet.
    generated_noise_stopwatch_ = tick_timer_->GetNewStopwatch();
  }
  return true;
}

int NetEqImpl::DoExpand(bool play_dtmf) {
  while ((sync_buffer_->FutureLength() - expand_->overlap_length()) <
         output_size_samples_) {
    algorithm_buffer_->Clear();
    int return_value = expand_->Process(algorithm_buffer_.get());
    size_t length = algorithm_buffer_->Size();
    bool is_new_concealment_event = (last_mode_ != Mode::kExpand);

    // Update in-call and post-call statistics.
    if (expand_->MuteFactor(0) == 0) {
      // Expand operation generates only noise.
      stats_->ExpandedNoiseSamples(length, is_new_concealment_event);
    } else {
      // Expand operation generates more than only noise.
      stats_->ExpandedVoiceSamples(length, is_new_concealment_event);
    }

    last_mode_ = Mode::kExpand;

    if (return_value < 0) {
      return return_value;
    }

    sync_buffer_->PushBack(*algorithm_buffer_);
    algorithm_buffer_->Clear();
  }
  if (!play_dtmf) {
    dtmf_tone_generator_->Reset();
  }

  if (!generated_noise_stopwatch_) {
    // Start a new stopwatch since we may be covering for a lost CNG packet.
    generated_noise_stopwatch_ = tick_timer_->GetNewStopwatch();
  }

  return 0;
}

int NetEqImpl::DoAccelerate(int16_t* decoded_buffer,
                            size_t decoded_length,
                            AudioDecoder::SpeechType speech_type,
                            bool play_dtmf,
                            bool fast_accelerate) {
  const size_t required_samples =
      static_cast<size_t>(240 * fs_mult_);  // Must have 30 ms.
  size_t borrowed_samples_per_channel = 0;
  size_t num_channels = algorithm_buffer_->Channels();
  size_t decoded_length_per_channel = decoded_length / num_channels;
  if (decoded_length_per_channel < required_samples) {
    // Must move data from the `sync_buffer_` in order to get 30 ms.
    borrowed_samples_per_channel =
        static_cast<int>(required_samples - decoded_length_per_channel);
    memmove(&decoded_buffer[borrowed_samples_per_channel * num_channels],
            decoded_buffer, sizeof(int16_t) * decoded_length);
    sync_buffer_->ReadInterleavedFromEnd(borrowed_samples_per_channel,
                                         decoded_buffer);
    decoded_length = required_samples * num_channels;
  }

  size_t samples_removed = 0;
  Accelerate::ReturnCodes return_code =
      accelerate_->Process(decoded_buffer, decoded_length, fast_accelerate,
                           algorithm_buffer_.get(), &samples_removed);
  stats_->AcceleratedSamples(samples_removed);
  switch (return_code) {
    case Accelerate::kSuccess:
      last_mode_ = Mode::kAccelerateSuccess;
      break;
    case Accelerate::kSuccessLowEnergy:
      last_mode_ = Mode::kAccelerateLowEnergy;
      break;
    case Accelerate::kNoStretch:
      last_mode_ = Mode::kAccelerateFail;
      break;
    case Accelerate::kError:
      // TODO(hlundin): Map to Modes::kError instead?
      last_mode_ = Mode::kAccelerateFail;
      return kAccelerateError;
  }

  if (borrowed_samples_per_channel > 0) {
    // Copy borrowed samples back to the `sync_buffer_`.
    size_t length = algorithm_buffer_->Size();
    if (length < borrowed_samples_per_channel) {
      // This destroys the beginning of the buffer, but will not cause any
      // problems.
      sync_buffer_->ReplaceAtIndex(
          *algorithm_buffer_,
          sync_buffer_->Size() - borrowed_samples_per_channel);
      sync_buffer_->PushFrontZeros(borrowed_samples_per_channel - length);
      algorithm_buffer_->PopFront(length);
      RTC_DCHECK(algorithm_buffer_->Empty());
    } else {
      sync_buffer_->ReplaceAtIndex(
          *algorithm_buffer_, borrowed_samples_per_channel,
          sync_buffer_->Size() - borrowed_samples_per_channel);
      algorithm_buffer_->PopFront(borrowed_samples_per_channel);
    }
  }

  // If last packet was decoded as an inband CNG, set mode to CNG instead.
  if (speech_type == AudioDecoder::kComfortNoise) {
    last_mode_ = Mode::kCodecInternalCng;
  }
  if (!play_dtmf) {
    dtmf_tone_generator_->Reset();
  }
  expand_->Reset();
  return 0;
}

int NetEqImpl::DoPreemptiveExpand(int16_t* decoded_buffer,
                                  size_t decoded_length,
                                  AudioDecoder::SpeechType speech_type,
                                  bool play_dtmf) {
  const size_t required_samples =
      static_cast<size_t>(240 * fs_mult_);  // Must have 30 ms.
  size_t num_channels = algorithm_buffer_->Channels();
  size_t borrowed_samples_per_channel = 0;
  size_t old_borrowed_samples_per_channel = 0;
  size_t decoded_length_per_channel = decoded_length / num_channels;
  if (decoded_length_per_channel < required_samples) {
    // Must move data from the `sync_buffer_` in order to get 30 ms.
    borrowed_samples_per_channel =
        required_samples - decoded_length_per_channel;
    // Calculate how many of these were already played out.
    old_borrowed_samples_per_channel =
        (borrowed_samples_per_channel > sync_buffer_->FutureLength())
            ? (borrowed_samples_per_channel - sync_buffer_->FutureLength())
            : 0;
    memmove(&decoded_buffer[borrowed_samples_per_channel * num_channels],
            decoded_buffer, sizeof(int16_t) * decoded_length);
    sync_buffer_->ReadInterleavedFromEnd(borrowed_samples_per_channel,
                                         decoded_buffer);
    decoded_length = required_samples * num_channels;
  }

  size_t samples_added = 0;
  PreemptiveExpand::ReturnCodes return_code = preemptive_expand_->Process(
      decoded_buffer, decoded_length, old_borrowed_samples_per_channel,
      algorithm_buffer_.get(), &samples_added);
  stats_->PreemptiveExpandedSamples(samples_added);
  switch (return_code) {
    case PreemptiveExpand::kSuccess:
      last_mode_ = Mode::kPreemptiveExpandSuccess;
      break;
    case PreemptiveExpand::kSuccessLowEnergy:
      last_mode_ = Mode::kPreemptiveExpandLowEnergy;
      break;
    case PreemptiveExpand::kNoStretch:
      last_mode_ = Mode::kPreemptiveExpandFail;
      break;
    case PreemptiveExpand::kError:
      // TODO(hlundin): Map to Modes::kError instead?
      last_mode_ = Mode::kPreemptiveExpandFail;
      return kPreemptiveExpandError;
  }

  if (borrowed_samples_per_channel > 0) {
    // Copy borrowed samples back to the `sync_buffer_`.
    sync_buffer_->ReplaceAtIndex(
        *algorithm_buffer_, borrowed_samples_per_channel,
        sync_buffer_->Size() - borrowed_samples_per_channel);
    algorithm_buffer_->PopFront(borrowed_samples_per_channel);
  }

  // If last packet was decoded as an inband CNG, set mode to CNG instead.
  if (speech_type == AudioDecoder::kComfortNoise) {
    last_mode_ = Mode::kCodecInternalCng;
  }
  if (!play_dtmf) {
    dtmf_tone_generator_->Reset();
  }
  expand_->Reset();
  return 0;
}

int NetEqImpl::DoRfc3389Cng(PacketList* packet_list, bool play_dtmf) {
  if (!packet_list->empty()) {
    // Must have exactly one SID frame at this point.
    RTC_DCHECK_EQ(packet_list->size(), 1);
    const Packet& packet = packet_list->front();
    if (!decoder_database_->IsComfortNoise(packet.payload_type)) {
      RTC_LOG(LS_ERROR) << "Trying to decode non-CNG payload as CNG.";
      return kOtherError;
    }
    if (comfort_noise_->UpdateParameters(packet) ==
        ComfortNoise::kInternalError) {
      algorithm_buffer_->Zeros(output_size_samples_);
      return -comfort_noise_->internal_error_code();
    }
  }
  int cn_return =
      comfort_noise_->Generate(output_size_samples_, algorithm_buffer_.get());
  expand_->Reset();
  last_mode_ = Mode::kRfc3389Cng;
  if (!play_dtmf) {
    dtmf_tone_generator_->Reset();
  }
  if (cn_return == ComfortNoise::kInternalError) {
    RTC_LOG(LS_WARNING) << "Comfort noise generator returned error code: "
                        << comfort_noise_->internal_error_code();
    return kComfortNoiseErrorCode;
  } else if (cn_return == ComfortNoise::kUnknownPayloadType) {
    return kUnknownRtpPayloadType;
  }
  return 0;
}

void NetEqImpl::DoCodecInternalCng(const int16_t* decoded_buffer,
                                   size_t decoded_length) {
  RTC_DCHECK(normal_.get());
  normal_->Process(decoded_buffer, decoded_length, last_mode_,
                   algorithm_buffer_.get());
  last_mode_ = Mode::kCodecInternalCng;
  expand_->Reset();
}

int NetEqImpl::DoDtmf(const DtmfEvent& dtmf_event, bool* play_dtmf) {
  // This block of the code and the block further down, handling `dtmf_switch`
  // are commented out. Otherwise playing out-of-band DTMF would fail in VoE
  // test, DtmfTest.ManualSuccessfullySendsOutOfBandTelephoneEvents. This is
  // equivalent to `dtmf_switch` always be false.
  //
  // See http://webrtc-codereview.appspot.com/1195004/ for discussion
  // On this issue. This change might cause some glitches at the point of
  // switch from audio to DTMF. Issue 1545 is filed to track this.
  //
  //  bool dtmf_switch = false;
  //  if ((last_mode_ != Modes::kDtmf) &&
  //      dtmf_tone_generator_->initialized()) {
  //    // Special case; see below.
  //    // We must catch this before calling Generate, since `initialized` is
  //    // modified in that call.
  //    dtmf_switch = true;
  //  }

  int dtmf_return_value = 0;
  if (!dtmf_tone_generator_->initialized()) {
    // Initialize if not already done.
    dtmf_return_value = dtmf_tone_generator_->Init(fs_hz_, dtmf_event.event_no,
                                                   dtmf_event.volume);
  }

  if (dtmf_return_value == 0) {
    // Generate DTMF signal.
    dtmf_return_value = dtmf_tone_generator_->Generate(output_size_samples_,
                                                       algorithm_buffer_.get());
  }

  if (dtmf_return_value < 0) {
    algorithm_buffer_->Zeros(output_size_samples_);
    return dtmf_return_value;
  }

  //  if (dtmf_switch) {
  //    // This is the special case where the previous operation was DTMF
  //    // overdub, but the current instruction is "regular" DTMF. We must make
  //    // sure that the DTMF does not have any discontinuities. The first DTMF
  //    // sample that we generate now must be played out immediately, therefore
  //    // it must be copied to the speech buffer.
  //    // TODO(hlundin): This code seems incorrect. (Legacy.) Write test and
  //    // verify correct operation.
  //    RTC_NOTREACHED();
  //    // Must generate enough data to replace all of the `sync_buffer_`
  //    // "future".
  //    int required_length = sync_buffer_->FutureLength();
  //    RTC_DCHECK(dtmf_tone_generator_->initialized());
  //    dtmf_return_value = dtmf_tone_generator_->Generate(required_length,
  //                                                       algorithm_buffer_);
  //    RTC_DCHECK((size_t) required_length == algorithm_buffer_->Size());
  //    if (dtmf_return_value < 0) {
  //      algorithm_buffer_->Zeros(output_size_samples_);
  //      return dtmf_return_value;
  //    }
  //
  //    // Overwrite the "future" part of the speech buffer with the new DTMF
  //    // data.
  //    // TODO(hlundin): It seems that this overwriting has gone lost.
  //    // Not adapted for multi-channel yet.
  //    RTC_DCHECK(algorithm_buffer_->Channels() == 1);
  //    if (algorithm_buffer_->Channels() != 1) {
  //      RTC_LOG(LS_WARNING) << "DTMF not supported for more than one channel";
  //      return kStereoNotSupported;
  //    }
  //    // Shuffle the remaining data to the beginning of algorithm buffer.
  //    algorithm_buffer_->PopFront(sync_buffer_->FutureLength());
  //  }

  sync_buffer_->IncreaseEndTimestamp(
      static_cast<uint32_t>(output_size_samples_));
  expand_->Reset();
  last_mode_ = Mode::kDtmf;

  // Set to false because the DTMF is already in the algorithm buffer.
  *play_dtmf = false;
  return 0;
}

int NetEqImpl::DtmfOverdub(const DtmfEvent& dtmf_event,
                           size_t num_channels,
                           int16_t* output) const {
  size_t out_index = 0;
  size_t overdub_length = output_size_samples_;  // Default value.

  if (sync_buffer_->dtmf_index() > sync_buffer_->next_index()) {
    // Special operation for transition from "DTMF only" to "DTMF overdub".
    out_index =
        std::min(sync_buffer_->dtmf_index() - sync_buffer_->next_index(),
                 output_size_samples_);
    overdub_length = output_size_samples_ - out_index;
  }

  AudioMultiVector dtmf_output(num_channels);
  int dtmf_return_value = 0;
  if (!dtmf_tone_generator_->initialized()) {
    dtmf_return_value = dtmf_tone_generator_->Init(fs_hz_, dtmf_event.event_no,
                                                   dtmf_event.volume);
  }
  if (dtmf_return_value == 0) {
    dtmf_return_value =
        dtmf_tone_generator_->Generate(overdub_length, &dtmf_output);
    RTC_DCHECK_EQ(overdub_length, dtmf_output.Size());
  }
  dtmf_output.ReadInterleaved(overdub_length, &output[out_index]);
  return dtmf_return_value < 0 ? dtmf_return_value : 0;
}

int NetEqImpl::ExtractPackets(size_t required_samples,
                              PacketList* packet_list) {
  bool first_packet = true;
  uint8_t prev_payload_type = 0;
  uint32_t prev_timestamp = 0;
  uint16_t prev_sequence_number = 0;
  bool next_packet_available = false;

  const Packet* next_packet = packet_buffer_->PeekNextPacket();
  RTC_DCHECK(next_packet);
  if (!next_packet) {
    RTC_LOG(LS_ERROR) << "Packet buffer unexpectedly empty.";
    return -1;
  }
  uint32_t first_timestamp = next_packet->timestamp;
  size_t extracted_samples = 0;

  // Packet extraction loop.
  do {
    timestamp_ = next_packet->timestamp;
    absl::optional<Packet> packet = packet_buffer_->GetNextPacket();
    // `next_packet` may be invalid after the `packet_buffer_` operation.
    next_packet = nullptr;
    if (!packet) {
      RTC_LOG(LS_ERROR) << "Should always be able to extract a packet here";
      RTC_NOTREACHED();  // Should always be able to extract a packet here.
      return -1;
    }
    const uint64_t waiting_time_ms = packet->waiting_time->ElapsedMs();
    stats_->StoreWaitingTime(waiting_time_ms);
    RTC_DCHECK(!packet->empty());

    if (first_packet) {
      first_packet = false;
      if (nack_enabled_) {
        RTC_DCHECK(nack_);
        // TODO(henrik.lundin): Should we update this for all decoded packets?
        nack_->UpdateLastDecodedPacket(packet->sequence_number,
                                       packet->timestamp);
      }
      prev_sequence_number = packet->sequence_number;
      prev_timestamp = packet->timestamp;
      prev_payload_type = packet->payload_type;
    }

    const bool has_cng_packet =
        decoder_database_->IsComfortNoise(packet->payload_type);
    // Store number of extracted samples.
    size_t packet_duration = 0;
    if (packet->frame) {
      packet_duration = packet->frame->Duration();
      // TODO(ossu): Is this the correct way to track Opus FEC packets?
      if (packet->priority.codec_level > 0) {
        stats_->SecondaryDecodedSamples(
            rtc::dchecked_cast<int>(packet_duration));
      }
    } else if (!has_cng_packet) {
      RTC_LOG(LS_WARNING) << "Unknown payload type "
                          << static_cast<int>(packet->payload_type);
      RTC_NOTREACHED();
    }

    if (packet_duration == 0) {
      // Decoder did not return a packet duration. Assume that the packet
      // contains the same number of samples as the previous one.
      packet_duration = decoder_frame_length_;
    }
    extracted_samples = packet->timestamp - first_timestamp + packet_duration;

    RTC_DCHECK(controller_);
    stats_->JitterBufferDelay(
        packet_duration, waiting_time_ms + output_delay_chain_ms_,
        controller_->TargetLevelMs() + output_delay_chain_ms_);

    packet_list->push_back(std::move(*packet));  // Store packet in list.
    packet = absl::nullopt;  // Ensure it's never used after the move.

    // Check what packet is available next.
    next_packet = packet_buffer_->PeekNextPacket();
    next_packet_available = false;
    if (next_packet && prev_payload_type == next_packet->payload_type &&
        !has_cng_packet) {
      int16_t seq_no_diff = next_packet->sequence_number - prev_sequence_number;
      size_t ts_diff = next_packet->timestamp - prev_timestamp;
      if ((seq_no_diff == 1 || seq_no_diff == 0) &&
          ts_diff <= packet_duration) {
        // The next sequence number is available, or the next part of a packet
        // that was split into pieces upon insertion.
        next_packet_available = true;
      }
      prev_sequence_number = next_packet->sequence_number;
      prev_timestamp = next_packet->timestamp;
    }
  } while (extracted_samples < required_samples && next_packet_available);

  if (extracted_samples > 0) {
    // Delete old packets only when we are going to decode something. Otherwise,
    // we could end up in the situation where we never decode anything, since
    // all incoming packets are considered too old but the buffer will also
    // never be flooded and flushed.
    packet_buffer_->DiscardAllOldPackets(timestamp_, stats_.get());
  }

  return rtc::dchecked_cast<int>(extracted_samples);
}

void NetEqImpl::UpdatePlcComponents(int fs_hz, size_t channels) {
  // Delete objects and create new ones.
  expand_.reset(expand_factory_->Create(background_noise_.get(),
                                        sync_buffer_.get(), &random_vector_,
                                        stats_.get(), fs_hz, channels));
  merge_.reset(new Merge(fs_hz, channels, expand_.get(), sync_buffer_.get()));
}

void NetEqImpl::SetSampleRateAndChannels(int fs_hz, size_t channels) {
  RTC_LOG(LS_VERBOSE) << "SetSampleRateAndChannels " << fs_hz << " "
                      << channels;
  // TODO(hlundin): Change to an enumerator and skip assert.
  RTC_DCHECK(fs_hz == 8000 || fs_hz == 16000 || fs_hz == 32000 ||
             fs_hz == 48000);
  RTC_DCHECK_GT(channels, 0);

  // Before changing the sample rate, end and report any ongoing expand event.
  stats_->EndExpandEvent(fs_hz_);
  fs_hz_ = fs_hz;
  fs_mult_ = fs_hz / 8000;
  output_size_samples_ = static_cast<size_t>(kOutputSizeMs * 8 * fs_mult_);
  decoder_frame_length_ = 3 * output_size_samples_;  // Initialize to 30ms.

  last_mode_ = Mode::kNormal;

  ComfortNoiseDecoder* cng_decoder = decoder_database_->GetActiveCngDecoder();
  if (cng_decoder)
    cng_decoder->Reset();

  // Reinit post-decode VAD with new sample rate.
  RTC_DCHECK(vad_.get());  // Cannot be NULL here.
  vad_->Init();

  // Delete algorithm buffer and create a new one.
  algorithm_buffer_.reset(new AudioMultiVector(channels));

  // Delete sync buffer and create a new one.
  sync_buffer_.reset(new SyncBuffer(channels, kSyncBufferSize * fs_mult_));

  // Delete BackgroundNoise object and create a new one.
  background_noise_.reset(new BackgroundNoise(channels));

  // Reset random vector.
  random_vector_.Reset();

  UpdatePlcComponents(fs_hz, channels);

  // Move index so that we create a small set of future samples (all 0).
  sync_buffer_->set_next_index(sync_buffer_->next_index() -
                               expand_->overlap_length());

  normal_.reset(new Normal(fs_hz, decoder_database_.get(), *background_noise_,
                           expand_.get(), stats_.get()));
  accelerate_.reset(
      accelerate_factory_->Create(fs_hz, channels, *background_noise_));
  preemptive_expand_.reset(preemptive_expand_factory_->Create(
      fs_hz, channels, *background_noise_, expand_->overlap_length()));

  // Delete ComfortNoise object and create a new one.
  comfort_noise_.reset(
      new ComfortNoise(fs_hz, decoder_database_.get(), sync_buffer_.get()));

  // Verify that `decoded_buffer_` is long enough.
  if (decoded_buffer_length_ < kMaxFrameSize * channels) {
    // Reallocate to larger size.
    decoded_buffer_length_ = kMaxFrameSize * channels;
    decoded_buffer_.reset(new int16_t[decoded_buffer_length_]);
  }
  RTC_CHECK(controller_) << "Unexpectedly found no NetEqController";
  controller_->SetSampleRate(fs_hz_, output_size_samples_);
}

NetEqImpl::OutputType NetEqImpl::LastOutputType() {
  RTC_DCHECK(vad_.get());
  RTC_DCHECK(expand_.get());
  if (last_mode_ == Mode::kCodecInternalCng ||
      last_mode_ == Mode::kRfc3389Cng) {
    return OutputType::kCNG;
  } else if (last_mode_ == Mode::kExpand && expand_->MuteFactor(0) == 0) {
    // Expand mode has faded down to background noise only (very long expand).
    return OutputType::kPLCCNG;
  } else if (last_mode_ == Mode::kExpand) {
    return OutputType::kPLC;
  } else if (vad_->running() && !vad_->active_speech()) {
    return OutputType::kVadPassive;
  } else if (last_mode_ == Mode::kCodecPlc) {
    return OutputType::kCodecPLC;
  } else {
    return OutputType::kNormalSpeech;
  }
}
}  // namespace webrtc<|MERGE_RESOLUTION|>--- conflicted
+++ resolved
@@ -155,10 +155,6 @@
                                 10,  // Report once every 10 s.
                                 tick_timer_.get()),
       no_time_stretching_(config.for_test_no_time_stretching),
-<<<<<<< HEAD
-      enable_rtx_handling_(config.enable_rtx_handling),
-=======
->>>>>>> cbad18b1
       output_delay_chain_ms_(
           GetDelayChainLengthMs(config.extra_output_delay_ms)),
       output_delay_chain_(rtc::CheckedDivExact(output_delay_chain_ms_, 10)) {
@@ -199,20 +195,12 @@
   return kOK;
 }
 
-<<<<<<< HEAD
-void NetEqImpl::InsertEmptyPacket(const RTPHeader& /*rtp_header*/) {
-  // TODO(henrik.lundin) Handle NACK as well. This will make use of the
-  // rtp_header parameter.
-  // https://bugs.chromium.org/p/webrtc/issues/detail?id=7611
-  MutexLock lock(&mutex_);
-=======
 void NetEqImpl::InsertEmptyPacket(const RTPHeader& rtp_header) {
   MutexLock lock(&mutex_);
   if (nack_enabled_) {
     nack_->UpdateLastReceivedPacket(rtp_header.sequenceNumber,
                                     rtp_header.timestamp);
   }
->>>>>>> cbad18b1
   controller_->RegisterEmptyPacket();
 }
 
@@ -305,14 +293,11 @@
     }
   }
 
-<<<<<<< HEAD
-=======
   if (current_sample_rate_hz) {
     *current_sample_rate_hz = delayed_last_output_sample_rate_hz_.value_or(
         last_output_sample_rate_hz_);
   }
 
->>>>>>> cbad18b1
   return kOK;
 }
 
@@ -354,11 +339,7 @@
 bool NetEqImpl::SetMinimumDelay(int delay_ms) {
   MutexLock lock(&mutex_);
   if (delay_ms >= 0 && delay_ms <= 10000) {
-<<<<<<< HEAD
-    assert(controller_.get());
-=======
     RTC_DCHECK(controller_.get());
->>>>>>> cbad18b1
     return controller_->SetMinimumDelay(
         std::max(delay_ms - output_delay_chain_ms_, 0));
   }
@@ -368,11 +349,7 @@
 bool NetEqImpl::SetMaximumDelay(int delay_ms) {
   MutexLock lock(&mutex_);
   if (delay_ms >= 0 && delay_ms <= 10000) {
-<<<<<<< HEAD
-    assert(controller_.get());
-=======
     RTC_DCHECK(controller_.get());
->>>>>>> cbad18b1
     return controller_->SetMaximumDelay(
         std::max(delay_ms - output_delay_chain_ms_, 0));
   }
@@ -411,11 +388,7 @@
 
 int NetEqImpl::NetworkStatistics(NetEqNetworkStatistics* stats) {
   MutexLock lock(&mutex_);
-<<<<<<< HEAD
-  assert(decoder_database_.get());
-=======
   RTC_DCHECK(decoder_database_.get());
->>>>>>> cbad18b1
   *stats = CurrentNetworkStatisticsInternal();
   stats_->GetNetworkStatistics(decoder_frame_length_, stats);
   // Compensate for output delay chain.
@@ -432,21 +405,13 @@
 }
 
 NetEqNetworkStatistics NetEqImpl::CurrentNetworkStatisticsInternal() const {
-<<<<<<< HEAD
-  assert(decoder_database_.get());
-=======
   RTC_DCHECK(decoder_database_.get());
->>>>>>> cbad18b1
   NetEqNetworkStatistics stats;
   const size_t total_samples_in_buffers =
       packet_buffer_->NumSamplesInBuffer(decoder_frame_length_) +
       sync_buffer_->FutureLength();
 
-<<<<<<< HEAD
-  assert(controller_.get());
-=======
   RTC_DCHECK(controller_.get());
->>>>>>> cbad18b1
   stats.preferred_buffer_size_ms = controller_->TargetLevelMs();
   stats.jitter_peaks_found = controller_->PeakFound();
   RTC_DCHECK_GT(fs_hz_, 0);
@@ -480,21 +445,13 @@
 
 void NetEqImpl::EnableVad() {
   MutexLock lock(&mutex_);
-<<<<<<< HEAD
-  assert(vad_.get());
-=======
   RTC_DCHECK(vad_.get());
->>>>>>> cbad18b1
   vad_->Enable();
 }
 
 void NetEqImpl::DisableVad() {
   MutexLock lock(&mutex_);
-<<<<<<< HEAD
-  assert(vad_.get());
-=======
   RTC_DCHECK(vad_.get());
->>>>>>> cbad18b1
   vad_->Disable();
 }
 
@@ -545,13 +502,8 @@
   MutexLock lock(&mutex_);
   RTC_LOG(LS_VERBOSE) << "FlushBuffers";
   packet_buffer_->Flush(stats_.get());
-<<<<<<< HEAD
-  assert(sync_buffer_.get());
-  assert(expand_.get());
-=======
   RTC_DCHECK(sync_buffer_.get());
   RTC_DCHECK(expand_.get());
->>>>>>> cbad18b1
   sync_buffer_->Flush();
   sync_buffer_->set_next_index(sync_buffer_->next_index() -
                                expand_->overlap_length());
@@ -870,19 +822,8 @@
   info.main_sequence_number = main_sequence_number;
   info.is_dtx = is_dtx;
   info.buffer_flush = buffer_flush_occured;
-<<<<<<< HEAD
-  // Only update statistics if incoming packet is not older than last played
-  // out packet or RTX handling is enabled, and if new codec flag is not
-  // set.
-  const bool should_update_stats =
-      (enable_rtx_handling_ ||
-       static_cast<int32_t>(main_timestamp - timestamp_) >= 0) &&
-      !new_codec_;
-
-=======
 
   const bool should_update_stats = !new_codec_;
->>>>>>> cbad18b1
   auto relative_delay =
       controller_->PacketArrived(fs_hz_, should_update_stats, info);
   if (relative_delay) {
