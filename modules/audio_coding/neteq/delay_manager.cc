/*
 *  Copyright (c) 2012 The WebRTC project authors. All Rights Reserved.
 *
 *  Use of this source code is governed by a BSD-style license
 *  that can be found in the LICENSE file in the root of the source
 *  tree. An additional intellectual property rights grant can be found
 *  in the file PATENTS.  All contributing project authors may
 *  be found in the AUTHORS file in the root of the source tree.
 */

#include "modules/audio_coding/neteq/delay_manager.h"

#include <stdio.h>
#include <stdlib.h>

#include <algorithm>
#include <memory>
#include <numeric>
#include <string>

#include "modules/include/module_common_types_public.h"
#include "rtc_base/checks.h"
#include "rtc_base/experiments/struct_parameters_parser.h"
#include "rtc_base/logging.h"
#include "rtc_base/numerics/safe_conversions.h"
#include "rtc_base/numerics/safe_minmax.h"
#include "system_wrappers/include/field_trial.h"

namespace webrtc {
namespace {

constexpr int kMinBaseMinimumDelayMs = 0;
constexpr int kMaxBaseMinimumDelayMs = 10000;
<<<<<<< HEAD
constexpr int kDelayBuckets = 100;
constexpr int kBucketSizeMs = 20;
constexpr int kStartDelayMs = 80;
constexpr int kMaxNumReorderedPackets = 5;

struct DelayManagerConfig {
  double quantile = 0.97;
  double forget_factor = 0.9993;
  absl::optional<double> start_forget_weight = 2;
  absl::optional<int> resample_interval_ms;
  int max_history_ms = 2000;

  std::unique_ptr<webrtc::StructParametersParser> Parser() {
    return webrtc::StructParametersParser::Create(      //
        "quantile", &quantile,                          //
        "forget_factor", &forget_factor,                //
        "start_forget_weight", &start_forget_weight,    //
        "resample_interval_ms", &resample_interval_ms,  //
        "max_history_ms", &max_history_ms);
  }

  // TODO(jakobi): remove legacy field trial.
  void MaybeUpdateFromLegacyFieldTrial() {
    constexpr char kDelayHistogramFieldTrial[] =
        "WebRTC-Audio-NetEqDelayHistogram";
    if (!webrtc::field_trial::IsEnabled(kDelayHistogramFieldTrial)) {
      return;
    }
    const auto field_trial_string =
        webrtc::field_trial::FindFullName(kDelayHistogramFieldTrial);
    double percentile = -1.0;
    double forget_factor = -1.0;
    double start_forget_weight = -1.0;
    if (sscanf(field_trial_string.c_str(), "Enabled-%lf-%lf-%lf", &percentile,
               &forget_factor, &start_forget_weight) >= 2 &&
        percentile >= 0.0 && percentile <= 100.0 && forget_factor >= 0.0 &&
        forget_factor <= 1.0) {
      this->quantile = percentile / 100;
      this->forget_factor = forget_factor;
      this->start_forget_weight = start_forget_weight >= 1
                                      ? absl::make_optional(start_forget_weight)
                                      : absl::nullopt;
    }
  }
=======
constexpr int kStartDelayMs = 80;

std::unique_ptr<ReorderOptimizer> MaybeCreateReorderOptimizer(
    const DelayManager::Config& config) {
  if (!config.use_reorder_optimizer) {
    return nullptr;
  }
  return std::make_unique<ReorderOptimizer>(
      (1 << 15) * config.reorder_forget_factor, config.ms_per_loss_percent,
      config.start_forget_weight);
}
>>>>>>> cbad18b1

  explicit DelayManagerConfig() {
    Parser()->Parse(webrtc::field_trial::FindFullName(
        "WebRTC-Audio-NetEqDelayManagerConfig"));
    MaybeUpdateFromLegacyFieldTrial();
    RTC_LOG(LS_INFO) << "Delay manager config:"
                        " quantile="
                     << quantile << " forget_factor=" << forget_factor
                     << " start_forget_weight="
                     << start_forget_weight.value_or(0)
                     << " resample_interval_ms="
                     << resample_interval_ms.value_or(0)
                     << " max_history_ms=" << max_history_ms;
  }
};

<<<<<<< HEAD
}  // namespace

DelayManager::DelayManager(int max_packets_in_buffer,
                           int base_minimum_delay_ms,
                           int histogram_quantile,
                           absl::optional<int> resample_interval_ms,
                           int max_history_ms,
                           const TickTimer* tick_timer,
                           std::unique_ptr<Histogram> histogram)
    : first_packet_received_(false),
      max_packets_in_buffer_(max_packets_in_buffer),
      histogram_(std::move(histogram)),
      histogram_quantile_(histogram_quantile),
      tick_timer_(tick_timer),
      resample_interval_ms_(resample_interval_ms),
      max_history_ms_(max_history_ms),
      base_minimum_delay_ms_(base_minimum_delay_ms),
      effective_minimum_delay_ms_(base_minimum_delay_ms),
      minimum_delay_ms_(0),
      maximum_delay_ms_(0),
      target_level_ms_(kStartDelayMs),
      last_timestamp_(0) {
  RTC_CHECK(histogram_);
=======
DelayManager::Config::Config() {
  Parser()->Parse(webrtc::field_trial::FindFullName(
      "WebRTC-Audio-NetEqDelayManagerConfig"));
  MaybeUpdateFromLegacyFieldTrial();
}

void DelayManager::Config::Log() {
  RTC_LOG(LS_INFO) << "Delay manager config:"
                      " quantile="
                   << quantile << " forget_factor=" << forget_factor
                   << " start_forget_weight=" << start_forget_weight.value_or(0)
                   << " resample_interval_ms="
                   << resample_interval_ms.value_or(0)
                   << " max_history_ms=" << max_history_ms
                   << " use_reorder_optimizer=" << use_reorder_optimizer
                   << " reorder_forget_factor=" << reorder_forget_factor
                   << " ms_per_loss_percent=" << ms_per_loss_percent;
}

std::unique_ptr<StructParametersParser> DelayManager::Config::Parser() {
  return StructParametersParser::Create(                //
      "quantile", &quantile,                            //
      "forget_factor", &forget_factor,                  //
      "start_forget_weight", &start_forget_weight,      //
      "resample_interval_ms", &resample_interval_ms,    //
      "max_history_ms", &max_history_ms,                //
      "use_reorder_optimizer", &use_reorder_optimizer,  //
      "reorder_forget_factor", &reorder_forget_factor,  //
      "ms_per_loss_percent", &ms_per_loss_percent);
}

// TODO(jakobi): remove legacy field trial.
void DelayManager::Config::MaybeUpdateFromLegacyFieldTrial() {
  constexpr char kDelayHistogramFieldTrial[] =
      "WebRTC-Audio-NetEqDelayHistogram";
  if (!webrtc::field_trial::IsEnabled(kDelayHistogramFieldTrial)) {
    return;
  }
  const auto field_trial_string =
      webrtc::field_trial::FindFullName(kDelayHistogramFieldTrial);
  double percentile = -1.0;
  double forget_factor = -1.0;
  double start_forget_weight = -1.0;
  if (sscanf(field_trial_string.c_str(), "Enabled-%lf-%lf-%lf", &percentile,
             &forget_factor, &start_forget_weight) >= 2 &&
      percentile >= 0.0 && percentile <= 100.0 && forget_factor >= 0.0 &&
      forget_factor <= 1.0) {
    this->quantile = percentile / 100;
    this->forget_factor = forget_factor;
    this->start_forget_weight = start_forget_weight >= 1
                                    ? absl::make_optional(start_forget_weight)
                                    : absl::nullopt;
  }
}

DelayManager::DelayManager(const Config& config, const TickTimer* tick_timer)
    : max_packets_in_buffer_(config.max_packets_in_buffer),
      underrun_optimizer_(tick_timer,
                          (1 << 30) * config.quantile,
                          (1 << 15) * config.forget_factor,
                          config.start_forget_weight,
                          config.resample_interval_ms),
      reorder_optimizer_(MaybeCreateReorderOptimizer(config)),
      relative_arrival_delay_tracker_(tick_timer, config.max_history_ms),
      base_minimum_delay_ms_(config.base_minimum_delay_ms),
      effective_minimum_delay_ms_(config.base_minimum_delay_ms),
      minimum_delay_ms_(0),
      maximum_delay_ms_(0),
      target_level_ms_(kStartDelayMs) {
>>>>>>> cbad18b1
  RTC_DCHECK_GE(base_minimum_delay_ms_, 0);

  Reset();
}

<<<<<<< HEAD
std::unique_ptr<DelayManager> DelayManager::Create(
    int max_packets_in_buffer,
    int base_minimum_delay_ms,
    const TickTimer* tick_timer) {
  DelayManagerConfig config;
  int forget_factor_q15 = (1 << 15) * config.forget_factor;
  int quantile_q30 = (1 << 30) * config.quantile;
  std::unique_ptr<Histogram> histogram = std::make_unique<Histogram>(
      kDelayBuckets, forget_factor_q15, config.start_forget_weight);
  return std::make_unique<DelayManager>(
      max_packets_in_buffer, base_minimum_delay_ms, quantile_q30,
      config.resample_interval_ms, config.max_history_ms, tick_timer,
      std::move(histogram));
}

=======
>>>>>>> cbad18b1
DelayManager::~DelayManager() {}

absl::optional<int> DelayManager::Update(uint32_t timestamp,
                                         int sample_rate_hz,
                                         bool reset) {
<<<<<<< HEAD
  if (sample_rate_hz <= 0) {
    return absl::nullopt;
  }

  if (!first_packet_received_ || reset) {
    // Restart relative delay esimation from this packet.
    delay_history_.clear();
    packet_iat_stopwatch_ = tick_timer_->GetNewStopwatch();
    last_timestamp_ = timestamp;
    first_packet_received_ = true;
    num_reordered_packets_ = 0;
    resample_stopwatch_ = tick_timer_->GetNewStopwatch();
    max_delay_in_interval_ms_ = 0;
    return absl::nullopt;
  }

  const int expected_iat_ms =
      1000ll * static_cast<int32_t>(timestamp - last_timestamp_) /
      sample_rate_hz;
  const int iat_ms = packet_iat_stopwatch_->ElapsedMs();
  const int iat_delay_ms = iat_ms - expected_iat_ms;
  int relative_delay;
  bool reordered = !IsNewerTimestamp(timestamp, last_timestamp_);
  if (reordered) {
    relative_delay = std::max(iat_delay_ms, 0);
  } else {
    UpdateDelayHistory(iat_delay_ms, timestamp, sample_rate_hz);
    relative_delay = CalculateRelativePacketArrivalDelay();
  }

  absl::optional<int> histogram_update;
  if (resample_interval_ms_) {
    if (static_cast<int>(resample_stopwatch_->ElapsedMs()) >
        *resample_interval_ms_) {
      histogram_update = max_delay_in_interval_ms_;
      resample_stopwatch_ = tick_timer_->GetNewStopwatch();
      max_delay_in_interval_ms_ = 0;
    }
    max_delay_in_interval_ms_ =
        std::max(max_delay_in_interval_ms_, relative_delay);
  } else {
    histogram_update = relative_delay;
  }
  if (histogram_update) {
    const int index = *histogram_update / kBucketSizeMs;
    if (index < histogram_->NumBuckets()) {
      // Maximum delay to register is 2000 ms.
      histogram_->Add(index);
    }
  }

  // Calculate new |target_level_ms_| based on updated statistics.
  int bucket_index = histogram_->Quantile(histogram_quantile_);
  target_level_ms_ = (1 + bucket_index) * kBucketSizeMs;
  target_level_ms_ = std::max(target_level_ms_, effective_minimum_delay_ms_);
  if (maximum_delay_ms_ > 0) {
    target_level_ms_ = std::min(target_level_ms_, maximum_delay_ms_);
  }
  if (packet_len_ms_ > 0) {
    // Target level should be at least one packet.
    target_level_ms_ = std::max(target_level_ms_, packet_len_ms_);
    // Limit to 75% of maximum buffer size.
    target_level_ms_ = std::min(
        target_level_ms_, 3 * max_packets_in_buffer_ * packet_len_ms_ / 4);
  }

  // Prepare for next packet arrival.
  if (reordered) {
    // Allow a small number of reordered packets before resetting the delay
    // estimation.
    if (num_reordered_packets_ < kMaxNumReorderedPackets) {
      ++num_reordered_packets_;
      return relative_delay;
    }
    delay_history_.clear();
  }
  num_reordered_packets_ = 0;
  packet_iat_stopwatch_ = tick_timer_->GetNewStopwatch();
  last_timestamp_ = timestamp;
  return relative_delay;
}

void DelayManager::UpdateDelayHistory(int iat_delay_ms,
                                      uint32_t timestamp,
                                      int sample_rate_hz) {
  PacketDelay delay;
  delay.iat_delay_ms = iat_delay_ms;
  delay.timestamp = timestamp;
  delay_history_.push_back(delay);
  while (timestamp - delay_history_.front().timestamp >
         static_cast<uint32_t>(max_history_ms_ * sample_rate_hz / 1000)) {
    delay_history_.pop_front();
  }
}

int DelayManager::CalculateRelativePacketArrivalDelay() const {
  // This effectively calculates arrival delay of a packet relative to the
  // packet preceding the history window. If the arrival delay ever becomes
  // smaller than zero, it means the reference packet is invalid, and we
  // move the reference.
  int relative_delay = 0;
  for (const PacketDelay& delay : delay_history_) {
    relative_delay += delay.iat_delay_ms;
    relative_delay = std::max(relative_delay, 0);
  }
  return relative_delay;
}

=======
  if (reset) {
    relative_arrival_delay_tracker_.Reset();
  }
  absl::optional<int> relative_delay =
      relative_arrival_delay_tracker_.Update(timestamp, sample_rate_hz);
  if (!relative_delay) {
    return absl::nullopt;
  }

  bool reordered =
      relative_arrival_delay_tracker_.newest_timestamp() != timestamp;
  if (!reorder_optimizer_ || !reordered) {
    underrun_optimizer_.Update(*relative_delay);
  }
  target_level_ms_ =
      underrun_optimizer_.GetOptimalDelayMs().value_or(kStartDelayMs);
  if (reorder_optimizer_) {
    reorder_optimizer_->Update(*relative_delay, reordered, target_level_ms_);
    target_level_ms_ = std::max(
        target_level_ms_, reorder_optimizer_->GetOptimalDelayMs().value_or(0));
  }
  target_level_ms_ = std::max(target_level_ms_, effective_minimum_delay_ms_);
  if (maximum_delay_ms_ > 0) {
    target_level_ms_ = std::min(target_level_ms_, maximum_delay_ms_);
  }
  if (packet_len_ms_ > 0) {
    // Target level should be at least one packet.
    target_level_ms_ = std::max(target_level_ms_, packet_len_ms_);
    // Limit to 75% of maximum buffer size.
    target_level_ms_ = std::min(
        target_level_ms_, 3 * max_packets_in_buffer_ * packet_len_ms_ / 4);
  }

  return relative_delay;
}


>>>>>>> cbad18b1
int DelayManager::SetPacketAudioLength(int length_ms) {
  if (length_ms <= 0) {
    RTC_LOG_F(LS_ERROR) << "length_ms = " << length_ms;
    return -1;
  }
  packet_len_ms_ = length_ms;
  return 0;
}

void DelayManager::Reset() {
  packet_len_ms_ = 0;
<<<<<<< HEAD
  histogram_->Reset();
  delay_history_.clear();
  target_level_ms_ = kStartDelayMs;
  packet_iat_stopwatch_ = tick_timer_->GetNewStopwatch();
  first_packet_received_ = false;
  num_reordered_packets_ = 0;
  resample_stopwatch_ = tick_timer_->GetNewStopwatch();
  max_delay_in_interval_ms_ = 0;
=======
  underrun_optimizer_.Reset();
  relative_arrival_delay_tracker_.Reset();
  target_level_ms_ = kStartDelayMs;
  if (reorder_optimizer_) {
    reorder_optimizer_->Reset();
  }
>>>>>>> cbad18b1
}

int DelayManager::TargetDelayMs() const {
  return target_level_ms_;
}

bool DelayManager::IsValidMinimumDelay(int delay_ms) const {
  return 0 <= delay_ms && delay_ms <= MinimumDelayUpperBound();
}

bool DelayManager::IsValidBaseMinimumDelay(int delay_ms) const {
  return kMinBaseMinimumDelayMs <= delay_ms &&
         delay_ms <= kMaxBaseMinimumDelayMs;
}

bool DelayManager::SetMinimumDelay(int delay_ms) {
  if (!IsValidMinimumDelay(delay_ms)) {
    return false;
  }

  minimum_delay_ms_ = delay_ms;
  UpdateEffectiveMinimumDelay();
  return true;
}

bool DelayManager::SetMaximumDelay(int delay_ms) {
  // If `delay_ms` is zero then it unsets the maximum delay and target level is
  // unconstrained by maximum delay.
  if (delay_ms != 0 &&
      (delay_ms < minimum_delay_ms_ || delay_ms < packet_len_ms_)) {
    // Maximum delay shouldn't be less than minimum delay or less than a packet.
    return false;
  }

  maximum_delay_ms_ = delay_ms;
  UpdateEffectiveMinimumDelay();
  return true;
}

bool DelayManager::SetBaseMinimumDelay(int delay_ms) {
  if (!IsValidBaseMinimumDelay(delay_ms)) {
    return false;
  }

  base_minimum_delay_ms_ = delay_ms;
  UpdateEffectiveMinimumDelay();
  return true;
}

int DelayManager::GetBaseMinimumDelay() const {
  return base_minimum_delay_ms_;
}

void DelayManager::UpdateEffectiveMinimumDelay() {
  // Clamp `base_minimum_delay_ms_` into the range which can be effectively
  // used.
  const int base_minimum_delay_ms =
      rtc::SafeClamp(base_minimum_delay_ms_, 0, MinimumDelayUpperBound());
  effective_minimum_delay_ms_ =
      std::max(minimum_delay_ms_, base_minimum_delay_ms);
}

int DelayManager::MinimumDelayUpperBound() const {
  // Choose the lowest possible bound discarding 0 cases which mean the value
  // is not set and unconstrained.
  int q75 = max_packets_in_buffer_ * packet_len_ms_ * 3 / 4;
  q75 = q75 > 0 ? q75 : kMaxBaseMinimumDelayMs;
  const int maximum_delay_ms =
      maximum_delay_ms_ > 0 ? maximum_delay_ms_ : kMaxBaseMinimumDelayMs;
  return std::min(maximum_delay_ms, q75);
}

}  // namespace webrtc<|MERGE_RESOLUTION|>--- conflicted
+++ resolved
@@ -20,7 +20,6 @@
 
 #include "modules/include/module_common_types_public.h"
 #include "rtc_base/checks.h"
-#include "rtc_base/experiments/struct_parameters_parser.h"
 #include "rtc_base/logging.h"
 #include "rtc_base/numerics/safe_conversions.h"
 #include "rtc_base/numerics/safe_minmax.h"
@@ -31,52 +30,6 @@
 
 constexpr int kMinBaseMinimumDelayMs = 0;
 constexpr int kMaxBaseMinimumDelayMs = 10000;
-<<<<<<< HEAD
-constexpr int kDelayBuckets = 100;
-constexpr int kBucketSizeMs = 20;
-constexpr int kStartDelayMs = 80;
-constexpr int kMaxNumReorderedPackets = 5;
-
-struct DelayManagerConfig {
-  double quantile = 0.97;
-  double forget_factor = 0.9993;
-  absl::optional<double> start_forget_weight = 2;
-  absl::optional<int> resample_interval_ms;
-  int max_history_ms = 2000;
-
-  std::unique_ptr<webrtc::StructParametersParser> Parser() {
-    return webrtc::StructParametersParser::Create(      //
-        "quantile", &quantile,                          //
-        "forget_factor", &forget_factor,                //
-        "start_forget_weight", &start_forget_weight,    //
-        "resample_interval_ms", &resample_interval_ms,  //
-        "max_history_ms", &max_history_ms);
-  }
-
-  // TODO(jakobi): remove legacy field trial.
-  void MaybeUpdateFromLegacyFieldTrial() {
-    constexpr char kDelayHistogramFieldTrial[] =
-        "WebRTC-Audio-NetEqDelayHistogram";
-    if (!webrtc::field_trial::IsEnabled(kDelayHistogramFieldTrial)) {
-      return;
-    }
-    const auto field_trial_string =
-        webrtc::field_trial::FindFullName(kDelayHistogramFieldTrial);
-    double percentile = -1.0;
-    double forget_factor = -1.0;
-    double start_forget_weight = -1.0;
-    if (sscanf(field_trial_string.c_str(), "Enabled-%lf-%lf-%lf", &percentile,
-               &forget_factor, &start_forget_weight) >= 2 &&
-        percentile >= 0.0 && percentile <= 100.0 && forget_factor >= 0.0 &&
-        forget_factor <= 1.0) {
-      this->quantile = percentile / 100;
-      this->forget_factor = forget_factor;
-      this->start_forget_weight = start_forget_weight >= 1
-                                      ? absl::make_optional(start_forget_weight)
-                                      : absl::nullopt;
-    }
-  }
-=======
 constexpr int kStartDelayMs = 80;
 
 std::unique_ptr<ReorderOptimizer> MaybeCreateReorderOptimizer(
@@ -88,48 +41,9 @@
       (1 << 15) * config.reorder_forget_factor, config.ms_per_loss_percent,
       config.start_forget_weight);
 }
->>>>>>> cbad18b1
-
-  explicit DelayManagerConfig() {
-    Parser()->Parse(webrtc::field_trial::FindFullName(
-        "WebRTC-Audio-NetEqDelayManagerConfig"));
-    MaybeUpdateFromLegacyFieldTrial();
-    RTC_LOG(LS_INFO) << "Delay manager config:"
-                        " quantile="
-                     << quantile << " forget_factor=" << forget_factor
-                     << " start_forget_weight="
-                     << start_forget_weight.value_or(0)
-                     << " resample_interval_ms="
-                     << resample_interval_ms.value_or(0)
-                     << " max_history_ms=" << max_history_ms;
-  }
-};
-
-<<<<<<< HEAD
+
 }  // namespace
 
-DelayManager::DelayManager(int max_packets_in_buffer,
-                           int base_minimum_delay_ms,
-                           int histogram_quantile,
-                           absl::optional<int> resample_interval_ms,
-                           int max_history_ms,
-                           const TickTimer* tick_timer,
-                           std::unique_ptr<Histogram> histogram)
-    : first_packet_received_(false),
-      max_packets_in_buffer_(max_packets_in_buffer),
-      histogram_(std::move(histogram)),
-      histogram_quantile_(histogram_quantile),
-      tick_timer_(tick_timer),
-      resample_interval_ms_(resample_interval_ms),
-      max_history_ms_(max_history_ms),
-      base_minimum_delay_ms_(base_minimum_delay_ms),
-      effective_minimum_delay_ms_(base_minimum_delay_ms),
-      minimum_delay_ms_(0),
-      maximum_delay_ms_(0),
-      target_level_ms_(kStartDelayMs),
-      last_timestamp_(0) {
-  RTC_CHECK(histogram_);
-=======
 DelayManager::Config::Config() {
   Parser()->Parse(webrtc::field_trial::FindFullName(
       "WebRTC-Audio-NetEqDelayManagerConfig"));
@@ -199,90 +113,37 @@
       minimum_delay_ms_(0),
       maximum_delay_ms_(0),
       target_level_ms_(kStartDelayMs) {
->>>>>>> cbad18b1
   RTC_DCHECK_GE(base_minimum_delay_ms_, 0);
 
   Reset();
 }
 
-<<<<<<< HEAD
-std::unique_ptr<DelayManager> DelayManager::Create(
-    int max_packets_in_buffer,
-    int base_minimum_delay_ms,
-    const TickTimer* tick_timer) {
-  DelayManagerConfig config;
-  int forget_factor_q15 = (1 << 15) * config.forget_factor;
-  int quantile_q30 = (1 << 30) * config.quantile;
-  std::unique_ptr<Histogram> histogram = std::make_unique<Histogram>(
-      kDelayBuckets, forget_factor_q15, config.start_forget_weight);
-  return std::make_unique<DelayManager>(
-      max_packets_in_buffer, base_minimum_delay_ms, quantile_q30,
-      config.resample_interval_ms, config.max_history_ms, tick_timer,
-      std::move(histogram));
-}
-
-=======
->>>>>>> cbad18b1
 DelayManager::~DelayManager() {}
 
 absl::optional<int> DelayManager::Update(uint32_t timestamp,
                                          int sample_rate_hz,
                                          bool reset) {
-<<<<<<< HEAD
-  if (sample_rate_hz <= 0) {
+  if (reset) {
+    relative_arrival_delay_tracker_.Reset();
+  }
+  absl::optional<int> relative_delay =
+      relative_arrival_delay_tracker_.Update(timestamp, sample_rate_hz);
+  if (!relative_delay) {
     return absl::nullopt;
   }
 
-  if (!first_packet_received_ || reset) {
-    // Restart relative delay esimation from this packet.
-    delay_history_.clear();
-    packet_iat_stopwatch_ = tick_timer_->GetNewStopwatch();
-    last_timestamp_ = timestamp;
-    first_packet_received_ = true;
-    num_reordered_packets_ = 0;
-    resample_stopwatch_ = tick_timer_->GetNewStopwatch();
-    max_delay_in_interval_ms_ = 0;
-    return absl::nullopt;
-  }
-
-  const int expected_iat_ms =
-      1000ll * static_cast<int32_t>(timestamp - last_timestamp_) /
-      sample_rate_hz;
-  const int iat_ms = packet_iat_stopwatch_->ElapsedMs();
-  const int iat_delay_ms = iat_ms - expected_iat_ms;
-  int relative_delay;
-  bool reordered = !IsNewerTimestamp(timestamp, last_timestamp_);
-  if (reordered) {
-    relative_delay = std::max(iat_delay_ms, 0);
-  } else {
-    UpdateDelayHistory(iat_delay_ms, timestamp, sample_rate_hz);
-    relative_delay = CalculateRelativePacketArrivalDelay();
-  }
-
-  absl::optional<int> histogram_update;
-  if (resample_interval_ms_) {
-    if (static_cast<int>(resample_stopwatch_->ElapsedMs()) >
-        *resample_interval_ms_) {
-      histogram_update = max_delay_in_interval_ms_;
-      resample_stopwatch_ = tick_timer_->GetNewStopwatch();
-      max_delay_in_interval_ms_ = 0;
-    }
-    max_delay_in_interval_ms_ =
-        std::max(max_delay_in_interval_ms_, relative_delay);
-  } else {
-    histogram_update = relative_delay;
-  }
-  if (histogram_update) {
-    const int index = *histogram_update / kBucketSizeMs;
-    if (index < histogram_->NumBuckets()) {
-      // Maximum delay to register is 2000 ms.
-      histogram_->Add(index);
-    }
-  }
-
-  // Calculate new |target_level_ms_| based on updated statistics.
-  int bucket_index = histogram_->Quantile(histogram_quantile_);
-  target_level_ms_ = (1 + bucket_index) * kBucketSizeMs;
+  bool reordered =
+      relative_arrival_delay_tracker_.newest_timestamp() != timestamp;
+  if (!reorder_optimizer_ || !reordered) {
+    underrun_optimizer_.Update(*relative_delay);
+  }
+  target_level_ms_ =
+      underrun_optimizer_.GetOptimalDelayMs().value_or(kStartDelayMs);
+  if (reorder_optimizer_) {
+    reorder_optimizer_->Update(*relative_delay, reordered, target_level_ms_);
+    target_level_ms_ = std::max(
+        target_level_ms_, reorder_optimizer_->GetOptimalDelayMs().value_or(0));
+  }
   target_level_ms_ = std::max(target_level_ms_, effective_minimum_delay_ms_);
   if (maximum_delay_ms_ > 0) {
     target_level_ms_ = std::min(target_level_ms_, maximum_delay_ms_);
@@ -295,87 +156,10 @@
         target_level_ms_, 3 * max_packets_in_buffer_ * packet_len_ms_ / 4);
   }
 
-  // Prepare for next packet arrival.
-  if (reordered) {
-    // Allow a small number of reordered packets before resetting the delay
-    // estimation.
-    if (num_reordered_packets_ < kMaxNumReorderedPackets) {
-      ++num_reordered_packets_;
-      return relative_delay;
-    }
-    delay_history_.clear();
-  }
-  num_reordered_packets_ = 0;
-  packet_iat_stopwatch_ = tick_timer_->GetNewStopwatch();
-  last_timestamp_ = timestamp;
   return relative_delay;
 }
 
-void DelayManager::UpdateDelayHistory(int iat_delay_ms,
-                                      uint32_t timestamp,
-                                      int sample_rate_hz) {
-  PacketDelay delay;
-  delay.iat_delay_ms = iat_delay_ms;
-  delay.timestamp = timestamp;
-  delay_history_.push_back(delay);
-  while (timestamp - delay_history_.front().timestamp >
-         static_cast<uint32_t>(max_history_ms_ * sample_rate_hz / 1000)) {
-    delay_history_.pop_front();
-  }
-}
-
-int DelayManager::CalculateRelativePacketArrivalDelay() const {
-  // This effectively calculates arrival delay of a packet relative to the
-  // packet preceding the history window. If the arrival delay ever becomes
-  // smaller than zero, it means the reference packet is invalid, and we
-  // move the reference.
-  int relative_delay = 0;
-  for (const PacketDelay& delay : delay_history_) {
-    relative_delay += delay.iat_delay_ms;
-    relative_delay = std::max(relative_delay, 0);
-  }
-  return relative_delay;
-}
-
-=======
-  if (reset) {
-    relative_arrival_delay_tracker_.Reset();
-  }
-  absl::optional<int> relative_delay =
-      relative_arrival_delay_tracker_.Update(timestamp, sample_rate_hz);
-  if (!relative_delay) {
-    return absl::nullopt;
-  }
-
-  bool reordered =
-      relative_arrival_delay_tracker_.newest_timestamp() != timestamp;
-  if (!reorder_optimizer_ || !reordered) {
-    underrun_optimizer_.Update(*relative_delay);
-  }
-  target_level_ms_ =
-      underrun_optimizer_.GetOptimalDelayMs().value_or(kStartDelayMs);
-  if (reorder_optimizer_) {
-    reorder_optimizer_->Update(*relative_delay, reordered, target_level_ms_);
-    target_level_ms_ = std::max(
-        target_level_ms_, reorder_optimizer_->GetOptimalDelayMs().value_or(0));
-  }
-  target_level_ms_ = std::max(target_level_ms_, effective_minimum_delay_ms_);
-  if (maximum_delay_ms_ > 0) {
-    target_level_ms_ = std::min(target_level_ms_, maximum_delay_ms_);
-  }
-  if (packet_len_ms_ > 0) {
-    // Target level should be at least one packet.
-    target_level_ms_ = std::max(target_level_ms_, packet_len_ms_);
-    // Limit to 75% of maximum buffer size.
-    target_level_ms_ = std::min(
-        target_level_ms_, 3 * max_packets_in_buffer_ * packet_len_ms_ / 4);
-  }
-
-  return relative_delay;
-}
-
-
->>>>>>> cbad18b1
+
 int DelayManager::SetPacketAudioLength(int length_ms) {
   if (length_ms <= 0) {
     RTC_LOG_F(LS_ERROR) << "length_ms = " << length_ms;
@@ -387,23 +171,12 @@
 
 void DelayManager::Reset() {
   packet_len_ms_ = 0;
-<<<<<<< HEAD
-  histogram_->Reset();
-  delay_history_.clear();
-  target_level_ms_ = kStartDelayMs;
-  packet_iat_stopwatch_ = tick_timer_->GetNewStopwatch();
-  first_packet_received_ = false;
-  num_reordered_packets_ = 0;
-  resample_stopwatch_ = tick_timer_->GetNewStopwatch();
-  max_delay_in_interval_ms_ = 0;
-=======
   underrun_optimizer_.Reset();
   relative_arrival_delay_tracker_.Reset();
   target_level_ms_ = kStartDelayMs;
   if (reorder_optimizer_) {
     reorder_optimizer_->Reset();
   }
->>>>>>> cbad18b1
 }
 
 int DelayManager::TargetDelayMs() const {
