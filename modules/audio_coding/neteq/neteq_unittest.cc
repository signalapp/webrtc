--- conflicted
+++ resolved
@@ -57,17 +57,10 @@
       webrtc::test::ResourcePath("audio_coding/neteq_universal_new", "rtp");
 
   const std::string output_checksum =
-<<<<<<< HEAD
-      "ba4fae83a52f5e9d95b0910f05d540114285697b";
-
-  const std::string network_stats_checksum =
-      "fa878a8464ef1cb3d01503b7f927c3e2ce6f02c4";
-=======
       "5e56fabfacd6fa202f3a00bcb4e034d6d817e6b3";
 
   const std::string network_stats_checksum =
       "dfbf60f913a25a1f2f1066f85b4b08c24eed0ef2";
->>>>>>> 8f9b44ba
 
   DecodeAndCompare(input_rtp_file, output_checksum, network_stats_checksum,
                    absl::GetFlag(FLAGS_gen_ref));
@@ -86,19 +79,11 @@
   // The checksum depends on SSE being enabled, the second part is the non-SSE
   // checksum.
   const std::string output_checksum =
-<<<<<<< HEAD
-      "6e23d8827ae54ca352e1448ae363bdfd2878c78e|"
-      "47cddbf3494b0233f48cb350676e704807237545";
-
-  const std::string network_stats_checksum =
-      "f89a9533dbb35a4c449b44c3ed120f7f1c7f90b6";
-=======
       "919e5eb3ba901192878f2354b981a15508c8373c|"
       "c5eb0a8fcf7e8255a40f821cb815e1096619efeb";
 
   const std::string network_stats_checksum =
       "3d043e47e5f4bb81d37e7bce8c44bf802965c853";
->>>>>>> 8f9b44ba
 
   DecodeAndCompare(input_rtp_file, output_checksum, network_stats_checksum,
                    absl::GetFlag(FLAGS_gen_ref));
