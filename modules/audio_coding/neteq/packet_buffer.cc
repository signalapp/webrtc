/*
 *  Copyright (c) 2012 The WebRTC project authors. All Rights Reserved.
 *
 *  Use of this source code is governed by a BSD-style license
 *  that can be found in the LICENSE file in the root of the source
 *  tree. An additional intellectual property rights grant can be found
 *  in the file PATENTS.  All contributing project authors may
 *  be found in the AUTHORS file in the root of the source tree.
 */

// This is the implementation of the PacketBuffer class. It is mostly based on
// an STL list. The list is kept sorted at all times so that the next packet to
// decode is at the beginning of the list.

#include "modules/audio_coding/neteq/packet_buffer.h"

#include <algorithm>
#include <list>
#include <memory>
#include <type_traits>
#include <utility>

#include "api/audio_codecs/audio_decoder.h"
#include "api/neteq/tick_timer.h"
#include "modules/audio_coding/neteq/decoder_database.h"
#include "modules/audio_coding/neteq/statistics_calculator.h"
#include "rtc_base/checks.h"
#include "rtc_base/experiments/struct_parameters_parser.h"
#include "rtc_base/logging.h"
#include "rtc_base/numerics/safe_conversions.h"
#include "system_wrappers/include/field_trial.h"

namespace webrtc {
namespace {
// Predicate used when inserting packets in the buffer list.
// Operator() returns true when `packet` goes before `new_packet`.
class NewTimestampIsLarger {
 public:
  explicit NewTimestampIsLarger(const Packet& new_packet)
      : new_packet_(new_packet) {}
  bool operator()(const Packet& packet) { return (new_packet_ >= packet); }

 private:
  const Packet& new_packet_;
};

}  // namespace

PacketBuffer::PacketBuffer(size_t max_number_of_packets,
                           const TickTimer* tick_timer,
                           StatisticsCalculator* stats)
    : max_number_of_packets_(max_number_of_packets),
      tick_timer_(tick_timer),
      stats_(stats) {}

// Destructor. All packets in the buffer will be destroyed.
PacketBuffer::~PacketBuffer() {
  buffer_.clear();
}

// Flush the buffer. All packets in the buffer will be destroyed.
<<<<<<< HEAD
void PacketBuffer::Flush(StatisticsCalculator* stats) {
  // RingRTC change to log more information around audio jitter buffer flushes
  auto prev_recv_ts = Timestamp::Micros(0);
  auto num_out_of_order = 0;
  auto num_gaps_below_40ms = 0;
  auto num_gaps_above_90ms = 0;
  auto num_no_packet_info = 0;

  for (auto& p : buffer_) {
    LogPacketDiscarded(p.priority.codec_level, stats);
    if (p.packet_info.has_value()) {
      if (prev_recv_ts.us() > 0) {
        auto gap_us = (p.packet_info->receive_time() - prev_recv_ts).us();

        if (gap_us < 0) {
          num_out_of_order++;
        } else if (gap_us < 40000) {
          num_gaps_below_40ms++;
        } else if (gap_us > 90000) {
          num_gaps_above_90ms++;
        }
      }
      prev_recv_ts = p.packet_info->receive_time();
    } else {
      num_no_packet_info++;
    }
  }

  if (!buffer_.empty()) {
    auto& first = buffer_.front();
    auto& last = buffer_.back();

    auto recv_time_diff =
        first.packet_info.has_value() && last.packet_info.has_value() ?
        (last.packet_info->receive_time() - first.packet_info->receive_time()) : TimeDelta::Micros(0);

    RTC_LOG(LS_WARNING) << "Flushing packets... seqnum_diff=" << (last.sequence_number - first.sequence_number)
      << ", rtp_ts_diff=" << (last.timestamp - first.timestamp)
      << ", recv_time_diff=" << recv_time_diff
      << ", ms_since_first_insert=" << first.waiting_time->ElapsedMs()
      << ", ms_since_last_insert=" << last.waiting_time->ElapsedMs()
      << ", num_out_of_order=" << num_out_of_order
      << ", num_gaps_below_40ms=" << num_gaps_below_40ms
      << ", num_gaps_above_90ms=" << num_gaps_above_90ms
      << ", num_no_packet_info=" << num_no_packet_info;
=======
void PacketBuffer::Flush() {
  for (auto& p : buffer_) {
    LogPacketDiscarded(p.priority.codec_level);
>>>>>>> be2786cd
  }
  buffer_.clear();
  stats_->FlushedPacketBuffer();
}

bool PacketBuffer::Empty() const {
  return buffer_.empty();
}

int PacketBuffer::InsertPacket(Packet&& packet) {
  if (packet.empty()) {
    RTC_LOG(LS_WARNING) << "InsertPacket invalid packet";
    return kInvalidPacket;
  }

  RTC_DCHECK_GE(packet.priority.codec_level, 0);
  RTC_DCHECK_GE(packet.priority.red_level, 0);

  int return_val = kOK;

  packet.waiting_time = tick_timer_->GetNewStopwatch();

<<<<<<< HEAD
  // Perform a smart flush if the buffer size exceeds a multiple of the target
  // level.
  const size_t span_threshold =
      smart_flushing_config_
          ? smart_flushing_config_->target_level_multiplier *
                std::max(smart_flushing_config_->target_level_threshold_ms,
                         target_level_ms) *
                sample_rate / 1000
          : 0;
  const bool smart_flush =
      smart_flushing_config_.has_value() &&
      GetSpanSamples(last_decoded_length, sample_rate, false) >= span_threshold;
  if (buffer_.size() >= max_number_of_packets_ || smart_flush) {
    size_t buffer_size_before_flush = buffer_.size();
    if (smart_flushing_config_.has_value()) {
      // Flush down to the target level.
      PartialFlush(target_level_ms, sample_rate, last_decoded_length, stats);
      return_val = kPartialFlush;
    } else {
      // Buffer is full.
      Flush(stats);
      return_val = kFlushed;
    }
    RTC_LOG(LS_WARNING) << "Packet buffer flushed, "
                        << (buffer_size_before_flush - buffer_.size())
                        // RingRTC change to log more information around audio jitter buffer flushes
                        << " packets discarded. target_level_ms=" << target_level_ms;
=======
  if (buffer_.size() >= max_number_of_packets_) {
    // Buffer is full.
    Flush();
    return_val = kFlushed;
    RTC_LOG(LS_WARNING) << "Packet buffer flushed.";
>>>>>>> be2786cd
  }

  // Get an iterator pointing to the place in the buffer where the new packet
  // should be inserted. The list is searched from the back, since the most
  // likely case is that the new packet should be near the end of the list.
  PacketList::reverse_iterator rit = std::find_if(
      buffer_.rbegin(), buffer_.rend(), NewTimestampIsLarger(packet));

  // The new packet is to be inserted to the right of `rit`. If it has the same
  // timestamp as `rit`, which has a higher priority, do not insert the new
  // packet to list.
  if (rit != buffer_.rend() && packet.timestamp == rit->timestamp) {
    LogPacketDiscarded(packet.priority.codec_level);
    return return_val;
  }

  // The new packet is to be inserted to the left of `it`. If it has the same
  // timestamp as `it`, which has a lower priority, replace `it` with the new
  // packet.
  PacketList::iterator it = rit.base();
  if (it != buffer_.end() && packet.timestamp == it->timestamp) {
    LogPacketDiscarded(it->priority.codec_level);
    it = buffer_.erase(it);
  }
  buffer_.insert(it, std::move(packet));  // Insert the packet at that position.

  return return_val;
}

int PacketBuffer::NextTimestamp(uint32_t* next_timestamp) const {
  if (Empty()) {
    return kBufferEmpty;
  }
  if (!next_timestamp) {
    return kInvalidPointer;
  }
  *next_timestamp = buffer_.front().timestamp;
  return kOK;
}

int PacketBuffer::NextHigherTimestamp(uint32_t timestamp,
                                      uint32_t* next_timestamp) const {
  if (Empty()) {
    return kBufferEmpty;
  }
  if (!next_timestamp) {
    return kInvalidPointer;
  }
  PacketList::const_iterator it;
  for (it = buffer_.begin(); it != buffer_.end(); ++it) {
    if (it->timestamp >= timestamp) {
      // Found a packet matching the search.
      *next_timestamp = it->timestamp;
      return kOK;
    }
  }
  return kNotFound;
}

const Packet* PacketBuffer::PeekNextPacket() const {
  return buffer_.empty() ? nullptr : &buffer_.front();
}

absl::optional<Packet> PacketBuffer::GetNextPacket() {
  if (Empty()) {
    // Buffer is empty.
    return absl::nullopt;
  }

  absl::optional<Packet> packet(std::move(buffer_.front()));
  // Assert that the packet sanity checks in InsertPacket method works.
  RTC_DCHECK(!packet->empty());
  buffer_.pop_front();

  return packet;
}

int PacketBuffer::DiscardNextPacket() {
  if (Empty()) {
    return kBufferEmpty;
  }
  // Assert that the packet sanity checks in InsertPacket method works.
  const Packet& packet = buffer_.front();
  RTC_DCHECK(!packet.empty());
  LogPacketDiscarded(packet.priority.codec_level);
  buffer_.pop_front();
  return kOK;
}

void PacketBuffer::DiscardOldPackets(uint32_t timestamp_limit,
                                     uint32_t horizon_samples) {
  buffer_.remove_if([this, timestamp_limit, horizon_samples](const Packet& p) {
    if (timestamp_limit == p.timestamp ||
        !IsObsoleteTimestamp(p.timestamp, timestamp_limit, horizon_samples)) {
      return false;
    }
    LogPacketDiscarded(p.priority.codec_level);
    return true;
  });
}

void PacketBuffer::DiscardAllOldPackets(uint32_t timestamp_limit) {
  DiscardOldPackets(timestamp_limit, 0);
}

void PacketBuffer::DiscardPacketsWithPayloadType(uint8_t payload_type) {
  buffer_.remove_if([this, payload_type](const Packet& p) {
    if (p.payload_type != payload_type) {
      return false;
    }
    LogPacketDiscarded(p.priority.codec_level);
    return true;
  });
}

size_t PacketBuffer::NumPacketsInBuffer() const {
  return buffer_.size();
}

size_t PacketBuffer::NumSamplesInBuffer(size_t last_decoded_length) const {
  size_t num_samples = 0;
  size_t last_duration = last_decoded_length;
  for (const Packet& packet : buffer_) {
    if (packet.frame) {
      // TODO(hlundin): Verify that it's fine to count all packets and remove
      // this check.
      if (packet.priority != Packet::Priority(0, 0)) {
        continue;
      }
      size_t duration = packet.frame->Duration();
      if (duration > 0) {
        last_duration = duration;  // Save the most up-to-date (valid) duration.
      }
    }
    num_samples += last_duration;
  }
  return num_samples;
}

size_t PacketBuffer::GetSpanSamples(size_t last_decoded_length,
                                    size_t sample_rate,
                                    bool count_waiting_time) const {
  if (buffer_.size() == 0) {
    return 0;
  }

  size_t span = buffer_.back().timestamp - buffer_.front().timestamp;
  size_t waiting_time_samples = rtc::dchecked_cast<size_t>(
      buffer_.back().waiting_time->ElapsedMs() * (sample_rate / 1000));
  if (count_waiting_time) {
    span += waiting_time_samples;
  } else if (buffer_.back().frame && buffer_.back().frame->Duration() > 0) {
    size_t duration = buffer_.back().frame->Duration();
    if (buffer_.back().frame->IsDtxPacket()) {
      duration = std::max(duration, waiting_time_samples);
    }
    span += duration;
  } else {
    span += last_decoded_length;
  }
  return span;
}

bool PacketBuffer::ContainsDtxOrCngPacket(
    const DecoderDatabase* decoder_database) const {
  RTC_DCHECK(decoder_database);
  for (const Packet& packet : buffer_) {
    if ((packet.frame && packet.frame->IsDtxPacket()) ||
        decoder_database->IsComfortNoise(packet.payload_type)) {
      return true;
    }
  }
  return false;
}

void PacketBuffer::LogPacketDiscarded(int codec_level) {
  if (codec_level > 0) {
    stats_->SecondaryPacketsDiscarded(1);
  } else {
    stats_->PacketsDiscarded(1);
  }
}

}  // namespace webrtc<|MERGE_RESOLUTION|>--- conflicted
+++ resolved
@@ -59,8 +59,7 @@
 }
 
 // Flush the buffer. All packets in the buffer will be destroyed.
-<<<<<<< HEAD
-void PacketBuffer::Flush(StatisticsCalculator* stats) {
+void PacketBuffer::Flush() {
   // RingRTC change to log more information around audio jitter buffer flushes
   auto prev_recv_ts = Timestamp::Micros(0);
   auto num_out_of_order = 0;
@@ -69,7 +68,7 @@
   auto num_no_packet_info = 0;
 
   for (auto& p : buffer_) {
-    LogPacketDiscarded(p.priority.codec_level, stats);
+    LogPacketDiscarded(p.priority.codec_level);
     if (p.packet_info.has_value()) {
       if (prev_recv_ts.us() > 0) {
         auto gap_us = (p.packet_info->receive_time() - prev_recv_ts).us();
@@ -105,11 +104,7 @@
       << ", num_gaps_below_40ms=" << num_gaps_below_40ms
       << ", num_gaps_above_90ms=" << num_gaps_above_90ms
       << ", num_no_packet_info=" << num_no_packet_info;
-=======
-void PacketBuffer::Flush() {
-  for (auto& p : buffer_) {
-    LogPacketDiscarded(p.priority.codec_level);
->>>>>>> be2786cd
+
   }
   buffer_.clear();
   stats_->FlushedPacketBuffer();
@@ -132,41 +127,11 @@
 
   packet.waiting_time = tick_timer_->GetNewStopwatch();
 
-<<<<<<< HEAD
-  // Perform a smart flush if the buffer size exceeds a multiple of the target
-  // level.
-  const size_t span_threshold =
-      smart_flushing_config_
-          ? smart_flushing_config_->target_level_multiplier *
-                std::max(smart_flushing_config_->target_level_threshold_ms,
-                         target_level_ms) *
-                sample_rate / 1000
-          : 0;
-  const bool smart_flush =
-      smart_flushing_config_.has_value() &&
-      GetSpanSamples(last_decoded_length, sample_rate, false) >= span_threshold;
-  if (buffer_.size() >= max_number_of_packets_ || smart_flush) {
-    size_t buffer_size_before_flush = buffer_.size();
-    if (smart_flushing_config_.has_value()) {
-      // Flush down to the target level.
-      PartialFlush(target_level_ms, sample_rate, last_decoded_length, stats);
-      return_val = kPartialFlush;
-    } else {
-      // Buffer is full.
-      Flush(stats);
-      return_val = kFlushed;
-    }
-    RTC_LOG(LS_WARNING) << "Packet buffer flushed, "
-                        << (buffer_size_before_flush - buffer_.size())
-                        // RingRTC change to log more information around audio jitter buffer flushes
-                        << " packets discarded. target_level_ms=" << target_level_ms;
-=======
   if (buffer_.size() >= max_number_of_packets_) {
     // Buffer is full.
     Flush();
     return_val = kFlushed;
     RTC_LOG(LS_WARNING) << "Packet buffer flushed.";
->>>>>>> be2786cd
   }
 
   // Get an iterator pointing to the place in the buffer where the new packet
