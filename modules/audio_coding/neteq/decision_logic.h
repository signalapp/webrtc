--- conflicted
+++ resolved
@@ -120,13 +120,8 @@
 
   enum CngState { kCngOff, kCngRfc3389On, kCngInternalOn };
 
-<<<<<<< HEAD
-  // Updates the |buffer_level_filter_| with the current buffer level
-  // |buffer_size_samples|.
-=======
   // Updates the `buffer_level_filter_` with the current buffer level
   // `buffer_size_samples`.
->>>>>>> cbad18b1
   void FilterBufferLevel(size_t buffer_size_samples);
 
   // Returns the operation given that the next available packet is a comfort
