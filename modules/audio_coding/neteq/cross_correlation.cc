/*
 *  Copyright (c) 2016 The WebRTC project authors. All Rights Reserved.
 *
 *  Use of this source code is governed by a BSD-style license
 *  that can be found in the LICENSE file in the root of the source
 *  tree. An additional intellectual property rights grant can be found
 *  in the file PATENTS.  All contributing project authors may
 *  be found in the AUTHORS file in the root of the source tree.
 */

#include "modules/audio_coding/neteq/cross_correlation.h"

#include <cstdlib>
#include <limits>

#include "common_audio/signal_processing/include/signal_processing_library.h"

namespace webrtc {

// This function decides the overflow-protecting scaling and calls
// WebRtcSpl_CrossCorrelation.
int CrossCorrelationWithAutoShift(const int16_t* sequence_1,
                                  const int16_t* sequence_2,
                                  size_t sequence_1_length,
                                  size_t cross_correlation_length,
                                  int cross_correlation_step,
                                  int32_t* cross_correlation) {
<<<<<<< HEAD
  // Find the maximum absolute value of sequence_1 and 2.
  const int32_t max_1 =
      abs(sequence_1[WebRtcSpl_MaxAbsIndexW16(sequence_1, sequence_1_length)]);
=======
  // Find the element that has the maximum absolute value of sequence_1 and 2.
  // Note that these values may be negative.
  const int16_t max_1 =
      WebRtcSpl_MaxAbsElementW16(sequence_1, sequence_1_length);
>>>>>>> cbad18b1
  const int sequence_2_shift =
      cross_correlation_step * (static_cast<int>(cross_correlation_length) - 1);
  const int16_t* sequence_2_start =
      sequence_2_shift >= 0 ? sequence_2 : sequence_2 + sequence_2_shift;
  const size_t sequence_2_length =
      sequence_1_length + std::abs(sequence_2_shift);
<<<<<<< HEAD
  const int32_t max_2 = abs(sequence_2_start[WebRtcSpl_MaxAbsIndexW16(
      sequence_2_start, sequence_2_length)]);
=======
  const int16_t max_2 =
      WebRtcSpl_MaxAbsElementW16(sequence_2_start, sequence_2_length);
>>>>>>> cbad18b1

  // In order to avoid overflow when computing the sum we should scale the
  // samples so that (in_vector_length * max_1 * max_2) will not overflow.
  const int64_t max_value =
<<<<<<< HEAD
      max_1 * max_2 * static_cast<int64_t>(sequence_1_length);
=======
      abs(max_1 * max_2) * static_cast<int64_t>(sequence_1_length);
>>>>>>> cbad18b1
  const int32_t factor = max_value >> 31;
  const int scaling = factor == 0 ? 0 : 31 - WebRtcSpl_NormW32(factor);

  WebRtcSpl_CrossCorrelation(cross_correlation, sequence_1, sequence_2,
                             sequence_1_length, cross_correlation_length,
                             scaling, cross_correlation_step);

  return scaling;
}

}  // namespace webrtc<|MERGE_RESOLUTION|>--- conflicted
+++ resolved
@@ -25,38 +25,23 @@
                                   size_t cross_correlation_length,
                                   int cross_correlation_step,
                                   int32_t* cross_correlation) {
-<<<<<<< HEAD
-  // Find the maximum absolute value of sequence_1 and 2.
-  const int32_t max_1 =
-      abs(sequence_1[WebRtcSpl_MaxAbsIndexW16(sequence_1, sequence_1_length)]);
-=======
   // Find the element that has the maximum absolute value of sequence_1 and 2.
   // Note that these values may be negative.
   const int16_t max_1 =
       WebRtcSpl_MaxAbsElementW16(sequence_1, sequence_1_length);
->>>>>>> cbad18b1
   const int sequence_2_shift =
       cross_correlation_step * (static_cast<int>(cross_correlation_length) - 1);
   const int16_t* sequence_2_start =
       sequence_2_shift >= 0 ? sequence_2 : sequence_2 + sequence_2_shift;
   const size_t sequence_2_length =
       sequence_1_length + std::abs(sequence_2_shift);
-<<<<<<< HEAD
-  const int32_t max_2 = abs(sequence_2_start[WebRtcSpl_MaxAbsIndexW16(
-      sequence_2_start, sequence_2_length)]);
-=======
   const int16_t max_2 =
       WebRtcSpl_MaxAbsElementW16(sequence_2_start, sequence_2_length);
->>>>>>> cbad18b1
 
   // In order to avoid overflow when computing the sum we should scale the
   // samples so that (in_vector_length * max_1 * max_2) will not overflow.
   const int64_t max_value =
-<<<<<<< HEAD
-      max_1 * max_2 * static_cast<int64_t>(sequence_1_length);
-=======
       abs(max_1 * max_2) * static_cast<int64_t>(sequence_1_length);
->>>>>>> cbad18b1
   const int32_t factor = max_value >> 31;
   const int scaling = factor == 0 ? 0 : 31 - WebRtcSpl_NormW32(factor);
 
