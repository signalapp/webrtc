--- conflicted
+++ resolved
@@ -46,15 +46,9 @@
                       size_t input_length,
                       AudioMultiVector* output) {
   // TODO(hlundin): Change to an enumerator and skip assert.
-<<<<<<< HEAD
-  assert(fs_hz_ == 8000 || fs_hz_ == 16000 || fs_hz_ == 32000 ||
-         fs_hz_ == 48000);
-  assert(fs_hz_ <= kMaxSampleRate);  // Should not be possible.
-=======
   RTC_DCHECK(fs_hz_ == 8000 || fs_hz_ == 16000 || fs_hz_ == 32000 ||
              fs_hz_ == 48000);
   RTC_DCHECK_LE(fs_hz_, kMaxSampleRate);  // Should not be possible.
->>>>>>> cbad18b1
   if (input_length == 0) {
     return 0;
   }
