/*
 *  Copyright (c) 2014 The WebRTC project authors. All Rights Reserved.
 *
 *  Use of this source code is governed by a BSD-style license
 *  that can be found in the LICENSE file in the root of the source
 *  tree. An additional intellectual property rights grant can be found
 *  in the file PATENTS.  All contributing project authors may
 *  be found in the AUTHORS file in the root of the source tree.
 */

#ifndef MODULES_AUDIO_CODING_CODECS_OPUS_OPUS_INST_H_
#define MODULES_AUDIO_CODING_CODECS_OPUS_OPUS_INST_H_

#include <stddef.h>

#include "rtc_base/ignore_wundef.h"

RTC_PUSH_IGNORING_WUNDEF()
<<<<<<< HEAD
// RingRTC change to use a fork of opus
#include "ringrtc/opus/src/include/opus.h"
#include "ringrtc/opus/src/include/opus_multistream.h"
=======
#include "third_party/opus/src/include/opus.h"          // IWYU pragma: export
#include "third_party/opus/src/include/opus_defines.h"  // IWYU pragma: export
#include "third_party/opus/src/include/opus_multistream.h"  // IWYU pragma: export
#include "third_party/opus/src/include/opus_types.h"  // IWYU pragma: export
>>>>>>> e4445e46
RTC_POP_IGNORING_WUNDEF()

struct WebRtcOpusEncInst {
  OpusEncoder* encoder;
  OpusMSEncoder* multistream_encoder;
  size_t channels;
  int in_dtx_mode;
  int sample_rate_hz;
};

struct WebRtcOpusDecInst {
  OpusDecoder* decoder;
  OpusMSDecoder* multistream_decoder;
  size_t channels;
  int in_dtx_mode;
  int sample_rate_hz;
  // TODO: https://issues.webrtc.org/376493209 - Remove when libopus gets fixed.
  int last_packet_num_channels;
};

#endif  // MODULES_AUDIO_CODING_CODECS_OPUS_OPUS_INST_H_<|MERGE_RESOLUTION|>--- conflicted
+++ resolved
@@ -16,16 +16,11 @@
 #include "rtc_base/ignore_wundef.h"
 
 RTC_PUSH_IGNORING_WUNDEF()
-<<<<<<< HEAD
 // RingRTC change to use a fork of opus
-#include "ringrtc/opus/src/include/opus.h"
-#include "ringrtc/opus/src/include/opus_multistream.h"
-=======
-#include "third_party/opus/src/include/opus.h"          // IWYU pragma: export
-#include "third_party/opus/src/include/opus_defines.h"  // IWYU pragma: export
-#include "third_party/opus/src/include/opus_multistream.h"  // IWYU pragma: export
-#include "third_party/opus/src/include/opus_types.h"  // IWYU pragma: export
->>>>>>> e4445e46
+#include "ringrtc/opus/src/include/opus.h"          // IWYU pragma: export
+#include "ringrtc/opus/src/include/opus_defines.h"  // IWYU pragma: export
+#include "ringrtc/opus/src/include/opus_multistream.h"  // IWYU pragma: export
+#include "ringrtc/opus/src/include/opus_types.h"  // IWYU pragma: export
 RTC_POP_IGNORING_WUNDEF()
 
 struct WebRtcOpusEncInst {
