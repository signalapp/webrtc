/*
 *  Copyright (c) 2014 The WebRTC project authors. All Rights Reserved.
 *
 *  Use of this source code is governed by a BSD-style license
 *  that can be found in the LICENSE file in the root of the source
 *  tree. An additional intellectual property rights grant can be found
 *  in the file PATENTS.  All contributing project authors may
 *  be found in the AUTHORS file in the root of the source tree.
 */

#ifndef MODULES_AUDIO_CODING_CODECS_RED_AUDIO_ENCODER_COPY_RED_H_
#define MODULES_AUDIO_CODING_CODECS_RED_AUDIO_ENCODER_COPY_RED_H_

#include <stddef.h>
#include <stdint.h>

#include <list>
#include <memory>
#include <utility>

#include "absl/types/optional.h"
#include "api/array_view.h"
#include "api/audio_codecs/audio_encoder.h"
#include "api/units/time_delta.h"
#include "rtc_base/buffer.h"
#include "rtc_base/constructor_magic.h"

namespace webrtc {

// This class implements redundant audio coding as described in
//   https://tools.ietf.org/html/rfc2198
// The class object will have an underlying AudioEncoder object that performs
// the actual encodings. The current class will gather the N latest encodings
// from the underlying codec into one packet. Currently N is hard-coded to 2.

class AudioEncoderCopyRed final : public AudioEncoder {
 public:
  struct Config {
    Config();
    Config(Config&&);
    ~Config();
    int payload_type;
    std::unique_ptr<AudioEncoder> speech_encoder;
  };

  explicit AudioEncoderCopyRed(Config&& config);

  ~AudioEncoderCopyRed() override;

  int SampleRateHz() const override;
  size_t NumChannels() const override;
  int RtpTimestampRateHz() const override;
  size_t Num10MsFramesInNextPacket() const override;
  size_t Max10MsFramesInAPacket() const override;
  int GetTargetBitrate() const override;

  void Reset() override;
  bool SetFec(bool enable) override;

  bool SetDtx(bool enable) override;
  bool GetDtx() const override;

  bool SetApplication(Application application) override;
  void SetMaxPlaybackRate(int frequency_hz) override;
  bool EnableAudioNetworkAdaptor(const std::string& config_string,
                                 RtcEventLog* event_log) override;
  void DisableAudioNetworkAdaptor() override;
  void OnReceivedUplinkPacketLossFraction(
      float uplink_packet_loss_fraction) override;
  void OnReceivedUplinkBandwidth(
      int target_audio_bitrate_bps,
      absl::optional<int64_t> bwe_period_ms) override;
<<<<<<< HEAD
  void OnReceivedOverhead(size_t overhead_bytes_per_packet) override;
  absl::optional<std::pair<TimeDelta, TimeDelta>> GetFrameLengthRange()
      const override;
=======
  void OnReceivedUplinkAllocation(BitrateAllocationUpdate update) override;
  void OnReceivedRtt(int rtt_ms) override;
  void OnReceivedOverhead(size_t overhead_bytes_per_packet) override;
  void SetReceiverFrameLengthRange(int min_frame_length_ms,
                                   int max_frame_length_ms) override;
  ANAStats GetANAStats() const override;
  absl::optional<std::pair<TimeDelta, TimeDelta>> GetFrameLengthRange()
      const override;
  rtc::ArrayView<std::unique_ptr<AudioEncoder>> ReclaimContainedEncoders()
      override;
>>>>>>> cbad18b1

 protected:
  EncodedInfo EncodeImpl(uint32_t rtp_timestamp,
                         rtc::ArrayView<const int16_t> audio,
                         rtc::Buffer* encoded) override;

 private:
  size_t CalculateHeaderLength(size_t encoded_bytes) const;

  std::unique_ptr<AudioEncoder> speech_encoder_;
<<<<<<< HEAD
  size_t max_packet_length_;
  int red_payload_type_;
  rtc::Buffer secondary_encoded_;
  EncodedInfoLeaf secondary_info_;
  rtc::Buffer tertiary_encoded_;
  EncodedInfoLeaf tertiary_info_;
=======
  rtc::Buffer primary_encoded_;
  size_t max_packet_length_;
  int red_payload_type_;
  std::list<std::pair<EncodedInfo, rtc::Buffer>> redundant_encodings_;
>>>>>>> cbad18b1

  RTC_DISALLOW_COPY_AND_ASSIGN(AudioEncoderCopyRed);
};

}  // namespace webrtc

#endif  // MODULES_AUDIO_CODING_CODECS_RED_AUDIO_ENCODER_COPY_RED_H_<|MERGE_RESOLUTION|>--- conflicted
+++ resolved
@@ -70,11 +70,6 @@
   void OnReceivedUplinkBandwidth(
       int target_audio_bitrate_bps,
       absl::optional<int64_t> bwe_period_ms) override;
-<<<<<<< HEAD
-  void OnReceivedOverhead(size_t overhead_bytes_per_packet) override;
-  absl::optional<std::pair<TimeDelta, TimeDelta>> GetFrameLengthRange()
-      const override;
-=======
   void OnReceivedUplinkAllocation(BitrateAllocationUpdate update) override;
   void OnReceivedRtt(int rtt_ms) override;
   void OnReceivedOverhead(size_t overhead_bytes_per_packet) override;
@@ -85,7 +80,6 @@
       const override;
   rtc::ArrayView<std::unique_ptr<AudioEncoder>> ReclaimContainedEncoders()
       override;
->>>>>>> cbad18b1
 
  protected:
   EncodedInfo EncodeImpl(uint32_t rtp_timestamp,
@@ -93,22 +87,11 @@
                          rtc::Buffer* encoded) override;
 
  private:
-  size_t CalculateHeaderLength(size_t encoded_bytes) const;
-
   std::unique_ptr<AudioEncoder> speech_encoder_;
-<<<<<<< HEAD
-  size_t max_packet_length_;
-  int red_payload_type_;
-  rtc::Buffer secondary_encoded_;
-  EncodedInfoLeaf secondary_info_;
-  rtc::Buffer tertiary_encoded_;
-  EncodedInfoLeaf tertiary_info_;
-=======
   rtc::Buffer primary_encoded_;
   size_t max_packet_length_;
   int red_payload_type_;
   std::list<std::pair<EncodedInfo, rtc::Buffer>> redundant_encodings_;
->>>>>>> cbad18b1
 
   RTC_DISALLOW_COPY_AND_ASSIGN(AudioEncoderCopyRed);
 };
