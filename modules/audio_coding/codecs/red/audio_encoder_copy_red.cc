--- conflicted
+++ resolved
@@ -39,12 +39,7 @@
 AudioEncoderCopyRed::Config::Config(Config&&) = default;
 AudioEncoderCopyRed::Config::~Config() = default;
 
-<<<<<<< HEAD
-size_t GetMaxRedundancyFromFieldTrial(
-    const WebRtcKeyValueConfig& field_trials) {
-=======
 size_t GetMaxRedundancyFromFieldTrial(const FieldTrialsView& field_trials) {
->>>>>>> 8f9b44ba
   const std::string red_trial =
       field_trials.Lookup("WebRTC-Audio-Red-For-Opus");
   size_t redundancy = 0;
@@ -55,14 +50,8 @@
   return redundancy;
 }
 
-<<<<<<< HEAD
-AudioEncoderCopyRed::AudioEncoderCopyRed(
-    Config&& config,
-    const WebRtcKeyValueConfig& field_trials)
-=======
 AudioEncoderCopyRed::AudioEncoderCopyRed(Config&& config,
                                          const FieldTrialsView& field_trials)
->>>>>>> 8f9b44ba
     : speech_encoder_(std::move(config.speech_encoder)),
       primary_encoded_(0, kAudioMaxRtpPacketLen),
       max_packet_length_(kAudioMaxRtpPacketLen),
