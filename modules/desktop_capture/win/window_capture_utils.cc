/*
 *  Copyright (c) 2014 The WebRTC project authors. All Rights Reserved.
 *
 *  Use of this source code is governed by a BSD-style license
 *  that can be found in the LICENSE file in the root of the source
 *  tree. An additional intellectual property rights grant can be found
 *  in the file PATENTS.  All contributing project authors may
 *  be found in the AUTHORS file in the root of the source tree.
 */

#include "modules/desktop_capture/win/window_capture_utils.h"

// Just for the DWMWINDOWATTRIBUTE enums (DWMWA_CLOAKED).
#include <dwmapi.h>

#include <algorithm>

#include "modules/desktop_capture/win/scoped_gdi_object.h"
#include "rtc_base/arraysize.h"
#include "rtc_base/checks.h"
#include "rtc_base/logging.h"
#include "rtc_base/string_utils.h"
#include "rtc_base/win32.h"

namespace webrtc {

namespace {

struct GetWindowListParams {
<<<<<<< HEAD
  GetWindowListParams(int flags, DesktopCapturer::SourceList* result)
      : ignoreUntitled(flags & GetWindowListFlags::kIgnoreUntitled),
        ignoreUnresponsive(flags & GetWindowListFlags::kIgnoreUnresponsive),
        result(result) {}
  const bool ignoreUntitled;
  const bool ignoreUnresponsive;
  DesktopCapturer::SourceList* const result;
};

// If a window is owned by the current process and unresponsive, then making a
// blocking call such as GetWindowText may lead to a deadlock.
//
// https://docs.microsoft.com/en-us/windows/win32/api/winuser/nf-winuser-getwindowtexta#remarks
bool CanSafelyMakeBlockingCalls(HWND hwnd) {
  DWORD process_id;
  GetWindowThreadProcessId(hwnd, &process_id);
  if (process_id != GetCurrentProcessId() || IsWindowResponding(hwnd)) {
    return true;
  }

  return false;
=======
  GetWindowListParams(int flags,
                      LONG ex_style_filters,
                      DesktopCapturer::SourceList* result)
      : ignore_untitled(flags & GetWindowListFlags::kIgnoreUntitled),
        ignore_unresponsive(flags & GetWindowListFlags::kIgnoreUnresponsive),
        ignore_current_process_windows(
            flags & GetWindowListFlags::kIgnoreCurrentProcessWindows),
        ex_style_filters(ex_style_filters),
        result(result) {}
  const bool ignore_untitled;
  const bool ignore_unresponsive;
  const bool ignore_current_process_windows;
  const LONG ex_style_filters;
  DesktopCapturer::SourceList* const result;
};

bool IsWindowOwnedByCurrentProcess(HWND hwnd) {
  DWORD process_id;
  GetWindowThreadProcessId(hwnd, &process_id);
  return process_id == GetCurrentProcessId();
>>>>>>> cbad18b1
}

BOOL CALLBACK GetWindowListHandler(HWND hwnd, LPARAM param) {
  GetWindowListParams* params = reinterpret_cast<GetWindowListParams*>(param);
  DesktopCapturer::SourceList* list = params->result;

  // Skip invisible and minimized windows
  if (!IsWindowVisible(hwnd) || IsIconic(hwnd)) {
    return TRUE;
  }

  // Skip windows which are not presented in the taskbar,
  // namely owned window if they don't have the app window style set
  HWND owner = GetWindow(hwnd, GW_OWNER);
  LONG exstyle = GetWindowLong(hwnd, GWL_EXSTYLE);
  if (owner && !(exstyle & WS_EX_APPWINDOW)) {
    return TRUE;
  }

<<<<<<< HEAD
  if (params->ignoreUnresponsive && !IsWindowResponding(hwnd)) {
=======
  // Filter out windows that match the extended styles the caller has specified,
  // e.g. WS_EX_TOOLWINDOW for capturers that don't support overlay windows.
  if (exstyle & params->ex_style_filters) {
    return TRUE;
  }

  if (params->ignore_unresponsive && !IsWindowResponding(hwnd)) {
>>>>>>> cbad18b1
    return TRUE;
  }

  DesktopCapturer::Source window;
  window.id = reinterpret_cast<WindowId>(hwnd);

<<<<<<< HEAD
  // GetWindowText* are potentially blocking operations if |hwnd| is
  // owned by the current process, and can lead to a deadlock if the message
  // pump is waiting on this thread. If we've filtered out unresponsive
  // windows, this is not a concern, but otherwise we need to check if we can
  // safely make blocking calls.
  if (params->ignoreUnresponsive || CanSafelyMakeBlockingCalls(hwnd)) {
=======
  // GetWindowText* are potentially blocking operations if `hwnd` is
  // owned by the current process. The APIs will send messages to the window's
  // message loop, and if the message loop is waiting on this operation we will
  // enter a deadlock.
  // https://docs.microsoft.com/en-us/windows/win32/api/winuser/nf-winuser-getwindowtexta#remarks
  //
  // To help consumers avoid this, there is a DesktopCaptureOption to ignore
  // windows owned by the current process. Consumers should either ensure that
  // the thread running their message loop never waits on this operation, or use
  // the option to exclude these windows from the source list.
  bool owned_by_current_process = IsWindowOwnedByCurrentProcess(hwnd);
  if (owned_by_current_process && params->ignore_current_process_windows) {
    return TRUE;
  }

  // Even if consumers request to enumerate windows owned by the current
  // process, we should not call GetWindowText* on unresponsive windows owned by
  // the current process because we will hang. Unfortunately, we could still
  // hang if the window becomes unresponsive after this check, hence the option
  // to avoid these completely.
  if (!owned_by_current_process || IsWindowResponding(hwnd)) {
>>>>>>> cbad18b1
    const size_t kTitleLength = 500;
    WCHAR window_title[kTitleLength] = L"";
    if (GetWindowTextLength(hwnd) != 0 &&
        GetWindowTextW(hwnd, window_title, kTitleLength) > 0) {
      window.title = rtc::ToUtf8(window_title);
    }
  }

  // Skip windows when we failed to convert the title or it is empty.
<<<<<<< HEAD
  if (params->ignoreUntitled && window.title.empty())
=======
  if (params->ignore_untitled && window.title.empty())
>>>>>>> cbad18b1
    return TRUE;

  // Capture the window class name, to allow specific window classes to be
  // skipped.
  //
  // https://docs.microsoft.com/en-us/windows/win32/api/winuser/ns-winuser-wndclassa
  // says lpszClassName field in WNDCLASS is limited by 256 symbols, so we don't
  // need to have a buffer bigger than that.
  const size_t kMaxClassNameLength = 256;
  WCHAR class_name[kMaxClassNameLength] = L"";
  const int class_name_length =
      GetClassNameW(hwnd, class_name, kMaxClassNameLength);
  if (class_name_length < 1)
    return TRUE;

  // Skip Program Manager window.
  if (wcscmp(class_name, L"Progman") == 0)
    return TRUE;

  // Skip Start button window on Windows Vista, Windows 7.
  // On Windows 8, Windows 8.1, Windows 10 Start button is not a top level
  // window, so it will not be examined here.
  if (wcscmp(class_name, L"Button") == 0)
    return TRUE;

  list->push_back(window);

  return TRUE;
}

}  // namespace

// Prefix used to match the window class for Chrome windows.
const wchar_t kChromeWindowClassPrefix[] = L"Chrome_WidgetWin_";

// The hiddgen taskbar will leave a 2 pixel margin on the screen.
const int kHiddenTaskbarMarginOnScreen = 2;

bool GetWindowRect(HWND window, DesktopRect* result) {
  RECT rect;
  if (!::GetWindowRect(window, &rect)) {
    return false;
  }
  *result = DesktopRect::MakeLTRB(rect.left, rect.top, rect.right, rect.bottom);
  return true;
}

bool GetCroppedWindowRect(HWND window,
                          bool avoid_cropping_border,
                          DesktopRect* cropped_rect,
                          DesktopRect* original_rect) {
  DesktopRect window_rect;
  if (!GetWindowRect(window, &window_rect)) {
    return false;
  }

  if (original_rect) {
    *original_rect = window_rect;
  }
  *cropped_rect = window_rect;

  bool is_maximized = false;
  if (!IsWindowMaximized(window, &is_maximized)) {
    return false;
  }

  // As of Windows8, transparent resize borders are added by the OS at
  // left/bottom/right sides of a resizeable window. If the cropped window
  // doesn't remove these borders, the background will be exposed a bit.
  if (rtc::IsWindows8OrLater() || is_maximized) {
    // Only apply this cropping to windows with a resize border (otherwise,
    // it'd clip the edges of captured pop-up windows without this border).
    LONG style = GetWindowLong(window, GWL_STYLE);
    if (style & WS_THICKFRAME || style & DS_MODALFRAME) {
      int width = GetSystemMetrics(SM_CXSIZEFRAME);
      int bottom_height = GetSystemMetrics(SM_CYSIZEFRAME);
      const int visible_border_height = GetSystemMetrics(SM_CYBORDER);
      int top_height = visible_border_height;

      // If requested, avoid cropping the visible window border. This is used
      // for pop-up windows to include their border, but not for the outermost
      // window (where a partially-transparent border may expose the
      // background a bit).
      if (avoid_cropping_border) {
        width = std::max(0, width - GetSystemMetrics(SM_CXBORDER));
        bottom_height = std::max(0, bottom_height - visible_border_height);
        top_height = 0;
      }
      cropped_rect->Extend(-width, -top_height, -width, -bottom_height);
    }
  }

  return true;
}

bool GetWindowContentRect(HWND window, DesktopRect* result) {
  if (!GetWindowRect(window, result)) {
    return false;
  }

  RECT rect;
  if (!::GetClientRect(window, &rect)) {
    return false;
  }

  const int width = rect.right - rect.left;
  // The GetClientRect() is not expected to return a larger area than
  // GetWindowRect().
  if (width > 0 && width < result->width()) {
    // - GetClientRect() always set the left / top of RECT to 0. So we need to
    //   estimate the border width from GetClientRect() and GetWindowRect().
    // - Border width of a window varies according to the window type.
    // - GetClientRect() excludes the title bar, which should be considered as
    //   part of the content and included in the captured frame. So we always
    //   estimate the border width according to the window width.
    // - We assume a window has same border width in each side.
    // So we shrink half of the width difference from all four sides.
    const int shrink = ((width - result->width()) / 2);
    // When `shrink` is negative, DesktopRect::Extend() shrinks itself.
    result->Extend(shrink, 0, shrink, 0);
    // Usually this should not happen, just in case we have received a strange
    // window, which has only left and right borders.
    if (result->height() > shrink * 2) {
      result->Extend(0, shrink, 0, shrink);
    }
    RTC_DCHECK(!result->is_empty());
  }

  return true;
}

int GetWindowRegionTypeWithBoundary(HWND window, DesktopRect* result) {
  win::ScopedGDIObject<HRGN, win::DeleteObjectTraits<HRGN>> scoped_hrgn(
      CreateRectRgn(0, 0, 0, 0));
  const int region_type = GetWindowRgn(window, scoped_hrgn.Get());

  if (region_type == SIMPLEREGION) {
    RECT rect;
    GetRgnBox(scoped_hrgn.Get(), &rect);
    *result =
        DesktopRect::MakeLTRB(rect.left, rect.top, rect.right, rect.bottom);
  }
  return region_type;
}

bool GetDcSize(HDC hdc, DesktopSize* size) {
  win::ScopedGDIObject<HGDIOBJ, win::DeleteObjectTraits<HGDIOBJ>> scoped_hgdi(
      GetCurrentObject(hdc, OBJ_BITMAP));
  BITMAP bitmap;
  memset(&bitmap, 0, sizeof(BITMAP));
  if (GetObject(scoped_hgdi.Get(), sizeof(BITMAP), &bitmap) == 0) {
    return false;
  }
  size->set(bitmap.bmWidth, bitmap.bmHeight);
  return true;
}

bool IsWindowMaximized(HWND window, bool* result) {
  WINDOWPLACEMENT placement;
  memset(&placement, 0, sizeof(WINDOWPLACEMENT));
  placement.length = sizeof(WINDOWPLACEMENT);
  if (!::GetWindowPlacement(window, &placement)) {
    return false;
  }

  *result = (placement.showCmd == SW_SHOWMAXIMIZED);
  return true;
}

bool IsWindowValidAndVisible(HWND window) {
  return IsWindow(window) && IsWindowVisible(window) && !IsIconic(window);
}

bool IsWindowResponding(HWND window) {
  // 50ms is chosen in case the system is under heavy load, but it's also not
  // too long to delay window enumeration considerably.
  const UINT uTimeoutMs = 50;
  return SendMessageTimeout(window, WM_NULL, 0, 0, SMTO_ABORTIFHUNG, uTimeoutMs,
                            nullptr);
}

<<<<<<< HEAD
bool GetWindowList(int flags, DesktopCapturer::SourceList* windows) {
  GetWindowListParams params(flags, windows);
=======
bool GetWindowList(int flags,
                   DesktopCapturer::SourceList* windows,
                   LONG ex_style_filters) {
  GetWindowListParams params(flags, ex_style_filters, windows);
>>>>>>> cbad18b1
  return ::EnumWindows(&GetWindowListHandler,
                       reinterpret_cast<LPARAM>(&params)) != 0;
}

// WindowCaptureHelperWin implementation.
WindowCaptureHelperWin::WindowCaptureHelperWin() {
  // Try to load dwmapi.dll dynamically since it is not available on XP.
  dwmapi_library_ = LoadLibraryW(L"dwmapi.dll");
  if (dwmapi_library_) {
    func_ = reinterpret_cast<DwmIsCompositionEnabledFunc>(
        GetProcAddress(dwmapi_library_, "DwmIsCompositionEnabled"));
    dwm_get_window_attribute_func_ =
        reinterpret_cast<DwmGetWindowAttributeFunc>(
            GetProcAddress(dwmapi_library_, "DwmGetWindowAttribute"));
  }

  if (rtc::IsWindows10OrLater()) {
    if (FAILED(::CoCreateInstance(__uuidof(VirtualDesktopManager), nullptr,
                                  CLSCTX_ALL,
                                  IID_PPV_ARGS(&virtual_desktop_manager_)))) {
      RTC_LOG(LS_WARNING) << "Fail to create instance of VirtualDesktopManager";
    }
  }
}

WindowCaptureHelperWin::~WindowCaptureHelperWin() {
  if (dwmapi_library_) {
    FreeLibrary(dwmapi_library_);
  }
}

bool WindowCaptureHelperWin::IsAeroEnabled() {
  BOOL result = FALSE;
  if (func_) {
    func_(&result);
  }
  return result != FALSE;
}

// This is just a best guess of a notification window. Chrome uses the Windows
// native framework for showing notifications. So far what we know about such a
// window includes: no title, class name with prefix "Chrome_WidgetWin_" and
// with certain extended styles.
bool WindowCaptureHelperWin::IsWindowChromeNotification(HWND hwnd) {
  const size_t kTitleLength = 32;
  WCHAR window_title[kTitleLength];
  GetWindowTextW(hwnd, window_title, kTitleLength);
  if (wcsnlen_s(window_title, kTitleLength) != 0) {
    return false;
  }

  const size_t kClassLength = 256;
  WCHAR class_name[kClassLength];
  const int class_name_length = GetClassNameW(hwnd, class_name, kClassLength);
  if (class_name_length < 1 ||
      wcsncmp(class_name, kChromeWindowClassPrefix,
              wcsnlen_s(kChromeWindowClassPrefix, kClassLength)) != 0) {
    return false;
  }

  const LONG exstyle = GetWindowLong(hwnd, GWL_EXSTYLE);
  if ((exstyle & WS_EX_NOACTIVATE) && (exstyle & WS_EX_TOOLWINDOW) &&
      (exstyle & WS_EX_TOPMOST)) {
    return true;
  }

  return false;
}

<<<<<<< HEAD
// |content_rect| is preferred because,
=======
// `content_rect` is preferred because,
>>>>>>> cbad18b1
// 1. WindowCapturerWinGdi is using GDI capturer, which cannot capture DX
// output.
//    So ScreenCapturer should be used as much as possible to avoid
//    uncapturable cases. Note: lots of new applications are using DX output
//    (hardware acceleration) to improve the performance which cannot be
//    captured by WindowCapturerWinGdi. See bug http://crbug.com/741770.
// 2. WindowCapturerWinGdi is still useful because we do not want to expose the
//    content on other windows if the target window is covered by them.
// 3. Shadow and borders should not be considered as "content" on other
//    windows because they do not expose any useful information.
//
// So we can bear the false-negative cases (target window is covered by the
// borders or shadow of other windows, but we have not detected it) in favor
// of using ScreenCapturer, rather than let the false-positive cases (target
// windows is only covered by borders or shadow of other windows, but we treat
// it as overlapping) impact the user experience.
bool WindowCaptureHelperWin::AreWindowsOverlapping(
    HWND hwnd,
    HWND selected_hwnd,
    const DesktopRect& selected_window_rect) {
  DesktopRect content_rect;
  if (!GetWindowContentRect(hwnd, &content_rect)) {
    // Bail out if failed to get the window area.
    return true;
  }
  content_rect.IntersectWith(selected_window_rect);

  if (content_rect.is_empty()) {
    return false;
  }

  // When the taskbar is automatically hidden, it will leave a 2 pixel margin on
  // the screen which will overlap the maximized selected window that will use
  // up the full screen area. Since there is no solid way to identify a hidden
  // taskbar window, we have to make an exemption here if the overlapping is
  // 2 x screen_width/height to a maximized window.
  bool is_maximized = false;
  IsWindowMaximized(selected_hwnd, &is_maximized);
  bool overlaps_hidden_horizontal_taskbar =
      selected_window_rect.width() == content_rect.width() &&
      content_rect.height() == kHiddenTaskbarMarginOnScreen;
  bool overlaps_hidden_vertical_taskbar =
      selected_window_rect.height() == content_rect.height() &&
      content_rect.width() == kHiddenTaskbarMarginOnScreen;
  if (is_maximized && (overlaps_hidden_horizontal_taskbar ||
                       overlaps_hidden_vertical_taskbar)) {
    return false;
  }

  return true;
}

bool WindowCaptureHelperWin::IsWindowOnCurrentDesktop(HWND hwnd) {
  // Make sure the window is on the current virtual desktop.
  if (virtual_desktop_manager_) {
    BOOL on_current_desktop;
    if (SUCCEEDED(virtual_desktop_manager_->IsWindowOnCurrentVirtualDesktop(
            hwnd, &on_current_desktop)) &&
        !on_current_desktop) {
      return false;
    }
  }
  return true;
}

bool WindowCaptureHelperWin::IsWindowVisibleOnCurrentDesktop(HWND hwnd) {
  return IsWindowValidAndVisible(hwnd) && IsWindowOnCurrentDesktop(hwnd) &&
         !IsWindowCloaked(hwnd);
}

// A cloaked window is composited but not visible to the user.
// Example: Cortana or the Action Center when collapsed.
bool WindowCaptureHelperWin::IsWindowCloaked(HWND hwnd) {
  if (!dwm_get_window_attribute_func_) {
    // Does not apply.
    return false;
  }

  int res = 0;
  if (dwm_get_window_attribute_func_(hwnd, DWMWA_CLOAKED, &res, sizeof(res)) !=
      S_OK) {
    // Cannot tell so assume not cloaked for backward compatibility.
    return false;
  }

  return res != 0;
}

bool WindowCaptureHelperWin::EnumerateCapturableWindows(
<<<<<<< HEAD
    DesktopCapturer::SourceList* results) {
  if (!webrtc::GetWindowList((GetWindowListFlags::kIgnoreUntitled |
                              GetWindowListFlags::kIgnoreUnresponsive),
                             results)) {
=======
    DesktopCapturer::SourceList* results,
    bool enumerate_current_process_windows,
    LONG ex_style_filters) {
  int flags = (GetWindowListFlags::kIgnoreUntitled |
               GetWindowListFlags::kIgnoreUnresponsive);
  if (!enumerate_current_process_windows) {
    flags |= GetWindowListFlags::kIgnoreCurrentProcessWindows;
  }

  if (!webrtc::GetWindowList(flags, results, ex_style_filters)) {
>>>>>>> cbad18b1
    return false;
  }

  for (auto it = results->begin(); it != results->end();) {
    if (!IsWindowVisibleOnCurrentDesktop(reinterpret_cast<HWND>(it->id))) {
      it = results->erase(it);
    } else {
      ++it;
    }
  }

  return true;
}

}  // namespace webrtc<|MERGE_RESOLUTION|>--- conflicted
+++ resolved
@@ -27,29 +27,6 @@
 namespace {
 
 struct GetWindowListParams {
-<<<<<<< HEAD
-  GetWindowListParams(int flags, DesktopCapturer::SourceList* result)
-      : ignoreUntitled(flags & GetWindowListFlags::kIgnoreUntitled),
-        ignoreUnresponsive(flags & GetWindowListFlags::kIgnoreUnresponsive),
-        result(result) {}
-  const bool ignoreUntitled;
-  const bool ignoreUnresponsive;
-  DesktopCapturer::SourceList* const result;
-};
-
-// If a window is owned by the current process and unresponsive, then making a
-// blocking call such as GetWindowText may lead to a deadlock.
-//
-// https://docs.microsoft.com/en-us/windows/win32/api/winuser/nf-winuser-getwindowtexta#remarks
-bool CanSafelyMakeBlockingCalls(HWND hwnd) {
-  DWORD process_id;
-  GetWindowThreadProcessId(hwnd, &process_id);
-  if (process_id != GetCurrentProcessId() || IsWindowResponding(hwnd)) {
-    return true;
-  }
-
-  return false;
-=======
   GetWindowListParams(int flags,
                       LONG ex_style_filters,
                       DesktopCapturer::SourceList* result)
@@ -70,7 +47,6 @@
   DWORD process_id;
   GetWindowThreadProcessId(hwnd, &process_id);
   return process_id == GetCurrentProcessId();
->>>>>>> cbad18b1
 }
 
 BOOL CALLBACK GetWindowListHandler(HWND hwnd, LPARAM param) {
@@ -90,9 +66,6 @@
     return TRUE;
   }
 
-<<<<<<< HEAD
-  if (params->ignoreUnresponsive && !IsWindowResponding(hwnd)) {
-=======
   // Filter out windows that match the extended styles the caller has specified,
   // e.g. WS_EX_TOOLWINDOW for capturers that don't support overlay windows.
   if (exstyle & params->ex_style_filters) {
@@ -100,21 +73,12 @@
   }
 
   if (params->ignore_unresponsive && !IsWindowResponding(hwnd)) {
->>>>>>> cbad18b1
     return TRUE;
   }
 
   DesktopCapturer::Source window;
   window.id = reinterpret_cast<WindowId>(hwnd);
 
-<<<<<<< HEAD
-  // GetWindowText* are potentially blocking operations if |hwnd| is
-  // owned by the current process, and can lead to a deadlock if the message
-  // pump is waiting on this thread. If we've filtered out unresponsive
-  // windows, this is not a concern, but otherwise we need to check if we can
-  // safely make blocking calls.
-  if (params->ignoreUnresponsive || CanSafelyMakeBlockingCalls(hwnd)) {
-=======
   // GetWindowText* are potentially blocking operations if `hwnd` is
   // owned by the current process. The APIs will send messages to the window's
   // message loop, and if the message loop is waiting on this operation we will
@@ -136,7 +100,6 @@
   // hang if the window becomes unresponsive after this check, hence the option
   // to avoid these completely.
   if (!owned_by_current_process || IsWindowResponding(hwnd)) {
->>>>>>> cbad18b1
     const size_t kTitleLength = 500;
     WCHAR window_title[kTitleLength] = L"";
     if (GetWindowTextLength(hwnd) != 0 &&
@@ -146,11 +109,7 @@
   }
 
   // Skip windows when we failed to convert the title or it is empty.
-<<<<<<< HEAD
-  if (params->ignoreUntitled && window.title.empty())
-=======
   if (params->ignore_untitled && window.title.empty())
->>>>>>> cbad18b1
     return TRUE;
 
   // Capture the window class name, to allow specific window classes to be
@@ -332,15 +291,10 @@
                             nullptr);
 }
 
-<<<<<<< HEAD
-bool GetWindowList(int flags, DesktopCapturer::SourceList* windows) {
-  GetWindowListParams params(flags, windows);
-=======
 bool GetWindowList(int flags,
                    DesktopCapturer::SourceList* windows,
                    LONG ex_style_filters) {
   GetWindowListParams params(flags, ex_style_filters, windows);
->>>>>>> cbad18b1
   return ::EnumWindows(&GetWindowListHandler,
                        reinterpret_cast<LPARAM>(&params)) != 0;
 }
@@ -410,11 +364,7 @@
   return false;
 }
 
-<<<<<<< HEAD
-// |content_rect| is preferred because,
-=======
 // `content_rect` is preferred because,
->>>>>>> cbad18b1
 // 1. WindowCapturerWinGdi is using GDI capturer, which cannot capture DX
 // output.
 //    So ScreenCapturer should be used as much as possible to avoid
@@ -504,12 +454,6 @@
 }
 
 bool WindowCaptureHelperWin::EnumerateCapturableWindows(
-<<<<<<< HEAD
-    DesktopCapturer::SourceList* results) {
-  if (!webrtc::GetWindowList((GetWindowListFlags::kIgnoreUntitled |
-                              GetWindowListFlags::kIgnoreUnresponsive),
-                             results)) {
-=======
     DesktopCapturer::SourceList* results,
     bool enumerate_current_process_windows,
     LONG ex_style_filters) {
@@ -520,7 +464,6 @@
   }
 
   if (!webrtc::GetWindowList(flags, results, ex_style_filters)) {
->>>>>>> cbad18b1
     return false;
   }
 
