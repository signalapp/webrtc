--- conflicted
+++ resolved
@@ -594,24 +594,16 @@
       "linux/wayland/mouse_cursor_monitor_pipewire.h",
       "linux/wayland/scoped_glib.cc",
       "linux/wayland/scoped_glib.h",
-<<<<<<< HEAD
-      "linux/wayland/screencast_portal.cc",
-      "linux/wayland/screencast_portal.h",
-=======
       "linux/wayland/screen_capture_portal_interface.h",
       "linux/wayland/screencast_portal.cc",
       "linux/wayland/screencast_portal.h",
       "linux/wayland/screencast_stream_utils.cc",
       "linux/wayland/screencast_stream_utils.h",
->>>>>>> 8f9b44ba
       "linux/wayland/shared_screencast_stream.cc",
       "linux/wayland/shared_screencast_stream.h",
       "linux/wayland/xdg_desktop_portal_utils.cc",
       "linux/wayland/xdg_desktop_portal_utils.h",
-<<<<<<< HEAD
-=======
       "linux/wayland/xdg_session_details.h",
->>>>>>> 8f9b44ba
     ]
 
     configs += [
