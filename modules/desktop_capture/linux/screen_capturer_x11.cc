/*
 *  Copyright (c) 2013 The WebRTC project authors. All Rights Reserved.
 *
 *  Use of this source code is governed by a BSD-style license
 *  that can be found in the LICENSE file in the root of the source
 *  tree. An additional intellectual property rights grant can be found
 *  in the file PATENTS.  All contributing project authors may
 *  be found in the AUTHORS file in the root of the source tree.
 */

#include "modules/desktop_capture/linux/screen_capturer_x11.h"

#include <X11/Xlib.h>
#include <X11/extensions/Xdamage.h>
#include <X11/extensions/Xfixes.h>
#include <X11/extensions/damagewire.h>
#include <dlfcn.h>
#include <stdint.h>
#include <string.h>

#include <memory>
#include <utility>

#include "modules/desktop_capture/desktop_capture_options.h"
#include "modules/desktop_capture/desktop_capturer.h"
#include "modules/desktop_capture/desktop_frame.h"
#include "modules/desktop_capture/desktop_geometry.h"
#include "modules/desktop_capture/linux/x_server_pixel_buffer.h"
#include "modules/desktop_capture/screen_capture_frame_queue.h"
#include "modules/desktop_capture/screen_capturer_helper.h"
#include "modules/desktop_capture/shared_desktop_frame.h"
#include "rtc_base/checks.h"
#include "rtc_base/logging.h"
#include "rtc_base/sanitizer.h"
#include "rtc_base/time_utils.h"
#include "rtc_base/trace_event.h"

namespace webrtc {

ScreenCapturerX11::ScreenCapturerX11() {
  helper_.SetLogGridSize(4);
}

ScreenCapturerX11::~ScreenCapturerX11() {
  options_.x_display()->RemoveEventHandler(ConfigureNotify, this);
  if (use_damage_) {
    options_.x_display()->RemoveEventHandler(damage_event_base_ + XDamageNotify,
                                             this);
  }
  if (use_randr_) {
    options_.x_display()->RemoveEventHandler(
        randr_event_base_ + RRScreenChangeNotify, this);
  }
  DeinitXlib();
}

bool ScreenCapturerX11::Init(const DesktopCaptureOptions& options) {
  TRACE_EVENT0("webrtc", "ScreenCapturerX11::Init");
  options_ = options;

  atom_cache_ = std::make_unique<XAtomCache>(display());

  root_window_ = RootWindow(display(), DefaultScreen(display()));
  if (root_window_ == BadValue) {
    RTC_LOG(LS_ERROR) << "Unable to get the root window";
    DeinitXlib();
    return false;
  }

  gc_ = XCreateGC(display(), root_window_, 0, NULL);
  if (gc_ == NULL) {
    RTC_LOG(LS_ERROR) << "Unable to get graphics context";
    DeinitXlib();
    return false;
  }

  options_.x_display()->AddEventHandler(ConfigureNotify, this);

  // Check for XFixes extension. This is required for cursor shape
  // notifications, and for our use of XDamage.
  if (XFixesQueryExtension(display(), &xfixes_event_base_,
                           &xfixes_error_base_)) {
    has_xfixes_ = true;
  } else {
    RTC_LOG(LS_INFO) << "X server does not support XFixes.";
  }

  // Register for changes to the dimensions of the root window.
  XSelectInput(display(), root_window_, StructureNotifyMask);

  if (!x_server_pixel_buffer_.Init(atom_cache_.get(),
                                   DefaultRootWindow(display()))) {
    RTC_LOG(LS_ERROR) << "Failed to initialize pixel buffer.";
    return false;
  }

  if (options_.use_update_notifications()) {
    InitXDamage();
  }

  InitXrandr();

  // Default source set here so that selected_monitor_rect_ is sized correctly.
  SelectSource(kFullDesktopScreenId);

  return true;
}

void ScreenCapturerX11::InitXDamage() {
  // Our use of XDamage requires XFixes.
  if (!has_xfixes_) {
    return;
  }

  // Check for XDamage extension.
  if (!XDamageQueryExtension(display(), &damage_event_base_,
                             &damage_error_base_)) {
    RTC_LOG(LS_INFO) << "X server does not support XDamage.";
    return;
  }

  // TODO(lambroslambrou): Disable DAMAGE in situations where it is known
  // to fail, such as when Desktop Effects are enabled, with graphics
  // drivers (nVidia, ATI) that fail to report DAMAGE notifications
  // properly.

  // Request notifications every time the screen becomes damaged.
  damage_handle_ =
      XDamageCreate(display(), root_window_, XDamageReportNonEmpty);
  if (!damage_handle_) {
    RTC_LOG(LS_ERROR) << "Unable to initialize XDamage.";
    return;
  }

  // Create an XFixes server-side region to collate damage into.
  damage_region_ = XFixesCreateRegion(display(), 0, 0);
  if (!damage_region_) {
    XDamageDestroy(display(), damage_handle_);
    RTC_LOG(LS_ERROR) << "Unable to create XFixes region.";
    return;
  }

  options_.x_display()->AddEventHandler(damage_event_base_ + XDamageNotify,
                                        this);

  use_damage_ = true;
  RTC_LOG(LS_INFO) << "Using XDamage extension.";
}

RTC_NO_SANITIZE("cfi-icall")
void ScreenCapturerX11::InitXrandr() {
  int major_version = 0;
  int minor_version = 0;
  int error_base_ignored = 0;
  if (XRRQueryExtension(display(), &randr_event_base_, &error_base_ignored) &&
      XRRQueryVersion(display(), &major_version, &minor_version)) {
    if (major_version > 1 || (major_version == 1 && minor_version >= 5)) {
      // Dynamically link XRRGetMonitors and XRRFreeMonitors as a workaround
      // to avoid a dependency issue with Debian 8.
      get_monitors_ = reinterpret_cast<get_monitors_func>(
          dlsym(RTLD_DEFAULT, "XRRGetMonitors"));
      free_monitors_ = reinterpret_cast<free_monitors_func>(
          dlsym(RTLD_DEFAULT, "XRRFreeMonitors"));
      if (get_monitors_ && free_monitors_) {
        use_randr_ = true;
        RTC_LOG(LS_INFO) << "Using XRandR extension v" << major_version << '.'
                         << minor_version << '.';
        monitors_ =
            get_monitors_(display(), root_window_, true, &num_monitors_);

        // Register for screen change notifications
        XRRSelectInput(display(), root_window_, RRScreenChangeNotifyMask);
        options_.x_display()->AddEventHandler(
            randr_event_base_ + RRScreenChangeNotify, this);
      } else {
        RTC_LOG(LS_ERROR) << "Unable to link XRandR monitor functions.";
      }
    } else {
      RTC_LOG(LS_ERROR) << "XRandR entension is older than v1.5.";
    }
  } else {
    RTC_LOG(LS_ERROR) << "X server does not support XRandR.";
  }
}

RTC_NO_SANITIZE("cfi-icall")
void ScreenCapturerX11::UpdateMonitors() {
  if (monitors_) {
    free_monitors_(monitors_);
    monitors_ = nullptr;
  }

  monitors_ = get_monitors_(display(), root_window_, true, &num_monitors_);

  if (selected_monitor_name_) {
    if (selected_monitor_name_ == static_cast<Atom>(kFullDesktopScreenId)) {
      selected_monitor_rect_ =
          DesktopRect::MakeSize(x_server_pixel_buffer_.window_size());
      return;
    }

    for (int i = 0; i < num_monitors_; ++i) {
      XRRMonitorInfo& m = monitors_[i];
      if (selected_monitor_name_ == m.name) {
        RTC_LOG(LS_INFO) << "XRandR monitor " << m.name << " rect updated.";
        selected_monitor_rect_ =
            DesktopRect::MakeXYWH(m.x, m.y, m.width, m.height);
<<<<<<< HEAD
=======
        const auto& pixel_buffer_rect = x_server_pixel_buffer_.window_rect();
        if (!pixel_buffer_rect.ContainsRect(selected_monitor_rect_)) {
          // This is never expected to happen, but crop the rectangle anyway
          // just in case the server returns inconsistent information.
          // CaptureScreen() expects `selected_monitor_rect_` to lie within
          // the pixel-buffer's rectangle.
          RTC_LOG(LS_WARNING)
              << "Cropping selected monitor rect to fit the pixel-buffer.";
          selected_monitor_rect_.IntersectWith(pixel_buffer_rect);
        }
>>>>>>> cbad18b1
        return;
      }
    }

    // The selected monitor is not connected anymore
    RTC_LOG(LS_INFO) << "XRandR selected monitor " << selected_monitor_name_
                     << " lost.";
    selected_monitor_rect_ = DesktopRect::MakeWH(0, 0);
  }
}

void ScreenCapturerX11::Start(Callback* callback) {
  RTC_DCHECK(!callback_);
  RTC_DCHECK(callback);

  callback_ = callback;
}

void ScreenCapturerX11::CaptureFrame() {
  TRACE_EVENT0("webrtc", "ScreenCapturerX11::CaptureFrame");
  int64_t capture_start_time_nanos = rtc::TimeNanos();

  queue_.MoveToNextFrame();
  if (queue_.current_frame() && queue_.current_frame()->IsShared()) {
    RTC_DLOG(LS_WARNING) << "Overwriting frame that is still shared.";
  }

  // Process XEvents for XDamage and cursor shape tracking.
  options_.x_display()->ProcessPendingXEvents();

  // ProcessPendingXEvents() may call ScreenConfigurationChanged() which
  // reinitializes `x_server_pixel_buffer_`. Check if the pixel buffer is still
  // in a good shape.
  if (!x_server_pixel_buffer_.is_initialized()) {
    // We failed to initialize pixel buffer.
    RTC_LOG(LS_ERROR) << "Pixel buffer is not initialized.";
    callback_->OnCaptureResult(Result::ERROR_PERMANENT, nullptr);
    return;
  }

  // Allocate the current frame buffer only if it is not already allocated.
  // Note that we can't reallocate other buffers at this point, since the caller
  // may still be reading from them.
  if (!queue_.current_frame()) {
    std::unique_ptr<DesktopFrame> frame(
        new BasicDesktopFrame(selected_monitor_rect_.size()));

    // We set the top-left of the frame so the mouse cursor will be composited
    // properly, and our frame buffer will not be overrun while blitting.
    frame->set_top_left(selected_monitor_rect_.top_left());
    queue_.ReplaceCurrentFrame(SharedDesktopFrame::Wrap(std::move(frame)));
  }

  std::unique_ptr<DesktopFrame> result = CaptureScreen();
  if (!result) {
    RTC_LOG(LS_WARNING) << "Temporarily failed to capture screen.";
    callback_->OnCaptureResult(Result::ERROR_TEMPORARY, nullptr);
    return;
  }

  last_invalid_region_ = result->updated_region();
  result->set_capture_time_ms((rtc::TimeNanos() - capture_start_time_nanos) /
                              rtc::kNumNanosecsPerMillisec);
  callback_->OnCaptureResult(Result::SUCCESS, std::move(result));
}

bool ScreenCapturerX11::GetSourceList(SourceList* sources) {
  RTC_DCHECK(sources->size() == 0);
  if (!use_randr_) {
    sources->push_back({});
    return true;
  }

<<<<<<< HEAD
  // Ensure that |monitors_| is updated with changes that may have happened
=======
  // Ensure that `monitors_` is updated with changes that may have happened
>>>>>>> cbad18b1
  // between calls to GetSourceList().
  options_.x_display()->ProcessPendingXEvents();

  for (int i = 0; i < num_monitors_; ++i) {
    XRRMonitorInfo& m = monitors_[i];
    char* monitor_title = XGetAtomName(display(), m.name);

    // Note name is an X11 Atom used to id the monitor.
    sources->push_back({static_cast<SourceId>(m.name), monitor_title});
    XFree(monitor_title);
  }

  return true;
}

bool ScreenCapturerX11::SelectSource(SourceId id) {
  // Prevent the reuse of any frame buffers allocated for a previously selected
  // source. This is required to stop crashes, or old data from appearing in
  // a captured frame, when the new source is sized differently then the source
  // that was selected at the time a reused frame buffer was created.
  queue_.Reset();

  if (!use_randr_ || id == kFullDesktopScreenId) {
    selected_monitor_name_ = kFullDesktopScreenId;
    selected_monitor_rect_ =
        DesktopRect::MakeSize(x_server_pixel_buffer_.window_size());
    return true;
  }

  for (int i = 0; i < num_monitors_; ++i) {
    if (id == static_cast<SourceId>(monitors_[i].name)) {
      RTC_LOG(LS_INFO) << "XRandR selected source: " << id;
      XRRMonitorInfo& m = monitors_[i];
      selected_monitor_name_ = m.name;
      selected_monitor_rect_ =
          DesktopRect::MakeXYWH(m.x, m.y, m.width, m.height);
      return true;
    }
  }
  return false;
}

bool ScreenCapturerX11::HandleXEvent(const XEvent& event) {
  if (use_damage_ && (event.type == damage_event_base_ + XDamageNotify)) {
    const XDamageNotifyEvent* damage_event =
        reinterpret_cast<const XDamageNotifyEvent*>(&event);
    if (damage_event->damage != damage_handle_)
      return false;
    RTC_DCHECK(damage_event->level == XDamageReportNonEmpty);
    return true;
  } else if (use_randr_ &&
             event.type == randr_event_base_ + RRScreenChangeNotify) {
    XRRUpdateConfiguration(const_cast<XEvent*>(&event));
    UpdateMonitors();
    RTC_LOG(LS_INFO) << "XRandR screen change event received.";
    return true;
  } else if (event.type == ConfigureNotify) {
    ScreenConfigurationChanged();
    return true;
  }
  return false;
}

std::unique_ptr<DesktopFrame> ScreenCapturerX11::CaptureScreen() {
  std::unique_ptr<SharedDesktopFrame> frame = queue_.current_frame()->Share();
  RTC_DCHECK(selected_monitor_rect_.size().equals(frame->size()));

  // Pass the screen size to the helper, so it can clip the invalid region if it
  // expands that region to a grid.
  helper_.set_size_most_recent(x_server_pixel_buffer_.window_size());

  // In the DAMAGE case, ensure the frame is up-to-date with the previous frame
  // if any.  If there isn't a previous frame, that means a screen-resolution
  // change occurred, and `invalid_rects` will be updated to include the whole
  // screen.
  if (use_damage_ && queue_.previous_frame())
    SynchronizeFrame();

  DesktopRegion* updated_region = frame->mutable_updated_region();

  x_server_pixel_buffer_.Synchronize();
  if (use_damage_ && queue_.previous_frame()) {
    // Atomically fetch and clear the damage region.
    XDamageSubtract(display(), damage_handle_, None, damage_region_);
    int rects_num = 0;
    XRectangle bounds;
    XRectangle* rects = XFixesFetchRegionAndBounds(display(), damage_region_,
                                                   &rects_num, &bounds);
    for (int i = 0; i < rects_num; ++i) {
      updated_region->AddRect(DesktopRect::MakeXYWH(
          rects[i].x, rects[i].y, rects[i].width, rects[i].height));
    }
    XFree(rects);
    helper_.InvalidateRegion(*updated_region);

    // Capture the damaged portions of the desktop.
    helper_.TakeInvalidRegion(updated_region);
    updated_region->IntersectWith(selected_monitor_rect_);

    for (DesktopRegion::Iterator it(*updated_region); !it.IsAtEnd();
         it.Advance()) {
      if (!x_server_pixel_buffer_.CaptureRect(it.rect(), frame.get()))
        return nullptr;
    }
  } else {
    // Doing full-screen polling, or this is the first capture after a
    // screen-resolution change.  In either case, need a full-screen capture.
    if (!x_server_pixel_buffer_.CaptureRect(selected_monitor_rect_,
                                            frame.get())) {
      return nullptr;
    }
    updated_region->SetRect(selected_monitor_rect_);
  }

  return std::move(frame);
}

void ScreenCapturerX11::ScreenConfigurationChanged() {
  TRACE_EVENT0("webrtc", "ScreenCapturerX11::ScreenConfigurationChanged");
  // Make sure the frame buffers will be reallocated.
  queue_.Reset();

  helper_.ClearInvalidRegion();
  if (!x_server_pixel_buffer_.Init(atom_cache_.get(),
                                   DefaultRootWindow(display()))) {
    RTC_LOG(LS_ERROR) << "Failed to initialize pixel buffer after screen "
                         "configuration change.";
  }

<<<<<<< HEAD
  if (!use_randr_) {
=======
  if (use_randr_) {
    // Adding/removing RANDR monitors can generate a ConfigureNotify event
    // without generating any RRScreenChangeNotify event. So it is important to
    // update the monitors here even if the screen resolution hasn't changed.
    UpdateMonitors();
  } else {
>>>>>>> cbad18b1
    selected_monitor_rect_ =
        DesktopRect::MakeSize(x_server_pixel_buffer_.window_size());
  }
}

void ScreenCapturerX11::SynchronizeFrame() {
  // Synchronize the current buffer with the previous one since we do not
  // capture the entire desktop. Note that encoder may be reading from the
  // previous buffer at this time so thread access complaints are false
  // positives.

  // TODO(hclam): We can reduce the amount of copying here by subtracting
  // `capturer_helper_`s region from `last_invalid_region_`.
  // http://crbug.com/92354
  RTC_DCHECK(queue_.previous_frame());

  DesktopFrame* current = queue_.current_frame();
  DesktopFrame* last = queue_.previous_frame();
  RTC_DCHECK(current != last);
  for (DesktopRegion::Iterator it(last_invalid_region_); !it.IsAtEnd();
       it.Advance()) {
    if (selected_monitor_rect_.ContainsRect(it.rect())) {
      DesktopRect r = it.rect();
      r.Translate(-selected_monitor_rect_.top_left());
      current->CopyPixelsFrom(*last, r.top_left(), r);
    }
  }
}

RTC_NO_SANITIZE("cfi-icall")
void ScreenCapturerX11::DeinitXlib() {
  if (monitors_) {
    free_monitors_(monitors_);
    monitors_ = nullptr;
  }

  if (gc_) {
    XFreeGC(display(), gc_);
    gc_ = nullptr;
  }

  x_server_pixel_buffer_.Release();

  if (display()) {
    if (damage_handle_) {
      XDamageDestroy(display(), damage_handle_);
      damage_handle_ = 0;
    }

    if (damage_region_) {
      XFixesDestroyRegion(display(), damage_region_);
      damage_region_ = 0;
    }
  }
}

// static
std::unique_ptr<DesktopCapturer> ScreenCapturerX11::CreateRawScreenCapturer(
    const DesktopCaptureOptions& options) {
  if (!options.x_display())
    return nullptr;

  std::unique_ptr<ScreenCapturerX11> capturer(new ScreenCapturerX11());
  if (!capturer.get()->Init(options)) {
    return nullptr;
  }

  return std::move(capturer);
}

}  // namespace webrtc<|MERGE_RESOLUTION|>--- conflicted
+++ resolved
@@ -205,8 +205,6 @@
         RTC_LOG(LS_INFO) << "XRandR monitor " << m.name << " rect updated.";
         selected_monitor_rect_ =
             DesktopRect::MakeXYWH(m.x, m.y, m.width, m.height);
-<<<<<<< HEAD
-=======
         const auto& pixel_buffer_rect = x_server_pixel_buffer_.window_rect();
         if (!pixel_buffer_rect.ContainsRect(selected_monitor_rect_)) {
           // This is never expected to happen, but crop the rectangle anyway
@@ -217,7 +215,6 @@
               << "Cropping selected monitor rect to fit the pixel-buffer.";
           selected_monitor_rect_.IntersectWith(pixel_buffer_rect);
         }
->>>>>>> cbad18b1
         return;
       }
     }
@@ -291,11 +288,7 @@
     return true;
   }
 
-<<<<<<< HEAD
-  // Ensure that |monitors_| is updated with changes that may have happened
-=======
   // Ensure that `monitors_` is updated with changes that may have happened
->>>>>>> cbad18b1
   // between calls to GetSourceList().
   options_.x_display()->ProcessPendingXEvents();
 
@@ -425,16 +418,12 @@
                          "configuration change.";
   }
 
-<<<<<<< HEAD
-  if (!use_randr_) {
-=======
   if (use_randr_) {
     // Adding/removing RANDR monitors can generate a ConfigureNotify event
     // without generating any RRScreenChangeNotify event. So it is important to
     // update the monitors here even if the screen resolution hasn't changed.
     UpdateMonitors();
   } else {
->>>>>>> cbad18b1
     selected_monitor_rect_ =
         DesktopRect::MakeSize(x_server_pixel_buffer_.window_size());
   }
