--- conflicted
+++ resolved
@@ -168,16 +168,12 @@
             // it uses responsiveness check which could lead to performance
             // issues.
             SourceList result;
-<<<<<<< HEAD
-            if (!webrtc::GetWindowList(GetWindowListFlags::kNone, &result))
-=======
             int window_list_flags =
                 enumerate_current_process_windows_
                     ? GetWindowListFlags::kNone
                     : GetWindowListFlags::kIgnoreCurrentProcessWindows;
 
             if (!webrtc::GetWindowList(window_list_flags, &result))
->>>>>>> cbad18b1
               return false;
 
             // Filter out windows not visible on current desktop
