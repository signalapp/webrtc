/*
 *  Copyright (c) 2020 The WebRTC project authors. All Rights Reserved.
 *
 *  Use of this source code is governed by a BSD-style license
 *  that can be found in the LICENSE file in the root of the source
 *  tree. An additional intellectual property rights grant can be found
 *  in the file PATENTS.  All contributing project authors may
 *  be found in the AUTHORS file in the root of the source tree.
 */

#include "modules/video_coding/rtp_vp8_ref_finder.h"

#include <utility>

#include "rtc_base/logging.h"

namespace webrtc {

RtpFrameReferenceFinder::ReturnVector RtpVp8RefFinder::ManageFrame(
    std::unique_ptr<RtpFrameObject> frame) {
  const RTPVideoHeaderVP8& codec_header = absl::get<RTPVideoHeaderVP8>(
      frame->GetRtpVideoHeader().video_type_header);
  int64_t unwrapped_tl0 = tl0_unwrapper_.Unwrap(codec_header.tl0PicIdx & 0xFF);
  FrameDecision decision =
      ManageFrameInternal(frame.get(), codec_header, unwrapped_tl0);

  RtpFrameReferenceFinder::ReturnVector res;
  switch (decision) {
    case kStash:
      if (stashed_frames_.size() > kMaxStashedFrames) {
        stashed_frames_.pop_back();
      }
      stashed_frames_.push_front(
          {.unwrapped_tl0 = unwrapped_tl0, .frame = std::move(frame)});
      return res;
    case kHandOff:
      res.push_back(std::move(frame));
      RetryStashedFrames(res);
      return res;
    case kDrop:
      return res;
  }

  return res;
}

RtpVp8RefFinder::FrameDecision RtpVp8RefFinder::ManageFrameInternal(
    RtpFrameObject* frame,
    const RTPVideoHeaderVP8& codec_header,
    int64_t unwrapped_tl0) {
  // Protect against corrupted packets with arbitrary large temporal idx.
  if (codec_header.temporalIdx >= kMaxTemporalLayers)
    return kDrop;

  frame->SetSpatialIndex(0);
  frame->SetId(codec_header.pictureId & 0x7FFF);

  if (last_picture_id_ == -1)
    last_picture_id_ = frame->Id();

  // Clean up info about not yet received frames that are too old.
  uint16_t old_picture_id =
      Subtract<kFrameIdLength>(frame->Id(), kMaxNotYetReceivedFrames);
  auto clean_frames_to = not_yet_received_frames_.lower_bound(old_picture_id);
  not_yet_received_frames_.erase(not_yet_received_frames_.begin(),
                                 clean_frames_to);
  // Avoid re-adding picture ids that were just erased.
  if (AheadOf<uint16_t, kFrameIdLength>(old_picture_id, last_picture_id_)) {
    last_picture_id_ = old_picture_id;
  }
  // Find if there has been a gap in fully received frames and save the picture
  // id of those frames in `not_yet_received_frames_`.
  if (AheadOf<uint16_t, kFrameIdLength>(frame->Id(), last_picture_id_)) {
    do {
      last_picture_id_ = Add<kFrameIdLength>(last_picture_id_, 1);
      not_yet_received_frames_.insert(last_picture_id_);
    } while (last_picture_id_ != frame->Id());
  }

  // Clean up info for base layers that are too old.
  int64_t old_tl0_pic_idx = unwrapped_tl0 - kMaxLayerInfo;
  auto clean_layer_info_to = layer_info_.lower_bound(old_tl0_pic_idx);
  layer_info_.erase(layer_info_.begin(), clean_layer_info_to);

  if (frame->frame_type() == VideoFrameType::kVideoFrameKey) {
    if (codec_header.temporalIdx != 0) {
      return kDrop;
    }
    frame->num_references = 0;
    layer_info_[unwrapped_tl0].fill(-1);
    UpdateLayerInfoVp8(frame, unwrapped_tl0, codec_header.temporalIdx);
    return kHandOff;
  }

  auto layer_info_it = layer_info_.find(
      codec_header.temporalIdx == 0 ? unwrapped_tl0 - 1 : unwrapped_tl0);

  // If we don't have the base layer frame yet, stash this frame.
  if (layer_info_it == layer_info_.end())
    return kStash;

  // A non keyframe base layer frame has been received, copy the layer info
  // from the previous base layer frame and set a reference to the previous
  // base layer frame.
  if (codec_header.temporalIdx == 0) {
    layer_info_it =
        layer_info_.emplace(unwrapped_tl0, layer_info_it->second).first;
    frame->num_references = 1;
    int64_t last_pid_on_layer = layer_info_it->second[0];

    // Is this an old frame that has already been used to update the state? If
    // so, drop it.
    if (AheadOrAt<uint16_t, kFrameIdLength>(last_pid_on_layer, frame->Id())) {
      return kDrop;
    }

    frame->references[0] = last_pid_on_layer;
    UpdateLayerInfoVp8(frame, unwrapped_tl0, codec_header.temporalIdx);
    return kHandOff;
  }

  // Layer sync frame, this frame only references its base layer frame.
  if (codec_header.layerSync) {
    frame->num_references = 1;
    int64_t last_pid_on_layer = layer_info_it->second[codec_header.temporalIdx];

    // Is this an old frame that has already been used to update the state? If
    // so, drop it.
    if (last_pid_on_layer != -1 &&
        AheadOrAt<uint16_t, kFrameIdLength>(last_pid_on_layer, frame->Id())) {
      return kDrop;
    }

    frame->references[0] = layer_info_it->second[0];
    UpdateLayerInfoVp8(frame, unwrapped_tl0, codec_header.temporalIdx);
    return kHandOff;
  }

  // Find all references for this frame.
  frame->num_references = 0;
  for (uint8_t layer = 0; layer <= codec_header.temporalIdx; ++layer) {
    // If we have not yet received a previous frame on this temporal layer,
    // stash this frame.
    if (layer_info_it->second[layer] == -1)
      return kStash;

    // If the last frame on this layer is ahead of this frame it means that
    // a layer sync frame has been received after this frame for the same
    // base layer frame, drop this frame.
    if (AheadOf<uint16_t, kFrameIdLength>(layer_info_it->second[layer],
                                          frame->Id())) {
      return kDrop;
    }

    // If we have not yet received a frame between this frame and the referenced
    // frame then we have to wait for that frame to be completed first.
    auto not_received_frame_it =
        not_yet_received_frames_.upper_bound(layer_info_it->second[layer]);
    if (not_received_frame_it != not_yet_received_frames_.end() &&
        AheadOf<uint16_t, kFrameIdLength>(frame->Id(),
                                          *not_received_frame_it)) {
      return kStash;
    }

    if (!(AheadOf<uint16_t, kFrameIdLength>(frame->Id(),
                                            layer_info_it->second[layer]))) {
      RTC_LOG(LS_INFO) << "Frame with picture id " << frame->Id()
                       << " and packet range [" << frame->first_seq_num()
                       << ", " << frame->last_seq_num()
                       << "] already received, "
                          " dropping frame.";
      return kDrop;
    }

    ++frame->num_references;
    frame->references[layer] = layer_info_it->second[layer];
  }

  UpdateLayerInfoVp8(frame, unwrapped_tl0, codec_header.temporalIdx);
  return kHandOff;
}

void RtpVp8RefFinder::UpdateLayerInfoVp8(RtpFrameObject* frame,
                                         int64_t unwrapped_tl0,
                                         uint8_t temporal_idx) {
  auto layer_info_it = layer_info_.find(unwrapped_tl0);

  // Update this layer info and newer.
  while (layer_info_it != layer_info_.end()) {
    if (layer_info_it->second[temporal_idx] != -1 &&
        AheadOf<uint16_t, kFrameIdLength>(layer_info_it->second[temporal_idx],
                                          frame->Id())) {
      // The frame was not newer, then no subsequent layer info have to be
      // update.
      break;
    }

    layer_info_it->second[temporal_idx] = frame->Id();
    ++unwrapped_tl0;
    layer_info_it = layer_info_.find(unwrapped_tl0);
  }
  not_yet_received_frames_.erase(frame->Id());

  UnwrapPictureIds(frame);
}

void RtpVp8RefFinder::RetryStashedFrames(
    RtpFrameReferenceFinder::ReturnVector& res) {
  bool complete_frame = false;
  do {
    complete_frame = false;
    for (auto it = stashed_frames_.begin(); it != stashed_frames_.end();) {
      const RTPVideoHeaderVP8& codec_header = absl::get<RTPVideoHeaderVP8>(
          it->frame->GetRtpVideoHeader().video_type_header);
      FrameDecision decision =
          ManageFrameInternal(it->frame.get(), codec_header, it->unwrapped_tl0);

      switch (decision) {
        case kStash:
          ++it;
          break;
        case kHandOff:
          complete_frame = true;
<<<<<<< HEAD
          res.push_back(std::move(*frame_it));
=======
          res.push_back(std::move(it->frame));
>>>>>>> 8f9b44ba
          [[fallthrough]];
        case kDrop:
          it = stashed_frames_.erase(it);
      }
    }
  } while (complete_frame);
}

void RtpVp8RefFinder::UnwrapPictureIds(RtpFrameObject* frame) {
  for (size_t i = 0; i < frame->num_references; ++i)
    frame->references[i] = unwrapper_.Unwrap(frame->references[i]);
  frame->SetId(unwrapper_.Unwrap(frame->Id()));
}

void RtpVp8RefFinder::ClearTo(uint16_t seq_num) {
  auto it = stashed_frames_.begin();
  while (it != stashed_frames_.end()) {
    if (AheadOf<uint16_t>(seq_num, it->frame->first_seq_num())) {
      it = stashed_frames_.erase(it);
    } else {
      ++it;
    }
  }
}

}  // namespace webrtc<|MERGE_RESOLUTION|>--- conflicted
+++ resolved
@@ -221,11 +221,7 @@
           break;
         case kHandOff:
           complete_frame = true;
-<<<<<<< HEAD
-          res.push_back(std::move(*frame_it));
-=======
           res.push_back(std::move(it->frame));
->>>>>>> 8f9b44ba
           [[fallthrough]];
         case kDrop:
           it = stashed_frames_.erase(it);
