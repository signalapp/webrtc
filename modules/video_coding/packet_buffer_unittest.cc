--- conflicted
+++ resolved
@@ -99,14 +99,7 @@
 
 class PacketBufferTest : public ::testing::Test {
  protected:
-<<<<<<< HEAD
-  PacketBufferTest()
-      : rand_(0x7732213),
-        clock_(0),
-        packet_buffer_(&clock_, kStartSize, kMaxSize) {}
-=======
   PacketBufferTest() : rand_(0x7732213), packet_buffer_(kStartSize, kMaxSize) {}
->>>>>>> cbad18b1
 
   uint16_t Rand() { return rand_.Rand<uint16_t>(); }
 
@@ -616,70 +609,6 @@
   Insert(2, kKeyFrame, kNotFirst, kNotLast);
   Insert(1, kKeyFrame, kFirst, kLast);
   EXPECT_THAT(Insert(3, kKeyFrame, kNotFirst, kLast).packets, IsEmpty());
-<<<<<<< HEAD
-}
-
-TEST_F(PacketBufferTest, PacketTimestamps) {
-  absl::optional<int64_t> packet_ms;
-  absl::optional<int64_t> packet_keyframe_ms;
-
-  packet_ms = packet_buffer_.LastReceivedPacketMs();
-  packet_keyframe_ms = packet_buffer_.LastReceivedKeyframePacketMs();
-  EXPECT_FALSE(packet_ms);
-  EXPECT_FALSE(packet_keyframe_ms);
-
-  int64_t keyframe_ms = clock_.TimeInMilliseconds();
-  Insert(100, kKeyFrame, kFirst, kLast, {}, /*timestamp=*/1000);
-  packet_ms = packet_buffer_.LastReceivedPacketMs();
-  packet_keyframe_ms = packet_buffer_.LastReceivedKeyframePacketMs();
-  EXPECT_TRUE(packet_ms);
-  EXPECT_TRUE(packet_keyframe_ms);
-  EXPECT_EQ(keyframe_ms, *packet_ms);
-  EXPECT_EQ(keyframe_ms, *packet_keyframe_ms);
-
-  clock_.AdvanceTimeMilliseconds(100);
-  int64_t delta_ms = clock_.TimeInMilliseconds();
-  Insert(101, kDeltaFrame, kFirst, kLast, {}, /*timestamp=*/2000);
-  packet_ms = packet_buffer_.LastReceivedPacketMs();
-  packet_keyframe_ms = packet_buffer_.LastReceivedKeyframePacketMs();
-  EXPECT_TRUE(packet_ms);
-  EXPECT_TRUE(packet_keyframe_ms);
-  EXPECT_EQ(delta_ms, *packet_ms);
-  EXPECT_EQ(keyframe_ms, *packet_keyframe_ms);
-
-  packet_buffer_.Clear();
-  packet_ms = packet_buffer_.LastReceivedPacketMs();
-  packet_keyframe_ms = packet_buffer_.LastReceivedKeyframePacketMs();
-  EXPECT_FALSE(packet_ms);
-  EXPECT_FALSE(packet_keyframe_ms);
-}
-
-TEST_F(PacketBufferTest,
-       LastReceivedKeyFrameReturnsReceiveTimeOfALastReceivedPacketOfAKeyFrame) {
-  clock_.AdvanceTimeMilliseconds(100);
-  Insert(/*seq_num=*/100, kKeyFrame, kFirst, kNotLast, {}, /*timestamp=*/1000);
-  EXPECT_EQ(packet_buffer_.LastReceivedKeyframePacketMs(),
-            clock_.TimeInMilliseconds());
-
-  clock_.AdvanceTimeMilliseconds(100);
-  Insert(/*seq_num=*/102, kDeltaFrame, kNotFirst, kLast, {},
-         /*timestamp=*/1000);
-  EXPECT_EQ(packet_buffer_.LastReceivedKeyframePacketMs(),
-            clock_.TimeInMilliseconds());
-
-  clock_.AdvanceTimeMilliseconds(100);
-  Insert(/*seq_num=*/101, kDeltaFrame, kNotFirst, kNotLast, {},
-         /*timestamp=*/1000);
-  EXPECT_EQ(packet_buffer_.LastReceivedKeyframePacketMs(),
-            clock_.TimeInMilliseconds());
-
-  clock_.AdvanceTimeMilliseconds(100);
-  Insert(/*seq_num=*/103, kDeltaFrame, kFirst, kNotLast, {},
-         /*timestamp=*/2000);
-  EXPECT_EQ(packet_buffer_.LastReceivedKeyframePacketMs(),
-            clock_.TimeInMilliseconds() - 100);
-=======
->>>>>>> cbad18b1
 }
 
 TEST_F(PacketBufferTest, IncomingCodecChange) {
