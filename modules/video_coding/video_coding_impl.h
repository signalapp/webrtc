--- conflicted
+++ resolved
@@ -26,10 +26,6 @@
 #include "modules/video_coding/timing.h"
 #include "rtc_base/one_time_event.h"
 #include "rtc_base/synchronization/mutex.h"
-<<<<<<< HEAD
-#include "rtc_base/synchronization/sequence_checker.h"
-=======
->>>>>>> cbad18b1
 #include "rtc_base/thread_annotations.h"
 #include "system_wrappers/include/clock.h"
 
@@ -63,14 +59,8 @@
   VideoReceiver(Clock* clock, VCMTiming* timing);
   ~VideoReceiver() override;
 
-<<<<<<< HEAD
-  int32_t RegisterReceiveCodec(uint8_t payload_type,
-                               const VideoCodec* receiveCodec,
-                               int32_t numberOfCores);
-=======
   void RegisterReceiveCodec(uint8_t payload_type,
                             const VideoDecoder::Settings& settings);
->>>>>>> cbad18b1
 
   void RegisterExternalDecoder(VideoDecoder* externalDecoder,
                                uint8_t payloadType);
