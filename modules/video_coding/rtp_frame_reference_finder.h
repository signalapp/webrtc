--- conflicted
+++ resolved
@@ -16,37 +16,16 @@
 #include "modules/video_coding/frame_object.h"
 
 namespace webrtc {
-<<<<<<< HEAD
-namespace video_coding {
 namespace internal {
 class RtpFrameReferenceFinderImpl;
 }  // namespace internal
-
-// A complete frame is a frame which has received all its packets and all its
-// references are known.
-class OnCompleteFrameCallback {
- public:
-  virtual ~OnCompleteFrameCallback() {}
-  virtual void OnCompleteFrame(std::unique_ptr<EncodedFrame> frame) = 0;
-};
-=======
-namespace internal {
-class RtpFrameReferenceFinderImpl;
-}  // namespace internal
->>>>>>> cbad18b1
 
 class RtpFrameReferenceFinder {
  public:
   using ReturnVector = absl::InlinedVector<std::unique_ptr<RtpFrameObject>, 3>;
 
-<<<<<<< HEAD
-  explicit RtpFrameReferenceFinder(OnCompleteFrameCallback* frame_callback);
-  explicit RtpFrameReferenceFinder(OnCompleteFrameCallback* frame_callback,
-                                   int64_t picture_id_offset);
-=======
   RtpFrameReferenceFinder();
   explicit RtpFrameReferenceFinder(int64_t picture_id_offset);
->>>>>>> cbad18b1
   ~RtpFrameReferenceFinder();
 
   // The RtpFrameReferenceFinder will hold onto the frame until:
@@ -66,16 +45,6 @@
   void ClearTo(uint16_t seq_num);
 
  private:
-<<<<<<< HEAD
-  void HandOffFrames(ReturnVector frames);
-
-  // How far frames have been cleared out of the buffer by RTP sequence number.
-  // A frame will be cleared if it contains a packet with a sequence number
-  // older than |cleared_to_seq_num_|.
-  int cleared_to_seq_num_ = -1;
-  const int64_t picture_id_offset_;
-  OnCompleteFrameCallback* frame_callback_;
-=======
   void AddPictureIdOffset(ReturnVector& frames);
 
   // How far frames have been cleared out of the buffer by RTP sequence number.
@@ -83,7 +52,6 @@
   // older than `cleared_to_seq_num_`.
   int cleared_to_seq_num_ = -1;
   const int64_t picture_id_offset_;
->>>>>>> cbad18b1
   std::unique_ptr<internal::RtpFrameReferenceFinderImpl> impl_;
 };
 
