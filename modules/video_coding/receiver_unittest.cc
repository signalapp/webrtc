--- conflicted
+++ resolved
@@ -451,17 +451,9 @@
   int64_t arrive_timestamps[kNumFrames];
   int64_t render_timestamps[kNumFrames];
 
-<<<<<<< HEAD
-  TimeDelta render_delay_ms = TimeDelta::Zero();
-  TimeDelta max_decode_ms = TimeDelta::Zero();
-  TimeDelta dummy = TimeDelta::Zero();
-  timing_.GetTimings(&max_decode_ms, &dummy, &dummy, &dummy, &dummy,
-                     &render_delay_ms);
-=======
   auto timings = timing_.GetTimings();
   TimeDelta render_delay = timings.render_delay;
   TimeDelta max_decode = timings.max_decode_duration;
->>>>>>> 8f9b44ba
 
   // Construct test samples.
   // render_timestamps are the timestamps stored in the Frame;
@@ -488,14 +480,8 @@
         receiver_.FrameForDecoding(kMaxWaitTime, prefer_late_decoding);
     int64_t end_time = clock_.TimeInMilliseconds();
     if (frame) {
-<<<<<<< HEAD
-      EXPECT_EQ(
-          frame->RenderTimeMs() - max_decode_ms.ms() - render_delay_ms.ms(),
-          end_time);
-=======
       EXPECT_EQ(frame->RenderTimeMs() - max_decode.ms() - render_delay.ms(),
                 end_time);
->>>>>>> 8f9b44ba
       receiver_.ReleaseFrame(frame);
       ++num_frames_return;
     } else {
