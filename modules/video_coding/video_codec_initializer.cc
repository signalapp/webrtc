/*
 *  Copyright (c) 2016 The WebRTC project authors. All Rights Reserved.
 *
 *  Use of this source code is governed by a BSD-style license
 *  that can be found in the LICENSE file in the root of the source
 *  tree. An additional intellectual property rights grant can be found
 *  in the file PATENTS.  All contributing project authors may
 *  be found in the AUTHORS file in the root of the source tree.
 */

#include "modules/video_coding/include/video_codec_initializer.h"

#include <stdint.h>
#include <string.h>

#include <algorithm>

#include "absl/types/optional.h"
#include "api/scoped_refptr.h"
#include "api/units/data_rate.h"
#include "api/video/video_bitrate_allocation.h"
#include "api/video_codecs/video_encoder.h"
#include "modules/video_coding/codecs/av1/av1_svc_config.h"
#include "modules/video_coding/codecs/vp9/svc_config.h"
#include "modules/video_coding/include/video_coding_defines.h"
#include "rtc_base/checks.h"
#include "rtc_base/experiments/min_video_bitrate_experiment.h"
#include "rtc_base/logging.h"
#include "rtc_base/numerics/safe_conversions.h"

namespace webrtc {

bool VideoCodecInitializer::SetupCodec(const VideoEncoderConfig& config,
                                       const std::vector<VideoStream>& streams,
                                       VideoCodec* codec) {
  if (config.codec_type == kVideoCodecMultiplex) {
    VideoEncoderConfig associated_config = config.Copy();
    associated_config.codec_type = kVideoCodecVP9;
    if (!SetupCodec(associated_config, streams, codec)) {
      RTC_LOG(LS_ERROR) << "Failed to create stereo encoder configuration.";
      return false;
    }
    codec->codecType = kVideoCodecMultiplex;
    return true;
  }

  *codec = VideoEncoderConfigToVideoCodec(config, streams);
  return true;
}

// TODO(sprang): Split this up and separate the codec specific parts.
VideoCodec VideoCodecInitializer::VideoEncoderConfigToVideoCodec(
    const VideoEncoderConfig& config,
    const std::vector<VideoStream>& streams) {
  static const int kEncoderMinBitrateKbps = 30;
  RTC_DCHECK(!streams.empty());
  RTC_DCHECK_GE(config.min_transmit_bitrate_bps, 0);

  VideoCodec video_codec;
  video_codec.codecType = config.codec_type;

  switch (config.content_type) {
    case VideoEncoderConfig::ContentType::kRealtimeVideo:
      video_codec.mode = VideoCodecMode::kRealtimeVideo;
      break;
    case VideoEncoderConfig::ContentType::kScreen:
      video_codec.mode = VideoCodecMode::kScreensharing;
      break;
  }

  video_codec.legacy_conference_mode =
      config.content_type == VideoEncoderConfig::ContentType::kScreen &&
      config.legacy_conference_mode;

  video_codec.numberOfSimulcastStreams =
      static_cast<unsigned char>(streams.size());
  video_codec.minBitrate = streams[0].min_bitrate_bps / 1000;
  bool codec_active = false;
<<<<<<< HEAD
  // Active configuration might not be fully copied to |streams| for SVC yet.
  // Therefore the |config| is checked here.
=======
  // Active configuration might not be fully copied to `streams` for SVC yet.
  // Therefore the `config` is checked here.
>>>>>>> cbad18b1
  for (const VideoStream& stream : config.simulcast_layers) {
    if (stream.active) {
      codec_active = true;
      break;
    }
  }
  // Set active for the entire video codec for the non simulcast case.
  video_codec.active = codec_active;
  if (video_codec.minBitrate < kEncoderMinBitrateKbps)
    video_codec.minBitrate = kEncoderMinBitrateKbps;
  video_codec.timing_frame_thresholds = {kDefaultTimingFramesDelayMs,
                                         kDefaultOutlierFrameSizePercent};
  RTC_DCHECK_LE(streams.size(), kMaxSimulcastStreams);

  int max_framerate = 0;

  absl::optional<std::string> scalability_mode = streams[0].scalability_mode;
  for (size_t i = 0; i < streams.size(); ++i) {
    SpatialLayer* sim_stream = &video_codec.simulcastStream[i];
    RTC_DCHECK_GT(streams[i].width, 0);
    RTC_DCHECK_GT(streams[i].height, 0);
    RTC_DCHECK_GT(streams[i].max_framerate, 0);
    RTC_DCHECK_GE(streams[i].min_bitrate_bps, 0);
    RTC_DCHECK_GE(streams[i].target_bitrate_bps, streams[i].min_bitrate_bps);
    RTC_DCHECK_GE(streams[i].max_bitrate_bps, streams[i].target_bitrate_bps);
    RTC_DCHECK_GE(streams[i].max_qp, 0);

    sim_stream->width = static_cast<uint16_t>(streams[i].width);
    sim_stream->height = static_cast<uint16_t>(streams[i].height);
    sim_stream->maxFramerate = streams[i].max_framerate;
    sim_stream->minBitrate = streams[i].min_bitrate_bps / 1000;
    sim_stream->targetBitrate = streams[i].target_bitrate_bps / 1000;
    sim_stream->maxBitrate = streams[i].max_bitrate_bps / 1000;
    sim_stream->qpMax = streams[i].max_qp;
    sim_stream->numberOfTemporalLayers =
        static_cast<unsigned char>(streams[i].num_temporal_layers.value_or(1));
    sim_stream->active = streams[i].active;

    video_codec.width =
        std::max(video_codec.width, static_cast<uint16_t>(streams[i].width));
    video_codec.height =
        std::max(video_codec.height, static_cast<uint16_t>(streams[i].height));
    video_codec.minBitrate =
        std::min(static_cast<uint16_t>(video_codec.minBitrate),
                 static_cast<uint16_t>(streams[i].min_bitrate_bps / 1000));
    video_codec.maxBitrate += streams[i].max_bitrate_bps / 1000;
    video_codec.qpMax = std::max(video_codec.qpMax,
                                 static_cast<unsigned int>(streams[i].max_qp));
    max_framerate = std::max(max_framerate, streams[i].max_framerate);

    if (streams[0].scalability_mode != streams[i].scalability_mode) {
      RTC_LOG(LS_WARNING) << "Inconsistent scalability modes configured.";
      scalability_mode.reset();
    }
  }

  if (scalability_mode.has_value()) {
    video_codec.SetScalabilityMode(*scalability_mode);
  }

  if (video_codec.maxBitrate == 0) {
    // Unset max bitrate -> cap to one bit per pixel.
    video_codec.maxBitrate =
        (video_codec.width * video_codec.height * video_codec.maxFramerate) /
        1000;
  }
  if (video_codec.maxBitrate < kEncoderMinBitrateKbps)
    video_codec.maxBitrate = kEncoderMinBitrateKbps;

  video_codec.maxFramerate = max_framerate;
  video_codec.spatialLayers[0] = {0};
  video_codec.spatialLayers[0].width = video_codec.width;
  video_codec.spatialLayers[0].height = video_codec.height;
  video_codec.spatialLayers[0].maxFramerate = max_framerate;
  video_codec.spatialLayers[0].numberOfTemporalLayers =
      streams[0].num_temporal_layers.value_or(1);

  // Set codec specific options
  if (config.encoder_specific_settings)
    config.encoder_specific_settings->FillEncoderSpecificSettings(&video_codec);

  switch (video_codec.codecType) {
    case kVideoCodecVP8: {
      if (!config.encoder_specific_settings) {
        *video_codec.VP8() = VideoEncoder::GetDefaultVp8Settings();
      }

      video_codec.VP8()->numberOfTemporalLayers = static_cast<unsigned char>(
          streams.back().num_temporal_layers.value_or(
              video_codec.VP8()->numberOfTemporalLayers));
      RTC_DCHECK_GE(video_codec.VP8()->numberOfTemporalLayers, 1);
      RTC_DCHECK_LE(video_codec.VP8()->numberOfTemporalLayers,
                    kMaxTemporalStreams);

      break;
    }
    case kVideoCodecVP9: {
      // Force the first stream to always be active.
      video_codec.simulcastStream[0].active = codec_active;

      if (!config.encoder_specific_settings) {
        *video_codec.VP9() = VideoEncoder::GetDefaultVp9Settings();
      }

      video_codec.VP9()->numberOfTemporalLayers = static_cast<unsigned char>(
          streams.back().num_temporal_layers.value_or(
              video_codec.VP9()->numberOfTemporalLayers));
      RTC_DCHECK_GE(video_codec.VP9()->numberOfTemporalLayers, 1);
      RTC_DCHECK_LE(video_codec.VP9()->numberOfTemporalLayers,
                    kMaxTemporalStreams);

      RTC_DCHECK(config.spatial_layers.empty() ||
                 config.spatial_layers.size() ==
                     video_codec.VP9()->numberOfSpatialLayers);

      std::vector<SpatialLayer> spatial_layers;
      if (!config.spatial_layers.empty()) {
        // Layering is set explicitly.
        spatial_layers = config.spatial_layers;
      } else {
        size_t first_active_layer = 0;
        for (size_t spatial_idx = 0;
             spatial_idx < config.simulcast_layers.size(); ++spatial_idx) {
          if (config.simulcast_layers[spatial_idx].active) {
            first_active_layer = spatial_idx;
            break;
          }
        }

        spatial_layers = GetSvcConfig(
            video_codec.width, video_codec.height, video_codec.maxFramerate,
            first_active_layer, video_codec.VP9()->numberOfSpatialLayers,
            video_codec.VP9()->numberOfTemporalLayers,
            video_codec.mode == VideoCodecMode::kScreensharing);

        // If there was no request for spatial layering, don't limit bitrate
        // of single spatial layer.
        const bool no_spatial_layering =
            video_codec.VP9()->numberOfSpatialLayers <= 1;
        if (no_spatial_layering) {
          // Use codec's bitrate limits.
          spatial_layers.back().minBitrate = video_codec.minBitrate;
          spatial_layers.back().targetBitrate = video_codec.maxBitrate;
          spatial_layers.back().maxBitrate = video_codec.maxBitrate;
        }

        for (size_t spatial_idx = first_active_layer;
             spatial_idx < config.simulcast_layers.size() &&
             spatial_idx < spatial_layers.size() + first_active_layer;
             ++spatial_idx) {
          spatial_layers[spatial_idx - first_active_layer].active =
              config.simulcast_layers[spatial_idx].active;
        }
      }

      RTC_DCHECK(!spatial_layers.empty());
      for (size_t i = 0; i < spatial_layers.size(); ++i) {
        video_codec.spatialLayers[i] = spatial_layers[i];
      }

      // The top spatial layer dimensions may not be equal to the input
      // resolution because of the rounding or explicit configuration.
      // This difference must be propagated to the stream configuration.
      video_codec.width = spatial_layers.back().width;
      video_codec.height = spatial_layers.back().height;
      video_codec.simulcastStream[0].width = spatial_layers.back().width;
      video_codec.simulcastStream[0].height = spatial_layers.back().height;

      // Update layering settings.
      video_codec.VP9()->numberOfSpatialLayers =
          static_cast<unsigned char>(spatial_layers.size());
      RTC_DCHECK_GE(video_codec.VP9()->numberOfSpatialLayers, 1);
      RTC_DCHECK_LE(video_codec.VP9()->numberOfSpatialLayers,
                    kMaxSpatialLayers);

      video_codec.VP9()->numberOfTemporalLayers = static_cast<unsigned char>(
          spatial_layers.back().numberOfTemporalLayers);
      RTC_DCHECK_GE(video_codec.VP9()->numberOfTemporalLayers, 1);
      RTC_DCHECK_LE(video_codec.VP9()->numberOfTemporalLayers,
                    kMaxTemporalStreams);

      break;
    }
    case kVideoCodecAV1:
<<<<<<< HEAD
      if (!SetAv1SvcConfig(video_codec)) {
=======
      if (SetAv1SvcConfig(video_codec)) {
        for (size_t i = 0; i < config.spatial_layers.size(); ++i) {
          video_codec.spatialLayers[i].active = config.spatial_layers[i].active;
        }
      } else {
>>>>>>> cbad18b1
        RTC_LOG(LS_WARNING) << "Failed to configure svc bitrates for av1.";
      }
      break;
    case kVideoCodecH264: {
      if (!config.encoder_specific_settings)
        *video_codec.H264() = VideoEncoder::GetDefaultH264Settings();
      video_codec.H264()->numberOfTemporalLayers = static_cast<unsigned char>(
          streams.back().num_temporal_layers.value_or(
              video_codec.H264()->numberOfTemporalLayers));
      RTC_DCHECK_GE(video_codec.H264()->numberOfTemporalLayers, 1);
      RTC_DCHECK_LE(video_codec.H264()->numberOfTemporalLayers,
                    kMaxTemporalStreams);
      break;
    }
    default:
      // TODO(pbos): Support encoder_settings codec-agnostically.
      RTC_DCHECK(!config.encoder_specific_settings)
          << "Encoder-specific settings for codec type not wired up.";
      break;
  }

  const absl::optional<DataRate> experimental_min_bitrate =
      GetExperimentalMinVideoBitrate(video_codec.codecType);
  if (experimental_min_bitrate) {
    const int experimental_min_bitrate_kbps =
        rtc::saturated_cast<int>(experimental_min_bitrate->kbps());
    video_codec.minBitrate = experimental_min_bitrate_kbps;
    video_codec.simulcastStream[0].minBitrate = experimental_min_bitrate_kbps;
    if (video_codec.codecType == kVideoCodecVP9) {
      video_codec.spatialLayers[0].minBitrate = experimental_min_bitrate_kbps;
    }
  }

  return video_codec;
}

}  // namespace webrtc<|MERGE_RESOLUTION|>--- conflicted
+++ resolved
@@ -76,13 +76,8 @@
       static_cast<unsigned char>(streams.size());
   video_codec.minBitrate = streams[0].min_bitrate_bps / 1000;
   bool codec_active = false;
-<<<<<<< HEAD
-  // Active configuration might not be fully copied to |streams| for SVC yet.
-  // Therefore the |config| is checked here.
-=======
   // Active configuration might not be fully copied to `streams` for SVC yet.
   // Therefore the `config` is checked here.
->>>>>>> cbad18b1
   for (const VideoStream& stream : config.simulcast_layers) {
     if (stream.active) {
       codec_active = true;
@@ -267,15 +262,11 @@
       break;
     }
     case kVideoCodecAV1:
-<<<<<<< HEAD
-      if (!SetAv1SvcConfig(video_codec)) {
-=======
       if (SetAv1SvcConfig(video_codec)) {
         for (size_t i = 0; i < config.spatial_layers.size(); ++i) {
           video_codec.spatialLayers[i].active = config.spatial_layers[i].active;
         }
       } else {
->>>>>>> cbad18b1
         RTC_LOG(LS_WARNING) << "Failed to configure svc bitrates for av1.";
       }
       break;
