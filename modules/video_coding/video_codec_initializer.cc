--- conflicted
+++ resolved
@@ -181,31 +181,18 @@
         // Layering is set explicitly.
         spatial_layers = config.spatial_layers;
       } else {
-<<<<<<< HEAD
-        size_t min_required_layers = 0;
-        // Need at least enough layers for the first active one to be present.
-        for (size_t spatial_idx = 0;
-             spatial_idx < config.simulcast_layers.size(); ++spatial_idx) {
-          if (config.simulcast_layers[spatial_idx].active) {
-            min_required_layers = spatial_idx + 1;
-=======
         size_t first_active_layer = 0;
         for (size_t spatial_idx = 0;
              spatial_idx < config.simulcast_layers.size(); ++spatial_idx) {
           if (config.simulcast_layers[spatial_idx].active) {
             first_active_layer = spatial_idx;
->>>>>>> 758c388d
             break;
           }
         }
 
         spatial_layers = GetSvcConfig(
             video_codec.width, video_codec.height, video_codec.maxFramerate,
-<<<<<<< HEAD
-            min_required_layers, video_codec.VP9()->numberOfSpatialLayers,
-=======
             first_active_layer, video_codec.VP9()->numberOfSpatialLayers,
->>>>>>> 758c388d
             video_codec.VP9()->numberOfTemporalLayers,
             video_codec.mode == VideoCodecMode::kScreensharing);
 
@@ -224,11 +211,7 @@
              spatial_idx < config.simulcast_layers.size() &&
              spatial_idx < spatial_layers.size();
              ++spatial_idx) {
-<<<<<<< HEAD
-          spatial_layers[spatial_idx].active =
-=======
           spatial_layers[spatial_idx - first_active_layer].active =
->>>>>>> 758c388d
               config.simulcast_layers[spatial_idx].active;
         }
       }
