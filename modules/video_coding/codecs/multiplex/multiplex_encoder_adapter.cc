/*
 *  Copyright (c) 2017 The WebRTC project authors. All Rights Reserved.
 *
 *  Use of this source code is governed by a BSD-style license
 *  that can be found in the LICENSE file in the root of the source
 *  tree. An additional intellectual property rights grant can be found
 *  in the file PATENTS.  All contributing project authors may
 *  be found in the AUTHORS file in the root of the source tree.
 */

#include "modules/video_coding/codecs/multiplex/include/multiplex_encoder_adapter.h"

#include <cstring>

#include "api/video/encoded_image.h"
#include "api/video_codecs/video_encoder.h"
#include "common_video/include/video_frame_buffer.h"
#include "common_video/libyuv/include/webrtc_libyuv.h"
#include "media/base/video_common.h"
#include "modules/video_coding/codecs/multiplex/include/augmented_video_frame_buffer.h"
#include "rtc_base/logging.h"

namespace webrtc {

// Callback wrapper that helps distinguish returned results from `encoders_`
// instances.
class MultiplexEncoderAdapter::AdapterEncodedImageCallback
    : public webrtc::EncodedImageCallback {
 public:
  AdapterEncodedImageCallback(webrtc::MultiplexEncoderAdapter* adapter,
                              AlphaCodecStream stream_idx)
      : adapter_(adapter), stream_idx_(stream_idx) {}

  EncodedImageCallback::Result OnEncodedImage(
      const EncodedImage& encoded_image,
      const CodecSpecificInfo* codec_specific_info) override {
    if (!adapter_)
      return Result(Result::OK);
    return adapter_->OnEncodedImage(stream_idx_, encoded_image,
                                    codec_specific_info);
  }

 private:
  MultiplexEncoderAdapter* adapter_;
  const AlphaCodecStream stream_idx_;
};

MultiplexEncoderAdapter::MultiplexEncoderAdapter(
    VideoEncoderFactory* factory,
    const SdpVideoFormat& associated_format,
    bool supports_augmented_data)
    : factory_(factory),
      associated_format_(associated_format),
      encoded_complete_callback_(nullptr),
      key_frame_interval_(0),
      supports_augmented_data_(supports_augmented_data) {}

MultiplexEncoderAdapter::~MultiplexEncoderAdapter() {
  Release();
}

void MultiplexEncoderAdapter::SetFecControllerOverride(
    FecControllerOverride* fec_controller_override) {
  // Ignored.
}

int MultiplexEncoderAdapter::InitEncode(
    const VideoCodec* inst,
    const VideoEncoder::Settings& settings) {
  const size_t buffer_size =
      CalcBufferSize(VideoType::kI420, inst->width, inst->height);
  multiplex_dummy_planes_.resize(buffer_size);
  // It is more expensive to encode 0x00, so use 0x80 instead.
  std::fill(multiplex_dummy_planes_.begin(), multiplex_dummy_planes_.end(),
            0x80);

  RTC_DCHECK_EQ(kVideoCodecMultiplex, inst->codecType);
  VideoCodec video_codec = *inst;
  video_codec.codecType = PayloadStringToCodecType(associated_format_.name);

  // Take over the key frame interval at adapter level, because we have to
  // sync the key frames for both sub-encoders.
  switch (video_codec.codecType) {
    case kVideoCodecVP8:
      key_frame_interval_ = video_codec.VP8()->keyFrameInterval;
      video_codec.VP8()->keyFrameInterval = 0;
      break;
    case kVideoCodecVP9:
      key_frame_interval_ = video_codec.VP9()->keyFrameInterval;
      video_codec.VP9()->keyFrameInterval = 0;
      break;
    case kVideoCodecH264:
      key_frame_interval_ = video_codec.H264()->keyFrameInterval;
      video_codec.H264()->keyFrameInterval = 0;
      break;
    default:
      break;
  }

  encoder_info_ = EncoderInfo();
  encoder_info_.implementation_name = "MultiplexEncoderAdapter (";
  encoder_info_.requested_resolution_alignment = 1;
  encoder_info_.apply_alignment_to_all_simulcast_layers = false;
  // This needs to be false so that we can do the split in Encode().
  encoder_info_.supports_native_handle = false;

  for (size_t i = 0; i < kAlphaCodecStreams; ++i) {
    std::unique_ptr<VideoEncoder> encoder =
        factory_->CreateVideoEncoder(associated_format_);
    const int rv = encoder->InitEncode(&video_codec, settings);
    if (rv) {
      RTC_LOG(LS_ERROR) << "Failed to create multiplex codec index " << i;
      return rv;
    }
    adapter_callbacks_.emplace_back(new AdapterEncodedImageCallback(
        this, static_cast<AlphaCodecStream>(i)));
    encoder->RegisterEncodeCompleteCallback(adapter_callbacks_.back().get());

    const EncoderInfo& encoder_impl_info = encoder->GetEncoderInfo();
    encoder_info_.implementation_name += encoder_impl_info.implementation_name;
    if (i != kAlphaCodecStreams - 1) {
      encoder_info_.implementation_name += ", ";
    }
    // Uses hardware support if any of the encoders uses it.
    // For example, if we are having issues with down-scaling due to
    // pipelining delay in HW encoders we need higher encoder usage
    // thresholds in CPU adaptation.
    if (i == 0) {
      encoder_info_.is_hardware_accelerated =
          encoder_impl_info.is_hardware_accelerated;
    } else {
      encoder_info_.is_hardware_accelerated |=
          encoder_impl_info.is_hardware_accelerated;
    }

    encoder_info_.requested_resolution_alignment = cricket::LeastCommonMultiple(
        encoder_info_.requested_resolution_alignment,
        encoder_impl_info.requested_resolution_alignment);

    if (encoder_impl_info.apply_alignment_to_all_simulcast_layers) {
      encoder_info_.apply_alignment_to_all_simulcast_layers = true;
    }

    encoder_info_.has_internal_source = false;

    encoders_.emplace_back(std::move(encoder));
  }
  encoder_info_.implementation_name += ")";

  return WEBRTC_VIDEO_CODEC_OK;
}

int MultiplexEncoderAdapter::Encode(
    const VideoFrame& input_image,
    const std::vector<VideoFrameType>* frame_types) {
  if (!encoded_complete_callback_) {
    return WEBRTC_VIDEO_CODEC_UNINITIALIZED;
  }

  // The input image is forwarded as-is, unless it is a native buffer and
  // `supports_augmented_data_` is true in which case we need to map it in order
  // to access the underlying AugmentedVideoFrameBuffer.
  VideoFrame forwarded_image = input_image;
  if (supports_augmented_data_ &&
      forwarded_image.video_frame_buffer()->type() ==
          VideoFrameBuffer::Type::kNative) {
    auto info = GetEncoderInfo();
    rtc::scoped_refptr<VideoFrameBuffer> mapped_buffer =
        forwarded_image.video_frame_buffer()->GetMappedFrameBuffer(
            info.preferred_pixel_formats);
    if (!mapped_buffer) {
      // Unable to map the buffer.
      return WEBRTC_VIDEO_CODEC_ERROR;
    }
    forwarded_image.set_video_frame_buffer(std::move(mapped_buffer));
  }

  std::vector<VideoFrameType> adjusted_frame_types;
  if (key_frame_interval_ > 0 && picture_index_ % key_frame_interval_ == 0) {
    adjusted_frame_types.push_back(VideoFrameType::kVideoFrameKey);
  } else {
    adjusted_frame_types.push_back(VideoFrameType::kVideoFrameDelta);
  }
  const bool has_alpha = forwarded_image.video_frame_buffer()->type() ==
                         VideoFrameBuffer::Type::kI420A;
  std::unique_ptr<uint8_t[]> augmenting_data = nullptr;
  uint16_t augmenting_data_length = 0;
  AugmentedVideoFrameBuffer* augmented_video_frame_buffer = nullptr;
  if (supports_augmented_data_) {
    augmented_video_frame_buffer = static_cast<AugmentedVideoFrameBuffer*>(
        forwarded_image.video_frame_buffer().get());
    augmenting_data_length =
        augmented_video_frame_buffer->GetAugmentingDataSize();
    augmenting_data =
        std::unique_ptr<uint8_t[]>(new uint8_t[augmenting_data_length]);
    memcpy(augmenting_data.get(),
           augmented_video_frame_buffer->GetAugmentingData(),
           augmenting_data_length);
    augmenting_data_size_ = augmenting_data_length;
  }

  {
    MutexLock lock(&mutex_);
    stashed_images_.emplace(
        std::piecewise_construct,
        std::forward_as_tuple(forwarded_image.timestamp()),
        std::forward_as_tuple(
            picture_index_, has_alpha ? kAlphaCodecStreams : 1,
            std::move(augmenting_data), augmenting_data_length));
  }

  ++picture_index_;

  // Encode YUV
  int rv =
      encoders_[kYUVStream]->Encode(forwarded_image, &adjusted_frame_types);

  // If we do not receive an alpha frame, we send a single frame for this
  // `picture_index_`. The receiver will receive `frame_count` as 1 which
  // specifies this case.
  if (rv || !has_alpha)
    return rv;

  // Encode AXX
  rtc::scoped_refptr<VideoFrameBuffer> frame_buffer =
      supports_augmented_data_
          ? augmented_video_frame_buffer->GetVideoFrameBuffer()
          : forwarded_image.video_frame_buffer();
  const I420ABufferInterface* yuva_buffer = frame_buffer->GetI420A();
  rtc::scoped_refptr<I420BufferInterface> alpha_buffer =
      WrapI420Buffer(forwarded_image.width(), forwarded_image.height(),
                     yuva_buffer->DataA(), yuva_buffer->StrideA(),
                     multiplex_dummy_planes_.data(), yuva_buffer->StrideU(),
                     multiplex_dummy_planes_.data(), yuva_buffer->StrideV(),
                     // To keep reference alive.
                     [frame_buffer] {});
  VideoFrame alpha_image =
      VideoFrame::Builder()
          .set_video_frame_buffer(alpha_buffer)
          .set_timestamp_rtp(forwarded_image.timestamp())
          .set_timestamp_ms(forwarded_image.render_time_ms())
          .set_rotation(forwarded_image.rotation())
          .set_id(forwarded_image.id())
          .set_packet_infos(forwarded_image.packet_infos())
          .build();
  rv = encoders_[kAXXStream]->Encode(alpha_image, &adjusted_frame_types);
  return rv;
}

int MultiplexEncoderAdapter::RegisterEncodeCompleteCallback(
    EncodedImageCallback* callback) {
  encoded_complete_callback_ = callback;
  return WEBRTC_VIDEO_CODEC_OK;
}

void MultiplexEncoderAdapter::SetRates(
    const RateControlParameters& parameters) {
  VideoBitrateAllocation bitrate_allocation(parameters.bitrate);
  bitrate_allocation.SetBitrate(
      0, 0, parameters.bitrate.GetBitrate(0, 0) - augmenting_data_size_);
  for (auto& encoder : encoders_) {
    // TODO(emircan): `framerate` is used to calculate duration in encoder
    // instances. We report the total frame rate to keep real time for now.
    // Remove this after refactoring duration logic.
    encoder->SetRates(RateControlParameters(
        bitrate_allocation,
        static_cast<uint32_t>(encoders_.size() * parameters.framerate_fps),
        parameters.bandwidth_allocation -
            DataRate::BitsPerSec(augmenting_data_size_)));
  }
}

void MultiplexEncoderAdapter::OnPacketLossRateUpdate(float packet_loss_rate) {
  for (auto& encoder : encoders_) {
    encoder->OnPacketLossRateUpdate(packet_loss_rate);
  }
}

void MultiplexEncoderAdapter::OnRttUpdate(int64_t rtt_ms) {
  for (auto& encoder : encoders_) {
    encoder->OnRttUpdate(rtt_ms);
  }
}

void MultiplexEncoderAdapter::OnLossNotification(
    const LossNotification& loss_notification) {
  for (auto& encoder : encoders_) {
    encoder->OnLossNotification(loss_notification);
  }
}

int MultiplexEncoderAdapter::Release() {
  for (auto& encoder : encoders_) {
    const int rv = encoder->Release();
    if (rv)
      return rv;
  }
  encoders_.clear();
  adapter_callbacks_.clear();
  MutexLock lock(&mutex_);
  stashed_images_.clear();

  return WEBRTC_VIDEO_CODEC_OK;
}

VideoEncoder::EncoderInfo MultiplexEncoderAdapter::GetEncoderInfo() const {
  return encoder_info_;
}

EncodedImageCallback::Result MultiplexEncoderAdapter::OnEncodedImage(
    AlphaCodecStream stream_idx,
    const EncodedImage& encodedImage,
    const CodecSpecificInfo* codecSpecificInfo) {
  // Save the image
  MultiplexImageComponent image_component;
  image_component.component_index = stream_idx;
  image_component.codec_type =
      PayloadStringToCodecType(associated_format_.name);
  image_component.encoded_image = encodedImage;

<<<<<<< HEAD
  // If we don't already own the buffer, make a copy.
  image_component.encoded_image.Retain();

=======
>>>>>>> cbad18b1
  MutexLock lock(&mutex_);
  const auto& stashed_image_itr =
      stashed_images_.find(encodedImage.Timestamp());
  const auto& stashed_image_next_itr = std::next(stashed_image_itr, 1);
  RTC_DCHECK(stashed_image_itr != stashed_images_.end());
  MultiplexImage& stashed_image = stashed_image_itr->second;
  const uint8_t frame_count = stashed_image.component_count;

  stashed_image.image_components.push_back(image_component);

  if (stashed_image.image_components.size() == frame_count) {
    // Complete case
    for (auto iter = stashed_images_.begin();
         iter != stashed_images_.end() && iter != stashed_image_next_itr;
         iter++) {
      // No image at all, skip.
      if (iter->second.image_components.size() == 0)
        continue;

      // We have to send out those stashed frames, otherwise the delta frame
      // dependency chain is broken.
      combined_image_ =
          MultiplexEncodedImagePacker::PackAndRelease(iter->second);

      CodecSpecificInfo codec_info = *codecSpecificInfo;
      codec_info.codecType = kVideoCodecMultiplex;
      encoded_complete_callback_->OnEncodedImage(combined_image_, &codec_info);
    }

    stashed_images_.erase(stashed_images_.begin(), stashed_image_next_itr);
  }
  return EncodedImageCallback::Result(EncodedImageCallback::Result::OK);
}

}  // namespace webrtc<|MERGE_RESOLUTION|>--- conflicted
+++ resolved
@@ -318,12 +318,6 @@
       PayloadStringToCodecType(associated_format_.name);
   image_component.encoded_image = encodedImage;
 
-<<<<<<< HEAD
-  // If we don't already own the buffer, make a copy.
-  image_component.encoded_image.Retain();
-
-=======
->>>>>>> cbad18b1
   MutexLock lock(&mutex_);
   const auto& stashed_image_itr =
       stashed_images_.find(encodedImage.Timestamp());
