/*
 *  Copyright (c) 2017 The WebRTC project authors. All Rights Reserved.
 *
 *  Use of this source code is governed by a BSD-style license
 *  that can be found in the LICENSE file in the root of the source
 *  tree. An additional intellectual property rights grant can be found
 *  in the file PATENTS.  All contributing project authors may
 *  be found in the AUTHORS file in the root of the source tree.
 */

#include "modules/video_coding/codecs/test/videocodec_test_fixture_impl.h"

#include <stdint.h>
#include <stdio.h>

#include <algorithm>
#include <cmath>
#include <memory>
#include <string>
#include <utility>
#include <vector>

#include "absl/types/optional.h"
#include "api/array_view.h"
#include "api/video/video_bitrate_allocation.h"
#include "api/video_codecs/sdp_video_format.h"
#include "api/video_codecs/video_codec.h"
#include "api/video_codecs/video_decoder.h"
#include "api/video_codecs/video_encoder_config.h"
#include "common_video/h264/h264_common.h"
#include "media/base/h264_profile_level_id.h"
#include "media/base/media_constants.h"
#include "media/engine/internal_decoder_factory.h"
#include "media/engine/internal_encoder_factory.h"
#include "media/engine/simulcast.h"
#include "modules/video_coding/codecs/h264/include/h264_globals.h"
#include "modules/video_coding/codecs/vp9/svc_config.h"
#include "modules/video_coding/utility/ivf_file_writer.h"
#include "rtc_base/checks.h"
#include "rtc_base/cpu_time.h"
#include "rtc_base/logging.h"
#include "rtc_base/strings/string_builder.h"
#include "rtc_base/time_utils.h"
#include "system_wrappers/include/cpu_info.h"
#include "system_wrappers/include/sleep.h"
#include "test/gtest.h"
#include "test/testsupport/file_utils.h"
#include "test/testsupport/frame_writer.h"
#include "test/testsupport/perf_test.h"
#include "test/video_codec_settings.h"

namespace webrtc {
namespace test {

using VideoStatistics = VideoCodecTestStats::VideoStatistics;

namespace {
const int kBaseKeyFrameInterval = 3000;
const double kBitratePriority = 1.0;
const int kMaxFramerateFps = 30;
const int kMaxQp = 56;

void ConfigureSimulcast(VideoCodec* codec_settings) {
  const std::vector<webrtc::VideoStream> streams = cricket::GetSimulcastConfig(
      /*min_layer=*/1, codec_settings->numberOfSimulcastStreams,
      codec_settings->width, codec_settings->height, kBitratePriority, kMaxQp,
      /* is_screenshare = */ false, true);

  for (size_t i = 0; i < streams.size(); ++i) {
    SimulcastStream* ss = &codec_settings->simulcastStream[i];
    ss->width = static_cast<uint16_t>(streams[i].width);
    ss->height = static_cast<uint16_t>(streams[i].height);
    ss->numberOfTemporalLayers =
        static_cast<unsigned char>(*streams[i].num_temporal_layers);
    ss->maxBitrate = streams[i].max_bitrate_bps / 1000;
    ss->targetBitrate = streams[i].target_bitrate_bps / 1000;
    ss->minBitrate = streams[i].min_bitrate_bps / 1000;
    ss->qpMax = streams[i].max_qp;
    ss->active = true;
  }
}

void ConfigureSvc(VideoCodec* codec_settings) {
  RTC_CHECK_EQ(kVideoCodecVP9, codec_settings->codecType);

  const std::vector<SpatialLayer> layers = GetSvcConfig(
      codec_settings->width, codec_settings->height, kMaxFramerateFps,
<<<<<<< HEAD
      /*min_spatial_layers=*/1, codec_settings->VP9()->numberOfSpatialLayers,
=======
      /*first_active_layer=*/0, codec_settings->VP9()->numberOfSpatialLayers,
>>>>>>> 758c388d
      codec_settings->VP9()->numberOfTemporalLayers,
      /* is_screen_sharing = */ false);
  ASSERT_EQ(codec_settings->VP9()->numberOfSpatialLayers, layers.size())
      << "GetSvcConfig returned fewer spatial layers than configured.";

  for (size_t i = 0; i < layers.size(); ++i) {
    codec_settings->spatialLayers[i] = layers[i];
  }
}

std::string CodecSpecificToString(const VideoCodec& codec) {
  char buf[1024];
  rtc::SimpleStringBuilder ss(buf);
  switch (codec.codecType) {
    case kVideoCodecVP8:
      ss << "complexity: " << static_cast<int>(codec.VP8().complexity);
      ss << "\nnum_temporal_layers: "
         << static_cast<int>(codec.VP8().numberOfTemporalLayers);
      ss << "\ndenoising: " << codec.VP8().denoisingOn;
      ss << "\nautomatic_resize: " << codec.VP8().automaticResizeOn;
      ss << "\nframe_dropping: " << codec.VP8().frameDroppingOn;
      ss << "\nkey_frame_interval: " << codec.VP8().keyFrameInterval;
      break;
    case kVideoCodecVP9:
      ss << "complexity: " << static_cast<int>(codec.VP9().complexity);
      ss << "\nnum_temporal_layers: "
         << static_cast<int>(codec.VP9().numberOfTemporalLayers);
      ss << "\nnum_spatial_layers: "
         << static_cast<int>(codec.VP9().numberOfSpatialLayers);
      ss << "\ndenoising: " << codec.VP9().denoisingOn;
      ss << "\nframe_dropping: " << codec.VP9().frameDroppingOn;
      ss << "\nkey_frame_interval: " << codec.VP9().keyFrameInterval;
      ss << "\nadaptive_qp_mode: " << codec.VP9().adaptiveQpMode;
      ss << "\nautomatic_resize: " << codec.VP9().automaticResizeOn;
      ss << "\nflexible_mode: " << codec.VP9().flexibleMode;
      break;
    case kVideoCodecH264:
      ss << "frame_dropping: " << codec.H264().frameDroppingOn;
      ss << "\nkey_frame_interval: " << codec.H264().keyFrameInterval;
      break;
    default:
      break;
  }
  return ss.str();
}

bool RunEncodeInRealTime(const VideoCodecTestFixtureImpl::Config& config) {
  if (config.measure_cpu || config.encode_in_real_time) {
    return true;
  }
  return false;
}

std::string FilenameWithParams(
    const VideoCodecTestFixtureImpl::Config& config) {
  return config.filename + "_" + config.CodecName() + "_" +
         std::to_string(config.codec_settings.startBitrate);
}

}  // namespace

VideoCodecTestFixtureImpl::Config::Config() = default;

void VideoCodecTestFixtureImpl::Config::SetCodecSettings(
    std::string codec_name,
    size_t num_simulcast_streams,
    size_t num_spatial_layers,
    size_t num_temporal_layers,
    bool denoising_on,
    bool frame_dropper_on,
    bool spatial_resize_on,
    size_t width,
    size_t height) {
  this->codec_name = codec_name;
  VideoCodecType codec_type = PayloadStringToCodecType(codec_name);
  webrtc::test::CodecSettings(codec_type, &codec_settings);

  // TODO(brandtr): Move the setting of |width| and |height| to the tests, and
  // DCHECK that they are set before initializing the codec instead.
  codec_settings.width = static_cast<uint16_t>(width);
  codec_settings.height = static_cast<uint16_t>(height);

  RTC_CHECK(num_simulcast_streams >= 1 &&
            num_simulcast_streams <= kMaxSimulcastStreams);
  RTC_CHECK(num_spatial_layers >= 1 && num_spatial_layers <= kMaxSpatialLayers);
  RTC_CHECK(num_temporal_layers >= 1 &&
            num_temporal_layers <= kMaxTemporalStreams);

  // Simulcast is only available with VP8.
  RTC_CHECK(num_simulcast_streams < 2 || codec_type == kVideoCodecVP8);

  // Spatial scalability is only available with VP9.
  RTC_CHECK(num_spatial_layers < 2 || codec_type == kVideoCodecVP9);

  // Some base code requires numberOfSimulcastStreams to be set to zero
  // when simulcast is not used.
  codec_settings.numberOfSimulcastStreams =
      num_simulcast_streams <= 1 ? 0
                                 : static_cast<uint8_t>(num_simulcast_streams);

  switch (codec_settings.codecType) {
    case kVideoCodecVP8:
      codec_settings.VP8()->numberOfTemporalLayers =
          static_cast<uint8_t>(num_temporal_layers);
      codec_settings.VP8()->denoisingOn = denoising_on;
      codec_settings.VP8()->automaticResizeOn = spatial_resize_on;
      codec_settings.VP8()->frameDroppingOn = frame_dropper_on;
      codec_settings.VP8()->keyFrameInterval = kBaseKeyFrameInterval;
      break;
    case kVideoCodecVP9:
      codec_settings.VP9()->numberOfTemporalLayers =
          static_cast<uint8_t>(num_temporal_layers);
      codec_settings.VP9()->denoisingOn = denoising_on;
      codec_settings.VP9()->frameDroppingOn = frame_dropper_on;
      codec_settings.VP9()->keyFrameInterval = kBaseKeyFrameInterval;
      codec_settings.VP9()->automaticResizeOn = spatial_resize_on;
      codec_settings.VP9()->numberOfSpatialLayers =
          static_cast<uint8_t>(num_spatial_layers);
      break;
    case kVideoCodecH264:
      codec_settings.H264()->frameDroppingOn = frame_dropper_on;
      codec_settings.H264()->keyFrameInterval = kBaseKeyFrameInterval;
      break;
    default:
      break;
  }

  if (codec_settings.numberOfSimulcastStreams > 1) {
    ConfigureSimulcast(&codec_settings);
  } else if (codec_settings.codecType == kVideoCodecVP9 &&
             codec_settings.VP9()->numberOfSpatialLayers > 1) {
    ConfigureSvc(&codec_settings);
  }
}

size_t VideoCodecTestFixtureImpl::Config::NumberOfCores() const {
  return use_single_core ? 1 : CpuInfo::DetectNumberOfCores();
}

size_t VideoCodecTestFixtureImpl::Config::NumberOfTemporalLayers() const {
  if (codec_settings.codecType == kVideoCodecVP8) {
    return codec_settings.VP8().numberOfTemporalLayers;
  } else if (codec_settings.codecType == kVideoCodecVP9) {
    return codec_settings.VP9().numberOfTemporalLayers;
  } else {
    return 1;
  }
}

size_t VideoCodecTestFixtureImpl::Config::NumberOfSpatialLayers() const {
  if (codec_settings.codecType == kVideoCodecVP9) {
    return codec_settings.VP9().numberOfSpatialLayers;
  } else {
    return 1;
  }
}

size_t VideoCodecTestFixtureImpl::Config::NumberOfSimulcastStreams() const {
  return codec_settings.numberOfSimulcastStreams;
}

std::string VideoCodecTestFixtureImpl::Config::ToString() const {
  std::string codec_type = CodecTypeToPayloadString(codec_settings.codecType);
  rtc::StringBuilder ss;
  ss << "test_name: " << test_name;
  ss << "\nfilename: " << filename;
  ss << "\nnum_frames: " << num_frames;
  ss << "\nmax_payload_size_bytes: " << max_payload_size_bytes;
  ss << "\ndecode: " << decode;
  ss << "\nuse_single_core: " << use_single_core;
  ss << "\nmeasure_cpu: " << measure_cpu;
  ss << "\nnum_cores: " << NumberOfCores();
  ss << "\ncodec_type: " << codec_type;
  ss << "\n\n--> codec_settings";
  ss << "\nwidth: " << codec_settings.width;
  ss << "\nheight: " << codec_settings.height;
  ss << "\nmax_framerate_fps: " << codec_settings.maxFramerate;
  ss << "\nstart_bitrate_kbps: " << codec_settings.startBitrate;
  ss << "\nmax_bitrate_kbps: " << codec_settings.maxBitrate;
  ss << "\nmin_bitrate_kbps: " << codec_settings.minBitrate;
  ss << "\nmax_qp: " << codec_settings.qpMax;
  ss << "\nnum_simulcast_streams: "
     << static_cast<int>(codec_settings.numberOfSimulcastStreams);
  ss << "\n\n--> codec_settings." << codec_type;
  ss << "\n" << CodecSpecificToString(codec_settings);
  if (codec_settings.numberOfSimulcastStreams > 1) {
    for (int i = 0; i < codec_settings.numberOfSimulcastStreams; ++i) {
      ss << "\n\n--> codec_settings.simulcastStream[" << i << "]";
      const SimulcastStream& simulcast_stream =
          codec_settings.simulcastStream[i];
      ss << "\nwidth: " << simulcast_stream.width;
      ss << "\nheight: " << simulcast_stream.height;
      ss << "\nnum_temporal_layers: "
         << static_cast<int>(simulcast_stream.numberOfTemporalLayers);
      ss << "\nmin_bitrate_kbps: " << simulcast_stream.minBitrate;
      ss << "\ntarget_bitrate_kbps: " << simulcast_stream.targetBitrate;
      ss << "\nmax_bitrate_kbps: " << simulcast_stream.maxBitrate;
      ss << "\nmax_qp: " << simulcast_stream.qpMax;
      ss << "\nactive: " << simulcast_stream.active;
    }
  }
  ss << "\n";
  return ss.Release();
}

std::string VideoCodecTestFixtureImpl::Config::CodecName() const {
  std::string name = codec_name;
  if (name.empty()) {
    name = CodecTypeToPayloadString(codec_settings.codecType);
  }
  if (codec_settings.codecType == kVideoCodecH264) {
    if (h264_codec_settings.profile == H264::kProfileConstrainedHigh) {
      return name + "-CHP";
    } else {
      RTC_DCHECK_EQ(h264_codec_settings.profile,
                    H264::kProfileConstrainedBaseline);
      return name + "-CBP";
    }
  }
  return name;
}

// TODO(kthelgason): Move this out of the test fixture impl and
// make available as a shared utility class.
void VideoCodecTestFixtureImpl::H264KeyframeChecker::CheckEncodedFrame(
    webrtc::VideoCodecType codec,
    const EncodedImage& encoded_frame) const {
  EXPECT_EQ(kVideoCodecH264, codec);
  bool contains_sps = false;
  bool contains_pps = false;
  bool contains_idr = false;
  const std::vector<webrtc::H264::NaluIndex> nalu_indices =
      webrtc::H264::FindNaluIndices(encoded_frame.data(), encoded_frame.size());
  for (const webrtc::H264::NaluIndex& index : nalu_indices) {
    webrtc::H264::NaluType nalu_type = webrtc::H264::ParseNaluType(
        encoded_frame.data()[index.payload_start_offset]);
    if (nalu_type == webrtc::H264::NaluType::kSps) {
      contains_sps = true;
    } else if (nalu_type == webrtc::H264::NaluType::kPps) {
      contains_pps = true;
    } else if (nalu_type == webrtc::H264::NaluType::kIdr) {
      contains_idr = true;
    }
  }
  if (encoded_frame._frameType == VideoFrameType::kVideoFrameKey) {
    EXPECT_TRUE(contains_sps) << "Keyframe should contain SPS.";
    EXPECT_TRUE(contains_pps) << "Keyframe should contain PPS.";
    EXPECT_TRUE(contains_idr) << "Keyframe should contain IDR.";
  } else if (encoded_frame._frameType == VideoFrameType::kVideoFrameDelta) {
    EXPECT_FALSE(contains_sps) << "Delta frame should not contain SPS.";
    EXPECT_FALSE(contains_pps) << "Delta frame should not contain PPS.";
    EXPECT_FALSE(contains_idr) << "Delta frame should not contain IDR.";
  } else {
    RTC_NOTREACHED();
  }
}

class VideoCodecTestFixtureImpl::CpuProcessTime final {
 public:
  explicit CpuProcessTime(const Config& config) : config_(config) {}
  ~CpuProcessTime() {}

  void Start() {
    if (config_.measure_cpu) {
      cpu_time_ -= rtc::GetProcessCpuTimeNanos();
      wallclock_time_ -= rtc::SystemTimeNanos();
    }
  }
  void Stop() {
    if (config_.measure_cpu) {
      cpu_time_ += rtc::GetProcessCpuTimeNanos();
      wallclock_time_ += rtc::SystemTimeNanos();
    }
  }
  void Print() const {
    if (config_.measure_cpu) {
      RTC_LOG(LS_INFO) << "cpu_usage_percent: "
                       << GetUsagePercent() / config_.NumberOfCores();
    }
  }

 private:
  double GetUsagePercent() const {
    return static_cast<double>(cpu_time_) / wallclock_time_ * 100.0;
  }

  const Config config_;
  int64_t cpu_time_ = 0;
  int64_t wallclock_time_ = 0;
};

VideoCodecTestFixtureImpl::VideoCodecTestFixtureImpl(Config config)
    : encoder_factory_(std::make_unique<InternalEncoderFactory>()),
      decoder_factory_(std::make_unique<InternalDecoderFactory>()),
      config_(config) {}

VideoCodecTestFixtureImpl::VideoCodecTestFixtureImpl(
    Config config,
    std::unique_ptr<VideoDecoderFactory> decoder_factory,
    std::unique_ptr<VideoEncoderFactory> encoder_factory)
    : encoder_factory_(std::move(encoder_factory)),
      decoder_factory_(std::move(decoder_factory)),
      config_(config) {}

VideoCodecTestFixtureImpl::~VideoCodecTestFixtureImpl() = default;

// Processes all frames in the clip and verifies the result.
void VideoCodecTestFixtureImpl::RunTest(
    const std::vector<RateProfile>& rate_profiles,
    const std::vector<RateControlThresholds>* rc_thresholds,
    const std::vector<QualityThresholds>* quality_thresholds,
    const BitstreamThresholds* bs_thresholds) {
  RTC_DCHECK(!rate_profiles.empty());

  // To emulate operation on a production VideoStreamEncoder, we call the
  // codecs on a task queue.
  TaskQueueForTest task_queue("VidProc TQ");

  SetUpAndInitObjects(&task_queue, rate_profiles[0].target_kbps,
                      rate_profiles[0].input_fps);
  PrintSettings(&task_queue);
  ProcessAllFrames(&task_queue, rate_profiles);
  ReleaseAndCloseObjects(&task_queue);

  AnalyzeAllFrames(rate_profiles, rc_thresholds, quality_thresholds,
                   bs_thresholds);
}

void VideoCodecTestFixtureImpl::ProcessAllFrames(
    TaskQueueForTest* task_queue,
    const std::vector<RateProfile>& rate_profiles) {
  // Set initial rates.
  auto rate_profile = rate_profiles.begin();
  task_queue->PostTask([this, rate_profile] {
    processor_->SetRates(rate_profile->target_kbps, rate_profile->input_fps);
  });

  cpu_process_time_->Start();

  for (size_t frame_num = 0; frame_num < config_.num_frames; ++frame_num) {
    auto next_rate_profile = std::next(rate_profile);
    if (next_rate_profile != rate_profiles.end() &&
        frame_num == next_rate_profile->frame_num) {
      rate_profile = next_rate_profile;
      task_queue->PostTask([this, rate_profile] {
        processor_->SetRates(rate_profile->target_kbps,
                             rate_profile->input_fps);
      });
    }

    task_queue->PostTask([this] { processor_->ProcessFrame(); });

    if (RunEncodeInRealTime(config_)) {
      // Roughly pace the frames.
      const int frame_duration_ms =
          std::ceil(rtc::kNumMillisecsPerSec / rate_profile->input_fps);
      SleepMs(frame_duration_ms);
    }
  }

  // Wait until we know that the last frame has been sent for encode.
  task_queue->SendTask([] {}, RTC_FROM_HERE);

  // Give the VideoProcessor pipeline some time to process the last frame,
  // and then release the codecs.
  SleepMs(1 * rtc::kNumMillisecsPerSec);
  cpu_process_time_->Stop();
}

void VideoCodecTestFixtureImpl::AnalyzeAllFrames(
    const std::vector<RateProfile>& rate_profiles,
    const std::vector<RateControlThresholds>* rc_thresholds,
    const std::vector<QualityThresholds>* quality_thresholds,
    const BitstreamThresholds* bs_thresholds) {

  for (size_t rate_profile_idx = 0; rate_profile_idx < rate_profiles.size();
       ++rate_profile_idx) {
    const size_t first_frame_num = rate_profiles[rate_profile_idx].frame_num;
    const size_t last_frame_num =
        rate_profile_idx + 1 < rate_profiles.size()
            ? rate_profiles[rate_profile_idx + 1].frame_num - 1
            : config_.num_frames - 1;
    RTC_CHECK(last_frame_num >= first_frame_num);

    VideoStatistics send_stat = stats_.SliceAndCalcAggregatedVideoStatistic(
        first_frame_num, last_frame_num);
    RTC_LOG(LS_INFO) << "==> Send stats";
    RTC_LOG(LS_INFO) << send_stat.ToString("send_") << "\n";

    std::vector<VideoStatistics> layer_stats =
        stats_.SliceAndCalcLayerVideoStatistic(first_frame_num, last_frame_num);
    RTC_LOG(LS_INFO) << "==> Receive stats";
    for (const auto& layer_stat : layer_stats) {
      RTC_LOG(LS_INFO) << layer_stat.ToString("recv_") << "\n";

      // For perf dashboard.
      char modifier_buf[256];
      rtc::SimpleStringBuilder modifier(modifier_buf);
      modifier << "_r" << rate_profile_idx << "_sl" << layer_stat.spatial_idx;

      auto PrintResultHelper = [&modifier, this](const std::string& measurement,
                                                 double value,
                                                 const std::string& units) {
        PrintResult(measurement, modifier.str(), config_.test_name, value,
                    units, /*important=*/false);
      };

      if (layer_stat.temporal_idx == config_.NumberOfTemporalLayers() - 1) {
        PrintResultHelper("enc_speed", layer_stat.enc_speed_fps, "fps");
        PrintResultHelper("avg_key_frame_size",
                          layer_stat.avg_key_frame_size_bytes, "bytes");
        PrintResultHelper("num_key_frames", layer_stat.num_key_frames,
                          "frames");
        printf("\n");
      }

      modifier << "tl" << layer_stat.temporal_idx;
      PrintResultHelper("dec_speed", layer_stat.dec_speed_fps, "fps");
      PrintResultHelper("avg_delta_frame_size",
                        layer_stat.avg_delta_frame_size_bytes, "bytes");
      PrintResultHelper("bitrate", layer_stat.bitrate_kbps, "kbps");
      PrintResultHelper("framerate", layer_stat.framerate_fps, "fps");
      PrintResultHelper("avg_psnr_y", layer_stat.avg_psnr_y, "dB");
      PrintResultHelper("avg_psnr_u", layer_stat.avg_psnr_u, "dB");
      PrintResultHelper("avg_psnr_v", layer_stat.avg_psnr_v, "dB");
      PrintResultHelper("min_psnr_yuv", layer_stat.min_psnr, "dB");
      PrintResultHelper("avg_qp", layer_stat.avg_qp, "");
      printf("\n");
      if (layer_stat.temporal_idx == config_.NumberOfTemporalLayers() - 1) {
        printf("\n");
      }
    }

    const RateControlThresholds* rc_threshold =
        rc_thresholds ? &(*rc_thresholds)[rate_profile_idx] : nullptr;
    const QualityThresholds* quality_threshold =
        quality_thresholds ? &(*quality_thresholds)[rate_profile_idx] : nullptr;

    VerifyVideoStatistic(send_stat, rc_threshold, quality_threshold,
                         bs_thresholds,
                         rate_profiles[rate_profile_idx].target_kbps,
                         rate_profiles[rate_profile_idx].input_fps);
  }

  if (config_.print_frame_level_stats) {
    RTC_LOG(LS_INFO) << "==> Frame stats";
    std::vector<VideoCodecTestStats::FrameStatistics> frame_stats =
        stats_.GetFrameStatistics();
    for (const auto& frame_stat : frame_stats) {
      RTC_LOG(LS_INFO) << frame_stat.ToString();
    }
  }

  cpu_process_time_->Print();
}

void VideoCodecTestFixtureImpl::VerifyVideoStatistic(
    const VideoStatistics& video_stat,
    const RateControlThresholds* rc_thresholds,
    const QualityThresholds* quality_thresholds,
    const BitstreamThresholds* bs_thresholds,
    size_t target_bitrate_kbps,
    double input_framerate_fps) {
  if (rc_thresholds) {
    const float bitrate_mismatch_percent =
        100 * std::fabs(1.0f * video_stat.bitrate_kbps - target_bitrate_kbps) /
        target_bitrate_kbps;
    const float framerate_mismatch_percent =
        100 * std::fabs(video_stat.framerate_fps - input_framerate_fps) /
        input_framerate_fps;
    EXPECT_LE(bitrate_mismatch_percent,
              rc_thresholds->max_avg_bitrate_mismatch_percent);
    EXPECT_LE(video_stat.time_to_reach_target_bitrate_sec,
              rc_thresholds->max_time_to_reach_target_bitrate_sec);
    EXPECT_LE(framerate_mismatch_percent,
              rc_thresholds->max_avg_framerate_mismatch_percent);
    EXPECT_LE(video_stat.avg_delay_sec,
              rc_thresholds->max_avg_buffer_level_sec);
    EXPECT_LE(video_stat.max_key_frame_delay_sec,
              rc_thresholds->max_max_key_frame_delay_sec);
    EXPECT_LE(video_stat.max_delta_frame_delay_sec,
              rc_thresholds->max_max_delta_frame_delay_sec);
    EXPECT_LE(video_stat.num_spatial_resizes,
              rc_thresholds->max_num_spatial_resizes);
    EXPECT_LE(video_stat.num_key_frames, rc_thresholds->max_num_key_frames);
  }

  if (quality_thresholds) {
    EXPECT_GT(video_stat.avg_psnr, quality_thresholds->min_avg_psnr);
    EXPECT_GT(video_stat.min_psnr, quality_thresholds->min_min_psnr);

    // SSIM calculation is not optimized and thus it is disabled in real-time
    // mode.
    if (!config_.encode_in_real_time) {
      EXPECT_GT(video_stat.avg_ssim, quality_thresholds->min_avg_ssim);
      EXPECT_GT(video_stat.min_ssim, quality_thresholds->min_min_ssim);
    }
  }

  if (bs_thresholds) {
    EXPECT_LE(video_stat.max_nalu_size_bytes,
              bs_thresholds->max_max_nalu_size_bytes);
  }
}

void VideoCodecTestFixtureImpl::CreateEncoderAndDecoder() {
  SdpVideoFormat::Parameters params;
  if (config_.codec_settings.codecType == kVideoCodecH264) {
    const char* packetization_mode =
        config_.h264_codec_settings.packetization_mode ==
                H264PacketizationMode::NonInterleaved
            ? "1"
            : "0";
    params = {{cricket::kH264FmtpProfileLevelId,
               *H264::ProfileLevelIdToString(H264::ProfileLevelId(
                   config_.h264_codec_settings.profile, H264::kLevel3_1))},
              {cricket::kH264FmtpPacketizationMode, packetization_mode}};
  } else {
    params = {};
  }
  SdpVideoFormat format(config_.codec_name, params);

  encoder_ = encoder_factory_->CreateVideoEncoder(format);
  EXPECT_TRUE(encoder_) << "Encoder not successfully created.";

  const size_t num_simulcast_or_spatial_layers = std::max(
      config_.NumberOfSimulcastStreams(), config_.NumberOfSpatialLayers());
  for (size_t i = 0; i < num_simulcast_or_spatial_layers; ++i) {
    decoders_.push_back(std::unique_ptr<VideoDecoder>(
        decoder_factory_->CreateVideoDecoder(format)));
  }

  for (const auto& decoder : decoders_) {
    EXPECT_TRUE(decoder) << "Decoder not successfully created.";
  }
}

void VideoCodecTestFixtureImpl::DestroyEncoderAndDecoder() {
  decoders_.clear();
  encoder_.reset();
}

VideoCodecTestStats& VideoCodecTestFixtureImpl::GetStats() {
  return stats_;
}

void VideoCodecTestFixtureImpl::SetUpAndInitObjects(
    TaskQueueForTest* task_queue,
    size_t initial_bitrate_kbps,
    double initial_framerate_fps) {
  config_.codec_settings.minBitrate = 0;
  config_.codec_settings.startBitrate = static_cast<int>(initial_bitrate_kbps);
  config_.codec_settings.maxFramerate = std::ceil(initial_framerate_fps);

  // Create file objects for quality analysis.
  source_frame_reader_.reset(
      new YuvFrameReaderImpl(config_.filepath, config_.codec_settings.width,
                             config_.codec_settings.height));
  EXPECT_TRUE(source_frame_reader_->Init());

  RTC_DCHECK(encoded_frame_writers_.empty());
  RTC_DCHECK(decoded_frame_writers_.empty());

  if (config_.visualization_params.save_encoded_ivf ||
      config_.visualization_params.save_decoded_y4m) {
    const size_t num_simulcast_or_spatial_layers = std::max(
        config_.NumberOfSimulcastStreams(), config_.NumberOfSpatialLayers());
    const size_t num_temporal_layers = config_.NumberOfTemporalLayers();
    for (size_t simulcast_svc_idx = 0;
         simulcast_svc_idx < num_simulcast_or_spatial_layers;
         ++simulcast_svc_idx) {
      const std::string output_filename_base = JoinFilename(
          config_.output_path, FilenameWithParams(config_) + "_sl" +
                                   std::to_string(simulcast_svc_idx));

      if (config_.visualization_params.save_encoded_ivf) {
        for (size_t temporal_idx = 0; temporal_idx < num_temporal_layers;
             ++temporal_idx) {
          const std::string output_file_path = output_filename_base + "tl" +
                                               std::to_string(temporal_idx) +
                                               ".ivf";
          FileWrapper ivf_file = FileWrapper::OpenWriteOnly(output_file_path);

          const VideoProcessor::LayerKey layer_key(simulcast_svc_idx,
                                                   temporal_idx);
          encoded_frame_writers_[layer_key] =
              IvfFileWriter::Wrap(std::move(ivf_file), /*byte_limit=*/0);
        }
      }

      if (config_.visualization_params.save_decoded_y4m) {
        FrameWriter* decoded_frame_writer = new Y4mFrameWriterImpl(
            output_filename_base + ".y4m", config_.codec_settings.width,
            config_.codec_settings.height, config_.codec_settings.maxFramerate);
        EXPECT_TRUE(decoded_frame_writer->Init());
        decoded_frame_writers_.push_back(
            std::unique_ptr<FrameWriter>(decoded_frame_writer));
      }
    }
  }

  stats_.Clear();

  cpu_process_time_.reset(new CpuProcessTime(config_));

  task_queue->SendTask(
      [this]() {
        CreateEncoderAndDecoder();
        processor_ = std::make_unique<VideoProcessor>(
            encoder_.get(), &decoders_, source_frame_reader_.get(), config_,
            &stats_, &encoded_frame_writers_,
            decoded_frame_writers_.empty() ? nullptr : &decoded_frame_writers_);
      },
      RTC_FROM_HERE);
}

void VideoCodecTestFixtureImpl::ReleaseAndCloseObjects(
    TaskQueueForTest* task_queue) {
  task_queue->SendTask(
      [this]() {
        processor_.reset();
        // The VideoProcessor must be destroyed before the codecs.
        DestroyEncoderAndDecoder();
      },
      RTC_FROM_HERE);

  source_frame_reader_->Close();

  // Close visualization files.
  for (auto& encoded_frame_writer : encoded_frame_writers_) {
    EXPECT_TRUE(encoded_frame_writer.second->Close());
  }
  encoded_frame_writers_.clear();
  for (auto& decoded_frame_writer : decoded_frame_writers_) {
    decoded_frame_writer->Close();
  }
  decoded_frame_writers_.clear();
}

void VideoCodecTestFixtureImpl::PrintSettings(
    TaskQueueForTest* task_queue) const {
  RTC_LOG(LS_INFO) << "==> Config";
  RTC_LOG(LS_INFO) << config_.ToString();

  RTC_LOG(LS_INFO) << "==> Codec names";
  std::string encoder_name;
  std::string decoder_name;
  task_queue->SendTask(
      [this, &encoder_name, &decoder_name] {
        encoder_name = encoder_->GetEncoderInfo().implementation_name;
        decoder_name = decoders_.at(0)->ImplementationName();
      },
      RTC_FROM_HERE);
  RTC_LOG(LS_INFO) << "enc_impl_name: " << encoder_name;
  RTC_LOG(LS_INFO) << "dec_impl_name: " << decoder_name;
}

}  // namespace test
}  // namespace webrtc<|MERGE_RESOLUTION|>--- conflicted
+++ resolved
@@ -85,11 +85,7 @@
 
   const std::vector<SpatialLayer> layers = GetSvcConfig(
       codec_settings->width, codec_settings->height, kMaxFramerateFps,
-<<<<<<< HEAD
-      /*min_spatial_layers=*/1, codec_settings->VP9()->numberOfSpatialLayers,
-=======
       /*first_active_layer=*/0, codec_settings->VP9()->numberOfSpatialLayers,
->>>>>>> 758c388d
       codec_settings->VP9()->numberOfTemporalLayers,
       /* is_screen_sharing = */ false);
   ASSERT_EQ(codec_settings->VP9()->numberOfSpatialLayers, layers.size())
