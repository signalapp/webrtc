--- conflicted
+++ resolved
@@ -796,23 +796,10 @@
   RTC_LOG(LS_INFO) << config_.ToString();
 
   RTC_LOG(LS_INFO) << "==> Codec names";
-<<<<<<< HEAD
-  std::string encoder_name;
-  std::string decoder_name;
-  task_queue->SendTask(
-      [this, &encoder_name, &decoder_name] {
-        encoder_name = encoder_->GetEncoderInfo().implementation_name;
-        decoder_name = decoders_.at(0)->GetDecoderInfo().implementation_name;
-      },
-      RTC_FROM_HERE);
-  RTC_LOG(LS_INFO) << "enc_impl_name: " << encoder_name;
-  RTC_LOG(LS_INFO) << "dec_impl_name: " << decoder_name;
-=======
   RTC_LOG(LS_INFO) << "enc_impl_name: "
                    << GetCodecName(task_queue, /*is_encoder=*/true);
   RTC_LOG(LS_INFO) << "dec_impl_name: "
                    << GetCodecName(task_queue, /*is_encoder=*/false);
->>>>>>> cbad18b1
 }
 
 }  // namespace test
