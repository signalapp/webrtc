--- conflicted
+++ resolved
@@ -21,11 +21,7 @@
 std::vector<SpatialLayer> GetSvcConfig(size_t input_width,
                                        size_t input_height,
                                        float max_framerate_fps,
-<<<<<<< HEAD
-                                       size_t min_spatial_layers,
-=======
                                        size_t first_active_layer,
->>>>>>> 758c388d
                                        size_t num_spatial_layers,
                                        size_t num_temporal_layers,
                                        bool is_screen_sharing);
