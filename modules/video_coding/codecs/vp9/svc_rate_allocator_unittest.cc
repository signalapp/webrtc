--- conflicted
+++ resolved
@@ -34,11 +34,7 @@
                                  : VideoCodecMode::kRealtimeVideo;
 
   std::vector<SpatialLayer> spatial_layers =
-<<<<<<< HEAD
-      GetSvcConfig(width, height, 30, /*min_spatial_layers=*/1,
-=======
       GetSvcConfig(width, height, 30, /*first_active_layer=*/0,
->>>>>>> 758c388d
                    num_spatial_layers, num_temporal_layers, is_screen_sharing);
   RTC_CHECK_LE(spatial_layers.size(), kMaxSpatialLayers);
 
