/*
 *  Copyright (c) 2018 The WebRTC project authors. All Rights Reserved.
 *
 *  Use of this source code is governed by a BSD-style license
 *  that can be found in the LICENSE file in the root of the source
 *  tree. An additional intellectual property rights grant can be found
 *  in the file PATENTS.  All contributing project authors may
 *  be found in the AUTHORS file in the root of the source tree.
 */

#include "modules/video_coding/codecs/vp9/svc_config.h"

#include <algorithm>
#include <cmath>
#include <vector>

#include "modules/video_coding/codecs/vp9/include/vp9_globals.h"
#include "rtc_base/checks.h"
#include "rtc_base/logging.h"

namespace webrtc {

namespace {
const size_t kMinVp9SvcBitrateKbps = 30;

const size_t kMaxNumLayersForScreenSharing = 3;
const float kMaxScreenSharingLayerFramerateFps[] = {5.0, 10.0, 30.0};
const size_t kMinScreenSharingLayerBitrateKbps[] = {30, 200, 500};
const size_t kTargetScreenSharingLayerBitrateKbps[] = {150, 350, 950};
const size_t kMaxScreenSharingLayerBitrateKbps[] = {250, 500, 950};

}  // namespace

std::vector<SpatialLayer> ConfigureSvcScreenSharing(size_t input_width,
                                                    size_t input_height,
                                                    float max_framerate_fps,
                                                    size_t num_spatial_layers) {
  num_spatial_layers =
      std::min(num_spatial_layers, kMaxNumLayersForScreenSharing);
  std::vector<SpatialLayer> spatial_layers;

  for (size_t sl_idx = 0; sl_idx < num_spatial_layers; ++sl_idx) {
    SpatialLayer spatial_layer = {0};
    spatial_layer.width = input_width;
    spatial_layer.height = input_height;
    spatial_layer.maxFramerate =
        std::min(kMaxScreenSharingLayerFramerateFps[sl_idx], max_framerate_fps);
    spatial_layer.numberOfTemporalLayers = 1;
    spatial_layer.minBitrate =
        static_cast<int>(kMinScreenSharingLayerBitrateKbps[sl_idx]);
    spatial_layer.maxBitrate =
        static_cast<int>(kMaxScreenSharingLayerBitrateKbps[sl_idx]);
    spatial_layer.targetBitrate =
        static_cast<int>(kTargetScreenSharingLayerBitrateKbps[sl_idx]);
    spatial_layer.active = true;
    spatial_layers.push_back(spatial_layer);
  }

  return spatial_layers;
}

std::vector<SpatialLayer> ConfigureSvcNormalVideo(size_t input_width,
                                                  size_t input_height,
                                                  float max_framerate_fps,
<<<<<<< HEAD
                                                  size_t min_spatial_layers,
                                                  size_t num_spatial_layers,
                                                  size_t num_temporal_layers) {
  RTC_DCHECK_LE(min_spatial_layers, num_spatial_layers);
=======
                                                  size_t first_active_layer,
                                                  size_t num_spatial_layers,
                                                  size_t num_temporal_layers) {
  RTC_DCHECK_LT(first_active_layer, num_spatial_layers);
>>>>>>> 758c388d
  std::vector<SpatialLayer> spatial_layers;

  // Limit number of layers for given resolution.
  const size_t num_layers_fit_horz = static_cast<size_t>(std::floor(
      1 + std::max(0.0f,
                   std::log2(1.0f * input_width / kMinVp9SpatialLayerWidth))));
  const size_t num_layers_fit_vert = static_cast<size_t>(
      std::floor(1 + std::max(0.0f, std::log2(1.0f * input_height /
                                              kMinVp9SpatialLayerHeight))));
<<<<<<< HEAD
  num_spatial_layers =
      std::min({num_spatial_layers, num_layers_fit_horz, num_layers_fit_vert});
  num_spatial_layers = std::max(num_spatial_layers, min_spatial_layers);
=======
  const size_t limited_num_spatial_layers =
      std::min(num_layers_fit_horz, num_layers_fit_vert);
  if (limited_num_spatial_layers < num_spatial_layers) {
    RTC_LOG(LS_WARNING) << "Reducing number of spatial layers from "
                        << num_spatial_layers << " to "
                        << limited_num_spatial_layers
                        << " due to low input resolution.";
    num_spatial_layers = limited_num_spatial_layers;
  }
  // First active layer must be configured.
  num_spatial_layers = std::max(num_spatial_layers, first_active_layer + 1);
>>>>>>> 758c388d

  // Ensure top layer is even enough.
  int required_divisiblity = 1 << (num_spatial_layers - first_active_layer - 1);
  input_width = input_width - input_width % required_divisiblity;
  input_height = input_height - input_height % required_divisiblity;

  for (size_t sl_idx = first_active_layer; sl_idx < num_spatial_layers;
       ++sl_idx) {
    SpatialLayer spatial_layer = {0};
    spatial_layer.width = input_width >> (num_spatial_layers - sl_idx - 1);
    spatial_layer.height = input_height >> (num_spatial_layers - sl_idx - 1);
    spatial_layer.maxFramerate = max_framerate_fps;
    spatial_layer.numberOfTemporalLayers = num_temporal_layers;
    spatial_layer.active = true;

    // minBitrate and maxBitrate formulas were derived from
    // subjective-quality data to determing bit rates below which video
    // quality is unacceptable and above which additional bits do not provide
    // benefit. The formulas express rate in units of kbps.

    // TODO(ssilkin): Add to the comment PSNR/SSIM we get at encoding certain
    // video to min/max bitrate specified by those formulas.
    const size_t num_pixels = spatial_layer.width * spatial_layer.height;
    int min_bitrate =
        static_cast<int>((600. * std::sqrt(num_pixels) - 95000.) / 1000.);
    min_bitrate = std::max(min_bitrate, 0);
    spatial_layer.minBitrate =
        std::max(static_cast<size_t>(min_bitrate), kMinVp9SvcBitrateKbps);
    spatial_layer.maxBitrate =
        static_cast<int>((1.6 * num_pixels + 50 * 1000) / 1000);
    spatial_layer.targetBitrate =
        (spatial_layer.minBitrate + spatial_layer.maxBitrate) / 2;
    spatial_layers.push_back(spatial_layer);
  }

  // A workaround for sitiation when single HD layer is left with minBitrate
  // about 500kbps. This would mean that there will always be at least 500kbps
  // allocated to video regardless of how low is the actual BWE.
  // Also, boost maxBitrate for the first layer to account for lost ability to
  // predict from previous layers.
  if (first_active_layer > 0) {
    spatial_layers[0].minBitrate = kMinVp9SvcBitrateKbps;
    // TODO(ilnik): tune this value or come up with a different formula to
    // ensure that all singlecast configurations look good and not too much
    // bitrate is added.
    spatial_layers[0].maxBitrate *= 1.1;
  }

  return spatial_layers;
}

std::vector<SpatialLayer> GetSvcConfig(size_t input_width,
                                       size_t input_height,
                                       float max_framerate_fps,
<<<<<<< HEAD
                                       size_t min_spatial_layers,
=======
                                       size_t first_active_layer,
>>>>>>> 758c388d
                                       size_t num_spatial_layers,
                                       size_t num_temporal_layers,
                                       bool is_screen_sharing) {
  RTC_DCHECK_GT(input_width, 0);
  RTC_DCHECK_GT(input_height, 0);
  RTC_DCHECK_GT(num_spatial_layers, 0);
  RTC_DCHECK_GT(num_temporal_layers, 0);

  if (is_screen_sharing) {
    return ConfigureSvcScreenSharing(input_width, input_height,
                                     max_framerate_fps, num_spatial_layers);
  } else {
    return ConfigureSvcNormalVideo(input_width, input_height, max_framerate_fps,
<<<<<<< HEAD
                                   min_spatial_layers, num_spatial_layers,
=======
                                   first_active_layer, num_spatial_layers,
>>>>>>> 758c388d
                                   num_temporal_layers);
  }
}

}  // namespace webrtc<|MERGE_RESOLUTION|>--- conflicted
+++ resolved
@@ -62,17 +62,10 @@
 std::vector<SpatialLayer> ConfigureSvcNormalVideo(size_t input_width,
                                                   size_t input_height,
                                                   float max_framerate_fps,
-<<<<<<< HEAD
-                                                  size_t min_spatial_layers,
-                                                  size_t num_spatial_layers,
-                                                  size_t num_temporal_layers) {
-  RTC_DCHECK_LE(min_spatial_layers, num_spatial_layers);
-=======
                                                   size_t first_active_layer,
                                                   size_t num_spatial_layers,
                                                   size_t num_temporal_layers) {
   RTC_DCHECK_LT(first_active_layer, num_spatial_layers);
->>>>>>> 758c388d
   std::vector<SpatialLayer> spatial_layers;
 
   // Limit number of layers for given resolution.
@@ -82,11 +75,6 @@
   const size_t num_layers_fit_vert = static_cast<size_t>(
       std::floor(1 + std::max(0.0f, std::log2(1.0f * input_height /
                                               kMinVp9SpatialLayerHeight))));
-<<<<<<< HEAD
-  num_spatial_layers =
-      std::min({num_spatial_layers, num_layers_fit_horz, num_layers_fit_vert});
-  num_spatial_layers = std::max(num_spatial_layers, min_spatial_layers);
-=======
   const size_t limited_num_spatial_layers =
       std::min(num_layers_fit_horz, num_layers_fit_vert);
   if (limited_num_spatial_layers < num_spatial_layers) {
@@ -98,7 +86,6 @@
   }
   // First active layer must be configured.
   num_spatial_layers = std::max(num_spatial_layers, first_active_layer + 1);
->>>>>>> 758c388d
 
   // Ensure top layer is even enough.
   int required_divisiblity = 1 << (num_spatial_layers - first_active_layer - 1);
@@ -153,11 +140,7 @@
 std::vector<SpatialLayer> GetSvcConfig(size_t input_width,
                                        size_t input_height,
                                        float max_framerate_fps,
-<<<<<<< HEAD
-                                       size_t min_spatial_layers,
-=======
                                        size_t first_active_layer,
->>>>>>> 758c388d
                                        size_t num_spatial_layers,
                                        size_t num_temporal_layers,
                                        bool is_screen_sharing) {
@@ -171,11 +154,7 @@
                                      max_framerate_fps, num_spatial_layers);
   } else {
     return ConfigureSvcNormalVideo(input_width, input_height, max_framerate_fps,
-<<<<<<< HEAD
-                                   min_spatial_layers, num_spatial_layers,
-=======
                                    first_active_layer, num_spatial_layers,
->>>>>>> 758c388d
                                    num_temporal_layers);
   }
 }
