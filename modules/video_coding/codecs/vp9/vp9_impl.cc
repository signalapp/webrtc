/*
 *  Copyright (c) 2014 The WebRTC project authors. All Rights Reserved.
 *
 *  Use of this source code is governed by a BSD-style license
 *  that can be found in the LICENSE file in the root of the source
 *  tree. An additional intellectual property rights grant can be found
 *  in the file PATENTS.  All contributing project authors may
 *  be found in the AUTHORS file in the root of the source tree.
 *
 */

#ifdef RTC_ENABLE_VP9

#include "modules/video_coding/codecs/vp9/vp9_impl.h"

#include <algorithm>
#include <limits>
#include <utility>
#include <vector>

#include "absl/memory/memory.h"
#include "api/video/color_space.h"
#include "api/video/i010_buffer.h"
#include "common_video/include/video_frame_buffer.h"
#include "common_video/libyuv/include/webrtc_libyuv.h"
#include "modules/rtp_rtcp/include/rtp_rtcp_defines.h"
#include "modules/video_coding/codecs/vp9/svc_rate_allocator.h"
#include "rtc_base/checks.h"
#include "rtc_base/experiments/rate_control_settings.h"
#include "rtc_base/keep_ref_until_done.h"
#include "rtc_base/logging.h"
#include "rtc_base/time_utils.h"
#include "rtc_base/trace_event.h"
#include "system_wrappers/include/field_trial.h"
#include "vpx/vp8cx.h"
#include "vpx/vp8dx.h"
#include "vpx/vpx_decoder.h"
#include "vpx/vpx_encoder.h"

namespace webrtc {

namespace {
// Maps from gof_idx to encoder internal reference frame buffer index. These
// maps work for 1,2 and 3 temporal layers with GOF length of 1,2 and 4 frames.
uint8_t kRefBufIdx[4] = {0, 0, 0, 1};
uint8_t kUpdBufIdx[4] = {0, 0, 1, 0};

int kMaxNumTiles4kVideo = 8;

// Maximum allowed PID difference for differnet per-layer frame-rate case.
const int kMaxAllowedPidDiff = 30;

constexpr double kLowRateFactor = 1.0;
constexpr double kHighRateFactor = 2.0;

// TODO(ilink): Tune these thresholds further.
// Selected using ConverenceMotion_1280_720_50.yuv clip.
// No toggling observed on any link capacity from 100-2000kbps.
// HD was reached consistently when link capacity was 1500kbps.
// Set resolutions are a bit more conservative than svc_config.cc sets, e.g.
// for 300kbps resolution converged to 270p instead of 360p.
constexpr int kLowVp9QpThreshold = 149;
constexpr int kHighVp9QpThreshold = 205;

// These settings correspond to the settings in vpx_codec_enc_cfg.
struct Vp9RateSettings {
  uint32_t rc_undershoot_pct;
  uint32_t rc_overshoot_pct;
  uint32_t rc_buf_sz;
  uint32_t rc_buf_optimal_sz;
  uint32_t rc_dropframe_thresh;
};

// Only positive speeds, range for real-time coding currently is: 5 - 8.
// Lower means slower/better quality, higher means fastest/lower quality.
int GetCpuSpeed(int width, int height) {
#if defined(WEBRTC_ARCH_ARM) || defined(WEBRTC_ARCH_ARM64) || defined(ANDROID)
  return 8;
#else
  // For smaller resolutions, use lower speed setting (get some coding gain at
  // the cost of increased encoding complexity).
  if (width * height <= 352 * 288)
    return 5;
  else
    return 7;
#endif
}
// Helper class for extracting VP9 colorspace.
ColorSpace ExtractVP9ColorSpace(vpx_color_space_t space_t,
                                vpx_color_range_t range_t,
                                unsigned int bit_depth) {
  ColorSpace::PrimaryID primaries = ColorSpace::PrimaryID::kUnspecified;
  ColorSpace::TransferID transfer = ColorSpace::TransferID::kUnspecified;
  ColorSpace::MatrixID matrix = ColorSpace::MatrixID::kUnspecified;
  switch (space_t) {
    case VPX_CS_BT_601:
    case VPX_CS_SMPTE_170:
      primaries = ColorSpace::PrimaryID::kSMPTE170M;
      transfer = ColorSpace::TransferID::kSMPTE170M;
      matrix = ColorSpace::MatrixID::kSMPTE170M;
      break;
    case VPX_CS_SMPTE_240:
      primaries = ColorSpace::PrimaryID::kSMPTE240M;
      transfer = ColorSpace::TransferID::kSMPTE240M;
      matrix = ColorSpace::MatrixID::kSMPTE240M;
      break;
    case VPX_CS_BT_709:
      primaries = ColorSpace::PrimaryID::kBT709;
      transfer = ColorSpace::TransferID::kBT709;
      matrix = ColorSpace::MatrixID::kBT709;
      break;
    case VPX_CS_BT_2020:
      primaries = ColorSpace::PrimaryID::kBT2020;
      switch (bit_depth) {
        case 8:
          transfer = ColorSpace::TransferID::kBT709;
          break;
        case 10:
          transfer = ColorSpace::TransferID::kBT2020_10;
          break;
        default:
          RTC_NOTREACHED();
          break;
      }
      matrix = ColorSpace::MatrixID::kBT2020_NCL;
      break;
    case VPX_CS_SRGB:
      primaries = ColorSpace::PrimaryID::kBT709;
      transfer = ColorSpace::TransferID::kIEC61966_2_1;
      matrix = ColorSpace::MatrixID::kBT709;
      break;
    default:
      break;
  }

  ColorSpace::RangeID range = ColorSpace::RangeID::kInvalid;
  switch (range_t) {
    case VPX_CR_STUDIO_RANGE:
      range = ColorSpace::RangeID::kLimited;
      break;
    case VPX_CR_FULL_RANGE:
      range = ColorSpace::RangeID::kFull;
      break;
    default:
      break;
  }
  return ColorSpace(primaries, transfer, matrix, range);
}

std::pair<size_t, size_t> GetActiveLayers(
    const VideoBitrateAllocation& allocation) {
  for (size_t sl_idx = 0; sl_idx < kMaxSpatialLayers; ++sl_idx) {
    if (allocation.GetSpatialLayerSum(sl_idx) > 0) {
      size_t last_layer = sl_idx + 1;
      while (last_layer < kMaxSpatialLayers &&
             allocation.GetSpatialLayerSum(last_layer) > 0) {
        ++last_layer;
      }
      return std::make_pair(sl_idx, last_layer);
    }
  }
  return {0, 0};
}

uint32_t Interpolate(uint32_t low,
                     uint32_t high,
                     double bandwidth_headroom_factor) {
  RTC_DCHECK_GE(bandwidth_headroom_factor, kLowRateFactor);
  RTC_DCHECK_LE(bandwidth_headroom_factor, kHighRateFactor);

  // |factor| is between 0.0 and 1.0.
  const double factor = bandwidth_headroom_factor - kLowRateFactor;

  return static_cast<uint32_t>(((1.0 - factor) * low) + (factor * high) + 0.5);
}

Vp9RateSettings GetRateSettings(double bandwidth_headroom_factor) {
  static const Vp9RateSettings low_settings{100u, 0u, 100u, 33u, 40u};
  static const Vp9RateSettings high_settings{50u, 50u, 1000u, 700u, 5u};

  if (bandwidth_headroom_factor <= kLowRateFactor) {
    return low_settings;
  } else if (bandwidth_headroom_factor >= kHighRateFactor) {
    return high_settings;
  }

  Vp9RateSettings settings;
  settings.rc_undershoot_pct =
      Interpolate(low_settings.rc_undershoot_pct,
                  high_settings.rc_undershoot_pct, bandwidth_headroom_factor);
  settings.rc_overshoot_pct =
      Interpolate(low_settings.rc_overshoot_pct, high_settings.rc_overshoot_pct,
                  bandwidth_headroom_factor);
  settings.rc_buf_sz =
      Interpolate(low_settings.rc_buf_sz, high_settings.rc_buf_sz,
                  bandwidth_headroom_factor);
  settings.rc_buf_optimal_sz =
      Interpolate(low_settings.rc_buf_optimal_sz,
                  high_settings.rc_buf_optimal_sz, bandwidth_headroom_factor);
  settings.rc_dropframe_thresh =
      Interpolate(low_settings.rc_dropframe_thresh,
                  high_settings.rc_dropframe_thresh, bandwidth_headroom_factor);
  return settings;
}

void UpdateRateSettings(vpx_codec_enc_cfg_t* config,
                        const Vp9RateSettings& new_settings) {
  config->rc_undershoot_pct = new_settings.rc_undershoot_pct;
  config->rc_overshoot_pct = new_settings.rc_overshoot_pct;
  config->rc_buf_sz = new_settings.rc_buf_sz;
  config->rc_buf_optimal_sz = new_settings.rc_buf_optimal_sz;
  config->rc_dropframe_thresh = new_settings.rc_dropframe_thresh;
}

}  // namespace

void VP9EncoderImpl::EncoderOutputCodedPacketCallback(vpx_codec_cx_pkt* pkt,
                                                      void* user_data) {
  VP9EncoderImpl* enc = static_cast<VP9EncoderImpl*>(user_data);
  enc->GetEncodedLayerFrame(pkt);
}

VP9EncoderImpl::VP9EncoderImpl(const cricket::VideoCodec& codec)
    : encoded_image_(),
      encoded_complete_callback_(nullptr),
      profile_(
          ParseSdpForVP9Profile(codec.params).value_or(VP9Profile::kProfile0)),
      inited_(false),
      timestamp_(0),
      cpu_speed_(3),
      rc_max_intra_target_(0),
      encoder_(nullptr),
      config_(nullptr),
      raw_(nullptr),
      input_image_(nullptr),
      force_key_frame_(true),
      pics_since_key_(0),
      num_temporal_layers_(0),
      num_spatial_layers_(0),
      num_active_spatial_layers_(0),
      first_active_layer_(0),
      layer_deactivation_requires_key_frame_(
          field_trial::IsEnabled("WebRTC-Vp9IssueKeyFrameOnLayerDeactivation")),
      is_svc_(false),
      inter_layer_pred_(InterLayerPredMode::kOn),
      external_ref_control_(false),  // Set in InitEncode because of tests.
      trusted_rate_controller_(RateControlSettings::ParseFromFieldTrials()
                                   .LibvpxVp9TrustedRateController()),
      dynamic_rate_settings_(
          RateControlSettings::ParseFromFieldTrials().Vp9DynamicRateSettings()),
      layer_buffering_(false),
      full_superframe_drop_(true),
      first_frame_in_picture_(true),
      ss_info_needed_(false),
      force_all_active_layers_(false),
      is_flexible_mode_(false),
      variable_framerate_experiment_(ParseVariableFramerateConfig(
          "WebRTC-VP9VariableFramerateScreenshare")),
      variable_framerate_controller_(
          variable_framerate_experiment_.framerate_limit),
<<<<<<< HEAD
=======
      quality_scaler_experiment_(
          ParseQualityScalerConfig("WebRTC-VP9QualityScaler")),
>>>>>>> 758c388d
      num_steady_state_frames_(0),
      config_changed_(true) {
  codec_ = {};
  memset(&svc_params_, 0, sizeof(vpx_svc_extra_cfg_t));
}

VP9EncoderImpl::~VP9EncoderImpl() {
  Release();
}

void VP9EncoderImpl::SetFecControllerOverride(
    FecControllerOverride* fec_controller_override) {
  // Ignored.
}

int VP9EncoderImpl::Release() {
  int ret_val = WEBRTC_VIDEO_CODEC_OK;

  if (encoder_ != nullptr) {
    if (inited_) {
      if (vpx_codec_destroy(encoder_)) {
        ret_val = WEBRTC_VIDEO_CODEC_MEMORY;
      }
    }
    delete encoder_;
    encoder_ = nullptr;
  }
  if (config_ != nullptr) {
    delete config_;
    config_ = nullptr;
  }
  if (raw_ != nullptr) {
    vpx_img_free(raw_);
    raw_ = nullptr;
  }
  inited_ = false;
  return ret_val;
}

bool VP9EncoderImpl::ExplicitlyConfiguredSpatialLayers() const {
  // We check target_bitrate_bps of the 0th layer to see if the spatial layers
  // (i.e. bitrates) were explicitly configured.
  return codec_.spatialLayers[0].targetBitrate > 0;
}

bool VP9EncoderImpl::SetSvcRates(
    const VideoBitrateAllocation& bitrate_allocation) {
  std::pair<size_t, size_t> current_layers =
      GetActiveLayers(current_bitrate_allocation_);
  std::pair<size_t, size_t> new_layers = GetActiveLayers(bitrate_allocation);

  const bool layer_activation_requires_key_frame =
      inter_layer_pred_ == InterLayerPredMode::kOff ||
      inter_layer_pred_ == InterLayerPredMode::kOnKeyPic;
  const bool lower_layers_enabled = new_layers.first < current_layers.first;
  const bool higher_layers_enabled = new_layers.second > current_layers.second;
  const bool disabled_layers = new_layers.first > current_layers.first ||
                               new_layers.second < current_layers.second;

  if (lower_layers_enabled ||
      (higher_layers_enabled && layer_activation_requires_key_frame) ||
      (disabled_layers && layer_deactivation_requires_key_frame_)) {
    force_key_frame_ = true;
  }

  if (current_layers != new_layers) {
    ss_info_needed_ = true;
  }

  config_->rc_target_bitrate = bitrate_allocation.get_sum_kbps();

  if (ExplicitlyConfiguredSpatialLayers()) {
    for (size_t sl_idx = 0; sl_idx < num_spatial_layers_; ++sl_idx) {
      const bool was_layer_active = (config_->ss_target_bitrate[sl_idx] > 0);
      config_->ss_target_bitrate[sl_idx] =
          bitrate_allocation.GetSpatialLayerSum(sl_idx) / 1000;

      for (size_t tl_idx = 0; tl_idx < num_temporal_layers_; ++tl_idx) {
        config_->layer_target_bitrate[sl_idx * num_temporal_layers_ + tl_idx] =
            bitrate_allocation.GetTemporalLayerSum(sl_idx, tl_idx) / 1000;
      }

      if (!was_layer_active) {
        // Reset frame rate controller if layer is resumed after pause.
        framerate_controller_[sl_idx].Reset();
      }

      framerate_controller_[sl_idx].SetTargetRate(
          codec_.spatialLayers[sl_idx].maxFramerate);
    }
  } else {
    float rate_ratio[VPX_MAX_LAYERS] = {0};
    float total = 0;
    for (int i = 0; i < num_spatial_layers_; ++i) {
      if (svc_params_.scaling_factor_num[i] <= 0 ||
          svc_params_.scaling_factor_den[i] <= 0) {
        RTC_LOG(LS_ERROR) << "Scaling factors not specified!";
        return false;
      }
      rate_ratio[i] = static_cast<float>(svc_params_.scaling_factor_num[i]) /
                      svc_params_.scaling_factor_den[i];
      total += rate_ratio[i];
    }

    for (int i = 0; i < num_spatial_layers_; ++i) {
      RTC_CHECK_GT(total, 0);
      config_->ss_target_bitrate[i] = static_cast<unsigned int>(
          config_->rc_target_bitrate * rate_ratio[i] / total);
      if (num_temporal_layers_ == 1) {
        config_->layer_target_bitrate[i] = config_->ss_target_bitrate[i];
      } else if (num_temporal_layers_ == 2) {
        config_->layer_target_bitrate[i * num_temporal_layers_] =
            config_->ss_target_bitrate[i] * 2 / 3;
        config_->layer_target_bitrate[i * num_temporal_layers_ + 1] =
            config_->ss_target_bitrate[i];
      } else if (num_temporal_layers_ == 3) {
        config_->layer_target_bitrate[i * num_temporal_layers_] =
            config_->ss_target_bitrate[i] / 2;
        config_->layer_target_bitrate[i * num_temporal_layers_ + 1] =
            config_->layer_target_bitrate[i * num_temporal_layers_] +
            (config_->ss_target_bitrate[i] / 4);
        config_->layer_target_bitrate[i * num_temporal_layers_ + 2] =
            config_->ss_target_bitrate[i];
      } else {
        RTC_LOG(LS_ERROR) << "Unsupported number of temporal layers: "
                          << num_temporal_layers_;
        return false;
      }

      framerate_controller_[i].SetTargetRate(codec_.maxFramerate);
    }
  }

  num_active_spatial_layers_ = 0;
  first_active_layer_ = 0;
  bool seen_active_layer = false;
  bool expect_no_more_active_layers = false;
  for (int i = 0; i < num_spatial_layers_; ++i) {
    if (config_->ss_target_bitrate[i] > 0) {
      RTC_DCHECK(!expect_no_more_active_layers) << "Only middle layer is "
                                                   "deactivated.";
      if (!seen_active_layer) {
        first_active_layer_ = i;
      }
      num_active_spatial_layers_ = i + 1;
      seen_active_layer = true;
    } else {
      expect_no_more_active_layers = seen_active_layer;
    }
  }

  if (higher_layers_enabled && !force_key_frame_) {
    // Prohibit drop of all layers for the next frame, so newly enabled
    // layer would have a valid spatial reference.
    for (size_t i = 0; i < num_spatial_layers_; ++i) {
      svc_drop_frame_.framedrop_thresh[i] = 0;
    }
    force_all_active_layers_ = true;
  }

  current_bitrate_allocation_ = bitrate_allocation;
  config_changed_ = true;
  return true;
}

void VP9EncoderImpl::SetRates(const RateControlParameters& parameters) {
  if (!inited_) {
    RTC_LOG(LS_WARNING) << "SetRates() calll while uninitialzied.";
    return;
  }
  if (encoder_->err) {
    RTC_LOG(LS_WARNING) << "Encoder in error state: " << encoder_->err;
    return;
  }
  if (parameters.framerate_fps < 1.0) {
    RTC_LOG(LS_WARNING) << "Unsupported framerate: "
                        << parameters.framerate_fps;
    return;
  }

  codec_.maxFramerate = static_cast<uint32_t>(parameters.framerate_fps + 0.5);

  if (dynamic_rate_settings_) {
    // Tweak rate control settings based on available network headroom.
    UpdateRateSettings(
        config_, GetRateSettings(parameters.bandwidth_allocation.bps<double>() /
                                 parameters.bitrate.get_sum_bps()));
  }

  bool res = SetSvcRates(parameters.bitrate);
  RTC_DCHECK(res) << "Failed to set new bitrate allocation";
  config_changed_ = true;
}

// TODO(eladalon): s/inst/codec_settings/g.
int VP9EncoderImpl::InitEncode(const VideoCodec* inst,
                               const Settings& settings) {
  if (inst == nullptr) {
    return WEBRTC_VIDEO_CODEC_ERR_PARAMETER;
  }
  if (inst->maxFramerate < 1) {
    return WEBRTC_VIDEO_CODEC_ERR_PARAMETER;
  }
  // Allow zero to represent an unspecified maxBitRate
  if (inst->maxBitrate > 0 && inst->startBitrate > inst->maxBitrate) {
    return WEBRTC_VIDEO_CODEC_ERR_PARAMETER;
  }
  if (inst->width < 1 || inst->height < 1) {
    return WEBRTC_VIDEO_CODEC_ERR_PARAMETER;
  }
  if (settings.number_of_cores < 1) {
    return WEBRTC_VIDEO_CODEC_ERR_PARAMETER;
  }
  if (inst->VP9().numberOfTemporalLayers > 3) {
    return WEBRTC_VIDEO_CODEC_ERR_PARAMETER;
  }
  // libvpx probably does not support more than 3 spatial layers.
  if (inst->VP9().numberOfSpatialLayers > 3) {
    return WEBRTC_VIDEO_CODEC_ERR_PARAMETER;
  }

  int ret_val = Release();
  if (ret_val < 0) {
    return ret_val;
  }
  if (encoder_ == nullptr) {
    encoder_ = new vpx_codec_ctx_t;
  }
  if (config_ == nullptr) {
    config_ = new vpx_codec_enc_cfg_t;
  }
  timestamp_ = 0;
  if (&codec_ != inst) {
    codec_ = *inst;
  }

  force_key_frame_ = true;
  pics_since_key_ = 0;

  num_spatial_layers_ = inst->VP9().numberOfSpatialLayers;
  RTC_DCHECK_GT(num_spatial_layers_, 0);
  num_temporal_layers_ = inst->VP9().numberOfTemporalLayers;
  if (num_temporal_layers_ == 0) {
    num_temporal_layers_ = 1;
  }

  framerate_controller_ = std::vector<FramerateController>(
      num_spatial_layers_, FramerateController(codec_.maxFramerate));

  is_svc_ = (num_spatial_layers_ > 1 || num_temporal_layers_ > 1);

  encoded_image_._completeFrame = true;
  // Populate encoder configuration with default values.
  if (vpx_codec_enc_config_default(vpx_codec_vp9_cx(), config_, 0)) {
    return WEBRTC_VIDEO_CODEC_ERROR;
  }

  vpx_img_fmt img_fmt = VPX_IMG_FMT_NONE;
  unsigned int bits_for_storage = 8;
  switch (profile_) {
    case VP9Profile::kProfile0:
      img_fmt = VPX_IMG_FMT_I420;
      bits_for_storage = 8;
      config_->g_bit_depth = VPX_BITS_8;
      config_->g_profile = 0;
      config_->g_input_bit_depth = 8;
      break;
    case VP9Profile::kProfile2:
      img_fmt = VPX_IMG_FMT_I42016;
      bits_for_storage = 16;
      config_->g_bit_depth = VPX_BITS_10;
      config_->g_profile = 2;
      config_->g_input_bit_depth = 10;
      break;
  }

  // Creating a wrapper to the image - setting image data to nullptr. Actual
  // pointer will be set in encode. Setting align to 1, as it is meaningless
  // (actual memory is not allocated).
  raw_ =
      vpx_img_wrap(nullptr, img_fmt, codec_.width, codec_.height, 1, nullptr);
  raw_->bit_depth = bits_for_storage;

  config_->g_w = codec_.width;
  config_->g_h = codec_.height;
  config_->rc_target_bitrate = inst->startBitrate;  // in kbit/s
  config_->g_error_resilient = is_svc_ ? VPX_ERROR_RESILIENT_DEFAULT : 0;
  // Setting the time base of the codec.
  config_->g_timebase.num = 1;
  config_->g_timebase.den = 90000;
  config_->g_lag_in_frames = 0;  // 0- no frame lagging
  config_->g_threads = 1;
  // Rate control settings.
  config_->rc_dropframe_thresh = inst->VP9().frameDroppingOn ? 30 : 0;
  config_->rc_end_usage = VPX_CBR;
  config_->g_pass = VPX_RC_ONE_PASS;
  config_->rc_min_quantizer =
      codec_.mode == VideoCodecMode::kScreensharing ? 8 : 2;
  config_->rc_max_quantizer = 52;
  config_->rc_undershoot_pct = 50;
  config_->rc_overshoot_pct = 50;
  config_->rc_buf_initial_sz = 500;
  config_->rc_buf_optimal_sz = 600;
  config_->rc_buf_sz = 1000;
  // Set the maximum target size of any key-frame.
  rc_max_intra_target_ = MaxIntraTarget(config_->rc_buf_optimal_sz);
  // Key-frame interval is enforced manually by this wrapper.
  config_->kf_mode = VPX_KF_DISABLED;
  // TODO(webm:1592): work-around for libvpx issue, as it can still
  // put some key-frames at will even in VPX_KF_DISABLED kf_mode.
  config_->kf_max_dist = inst->VP9().keyFrameInterval;
  config_->kf_min_dist = config_->kf_max_dist;
  if (quality_scaler_experiment_.enabled) {
    // In that experiment webrtc wide quality scaler is used instead of libvpx
    // internal scaler.
    config_->rc_resize_allowed = 0;
  } else {
    config_->rc_resize_allowed = inst->VP9().automaticResizeOn ? 1 : 0;
  }
  // Determine number of threads based on the image size and #cores.
  config_->g_threads =
      NumberOfThreads(config_->g_w, config_->g_h, settings.number_of_cores);

  cpu_speed_ = GetCpuSpeed(config_->g_w, config_->g_h);

  is_flexible_mode_ = inst->VP9().flexibleMode;

  inter_layer_pred_ = inst->VP9().interLayerPred;

  if (num_spatial_layers_ > 1 &&
      codec_.mode == VideoCodecMode::kScreensharing && !is_flexible_mode_) {
    RTC_LOG(LS_ERROR) << "Flexible mode is required for screenshare with "
                         "several spatial layers";
    return WEBRTC_VIDEO_CODEC_ERR_PARAMETER;
  }

  // External reference control is required for different frame rate on spatial
  // layers because libvpx generates rtp incompatible references in this case.
  external_ref_control_ =
      !field_trial::IsDisabled("WebRTC-Vp9ExternalRefCtrl") ||
      (num_spatial_layers_ > 1 &&
       codec_.mode == VideoCodecMode::kScreensharing) ||
      inter_layer_pred_ == InterLayerPredMode::kOn;
  // TODO(ilnik): Remove this workaround once external reference control works
  // nicely with simulcast SVC mode.
  // Simlucast SVC mode is currently only used in some tests and is impossible
  // to trigger for users without using some field trials.
  if (inter_layer_pred_ == InterLayerPredMode::kOff) {
    external_ref_control_ = false;
  }

  if (num_temporal_layers_ == 1) {
    gof_.SetGofInfoVP9(kTemporalStructureMode1);
    config_->temporal_layering_mode = VP9E_TEMPORAL_LAYERING_MODE_NOLAYERING;
    config_->ts_number_layers = 1;
    config_->ts_rate_decimator[0] = 1;
    config_->ts_periodicity = 1;
    config_->ts_layer_id[0] = 0;
  } else if (num_temporal_layers_ == 2) {
    gof_.SetGofInfoVP9(kTemporalStructureMode2);
    config_->temporal_layering_mode = VP9E_TEMPORAL_LAYERING_MODE_0101;
    config_->ts_number_layers = 2;
    config_->ts_rate_decimator[0] = 2;
    config_->ts_rate_decimator[1] = 1;
    config_->ts_periodicity = 2;
    config_->ts_layer_id[0] = 0;
    config_->ts_layer_id[1] = 1;
  } else if (num_temporal_layers_ == 3) {
    gof_.SetGofInfoVP9(kTemporalStructureMode3);
    config_->temporal_layering_mode = VP9E_TEMPORAL_LAYERING_MODE_0212;
    config_->ts_number_layers = 3;
    config_->ts_rate_decimator[0] = 4;
    config_->ts_rate_decimator[1] = 2;
    config_->ts_rate_decimator[2] = 1;
    config_->ts_periodicity = 4;
    config_->ts_layer_id[0] = 0;
    config_->ts_layer_id[1] = 2;
    config_->ts_layer_id[2] = 1;
    config_->ts_layer_id[3] = 2;
  } else {
    return WEBRTC_VIDEO_CODEC_ERR_PARAMETER;
  }

  if (external_ref_control_) {
    config_->temporal_layering_mode = VP9E_TEMPORAL_LAYERING_MODE_BYPASS;
    if (num_temporal_layers_ > 1 && num_spatial_layers_ > 1 &&
        codec_.mode == VideoCodecMode::kScreensharing) {
      // External reference control for several temporal layers with different
      // frame rates on spatial layers is not implemented yet.
      return WEBRTC_VIDEO_CODEC_ERR_PARAMETER;
    }
  }
  ref_buf_.clear();

  return InitAndSetControlSettings(inst);
}

int VP9EncoderImpl::NumberOfThreads(int width,
                                    int height,
                                    int number_of_cores) {
  // Keep the number of encoder threads equal to the possible number of column
  // tiles, which is (1, 2, 4, 8). See comments below for VP9E_SET_TILE_COLUMNS.
  if (width * height >= 1280 * 720 && number_of_cores > 4) {
    return 4;
  } else if (width * height >= 640 * 360 && number_of_cores > 2) {
    return 2;
  } else {
// Use 2 threads for low res on ARM.
#if defined(WEBRTC_ARCH_ARM) || defined(WEBRTC_ARCH_ARM64) || \
    defined(WEBRTC_ANDROID)
    if (width * height >= 320 * 180 && number_of_cores > 2) {
      return 2;
    }
#endif
    // 1 thread less than VGA.
    return 1;
  }
}

int VP9EncoderImpl::InitAndSetControlSettings(const VideoCodec* inst) {
  // Set QP-min/max per spatial and temporal layer.
  int tot_num_layers = num_spatial_layers_ * num_temporal_layers_;
  for (int i = 0; i < tot_num_layers; ++i) {
    svc_params_.max_quantizers[i] = config_->rc_max_quantizer;
    svc_params_.min_quantizers[i] = config_->rc_min_quantizer;
  }
  config_->ss_number_layers = num_spatial_layers_;
  if (ExplicitlyConfiguredSpatialLayers()) {
    for (int i = 0; i < num_spatial_layers_; ++i) {
      const auto& layer = codec_.spatialLayers[i];
      RTC_CHECK_GT(layer.width, 0);
      const int scale_factor = codec_.width / layer.width;
      RTC_DCHECK_GT(scale_factor, 0);

      // Ensure scaler factor is integer.
      if (scale_factor * layer.width != codec_.width) {
        return WEBRTC_VIDEO_CODEC_ERR_PARAMETER;
      }

      // Ensure scale factor is the same in both dimensions.
      if (scale_factor * layer.height != codec_.height) {
        return WEBRTC_VIDEO_CODEC_ERR_PARAMETER;
      }

      // Ensure scale factor is power of two.
      const bool is_pow_of_two = (scale_factor & (scale_factor - 1)) == 0;
      if (!is_pow_of_two) {
        return WEBRTC_VIDEO_CODEC_ERR_PARAMETER;
      }

      svc_params_.scaling_factor_num[i] = 1;
      svc_params_.scaling_factor_den[i] = scale_factor;

      RTC_DCHECK_GT(codec_.spatialLayers[i].maxFramerate, 0);
      RTC_DCHECK_LE(codec_.spatialLayers[i].maxFramerate, codec_.maxFramerate);
      if (i > 0) {
        // Frame rate of high spatial layer is supposed to be equal or higher
        // than frame rate of low spatial layer.
        RTC_DCHECK_GE(codec_.spatialLayers[i].maxFramerate,
                      codec_.spatialLayers[i - 1].maxFramerate);
      }
    }
  } else {
    int scaling_factor_num = 256;
    for (int i = num_spatial_layers_ - 1; i >= 0; --i) {
      // 1:2 scaling in each dimension.
      svc_params_.scaling_factor_num[i] = scaling_factor_num;
      svc_params_.scaling_factor_den[i] = 256;
    }
  }

  SvcRateAllocator init_allocator(codec_);
  current_bitrate_allocation_ =
      init_allocator.Allocate(VideoBitrateAllocationParameters(
          inst->startBitrate * 1000, inst->maxFramerate));
  if (!SetSvcRates(current_bitrate_allocation_)) {
    return WEBRTC_VIDEO_CODEC_ERR_PARAMETER;
  }

  const vpx_codec_err_t rv = vpx_codec_enc_init(
      encoder_, vpx_codec_vp9_cx(), config_,
      config_->g_bit_depth == VPX_BITS_8 ? 0 : VPX_CODEC_USE_HIGHBITDEPTH);
  if (rv != VPX_CODEC_OK) {
    RTC_LOG(LS_ERROR) << "Init error: " << vpx_codec_err_to_string(rv);
    return WEBRTC_VIDEO_CODEC_UNINITIALIZED;
  }
  vpx_codec_control(encoder_, VP8E_SET_CPUUSED, cpu_speed_);
  vpx_codec_control(encoder_, VP8E_SET_MAX_INTRA_BITRATE_PCT,
                    rc_max_intra_target_);
  vpx_codec_control(encoder_, VP9E_SET_AQ_MODE,
                    inst->VP9().adaptiveQpMode ? 3 : 0);

  vpx_codec_control(encoder_, VP9E_SET_FRAME_PARALLEL_DECODING, 0);
  vpx_codec_control(encoder_, VP9E_SET_SVC_GF_TEMPORAL_REF, 0);

  if (is_svc_) {
    vpx_codec_control(encoder_, VP9E_SET_SVC, 1);
    vpx_codec_control(encoder_, VP9E_SET_SVC_PARAMETERS, &svc_params_);
  }

  if (num_spatial_layers_ > 1) {
    switch (inter_layer_pred_) {
      case InterLayerPredMode::kOn:
        vpx_codec_control(encoder_, VP9E_SET_SVC_INTER_LAYER_PRED, 0);
        break;
      case InterLayerPredMode::kOff:
        vpx_codec_control(encoder_, VP9E_SET_SVC_INTER_LAYER_PRED, 1);
        break;
      case InterLayerPredMode::kOnKeyPic:
        vpx_codec_control(encoder_, VP9E_SET_SVC_INTER_LAYER_PRED, 2);
        break;
      default:
        RTC_NOTREACHED();
    }

    memset(&svc_drop_frame_, 0, sizeof(svc_drop_frame_));
    const bool reverse_constrained_drop_mode =
        inter_layer_pred_ == InterLayerPredMode::kOn &&
        codec_.mode == VideoCodecMode::kScreensharing &&
        num_spatial_layers_ > 1;
    if (reverse_constrained_drop_mode) {
      // Screenshare dropping mode: drop a layer only together with all lower
      // layers. This ensures that drops on lower layers won't reduce frame-rate
      // for higher layers and reference structure is RTP-compatible.
      svc_drop_frame_.framedrop_mode = CONSTRAINED_FROM_ABOVE_DROP;
      svc_drop_frame_.max_consec_drop = 5;
      for (size_t i = 0; i < num_spatial_layers_; ++i) {
        svc_drop_frame_.framedrop_thresh[i] = config_->rc_dropframe_thresh;
      }
      // No buffering is needed because the highest layer is always present in
      // all frames in CONSTRAINED_FROM_ABOVE drop mode.
      layer_buffering_ = false;
    } else {
      // Configure encoder to drop entire superframe whenever it needs to drop
      // a layer. This mode is preferred over per-layer dropping which causes
      // quality flickering and is not compatible with RTP non-flexible mode.
      svc_drop_frame_.framedrop_mode =
          full_superframe_drop_ ? FULL_SUPERFRAME_DROP : CONSTRAINED_LAYER_DROP;
      // Buffering is needed only for constrained layer drop, as it's not clear
      // which frame is the last.
      layer_buffering_ = !full_superframe_drop_;
      svc_drop_frame_.max_consec_drop = std::numeric_limits<int>::max();
      for (size_t i = 0; i < num_spatial_layers_; ++i) {
        svc_drop_frame_.framedrop_thresh[i] = config_->rc_dropframe_thresh;
      }
    }
    vpx_codec_control(encoder_, VP9E_SET_SVC_FRAME_DROP_LAYER,
                      &svc_drop_frame_);
  }

  // Register callback for getting each spatial layer.
  vpx_codec_priv_output_cx_pkt_cb_pair_t cbp = {
      VP9EncoderImpl::EncoderOutputCodedPacketCallback,
      reinterpret_cast<void*>(this)};
  vpx_codec_control(encoder_, VP9E_REGISTER_CX_CALLBACK,
                    reinterpret_cast<void*>(&cbp));

  // Control function to set the number of column tiles in encoding a frame, in
  // log2 unit: e.g., 0 = 1 tile column, 1 = 2 tile columns, 2 = 4 tile columns.
  // The number tile columns will be capped by the encoder based on image size
  // (minimum width of tile column is 256 pixels, maximum is 4096).
  vpx_codec_control(encoder_, VP9E_SET_TILE_COLUMNS, (config_->g_threads >> 1));

  // Turn on row-based multithreading.
  vpx_codec_control(encoder_, VP9E_SET_ROW_MT, 1);

#if !defined(WEBRTC_ARCH_ARM) && !defined(WEBRTC_ARCH_ARM64) && \
    !defined(ANDROID)
  // Do not enable the denoiser on ARM since optimization is pending.
  // Denoiser is on by default on other platforms.
  vpx_codec_control(encoder_, VP9E_SET_NOISE_SENSITIVITY,
                    inst->VP9().denoisingOn ? 1 : 0);
#endif

  if (codec_.mode == VideoCodecMode::kScreensharing) {
    // Adjust internal parameters to screen content.
    vpx_codec_control(encoder_, VP9E_SET_TUNE_CONTENT, 1);
  }
  // Enable encoder skip of static/low content blocks.
  vpx_codec_control(encoder_, VP8E_SET_STATIC_THRESHOLD, 1);
  inited_ = true;
  config_changed_ = true;
  return WEBRTC_VIDEO_CODEC_OK;
}

uint32_t VP9EncoderImpl::MaxIntraTarget(uint32_t optimal_buffer_size) {
  // Set max to the optimal buffer level (normalized by target BR),
  // and scaled by a scale_par.
  // Max target size = scale_par * optimal_buffer_size * targetBR[Kbps].
  // This value is presented in percentage of perFrameBw:
  // perFrameBw = targetBR[Kbps] * 1000 / framerate.
  // The target in % is as follows:
  float scale_par = 0.5;
  uint32_t target_pct =
      optimal_buffer_size * scale_par * codec_.maxFramerate / 10;
  // Don't go below 3 times the per frame bandwidth.
  const uint32_t min_intra_size = 300;
  return (target_pct < min_intra_size) ? min_intra_size : target_pct;
}

int VP9EncoderImpl::Encode(const VideoFrame& input_image,
                           const std::vector<VideoFrameType>* frame_types) {
  if (!inited_) {
    return WEBRTC_VIDEO_CODEC_UNINITIALIZED;
  }
  if (encoded_complete_callback_ == nullptr) {
    return WEBRTC_VIDEO_CODEC_UNINITIALIZED;
  }
  if (num_active_spatial_layers_ == 0) {
    // All spatial layers are disabled, return without encoding anything.
    return WEBRTC_VIDEO_CODEC_OK;
  }

  // We only support one stream at the moment.
  if (frame_types && !frame_types->empty()) {
    if ((*frame_types)[0] == VideoFrameType::kVideoFrameKey) {
      force_key_frame_ = true;
    }
  }

  if (pics_since_key_ + 1 ==
      static_cast<size_t>(codec_.VP9()->keyFrameInterval)) {
    force_key_frame_ = true;
  }

  vpx_svc_layer_id_t layer_id = {0};
  if (!force_key_frame_) {
    const size_t gof_idx = (pics_since_key_ + 1) % gof_.num_frames_in_gof;
    layer_id.temporal_layer_id = gof_.temporal_idx[gof_idx];

    if (VideoCodecMode::kScreensharing == codec_.mode) {
      const uint32_t frame_timestamp_ms =
          1000 * input_image.timestamp() / kVideoPayloadTypeFrequency;

      // To ensure that several rate-limiters with different limits don't
      // interfere, they must be queried in order of increasing limit.

      bool use_steady_state_limiter =
          variable_framerate_experiment_.enabled &&
          input_image.update_rect().IsEmpty() &&
          num_steady_state_frames_ >=
              variable_framerate_experiment_.frames_before_steady_state;

      // Need to check all frame limiters, even if lower layers are disabled,
      // because variable frame-rate limiter should be checked after the first
      // layer. It's easier to overwrite active layers after, then check all
      // cases.
      for (uint8_t sl_idx = 0; sl_idx < num_active_spatial_layers_; ++sl_idx) {
        const float layer_fps =
            framerate_controller_[layer_id.spatial_layer_id].GetTargetRate();
        // Use steady state rate-limiter at the correct place.
        if (use_steady_state_limiter &&
            layer_fps > variable_framerate_experiment_.framerate_limit - 1e-9) {
          if (variable_framerate_controller_.DropFrame(frame_timestamp_ms)) {
            layer_id.spatial_layer_id = num_active_spatial_layers_;
          }
          // Break always: if rate limiter triggered frame drop, no need to
          // continue; otherwise, the rate is less than the next limiters.
          break;
        }
        if (framerate_controller_[sl_idx].DropFrame(frame_timestamp_ms)) {
          ++layer_id.spatial_layer_id;
        } else {
          break;
        }
      }

      if (use_steady_state_limiter &&
          layer_id.spatial_layer_id < num_active_spatial_layers_) {
        variable_framerate_controller_.AddFrame(frame_timestamp_ms);
      }
    }

    if (force_all_active_layers_) {
      layer_id.spatial_layer_id = first_active_layer_;
      force_all_active_layers_ = false;
    }

    RTC_DCHECK_LE(layer_id.spatial_layer_id, num_active_spatial_layers_);
    if (layer_id.spatial_layer_id >= num_active_spatial_layers_) {
      // Drop entire picture.
      return WEBRTC_VIDEO_CODEC_OK;
    }
  }

  // Need to set temporal layer id on ALL layers, even disabled ones.
  // Otherwise libvpx might produce frames on a disabled layer:
  // http://crbug.com/1051476
  for (int sl_idx = 0; sl_idx < num_spatial_layers_; ++sl_idx) {
    layer_id.temporal_layer_id_per_spatial[sl_idx] = layer_id.temporal_layer_id;
  }

  if (layer_id.spatial_layer_id < first_active_layer_) {
    layer_id.spatial_layer_id = first_active_layer_;
  }

  vpx_codec_control(encoder_, VP9E_SET_SVC_LAYER_ID, &layer_id);

  if (num_spatial_layers_ > 1) {
    // Update frame dropping settings as they may change on per-frame basis.
    vpx_codec_control(encoder_, VP9E_SET_SVC_FRAME_DROP_LAYER,
                      &svc_drop_frame_);
  }

  if (config_changed_) {
    if (vpx_codec_enc_config_set(encoder_, config_)) {
      return WEBRTC_VIDEO_CODEC_ERROR;
    }
    config_changed_ = false;
  }

  RTC_DCHECK_EQ(input_image.width(), raw_->d_w);
  RTC_DCHECK_EQ(input_image.height(), raw_->d_h);

  // Set input image for use in the callback.
  // This was necessary since you need some information from input_image.
  // You can save only the necessary information (such as timestamp) instead of
  // doing this.
  input_image_ = &input_image;

  // Keep reference to buffer until encode completes.
  rtc::scoped_refptr<I420BufferInterface> i420_buffer;
  const I010BufferInterface* i010_buffer;
  rtc::scoped_refptr<const I010BufferInterface> i010_copy;
  switch (profile_) {
    case VP9Profile::kProfile0: {
      i420_buffer = input_image.video_frame_buffer()->ToI420();
      // Image in vpx_image_t format.
      // Input image is const. VPX's raw image is not defined as const.
      raw_->planes[VPX_PLANE_Y] = const_cast<uint8_t*>(i420_buffer->DataY());
      raw_->planes[VPX_PLANE_U] = const_cast<uint8_t*>(i420_buffer->DataU());
      raw_->planes[VPX_PLANE_V] = const_cast<uint8_t*>(i420_buffer->DataV());
      raw_->stride[VPX_PLANE_Y] = i420_buffer->StrideY();
      raw_->stride[VPX_PLANE_U] = i420_buffer->StrideU();
      raw_->stride[VPX_PLANE_V] = i420_buffer->StrideV();
      break;
    }
    case VP9Profile::kProfile2: {
      // We can inject kI010 frames directly for encode. All other formats
      // should be converted to it.
      switch (input_image.video_frame_buffer()->type()) {
        case VideoFrameBuffer::Type::kI010: {
          i010_buffer = input_image.video_frame_buffer()->GetI010();
          break;
        }
        default: {
          i010_copy =
              I010Buffer::Copy(*input_image.video_frame_buffer()->ToI420());
          i010_buffer = i010_copy.get();
        }
      }
      raw_->planes[VPX_PLANE_Y] = const_cast<uint8_t*>(
          reinterpret_cast<const uint8_t*>(i010_buffer->DataY()));
      raw_->planes[VPX_PLANE_U] = const_cast<uint8_t*>(
          reinterpret_cast<const uint8_t*>(i010_buffer->DataU()));
      raw_->planes[VPX_PLANE_V] = const_cast<uint8_t*>(
          reinterpret_cast<const uint8_t*>(i010_buffer->DataV()));
      raw_->stride[VPX_PLANE_Y] = i010_buffer->StrideY() * 2;
      raw_->stride[VPX_PLANE_U] = i010_buffer->StrideU() * 2;
      raw_->stride[VPX_PLANE_V] = i010_buffer->StrideV() * 2;
      break;
    }
  }

  vpx_enc_frame_flags_t flags = 0;
  if (force_key_frame_) {
    flags = VPX_EFLAG_FORCE_KF;
  }

  if (external_ref_control_) {
    vpx_svc_ref_frame_config_t ref_config =
        SetReferences(force_key_frame_, layer_id.spatial_layer_id);

    if (VideoCodecMode::kScreensharing == codec_.mode) {
      for (uint8_t sl_idx = 0; sl_idx < num_active_spatial_layers_; ++sl_idx) {
        ref_config.duration[sl_idx] = static_cast<int64_t>(
            90000 / (std::min(static_cast<float>(codec_.maxFramerate),
                              framerate_controller_[sl_idx].GetTargetRate())));
      }
    }

    vpx_codec_control(encoder_, VP9E_SET_SVC_REF_FRAME_CONFIG, &ref_config);
  }

  first_frame_in_picture_ = true;

  // TODO(ssilkin): Frame duration should be specified per spatial layer
  // since their frame rate can be different. For now calculate frame duration
  // based on target frame rate of the highest spatial layer, which frame rate
  // is supposed to be equal or higher than frame rate of low spatial layers.
  // Also, timestamp should represent actual time passed since previous frame
  // (not 'expected' time). Then rate controller can drain buffer more
  // accurately.
  RTC_DCHECK_GE(framerate_controller_.size(), num_active_spatial_layers_);
  float target_framerate_fps =
      (codec_.mode == VideoCodecMode::kScreensharing)
          ? std::min(static_cast<float>(codec_.maxFramerate),
                     framerate_controller_[num_active_spatial_layers_ - 1]
                         .GetTargetRate())
          : codec_.maxFramerate;
  uint32_t duration = static_cast<uint32_t>(90000 / target_framerate_fps);
  const vpx_codec_err_t rv = vpx_codec_encode(encoder_, raw_, timestamp_,
                                              duration, flags, VPX_DL_REALTIME);
  if (rv != VPX_CODEC_OK) {
    RTC_LOG(LS_ERROR) << "Encoding error: " << vpx_codec_err_to_string(rv)
                      << "\n"
                         "Details: "
                      << vpx_codec_error(encoder_) << "\n"
                      << vpx_codec_error_detail(encoder_);
    return WEBRTC_VIDEO_CODEC_ERROR;
  }
  timestamp_ += duration;

  if (layer_buffering_) {
    const bool end_of_picture = true;
    DeliverBufferedFrame(end_of_picture);
  }

  return WEBRTC_VIDEO_CODEC_OK;
}

void VP9EncoderImpl::PopulateCodecSpecific(CodecSpecificInfo* codec_specific,
                                           absl::optional<int>* spatial_idx,
                                           const vpx_codec_cx_pkt& pkt,
                                           uint32_t timestamp) {
  RTC_CHECK(codec_specific != nullptr);
  codec_specific->codecType = kVideoCodecVP9;
  CodecSpecificInfoVP9* vp9_info = &(codec_specific->codecSpecific.VP9);

  vp9_info->first_frame_in_picture = first_frame_in_picture_;
  vp9_info->flexible_mode = is_flexible_mode_;

  if (pkt.data.frame.flags & VPX_FRAME_IS_KEY) {
    pics_since_key_ = 0;
  } else if (first_frame_in_picture_) {
    ++pics_since_key_;
  }

  vpx_svc_layer_id_t layer_id = {0};
  vpx_codec_control(encoder_, VP9E_GET_SVC_LAYER_ID, &layer_id);

  // Can't have keyframe with non-zero temporal layer.
  RTC_DCHECK(pics_since_key_ != 0 || layer_id.temporal_layer_id == 0);

  RTC_CHECK_GT(num_temporal_layers_, 0);
  RTC_CHECK_GT(num_active_spatial_layers_, 0);
  if (num_temporal_layers_ == 1) {
    RTC_CHECK_EQ(layer_id.temporal_layer_id, 0);
    vp9_info->temporal_idx = kNoTemporalIdx;
  } else {
    vp9_info->temporal_idx = layer_id.temporal_layer_id;
  }
  if (num_active_spatial_layers_ == 1) {
    RTC_CHECK_EQ(layer_id.spatial_layer_id, 0);
    *spatial_idx = absl::nullopt;
  } else {
    *spatial_idx = layer_id.spatial_layer_id;
  }

  // TODO(asapersson): this info has to be obtained from the encoder.
  vp9_info->temporal_up_switch = false;

  const bool is_key_pic = (pics_since_key_ == 0);
  const bool is_inter_layer_pred_allowed =
      (inter_layer_pred_ == InterLayerPredMode::kOn ||
       (inter_layer_pred_ == InterLayerPredMode::kOnKeyPic && is_key_pic));

  // Always set inter_layer_predicted to true on high layer frame if inter-layer
  // prediction (ILP) is allowed even if encoder didn't actually use it.
  // Setting inter_layer_predicted to false would allow receiver to decode high
  // layer frame without decoding low layer frame. If that would happen (e.g.
  // if low layer frame is lost) then receiver won't be able to decode next high
  // layer frame which uses ILP.
  vp9_info->inter_layer_predicted =
      first_frame_in_picture_ ? false : is_inter_layer_pred_allowed;

  // Mark all low spatial layer frames as references (not just frames of
  // active low spatial layers) if inter-layer prediction is enabled since
  // these frames are indirect references of high spatial layer, which can
  // later be enabled without key frame.
  vp9_info->non_ref_for_inter_layer_pred =
      !is_inter_layer_pred_allowed ||
      layer_id.spatial_layer_id + 1 == num_spatial_layers_;

  // Always populate this, so that the packetizer can properly set the marker
  // bit.
  vp9_info->num_spatial_layers = num_active_spatial_layers_;
  vp9_info->first_active_layer = first_active_layer_;

  vp9_info->num_ref_pics = 0;
  FillReferenceIndices(pkt, pics_since_key_, vp9_info->inter_layer_predicted,
                       vp9_info);
  if (vp9_info->flexible_mode) {
    vp9_info->gof_idx = kNoGofIdx;
  } else {
    vp9_info->gof_idx =
        static_cast<uint8_t>(pics_since_key_ % gof_.num_frames_in_gof);
    vp9_info->temporal_up_switch = gof_.temporal_up_switch[vp9_info->gof_idx];
    RTC_DCHECK(vp9_info->num_ref_pics == gof_.num_ref_pics[vp9_info->gof_idx] ||
               vp9_info->num_ref_pics == 0);
  }

  vp9_info->inter_pic_predicted = (!is_key_pic && vp9_info->num_ref_pics > 0);

  // Write SS on key frame of independently coded spatial layers and on base
  // temporal/spatial layer frame if number of layers changed without issuing
  // of key picture (inter-layer prediction is enabled).
  const bool is_key_frame = is_key_pic && !vp9_info->inter_layer_predicted;
  if (is_key_frame || (ss_info_needed_ && layer_id.temporal_layer_id == 0 &&
                       layer_id.spatial_layer_id == first_active_layer_)) {
    vp9_info->ss_data_available = true;
    vp9_info->spatial_layer_resolution_present = true;
    // Signal disabled layers.
    for (size_t i = 0; i < first_active_layer_; ++i) {
      vp9_info->width[i] = 0;
      vp9_info->height[i] = 0;
    }
    for (size_t i = first_active_layer_; i < num_active_spatial_layers_; ++i) {
      vp9_info->width[i] = codec_.width * svc_params_.scaling_factor_num[i] /
                           svc_params_.scaling_factor_den[i];
      vp9_info->height[i] = codec_.height * svc_params_.scaling_factor_num[i] /
                            svc_params_.scaling_factor_den[i];
    }
    if (vp9_info->flexible_mode) {
      vp9_info->gof.num_frames_in_gof = 0;
    } else {
      vp9_info->gof.CopyGofInfoVP9(gof_);
    }

    ss_info_needed_ = false;
  } else {
    vp9_info->ss_data_available = false;
  }

  first_frame_in_picture_ = false;
}

void VP9EncoderImpl::FillReferenceIndices(const vpx_codec_cx_pkt& pkt,
                                          const size_t pic_num,
                                          const bool inter_layer_predicted,
                                          CodecSpecificInfoVP9* vp9_info) {
  vpx_svc_layer_id_t layer_id = {0};
  vpx_codec_control(encoder_, VP9E_GET_SVC_LAYER_ID, &layer_id);

  const bool is_key_frame =
      (pkt.data.frame.flags & VPX_FRAME_IS_KEY) ? true : false;

  std::vector<RefFrameBuffer> ref_buf_list;

  if (is_svc_) {
    vpx_svc_ref_frame_config_t enc_layer_conf = {{0}};
    vpx_codec_control(encoder_, VP9E_GET_SVC_REF_FRAME_CONFIG, &enc_layer_conf);
    int ref_buf_flags = 0;

    if (enc_layer_conf.reference_last[layer_id.spatial_layer_id]) {
      const size_t fb_idx =
          enc_layer_conf.lst_fb_idx[layer_id.spatial_layer_id];
      RTC_DCHECK(ref_buf_.find(fb_idx) != ref_buf_.end());
      if (std::find(ref_buf_list.begin(), ref_buf_list.end(),
                    ref_buf_.at(fb_idx)) == ref_buf_list.end()) {
        ref_buf_list.push_back(ref_buf_.at(fb_idx));
        ref_buf_flags |= 1 << fb_idx;
      }
    }

    if (enc_layer_conf.reference_alt_ref[layer_id.spatial_layer_id]) {
      const size_t fb_idx =
          enc_layer_conf.alt_fb_idx[layer_id.spatial_layer_id];
      RTC_DCHECK(ref_buf_.find(fb_idx) != ref_buf_.end());
      if (std::find(ref_buf_list.begin(), ref_buf_list.end(),
                    ref_buf_.at(fb_idx)) == ref_buf_list.end()) {
        ref_buf_list.push_back(ref_buf_.at(fb_idx));
        ref_buf_flags |= 1 << fb_idx;
      }
    }

    if (enc_layer_conf.reference_golden[layer_id.spatial_layer_id]) {
      const size_t fb_idx =
          enc_layer_conf.gld_fb_idx[layer_id.spatial_layer_id];
      RTC_DCHECK(ref_buf_.find(fb_idx) != ref_buf_.end());
      if (std::find(ref_buf_list.begin(), ref_buf_list.end(),
                    ref_buf_.at(fb_idx)) == ref_buf_list.end()) {
        ref_buf_list.push_back(ref_buf_.at(fb_idx));
        ref_buf_flags |= 1 << fb_idx;
      }
    }

    RTC_LOG(LS_VERBOSE) << "Frame " << pic_num << " sl "
                        << layer_id.spatial_layer_id << " tl "
                        << layer_id.temporal_layer_id << " refered buffers "
                        << (ref_buf_flags & (1 << 0) ? 1 : 0)
                        << (ref_buf_flags & (1 << 1) ? 1 : 0)
                        << (ref_buf_flags & (1 << 2) ? 1 : 0)
                        << (ref_buf_flags & (1 << 3) ? 1 : 0)
                        << (ref_buf_flags & (1 << 4) ? 1 : 0)
                        << (ref_buf_flags & (1 << 5) ? 1 : 0)
                        << (ref_buf_flags & (1 << 6) ? 1 : 0)
                        << (ref_buf_flags & (1 << 7) ? 1 : 0);

  } else if (!is_key_frame) {
    RTC_DCHECK_EQ(num_spatial_layers_, 1);
    RTC_DCHECK_EQ(num_temporal_layers_, 1);
    // In non-SVC mode encoder doesn't provide reference list. Assume each frame
    // refers previous one, which is stored in buffer 0.
    ref_buf_list.push_back(ref_buf_.at(0));
  }

  size_t max_ref_temporal_layer_id = 0;

  std::vector<size_t> ref_pid_list;

  vp9_info->num_ref_pics = 0;
  for (const RefFrameBuffer& ref_buf : ref_buf_list) {
    RTC_DCHECK_LE(ref_buf.pic_num, pic_num);
    if (ref_buf.pic_num < pic_num) {
      if (inter_layer_pred_ != InterLayerPredMode::kOn) {
        // RTP spec limits temporal prediction to the same spatial layer.
        // It is safe to ignore this requirement if inter-layer prediction is
        // enabled for all frames when all base frames are relayed to receiver.
        RTC_DCHECK_EQ(ref_buf.spatial_layer_id, layer_id.spatial_layer_id);
      } else {
        RTC_DCHECK_LE(ref_buf.spatial_layer_id, layer_id.spatial_layer_id);
      }
      RTC_DCHECK_LE(ref_buf.temporal_layer_id, layer_id.temporal_layer_id);

      // Encoder may reference several spatial layers on the same previous
      // frame in case if some spatial layers are skipped on the current frame.
      // We shouldn't put duplicate references as it may break some old
      // clients and isn't RTP compatible.
      if (std::find(ref_pid_list.begin(), ref_pid_list.end(),
                    ref_buf.pic_num) != ref_pid_list.end()) {
        continue;
      }
      ref_pid_list.push_back(ref_buf.pic_num);

      const size_t p_diff = pic_num - ref_buf.pic_num;
      RTC_DCHECK_LE(p_diff, 127UL);

      vp9_info->p_diff[vp9_info->num_ref_pics] = static_cast<uint8_t>(p_diff);
      ++vp9_info->num_ref_pics;

      max_ref_temporal_layer_id =
          std::max(max_ref_temporal_layer_id, ref_buf.temporal_layer_id);
    } else {
      RTC_DCHECK(inter_layer_predicted);
      // RTP spec only allows to use previous spatial layer for inter-layer
      // prediction.
      RTC_DCHECK_EQ(ref_buf.spatial_layer_id + 1, layer_id.spatial_layer_id);
    }
  }

  vp9_info->temporal_up_switch =
      (max_ref_temporal_layer_id <
       static_cast<size_t>(layer_id.temporal_layer_id));
}

void VP9EncoderImpl::UpdateReferenceBuffers(const vpx_codec_cx_pkt& pkt,
                                            const size_t pic_num) {
  vpx_svc_layer_id_t layer_id = {0};
  vpx_codec_control(encoder_, VP9E_GET_SVC_LAYER_ID, &layer_id);

  RefFrameBuffer frame_buf(pic_num, layer_id.spatial_layer_id,
                           layer_id.temporal_layer_id);

  if (is_svc_) {
    vpx_svc_ref_frame_config_t enc_layer_conf = {{0}};
    vpx_codec_control(encoder_, VP9E_GET_SVC_REF_FRAME_CONFIG, &enc_layer_conf);
    const int update_buffer_slot =
        enc_layer_conf.update_buffer_slot[layer_id.spatial_layer_id];

    for (size_t i = 0; i < kNumVp9Buffers; ++i) {
      if (update_buffer_slot & (1 << i)) {
        ref_buf_[i] = frame_buf;
      }
    }

    RTC_LOG(LS_VERBOSE) << "Frame " << pic_num << " sl "
                        << layer_id.spatial_layer_id << " tl "
                        << layer_id.temporal_layer_id << " updated buffers "
                        << (update_buffer_slot & (1 << 0) ? 1 : 0)
                        << (update_buffer_slot & (1 << 1) ? 1 : 0)
                        << (update_buffer_slot & (1 << 2) ? 1 : 0)
                        << (update_buffer_slot & (1 << 3) ? 1 : 0)
                        << (update_buffer_slot & (1 << 4) ? 1 : 0)
                        << (update_buffer_slot & (1 << 5) ? 1 : 0)
                        << (update_buffer_slot & (1 << 6) ? 1 : 0)
                        << (update_buffer_slot & (1 << 7) ? 1 : 0);
  } else {
    RTC_DCHECK_EQ(num_spatial_layers_, 1);
    RTC_DCHECK_EQ(num_temporal_layers_, 1);
    // In non-svc mode encoder doesn't provide reference list. Assume each frame
    // is reference and stored in buffer 0.
    ref_buf_[0] = frame_buf;
  }
}

vpx_svc_ref_frame_config_t VP9EncoderImpl::SetReferences(
    bool is_key_pic,
    size_t first_active_spatial_layer_id) {
  // kRefBufIdx, kUpdBufIdx need to be updated to support longer GOFs.
  RTC_DCHECK_LE(gof_.num_frames_in_gof, 4);

  vpx_svc_ref_frame_config_t ref_config;
  memset(&ref_config, 0, sizeof(ref_config));

  const size_t num_temporal_refs = std::max(1, num_temporal_layers_ - 1);
  const bool is_inter_layer_pred_allowed =
      inter_layer_pred_ == InterLayerPredMode::kOn ||
      (inter_layer_pred_ == InterLayerPredMode::kOnKeyPic && is_key_pic);
  absl::optional<int> last_updated_buf_idx;

  // Put temporal reference to LAST and spatial reference to GOLDEN. Update
  // frame buffer (i.e. store encoded frame) if current frame is a temporal
  // reference (i.e. it belongs to a low temporal layer) or it is a spatial
  // reference. In later case, always store spatial reference in the last
  // reference frame buffer.
  // For the case of 3 temporal and 3 spatial layers we need 6 frame buffers
  // for temporal references plus 1 buffer for spatial reference. 7 buffers
  // in total.

  for (size_t sl_idx = first_active_spatial_layer_id;
       sl_idx < num_active_spatial_layers_; ++sl_idx) {
    const size_t curr_pic_num = is_key_pic ? 0 : pics_since_key_ + 1;
    const size_t gof_idx = curr_pic_num % gof_.num_frames_in_gof;

    if (!is_key_pic) {
      // Set up temporal reference.
      const int buf_idx = sl_idx * num_temporal_refs + kRefBufIdx[gof_idx];

      // Last reference frame buffer is reserved for spatial reference. It is
      // not supposed to be used for temporal prediction.
      RTC_DCHECK_LT(buf_idx, kNumVp9Buffers - 1);

      const int pid_diff = curr_pic_num - ref_buf_[buf_idx].pic_num;
      // Incorrect spatial layer may be in the buffer due to a key-frame.
      const bool same_spatial_layer =
          ref_buf_[buf_idx].spatial_layer_id == sl_idx;
      bool correct_pid = false;
      if (is_flexible_mode_) {
        correct_pid = pid_diff > 0 && pid_diff < kMaxAllowedPidDiff;
      } else {
        // Below code assumes single temporal referecence.
        RTC_DCHECK_EQ(gof_.num_ref_pics[gof_idx], 1);
        correct_pid = pid_diff == gof_.pid_diff[gof_idx][0];
      }

      if (same_spatial_layer && correct_pid) {
        ref_config.lst_fb_idx[sl_idx] = buf_idx;
        ref_config.reference_last[sl_idx] = 1;
      } else {
        // This reference doesn't match with one specified by GOF. This can
        // only happen if spatial layer is enabled dynamically without key
        // frame. Spatial prediction is supposed to be enabled in this case.
        RTC_DCHECK(is_inter_layer_pred_allowed &&
                   sl_idx > first_active_spatial_layer_id);
      }
    }

    if (is_inter_layer_pred_allowed && sl_idx > first_active_spatial_layer_id) {
      // Set up spatial reference.
      RTC_DCHECK(last_updated_buf_idx);
      ref_config.gld_fb_idx[sl_idx] = *last_updated_buf_idx;
      ref_config.reference_golden[sl_idx] = 1;
    } else {
      RTC_DCHECK(ref_config.reference_last[sl_idx] != 0 ||
                 sl_idx == first_active_spatial_layer_id ||
                 inter_layer_pred_ == InterLayerPredMode::kOff);
    }

    last_updated_buf_idx.reset();

    if (gof_.temporal_idx[gof_idx] < num_temporal_layers_ - 1 ||
        num_temporal_layers_ == 1) {
      last_updated_buf_idx = sl_idx * num_temporal_refs + kUpdBufIdx[gof_idx];

      // Ensure last frame buffer is not used for temporal prediction (it is
      // reserved for spatial reference).
      RTC_DCHECK_LT(*last_updated_buf_idx, kNumVp9Buffers - 1);
    } else if (is_inter_layer_pred_allowed) {
      last_updated_buf_idx = kNumVp9Buffers - 1;
    }

    if (last_updated_buf_idx) {
      ref_config.update_buffer_slot[sl_idx] = 1 << *last_updated_buf_idx;
    }
  }

  return ref_config;
}

int VP9EncoderImpl::GetEncodedLayerFrame(const vpx_codec_cx_pkt* pkt) {
  RTC_DCHECK_EQ(pkt->kind, VPX_CODEC_CX_FRAME_PKT);

  if (pkt->data.frame.sz == 0) {
    // Ignore dropped frame.
    return WEBRTC_VIDEO_CODEC_OK;
  }

  vpx_svc_layer_id_t layer_id = {0};
  vpx_codec_control(encoder_, VP9E_GET_SVC_LAYER_ID, &layer_id);

  if (layer_buffering_) {
    // Deliver buffered low spatial layer frame.
    const bool end_of_picture = false;
    DeliverBufferedFrame(end_of_picture);
  }

  // TODO(nisse): Introduce some buffer cache or buffer pool, to reduce
  // allocations and/or copy operations.
  encoded_image_.SetEncodedData(EncodedImageBuffer::Create(
      static_cast<const uint8_t*>(pkt->data.frame.buf), pkt->data.frame.sz));

  const bool is_key_frame =
      (pkt->data.frame.flags & VPX_FRAME_IS_KEY) ? true : false;
  // Ensure encoder issued key frame on request.
  RTC_DCHECK(is_key_frame || !force_key_frame_);

  // Check if encoded frame is a key frame.
  encoded_image_._frameType = VideoFrameType::kVideoFrameDelta;
  if (is_key_frame) {
    encoded_image_._frameType = VideoFrameType::kVideoFrameKey;
    force_key_frame_ = false;
  }
  RTC_DCHECK_LE(encoded_image_.size(), encoded_image_.capacity());

  codec_specific_ = {};
  absl::optional<int> spatial_index;
  PopulateCodecSpecific(&codec_specific_, &spatial_index, *pkt,
                        input_image_->timestamp());
  encoded_image_.SetSpatialIndex(spatial_index);

  UpdateReferenceBuffers(*pkt, pics_since_key_);

  TRACE_COUNTER1("webrtc", "EncodedFrameSize", encoded_image_.size());
  encoded_image_.SetTimestamp(input_image_->timestamp());
  encoded_image_._encodedHeight =
      pkt->data.frame.height[layer_id.spatial_layer_id];
  encoded_image_._encodedWidth =
      pkt->data.frame.width[layer_id.spatial_layer_id];
  int qp = -1;
  vpx_codec_control(encoder_, VP8E_GET_LAST_QUANTIZER, &qp);
  encoded_image_.qp_ = qp;

  if (!layer_buffering_) {
    const bool end_of_picture = encoded_image_.SpatialIndex().value_or(0) + 1 ==
                                num_active_spatial_layers_;
    DeliverBufferedFrame(end_of_picture);
  }

  return WEBRTC_VIDEO_CODEC_OK;
}

void VP9EncoderImpl::DeliverBufferedFrame(bool end_of_picture) {
  if (encoded_image_.size() > 0) {
    if (num_spatial_layers_ > 1) {
      // Restore frame dropping settings, as dropping may be temporary forbidden
      // due to dynamically enabled layers.
      for (size_t i = 0; i < num_spatial_layers_; ++i) {
        svc_drop_frame_.framedrop_thresh[i] = config_->rc_dropframe_thresh;
      }
    }

    codec_specific_.codecSpecific.VP9.end_of_picture = end_of_picture;

    // No data partitioning in VP9, so 1 partition only.
    int part_idx = 0;
    RTPFragmentationHeader frag_info;
    frag_info.VerifyAndAllocateFragmentationHeader(1);
    frag_info.fragmentationOffset[part_idx] = 0;
    frag_info.fragmentationLength[part_idx] = encoded_image_.size();

    encoded_complete_callback_->OnEncodedImage(encoded_image_, &codec_specific_,
                                               &frag_info);

    if (codec_.mode == VideoCodecMode::kScreensharing) {
      const uint8_t spatial_idx = encoded_image_.SpatialIndex().value_or(0);
      const uint32_t frame_timestamp_ms =
          1000 * encoded_image_.Timestamp() / kVideoPayloadTypeFrequency;
      framerate_controller_[spatial_idx].AddFrame(frame_timestamp_ms);

      const size_t steady_state_size = SteadyStateSize(
          spatial_idx, codec_specific_.codecSpecific.VP9.temporal_idx);

      // Only frames on spatial layers, which may be limited in a steady state
      // are considered for steady state detection.
      if (framerate_controller_[spatial_idx].GetTargetRate() >
          variable_framerate_experiment_.framerate_limit + 1e-9) {
        if (encoded_image_.qp_ <=
                variable_framerate_experiment_.steady_state_qp &&
            encoded_image_.size() <= steady_state_size) {
          ++num_steady_state_frames_;
        } else {
          num_steady_state_frames_ = 0;
        }
      }
    }
    encoded_image_.set_size(0);
  }
}

int VP9EncoderImpl::RegisterEncodeCompleteCallback(
    EncodedImageCallback* callback) {
  encoded_complete_callback_ = callback;
  return WEBRTC_VIDEO_CODEC_OK;
}

VideoEncoder::EncoderInfo VP9EncoderImpl::GetEncoderInfo() const {
  EncoderInfo info;
  info.supports_native_handle = false;
  info.implementation_name = "libvpx";
  if (quality_scaler_experiment_.enabled) {
    info.scaling_settings = VideoEncoder::ScalingSettings(
        quality_scaler_experiment_.low_qp, quality_scaler_experiment_.high_qp);
  } else {
    info.scaling_settings = VideoEncoder::ScalingSettings::kOff;
  }
  info.has_trusted_rate_controller = trusted_rate_controller_;
  info.is_hardware_accelerated = false;
  info.has_internal_source = false;
  if (inited_) {
    // Find the max configured fps of any active spatial layer.
    float max_fps = 0.0;
    for (size_t si = 0; si < num_spatial_layers_; ++si) {
      if (codec_.spatialLayers[si].active &&
          codec_.spatialLayers[si].maxFramerate > max_fps) {
        max_fps = codec_.spatialLayers[si].maxFramerate;
      }
    }

    for (size_t si = 0; si < num_spatial_layers_; ++si) {
      info.fps_allocation[si].clear();
      if (!codec_.spatialLayers[si].active) {
        continue;
      }

      // This spatial layer may already use a fraction of the total frame rate.
      const float sl_fps_fraction =
          codec_.spatialLayers[si].maxFramerate / max_fps;
      for (size_t ti = 0; ti < num_temporal_layers_; ++ti) {
        const uint32_t decimator =
            num_temporal_layers_ <= 1 ? 1 : config_->ts_rate_decimator[ti];
        RTC_DCHECK_GT(decimator, 0);
        info.fps_allocation[si].push_back(
            rtc::saturated_cast<uint8_t>(EncoderInfo::kMaxFramerateFraction *
                                         (sl_fps_fraction / decimator)));
      }
    }
  }
  return info;
}

size_t VP9EncoderImpl::SteadyStateSize(int sid, int tid) {
  const size_t bitrate_bps = current_bitrate_allocation_.GetBitrate(
      sid, tid == kNoTemporalIdx ? 0 : tid);
  const float fps = (codec_.mode == VideoCodecMode::kScreensharing)
                        ? std::min(static_cast<float>(codec_.maxFramerate),
                                   framerate_controller_[sid].GetTargetRate())
                        : codec_.maxFramerate;
  return static_cast<size_t>(
      bitrate_bps / (8 * fps) *
          (100 -
           variable_framerate_experiment_.steady_state_undershoot_percentage) /
          100 +
      0.5);
}

// static
VP9EncoderImpl::VariableFramerateExperiment
VP9EncoderImpl::ParseVariableFramerateConfig(std::string group_name) {
  FieldTrialFlag enabled = FieldTrialFlag("Enabled");
  FieldTrialParameter<double> framerate_limit("min_fps", 5.0);
  FieldTrialParameter<int> qp("min_qp", 32);
  FieldTrialParameter<int> undershoot_percentage("undershoot", 30);
  FieldTrialParameter<int> frames_before_steady_state(
      "frames_before_steady_state", 5);
  ParseFieldTrial({&enabled, &framerate_limit, &qp, &undershoot_percentage,
                   &frames_before_steady_state},
                  field_trial::FindFullName(group_name));
  VariableFramerateExperiment config;
  config.enabled = enabled.Get();
  config.framerate_limit = framerate_limit.Get();
  config.steady_state_qp = qp.Get();
  config.steady_state_undershoot_percentage = undershoot_percentage.Get();
  config.frames_before_steady_state = frames_before_steady_state.Get();

  return config;
}

// static
VP9EncoderImpl::QualityScalerExperiment
VP9EncoderImpl::ParseQualityScalerConfig(std::string group_name) {
  FieldTrialFlag disabled = FieldTrialFlag("Disabled");
  FieldTrialParameter<int> low_qp("low_qp", kLowVp9QpThreshold);
  FieldTrialParameter<int> high_qp("hihg_qp", kHighVp9QpThreshold);
  ParseFieldTrial({&disabled, &low_qp, &high_qp},
                  field_trial::FindFullName(group_name));
  QualityScalerExperiment config;
  config.enabled = !disabled.Get();
  RTC_LOG(LS_INFO) << "Webrtc quality scaler for vp9 is "
                   << (config.enabled ? "enabled." : "disabled");
  config.low_qp = low_qp.Get();
  config.high_qp = high_qp.Get();

  return config;
}

VP9DecoderImpl::VP9DecoderImpl()
    : decode_complete_callback_(nullptr),
      inited_(false),
      decoder_(nullptr),
      key_frame_required_(true) {}

VP9DecoderImpl::~VP9DecoderImpl() {
  inited_ = true;  // in order to do the actual release
  Release();
  int num_buffers_in_use = frame_buffer_pool_.GetNumBuffersInUse();
  if (num_buffers_in_use > 0) {
    // The frame buffers are reference counted and frames are exposed after
    // decoding. There may be valid usage cases where previous frames are still
    // referenced after ~VP9DecoderImpl that is not a leak.
    RTC_LOG(LS_INFO) << num_buffers_in_use
                     << " Vp9FrameBuffers are still "
                        "referenced during ~VP9DecoderImpl.";
  }
}

int VP9DecoderImpl::InitDecode(const VideoCodec* inst, int number_of_cores) {
  int ret_val = Release();
  if (ret_val < 0) {
    return ret_val;
  }

  if (decoder_ == nullptr) {
    decoder_ = new vpx_codec_ctx_t;
  }
  vpx_codec_dec_cfg_t cfg;
  memset(&cfg, 0, sizeof(cfg));

#ifdef FUZZING_BUILD_MODE_UNSAFE_FOR_PRODUCTION
  // We focus on webrtc fuzzing here, not libvpx itself. Use single thread for
  // fuzzing, because:
  //  - libvpx's VP9 single thread decoder is more fuzzer friendly. It detects
  //    errors earlier than the multi-threads version.
  //  - Make peak CPU usage under control (not depending on input)
  cfg.threads = 1;
  (void)kMaxNumTiles4kVideo;  // unused
#else
  // We want to use multithreading when decoding high resolution videos. But,
  // since we don't know resolution of input stream at this stage, we always
  // enable it.
  cfg.threads = std::min(number_of_cores, kMaxNumTiles4kVideo);
#endif

  vpx_codec_flags_t flags = 0;
  if (vpx_codec_dec_init(decoder_, vpx_codec_vp9_dx(), &cfg, flags)) {
    return WEBRTC_VIDEO_CODEC_MEMORY;
  }

  if (!frame_buffer_pool_.InitializeVpxUsePool(decoder_)) {
    return WEBRTC_VIDEO_CODEC_MEMORY;
  }

  inited_ = true;
  // Always start with a complete key frame.
  key_frame_required_ = true;
  if (inst && inst->buffer_pool_size) {
    if (!frame_buffer_pool_.Resize(*inst->buffer_pool_size)) {
      return WEBRTC_VIDEO_CODEC_UNINITIALIZED;
    }
  }
  return WEBRTC_VIDEO_CODEC_OK;
}

int VP9DecoderImpl::Decode(const EncodedImage& input_image,
                           bool missing_frames,
                           int64_t /*render_time_ms*/) {
  if (!inited_) {
    return WEBRTC_VIDEO_CODEC_UNINITIALIZED;
  }
  if (decode_complete_callback_ == nullptr) {
    return WEBRTC_VIDEO_CODEC_UNINITIALIZED;
  }
  // Always start with a complete key frame.
  if (key_frame_required_) {
    if (input_image._frameType != VideoFrameType::kVideoFrameKey)
      return WEBRTC_VIDEO_CODEC_ERROR;
    // We have a key frame - is it complete?
    if (input_image._completeFrame) {
      key_frame_required_ = false;
    } else {
      return WEBRTC_VIDEO_CODEC_ERROR;
    }
  }
  vpx_codec_iter_t iter = nullptr;
  vpx_image_t* img;
  const uint8_t* buffer = input_image.data();
  if (input_image.size() == 0) {
    buffer = nullptr;  // Triggers full frame concealment.
  }
  // During decode libvpx may get and release buffers from |frame_buffer_pool_|.
  // In practice libvpx keeps a few (~3-4) buffers alive at a time.
  if (vpx_codec_decode(decoder_, buffer,
                       static_cast<unsigned int>(input_image.size()), 0,
                       VPX_DL_REALTIME)) {
    return WEBRTC_VIDEO_CODEC_ERROR;
  }
  // |img->fb_priv| contains the image data, a reference counted Vp9FrameBuffer.
  // It may be released by libvpx during future vpx_codec_decode or
  // vpx_codec_destroy calls.
  img = vpx_codec_get_frame(decoder_, &iter);
  int qp;
  vpx_codec_err_t vpx_ret =
      vpx_codec_control(decoder_, VPXD_GET_LAST_QUANTIZER, &qp);
  RTC_DCHECK_EQ(vpx_ret, VPX_CODEC_OK);
  int ret =
      ReturnFrame(img, input_image.Timestamp(), qp, input_image.ColorSpace());
  if (ret != 0) {
    return ret;
  }
  return WEBRTC_VIDEO_CODEC_OK;
}

int VP9DecoderImpl::ReturnFrame(
    const vpx_image_t* img,
    uint32_t timestamp,
    int qp,
    const webrtc::ColorSpace* explicit_color_space) {
  if (img == nullptr) {
    // Decoder OK and nullptr image => No show frame.
    return WEBRTC_VIDEO_CODEC_NO_OUTPUT;
  }

  // This buffer contains all of |img|'s image data, a reference counted
  // Vp9FrameBuffer. (libvpx is done with the buffers after a few
  // vpx_codec_decode calls or vpx_codec_destroy).
  Vp9FrameBufferPool::Vp9FrameBuffer* img_buffer =
      static_cast<Vp9FrameBufferPool::Vp9FrameBuffer*>(img->fb_priv);

  // The buffer can be used directly by the VideoFrame (without copy) by
  // using a Wrapped*Buffer.
  rtc::scoped_refptr<VideoFrameBuffer> img_wrapped_buffer;
  switch (img->bit_depth) {
    case 8:
      if (img->fmt == VPX_IMG_FMT_I420) {
        img_wrapped_buffer = WrapI420Buffer(
            img->d_w, img->d_h, img->planes[VPX_PLANE_Y],
            img->stride[VPX_PLANE_Y], img->planes[VPX_PLANE_U],
            img->stride[VPX_PLANE_U], img->planes[VPX_PLANE_V],
            img->stride[VPX_PLANE_V],
            // WrappedI420Buffer's mechanism for allowing the release of its
            // frame buffer is through a callback function. This is where we
            // should release |img_buffer|.
            rtc::KeepRefUntilDone(img_buffer));
      } else if (img->fmt == VPX_IMG_FMT_I444) {
        img_wrapped_buffer = WrapI444Buffer(
            img->d_w, img->d_h, img->planes[VPX_PLANE_Y],
            img->stride[VPX_PLANE_Y], img->planes[VPX_PLANE_U],
            img->stride[VPX_PLANE_U], img->planes[VPX_PLANE_V],
            img->stride[VPX_PLANE_V],
            // WrappedI444Buffer's mechanism for allowing the release of its
            // frame buffer is through a callback function. This is where we
            // should release |img_buffer|.
            rtc::KeepRefUntilDone(img_buffer));
      } else {
        RTC_LOG(LS_ERROR)
            << "Unsupported pixel format produced by the decoder: "
            << static_cast<int>(img->fmt);
        return WEBRTC_VIDEO_CODEC_NO_OUTPUT;
      }
      break;
    case 10:
      img_wrapped_buffer = WrapI010Buffer(
          img->d_w, img->d_h,
          reinterpret_cast<const uint16_t*>(img->planes[VPX_PLANE_Y]),
          img->stride[VPX_PLANE_Y] / 2,
          reinterpret_cast<const uint16_t*>(img->planes[VPX_PLANE_U]),
          img->stride[VPX_PLANE_U] / 2,
          reinterpret_cast<const uint16_t*>(img->planes[VPX_PLANE_V]),
          img->stride[VPX_PLANE_V] / 2, rtc::KeepRefUntilDone(img_buffer));
      break;
    default:
      RTC_LOG(LS_ERROR) << "Unsupported bit depth produced by the decoder: "
                        << img->bit_depth;
      return WEBRTC_VIDEO_CODEC_NO_OUTPUT;
  }

  auto builder = VideoFrame::Builder()
                     .set_video_frame_buffer(img_wrapped_buffer)
                     .set_timestamp_rtp(timestamp);
  if (explicit_color_space) {
    builder.set_color_space(*explicit_color_space);
  } else {
    builder.set_color_space(
        ExtractVP9ColorSpace(img->cs, img->range, img->bit_depth));
  }
  VideoFrame decoded_image = builder.build();

  decode_complete_callback_->Decoded(decoded_image, absl::nullopt, qp);
  return WEBRTC_VIDEO_CODEC_OK;
}

int VP9DecoderImpl::RegisterDecodeCompleteCallback(
    DecodedImageCallback* callback) {
  decode_complete_callback_ = callback;
  return WEBRTC_VIDEO_CODEC_OK;
}

int VP9DecoderImpl::Release() {
  int ret_val = WEBRTC_VIDEO_CODEC_OK;

  if (decoder_ != nullptr) {
    if (inited_) {
      // When a codec is destroyed libvpx will release any buffers of
      // |frame_buffer_pool_| it is currently using.
      if (vpx_codec_destroy(decoder_)) {
        ret_val = WEBRTC_VIDEO_CODEC_MEMORY;
      }
    }
    delete decoder_;
    decoder_ = nullptr;
  }
  // Releases buffers from the pool. Any buffers not in use are deleted. Buffers
  // still referenced externally are deleted once fully released, not returning
  // to the pool.
  frame_buffer_pool_.ClearPool();
  inited_ = false;
  return ret_val;
}

const char* VP9DecoderImpl::ImplementationName() const {
  return "libvpx";
}

}  // namespace webrtc

#endif  // RTC_ENABLE_VP9<|MERGE_RESOLUTION|>--- conflicted
+++ resolved
@@ -258,11 +258,8 @@
           "WebRTC-VP9VariableFramerateScreenshare")),
       variable_framerate_controller_(
           variable_framerate_experiment_.framerate_limit),
-<<<<<<< HEAD
-=======
       quality_scaler_experiment_(
           ParseQualityScalerConfig("WebRTC-VP9QualityScaler")),
->>>>>>> 758c388d
       num_steady_state_frames_(0),
       config_changed_(true) {
   codec_ = {};
