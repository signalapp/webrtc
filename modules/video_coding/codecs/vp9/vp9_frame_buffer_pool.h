--- conflicted
+++ resolved
@@ -19,10 +19,6 @@
 #include "api/ref_counted_base.h"
 #include "api/scoped_refptr.h"
 #include "rtc_base/buffer.h"
-<<<<<<< HEAD
-#include "rtc_base/ref_count.h"
-=======
->>>>>>> cbad18b1
 #include "rtc_base/synchronization/mutex.h"
 
 struct vpx_codec_ctx;
@@ -123,11 +119,7 @@
                                        vpx_codec_frame_buffer* fb);
 
  private:
-<<<<<<< HEAD
-  // Protects |allocated_buffers_|.
-=======
   // Protects `allocated_buffers_`.
->>>>>>> cbad18b1
   mutable Mutex buffers_lock_;
   // All buffers, in use or ready to be recycled.
   std::vector<rtc::scoped_refptr<Vp9FrameBuffer>> allocated_buffers_
