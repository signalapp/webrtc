/*
 *  Copyright (c) 2015 The WebRTC project authors. All Rights Reserved.
 *
 *  Use of this source code is governed by a BSD-style license
 *  that can be found in the LICENSE file in the root of the source
 *  tree. An additional intellectual property rights grant can be found
 *  in the file PATENTS.  All contributing project authors may
 *  be found in the AUTHORS file in the root of the source tree.
 *
 */

// Everything declared/defined in this header is only required when WebRTC is
// build with H264 support, please do not move anything out of the
// #ifdef unless needed and tested.
#ifdef WEBRTC_USE_H264

#include "modules/video_coding/codecs/h264/h264_decoder_impl.h"

#include <algorithm>
#include <limits>
#include <memory>

extern "C" {
#include "third_party/ffmpeg/libavcodec/avcodec.h"
#include "third_party/ffmpeg/libavformat/avformat.h"
#include "third_party/ffmpeg/libavutil/imgutils.h"
}  // extern "C"

#include "api/video/color_space.h"
#include "api/video/i010_buffer.h"
#include "api/video/i420_buffer.h"
#include "common_video/include/video_frame_buffer.h"
#include "modules/video_coding/codecs/h264/h264_color_space.h"
#include "rtc_base/checks.h"
#include "rtc_base/logging.h"
#include "system_wrappers/include/field_trial.h"
#include "system_wrappers/include/metrics.h"
#include "third_party/libyuv/include/libyuv/convert.h"

namespace webrtc {

namespace {

<<<<<<< HEAD
constexpr std::array<AVPixelFormat, 2> kPixelFormatsDefault = {
    AV_PIX_FMT_YUV420P, AV_PIX_FMT_YUV444P};
constexpr std::array<AVPixelFormat, 2> kPixelFormatsFullRange = {
    AV_PIX_FMT_YUVJ420P, AV_PIX_FMT_YUVJ444P};
=======
constexpr std::array<AVPixelFormat, 6> kPixelFormatsSupported = {
    AV_PIX_FMT_YUV420P,  AV_PIX_FMT_YUV422P,  AV_PIX_FMT_YUV444P,
    AV_PIX_FMT_YUVJ420P, AV_PIX_FMT_YUVJ422P, AV_PIX_FMT_YUVJ444P};
>>>>>>> 8f9b44ba
const size_t kYPlaneIndex = 0;
const size_t kUPlaneIndex = 1;
const size_t kVPlaneIndex = 2;

// Used by histograms. Values of entries should not be changed.
enum H264DecoderImplEvent {
  kH264DecoderEventInit = 0,
  kH264DecoderEventError = 1,
  kH264DecoderEventMax = 16,
};

struct ScopedPtrAVFreePacket {
  void operator()(AVPacket* packet) { av_packet_free(&packet); }
};
typedef std::unique_ptr<AVPacket, ScopedPtrAVFreePacket> ScopedAVPacket;

ScopedAVPacket MakeScopedAVPacket() {
  ScopedAVPacket packet(av_packet_alloc());
  return packet;
}

}  // namespace

int H264DecoderImpl::AVGetBuffer2(AVCodecContext* context,
                                  AVFrame* av_frame,
                                  int flags) {
  // Set in `Configure`.
  H264DecoderImpl* decoder = static_cast<H264DecoderImpl*>(context->opaque);
  // DCHECK values set in `Configure`.
  RTC_DCHECK(decoder);
  // Necessary capability to be allowed to provide our own buffers.
  RTC_DCHECK(context->codec->capabilities | AV_CODEC_CAP_DR1);

<<<<<<< HEAD
  // Limited or full range YUV420 or YUV444 is expected.
  auto pixelFormatDefault = std::find_if(
      kPixelFormatsDefault.begin(), kPixelFormatsDefault.end(),
      [context](AVPixelFormat format) { return context->pix_fmt == format; });
  auto pixelFormatFullRange = std::find_if(
      kPixelFormatsFullRange.begin(), kPixelFormatsFullRange.end(),
      [context](AVPixelFormat format) { return context->pix_fmt == format; });

  // Limited or full range YUV420 is expected.
  RTC_CHECK(pixelFormatDefault != kPixelFormatsDefault.end() ||
            pixelFormatFullRange != kPixelFormatsFullRange.end());
=======
  auto pixelFormatSupported = std::find_if(
      kPixelFormatsSupported.begin(), kPixelFormatsSupported.end(),
      [context](AVPixelFormat format) { return context->pix_fmt == format; });

  RTC_CHECK(pixelFormatSupported != kPixelFormatsSupported.end());
>>>>>>> 8f9b44ba

  // `av_frame->width` and `av_frame->height` are set by FFmpeg. These are the
  // actual image's dimensions and may be different from `context->width` and
  // `context->coded_width` due to reordering.
  int width = av_frame->width;
  int height = av_frame->height;
  // See `lowres`, if used the decoder scales the image by 1/2^(lowres). This
  // has implications on which resolutions are valid, but we don't use it.
  RTC_CHECK_EQ(context->lowres, 0);
  // Adjust the `width` and `height` to values acceptable by the decoder.
  // Without this, FFmpeg may overflow the buffer. If modified, `width` and/or
  // `height` are larger than the actual image and the image has to be cropped
  // (top-left corner) after decoding to avoid visible borders to the right and
  // bottom of the actual image.
  avcodec_align_dimensions(context, &width, &height);

  RTC_CHECK_GE(width, 0);
  RTC_CHECK_GE(height, 0);
  int ret = av_image_check_size(static_cast<unsigned int>(width),
                                static_cast<unsigned int>(height), 0, nullptr);
  if (ret < 0) {
    RTC_LOG(LS_ERROR) << "Invalid picture size " << width << "x" << height;
    decoder->ReportError();
    return ret;
  }

  // The video frame is stored in `frame_buffer`. `av_frame` is FFmpeg's version
  // of a video frame and will be set up to reference `frame_buffer`'s data.

  // FFmpeg expects the initial allocation to be zero-initialized according to
  // http://crbug.com/390941. Our pool is set up to zero-initialize new buffers.
  // TODO(nisse): Delete that feature from the video pool, instead add
  // an explicit call to InitializeData here.
  rtc::scoped_refptr<PlanarYuv8Buffer> frame_buffer;
  rtc::scoped_refptr<I444Buffer> i444_buffer;
  rtc::scoped_refptr<I420Buffer> i420_buffer;
<<<<<<< HEAD
=======
  rtc::scoped_refptr<I422Buffer> i422_buffer;
>>>>>>> 8f9b44ba
  switch (context->pix_fmt) {
    case AV_PIX_FMT_YUV420P:
    case AV_PIX_FMT_YUVJ420P:
      i420_buffer =
          decoder->ffmpeg_buffer_pool_.CreateI420Buffer(width, height);
      // Set `av_frame` members as required by FFmpeg.
      av_frame->data[kYPlaneIndex] = i420_buffer->MutableDataY();
      av_frame->linesize[kYPlaneIndex] = i420_buffer->StrideY();
      av_frame->data[kUPlaneIndex] = i420_buffer->MutableDataU();
      av_frame->linesize[kUPlaneIndex] = i420_buffer->StrideU();
      av_frame->data[kVPlaneIndex] = i420_buffer->MutableDataV();
      av_frame->linesize[kVPlaneIndex] = i420_buffer->StrideV();
      RTC_DCHECK_EQ(av_frame->extended_data, av_frame->data);
      frame_buffer = i420_buffer;
      break;
    case AV_PIX_FMT_YUV444P:
    case AV_PIX_FMT_YUVJ444P:
      i444_buffer =
          decoder->ffmpeg_buffer_pool_.CreateI444Buffer(width, height);
      // Set `av_frame` members as required by FFmpeg.
      av_frame->data[kYPlaneIndex] = i444_buffer->MutableDataY();
      av_frame->linesize[kYPlaneIndex] = i444_buffer->StrideY();
      av_frame->data[kUPlaneIndex] = i444_buffer->MutableDataU();
      av_frame->linesize[kUPlaneIndex] = i444_buffer->StrideU();
      av_frame->data[kVPlaneIndex] = i444_buffer->MutableDataV();
      av_frame->linesize[kVPlaneIndex] = i444_buffer->StrideV();
      frame_buffer = i444_buffer;
      break;
<<<<<<< HEAD
=======
    case AV_PIX_FMT_YUV422P:
    case AV_PIX_FMT_YUVJ422P:
      i422_buffer =
          decoder->ffmpeg_buffer_pool_.CreateI422Buffer(width, height);
      // Set `av_frame` members as required by FFmpeg.
      av_frame->data[kYPlaneIndex] = i422_buffer->MutableDataY();
      av_frame->linesize[kYPlaneIndex] = i422_buffer->StrideY();
      av_frame->data[kUPlaneIndex] = i422_buffer->MutableDataU();
      av_frame->linesize[kUPlaneIndex] = i422_buffer->StrideU();
      av_frame->data[kVPlaneIndex] = i422_buffer->MutableDataV();
      av_frame->linesize[kVPlaneIndex] = i422_buffer->StrideV();
      frame_buffer = i422_buffer;
      break;
>>>>>>> 8f9b44ba
    default:
      RTC_LOG(LS_ERROR) << "Unsupported buffer type " << context->pix_fmt
                        << ". Check supported supported pixel formats!";
      decoder->ReportError();
      return -1;
  }

  int y_size = width * height;
  int uv_size = frame_buffer->ChromaWidth() * frame_buffer->ChromaHeight();
  // DCHECK that we have a continuous buffer as is required.
  RTC_DCHECK_EQ(frame_buffer->DataU(), frame_buffer->DataY() + y_size);
  RTC_DCHECK_EQ(frame_buffer->DataV(), frame_buffer->DataU() + uv_size);
  int total_size = y_size + 2 * uv_size;

  av_frame->format = context->pix_fmt;
  av_frame->reordered_opaque = context->reordered_opaque;

  // Create a VideoFrame object, to keep a reference to the buffer.
  // TODO(nisse): The VideoFrame's timestamp and rotation info is not used.
  // Refactor to do not use a VideoFrame object at all.
  av_frame->buf[0] = av_buffer_create(
      av_frame->data[kYPlaneIndex], total_size, AVFreeBuffer2,
      static_cast<void*>(
          std::make_unique<VideoFrame>(VideoFrame::Builder()
                                           .set_video_frame_buffer(frame_buffer)
                                           .set_rotation(kVideoRotation_0)
                                           .set_timestamp_us(0)
                                           .build())
              .release()),
      0);
  RTC_CHECK(av_frame->buf[0]);
  return 0;
}

void H264DecoderImpl::AVFreeBuffer2(void* opaque, uint8_t* data) {
  // The buffer pool recycles the buffer used by `video_frame` when there are no
  // more references to it. `video_frame` is a thin buffer holder and is not
  // recycled.
  VideoFrame* video_frame = static_cast<VideoFrame*>(opaque);
  delete video_frame;
}

H264DecoderImpl::H264DecoderImpl()
    : ffmpeg_buffer_pool_(true),
      decoded_image_callback_(nullptr),
      has_reported_init_(false),
      has_reported_error_(false),
      preferred_output_format_(field_trial::IsEnabled("WebRTC-NV12Decode")
                                   ? VideoFrameBuffer::Type::kNV12
                                   : VideoFrameBuffer::Type::kI420) {}

H264DecoderImpl::~H264DecoderImpl() {
  Release();
}

bool H264DecoderImpl::Configure(const Settings& settings) {
  ReportInit();
  if (settings.codec_type() != kVideoCodecH264) {
    ReportError();
    return false;
  }

  // Release necessary in case of re-initializing.
  int32_t ret = Release();
  if (ret != WEBRTC_VIDEO_CODEC_OK) {
    ReportError();
    return false;
  }
  RTC_DCHECK(!av_context_);

  // Initialize AVCodecContext.
  av_context_.reset(avcodec_alloc_context3(nullptr));

  av_context_->codec_type = AVMEDIA_TYPE_VIDEO;
  av_context_->codec_id = AV_CODEC_ID_H264;
  const RenderResolution& resolution = settings.max_render_resolution();
  if (resolution.Valid()) {
    av_context_->coded_width = resolution.Width();
    av_context_->coded_height = resolution.Height();
  }
  av_context_->extradata = nullptr;
  av_context_->extradata_size = 0;

  // If this is ever increased, look at `av_context_->thread_safe_callbacks` and
  // make it possible to disable the thread checker in the frame buffer pool.
  av_context_->thread_count = 1;
  av_context_->thread_type = FF_THREAD_SLICE;

  // Function used by FFmpeg to get buffers to store decoded frames in.
  av_context_->get_buffer2 = AVGetBuffer2;
  // `get_buffer2` is called with the context, there `opaque` can be used to get
  // a pointer `this`.
  av_context_->opaque = this;

  const AVCodec* codec = avcodec_find_decoder(av_context_->codec_id);
  if (!codec) {
    // This is an indication that FFmpeg has not been initialized or it has not
    // been compiled/initialized with the correct set of codecs.
    RTC_LOG(LS_ERROR) << "FFmpeg H.264 decoder not found.";
    Release();
    ReportError();
    return false;
  }
  int res = avcodec_open2(av_context_.get(), codec, nullptr);
  if (res < 0) {
    RTC_LOG(LS_ERROR) << "avcodec_open2 error: " << res;
    Release();
    ReportError();
    return false;
  }

  av_frame_.reset(av_frame_alloc());

  if (absl::optional<int> buffer_pool_size = settings.buffer_pool_size()) {
    if (!ffmpeg_buffer_pool_.Resize(*buffer_pool_size) ||
        !output_buffer_pool_.Resize(*buffer_pool_size)) {
      return false;
    }
  }
  return true;
}

int32_t H264DecoderImpl::Release() {
  av_context_.reset();
  av_frame_.reset();
  return WEBRTC_VIDEO_CODEC_OK;
}

int32_t H264DecoderImpl::RegisterDecodeCompleteCallback(
    DecodedImageCallback* callback) {
  decoded_image_callback_ = callback;
  return WEBRTC_VIDEO_CODEC_OK;
}

int32_t H264DecoderImpl::Decode(const EncodedImage& input_image,
                                bool /*missing_frames*/,
                                int64_t /*render_time_ms*/) {
  if (!IsInitialized()) {
    ReportError();
    return WEBRTC_VIDEO_CODEC_UNINITIALIZED;
  }
  if (!decoded_image_callback_) {
    RTC_LOG(LS_WARNING)
        << "Configure() has been called, but a callback function "
           "has not been set with RegisterDecodeCompleteCallback()";
    ReportError();
    return WEBRTC_VIDEO_CODEC_UNINITIALIZED;
  }
  if (!input_image.data() || !input_image.size()) {
    ReportError();
    return WEBRTC_VIDEO_CODEC_ERR_PARAMETER;
  }

  ScopedAVPacket packet = MakeScopedAVPacket();
  if (!packet) {
    ReportError();
    return WEBRTC_VIDEO_CODEC_ERROR;
  }
  // packet.data has a non-const type, but isn't modified by
  // avcodec_send_packet.
  packet->data = const_cast<uint8_t*>(input_image.data());
  if (input_image.size() >
      static_cast<size_t>(std::numeric_limits<int>::max())) {
    ReportError();
    return WEBRTC_VIDEO_CODEC_ERROR;
  }
  packet->size = static_cast<int>(input_image.size());
  int64_t frame_timestamp_us = input_image.ntp_time_ms_ * 1000;  // ms -> μs
  av_context_->reordered_opaque = frame_timestamp_us;

  int result = avcodec_send_packet(av_context_.get(), packet.get());

  if (result < 0) {
    RTC_LOG(LS_ERROR) << "avcodec_send_packet error: " << result;
    ReportError();
    return WEBRTC_VIDEO_CODEC_ERROR;
  }

  result = avcodec_receive_frame(av_context_.get(), av_frame_.get());
  if (result < 0) {
    RTC_LOG(LS_ERROR) << "avcodec_receive_frame error: " << result;
    ReportError();
    return WEBRTC_VIDEO_CODEC_ERROR;
  }

  // We don't expect reordering. Decoded frame timestamp should match
  // the input one.
  RTC_DCHECK_EQ(av_frame_->reordered_opaque, frame_timestamp_us);

  // TODO(sakal): Maybe it is possible to get QP directly from FFmpeg.
  h264_bitstream_parser_.ParseBitstream(input_image);
  absl::optional<int> qp = h264_bitstream_parser_.GetLastSliceQp();

  // Obtain the `video_frame` containing the decoded image.
  VideoFrame* input_frame =
      static_cast<VideoFrame*>(av_buffer_get_opaque(av_frame_->buf[0]));
  RTC_DCHECK(input_frame);
  rtc::scoped_refptr<VideoFrameBuffer> frame_buffer =
      input_frame->video_frame_buffer();

  // Instantiate Planar YUV8 buffer according to video frame buffer type
  const webrtc::PlanarYuv8Buffer* planar_yuv8_buffer = nullptr;
  VideoFrameBuffer::Type video_frame_buffer_type = frame_buffer->type();
  switch (video_frame_buffer_type) {
    case VideoFrameBuffer::Type::kI420:
      planar_yuv8_buffer = frame_buffer->GetI420();
      break;
    case VideoFrameBuffer::Type::kI444:
      planar_yuv8_buffer = frame_buffer->GetI444();
      break;
<<<<<<< HEAD
    default:
      // If this code is changed to allow other video frame buffer type,
      // make sure that the code below which wraps I420/I444 buffer and
=======
    case VideoFrameBuffer::Type::kI422:
      planar_yuv8_buffer = frame_buffer->GetI422();
      break;
    default:
      // If this code is changed to allow other video frame buffer type,
      // make sure that the code below which wraps I420/I422/I444 buffer and
>>>>>>> 8f9b44ba
      // code which converts to NV12 is changed
      // to work with new video frame buffer type

      RTC_LOG(LS_ERROR) << "frame_buffer type: "
                        << static_cast<int32_t>(video_frame_buffer_type)
                        << " is not supported!";
      ReportError();
      return WEBRTC_VIDEO_CODEC_ERROR;
  }

  // When needed, FFmpeg applies cropping by moving plane pointers and adjusting
  // frame width/height. Ensure that cropped buffers lie within the allocated
  // memory.
  RTC_DCHECK_LE(av_frame_->width, planar_yuv8_buffer->width());
  RTC_DCHECK_LE(av_frame_->height, planar_yuv8_buffer->height());
  RTC_DCHECK_GE(av_frame_->data[kYPlaneIndex], planar_yuv8_buffer->DataY());
  RTC_DCHECK_LE(av_frame_->data[kYPlaneIndex] +
                    av_frame_->linesize[kYPlaneIndex] * av_frame_->height,
                planar_yuv8_buffer->DataY() + planar_yuv8_buffer->StrideY() *
                                                  planar_yuv8_buffer->height());
  RTC_DCHECK_GE(av_frame_->data[kUPlaneIndex], planar_yuv8_buffer->DataU());
  RTC_DCHECK_LE(av_frame_->data[kUPlaneIndex] +
                    av_frame_->linesize[kUPlaneIndex] * av_frame_->height / 2,
                planar_yuv8_buffer->DataU() + planar_yuv8_buffer->StrideU() *
                                                  planar_yuv8_buffer->height() /
                                                  2);
  RTC_DCHECK_GE(av_frame_->data[kVPlaneIndex], planar_yuv8_buffer->DataV());
  RTC_DCHECK_LE(av_frame_->data[kVPlaneIndex] +
                    av_frame_->linesize[kVPlaneIndex] * av_frame_->height / 2,
                planar_yuv8_buffer->DataV() + planar_yuv8_buffer->StrideV() *
                                                  planar_yuv8_buffer->height() /
                                                  2);

  rtc::scoped_refptr<webrtc::VideoFrameBuffer> cropped_buffer;
<<<<<<< HEAD
  if (video_frame_buffer_type == VideoFrameBuffer::Type::kI420) {
    cropped_buffer = WrapI420Buffer(
        av_frame_->width, av_frame_->height, av_frame_->data[kYPlaneIndex],
        av_frame_->linesize[kYPlaneIndex], av_frame_->data[kUPlaneIndex],
        av_frame_->linesize[kUPlaneIndex], av_frame_->data[kVPlaneIndex],
        av_frame_->linesize[kVPlaneIndex],
        // To keep reference alive.
        [frame_buffer] {});
  } else {
    cropped_buffer = WrapI444Buffer(
        av_frame_->width, av_frame_->height, av_frame_->data[kYPlaneIndex],
        av_frame_->linesize[kYPlaneIndex], av_frame_->data[kUPlaneIndex],
        av_frame_->linesize[kUPlaneIndex], av_frame_->data[kVPlaneIndex],
        av_frame_->linesize[kVPlaneIndex],
        // To keep reference alive.
        [frame_buffer] {});
=======
  switch (video_frame_buffer_type) {
    case VideoFrameBuffer::Type::kI420:
      cropped_buffer = WrapI420Buffer(
          av_frame_->width, av_frame_->height, av_frame_->data[kYPlaneIndex],
          av_frame_->linesize[kYPlaneIndex], av_frame_->data[kUPlaneIndex],
          av_frame_->linesize[kUPlaneIndex], av_frame_->data[kVPlaneIndex],
          av_frame_->linesize[kVPlaneIndex],
          // To keep reference alive.
          [frame_buffer] {});
      break;
    case VideoFrameBuffer::Type::kI444:
      cropped_buffer = WrapI444Buffer(
          av_frame_->width, av_frame_->height, av_frame_->data[kYPlaneIndex],
          av_frame_->linesize[kYPlaneIndex], av_frame_->data[kUPlaneIndex],
          av_frame_->linesize[kUPlaneIndex], av_frame_->data[kVPlaneIndex],
          av_frame_->linesize[kVPlaneIndex],
          // To keep reference alive.
          [frame_buffer] {});
      break;
    case VideoFrameBuffer::Type::kI422:
      cropped_buffer = WrapI422Buffer(
          av_frame_->width, av_frame_->height, av_frame_->data[kYPlaneIndex],
          av_frame_->linesize[kYPlaneIndex], av_frame_->data[kUPlaneIndex],
          av_frame_->linesize[kUPlaneIndex], av_frame_->data[kVPlaneIndex],
          av_frame_->linesize[kVPlaneIndex],
          // To keep reference alive.
          [frame_buffer] {});
      break;
    default:
      RTC_LOG(LS_ERROR) << "frame_buffer type: "
                        << static_cast<int32_t>(video_frame_buffer_type)
                        << " is not supported!";
      ReportError();
      return WEBRTC_VIDEO_CODEC_ERROR;
>>>>>>> 8f9b44ba
  }

  if (preferred_output_format_ == VideoFrameBuffer::Type::kNV12) {
    auto nv12_buffer = output_buffer_pool_.CreateNV12Buffer(
        cropped_buffer->width(), cropped_buffer->height());

    const PlanarYuv8Buffer* cropped_planar_yuv8_buffer = nullptr;
<<<<<<< HEAD
    if (video_frame_buffer_type == VideoFrameBuffer::Type::kI420) {
      cropped_planar_yuv8_buffer = cropped_buffer->GetI420();
      libyuv::I420ToNV12(cropped_planar_yuv8_buffer->DataY(),
                         cropped_planar_yuv8_buffer->StrideY(),
                         cropped_planar_yuv8_buffer->DataU(),
                         cropped_planar_yuv8_buffer->StrideU(),
                         cropped_planar_yuv8_buffer->DataV(),
                         cropped_planar_yuv8_buffer->StrideV(),
                         nv12_buffer->MutableDataY(), nv12_buffer->StrideY(),
                         nv12_buffer->MutableDataUV(), nv12_buffer->StrideUV(),
                         planar_yuv8_buffer->width(),
                         planar_yuv8_buffer->height());
    } else {
      cropped_planar_yuv8_buffer = cropped_buffer->GetI444();
      libyuv::I444ToNV12(cropped_planar_yuv8_buffer->DataY(),
                         cropped_planar_yuv8_buffer->StrideY(),
                         cropped_planar_yuv8_buffer->DataU(),
                         cropped_planar_yuv8_buffer->StrideU(),
                         cropped_planar_yuv8_buffer->DataV(),
                         cropped_planar_yuv8_buffer->StrideV(),
                         nv12_buffer->MutableDataY(), nv12_buffer->StrideY(),
                         nv12_buffer->MutableDataUV(), nv12_buffer->StrideUV(),
                         planar_yuv8_buffer->width(),
                         planar_yuv8_buffer->height());
=======
    switch (video_frame_buffer_type) {
      case VideoFrameBuffer::Type::kI420:
        cropped_planar_yuv8_buffer = cropped_buffer->GetI420();
        libyuv::I420ToNV12(cropped_planar_yuv8_buffer->DataY(),
                           cropped_planar_yuv8_buffer->StrideY(),
                           cropped_planar_yuv8_buffer->DataU(),
                           cropped_planar_yuv8_buffer->StrideU(),
                           cropped_planar_yuv8_buffer->DataV(),
                           cropped_planar_yuv8_buffer->StrideV(),
                           nv12_buffer->MutableDataY(), nv12_buffer->StrideY(),
                           nv12_buffer->MutableDataUV(),
                           nv12_buffer->StrideUV(), planar_yuv8_buffer->width(),
                           planar_yuv8_buffer->height());
        break;
      case VideoFrameBuffer::Type::kI444:
        cropped_planar_yuv8_buffer = cropped_buffer->GetI444();
        libyuv::I444ToNV12(cropped_planar_yuv8_buffer->DataY(),
                           cropped_planar_yuv8_buffer->StrideY(),
                           cropped_planar_yuv8_buffer->DataU(),
                           cropped_planar_yuv8_buffer->StrideU(),
                           cropped_planar_yuv8_buffer->DataV(),
                           cropped_planar_yuv8_buffer->StrideV(),
                           nv12_buffer->MutableDataY(), nv12_buffer->StrideY(),
                           nv12_buffer->MutableDataUV(),
                           nv12_buffer->StrideUV(), planar_yuv8_buffer->width(),
                           planar_yuv8_buffer->height());
        break;
      case VideoFrameBuffer::Type::kI422:
        cropped_planar_yuv8_buffer = cropped_buffer->GetI422();
        // Swap src_u and src_v to implement I422ToNV12.
        libyuv::I422ToNV21(cropped_planar_yuv8_buffer->DataY(),
                           cropped_planar_yuv8_buffer->StrideY(),
                           cropped_planar_yuv8_buffer->DataV(),
                           cropped_planar_yuv8_buffer->StrideV(),
                           cropped_planar_yuv8_buffer->DataU(),
                           cropped_planar_yuv8_buffer->StrideU(),
                           nv12_buffer->MutableDataY(), nv12_buffer->StrideY(),
                           nv12_buffer->MutableDataUV(),
                           nv12_buffer->StrideUV(), planar_yuv8_buffer->width(),
                           planar_yuv8_buffer->height());
        break;
      default:
        RTC_LOG(LS_ERROR) << "frame_buffer type: "
                          << static_cast<int32_t>(video_frame_buffer_type)
                          << " is not supported!";
        ReportError();
        return WEBRTC_VIDEO_CODEC_ERROR;
>>>>>>> 8f9b44ba
    }

    cropped_buffer = nv12_buffer;
  }

  // Pass on color space from input frame if explicitly specified.
  const ColorSpace& color_space =
      input_image.ColorSpace() ? *input_image.ColorSpace()
                               : ExtractH264ColorSpace(av_context_.get());

  VideoFrame decoded_frame = VideoFrame::Builder()
                                 .set_video_frame_buffer(cropped_buffer)
                                 .set_timestamp_rtp(input_image.Timestamp())
                                 .set_color_space(color_space)
                                 .build();

  // Return decoded frame.
  // TODO(nisse): Timestamp and rotation are all zero here. Change decoder
  // interface to pass a VideoFrameBuffer instead of a VideoFrame?
  decoded_image_callback_->Decoded(decoded_frame, absl::nullopt, qp);

  // Stop referencing it, possibly freeing `input_frame`.
  av_frame_unref(av_frame_.get());
  input_frame = nullptr;

  return WEBRTC_VIDEO_CODEC_OK;
}

const char* H264DecoderImpl::ImplementationName() const {
  return "FFmpeg";
}

bool H264DecoderImpl::IsInitialized() const {
  return av_context_ != nullptr;
}

void H264DecoderImpl::ReportInit() {
  if (has_reported_init_)
    return;
  RTC_HISTOGRAM_ENUMERATION("WebRTC.Video.H264DecoderImpl.Event",
                            kH264DecoderEventInit, kH264DecoderEventMax);
  has_reported_init_ = true;
}

void H264DecoderImpl::ReportError() {
  if (has_reported_error_)
    return;
  RTC_HISTOGRAM_ENUMERATION("WebRTC.Video.H264DecoderImpl.Event",
                            kH264DecoderEventError, kH264DecoderEventMax);
  has_reported_error_ = true;
}

}  // namespace webrtc

#endif  // WEBRTC_USE_H264<|MERGE_RESOLUTION|>--- conflicted
+++ resolved
@@ -41,16 +41,9 @@
 
 namespace {
 
-<<<<<<< HEAD
-constexpr std::array<AVPixelFormat, 2> kPixelFormatsDefault = {
-    AV_PIX_FMT_YUV420P, AV_PIX_FMT_YUV444P};
-constexpr std::array<AVPixelFormat, 2> kPixelFormatsFullRange = {
-    AV_PIX_FMT_YUVJ420P, AV_PIX_FMT_YUVJ444P};
-=======
 constexpr std::array<AVPixelFormat, 6> kPixelFormatsSupported = {
     AV_PIX_FMT_YUV420P,  AV_PIX_FMT_YUV422P,  AV_PIX_FMT_YUV444P,
     AV_PIX_FMT_YUVJ420P, AV_PIX_FMT_YUVJ422P, AV_PIX_FMT_YUVJ444P};
->>>>>>> 8f9b44ba
 const size_t kYPlaneIndex = 0;
 const size_t kUPlaneIndex = 1;
 const size_t kVPlaneIndex = 2;
@@ -84,25 +77,11 @@
   // Necessary capability to be allowed to provide our own buffers.
   RTC_DCHECK(context->codec->capabilities | AV_CODEC_CAP_DR1);
 
-<<<<<<< HEAD
-  // Limited or full range YUV420 or YUV444 is expected.
-  auto pixelFormatDefault = std::find_if(
-      kPixelFormatsDefault.begin(), kPixelFormatsDefault.end(),
-      [context](AVPixelFormat format) { return context->pix_fmt == format; });
-  auto pixelFormatFullRange = std::find_if(
-      kPixelFormatsFullRange.begin(), kPixelFormatsFullRange.end(),
-      [context](AVPixelFormat format) { return context->pix_fmt == format; });
-
-  // Limited or full range YUV420 is expected.
-  RTC_CHECK(pixelFormatDefault != kPixelFormatsDefault.end() ||
-            pixelFormatFullRange != kPixelFormatsFullRange.end());
-=======
   auto pixelFormatSupported = std::find_if(
       kPixelFormatsSupported.begin(), kPixelFormatsSupported.end(),
       [context](AVPixelFormat format) { return context->pix_fmt == format; });
 
   RTC_CHECK(pixelFormatSupported != kPixelFormatsSupported.end());
->>>>>>> 8f9b44ba
 
   // `av_frame->width` and `av_frame->height` are set by FFmpeg. These are the
   // actual image's dimensions and may be different from `context->width` and
@@ -139,10 +118,7 @@
   rtc::scoped_refptr<PlanarYuv8Buffer> frame_buffer;
   rtc::scoped_refptr<I444Buffer> i444_buffer;
   rtc::scoped_refptr<I420Buffer> i420_buffer;
-<<<<<<< HEAD
-=======
   rtc::scoped_refptr<I422Buffer> i422_buffer;
->>>>>>> 8f9b44ba
   switch (context->pix_fmt) {
     case AV_PIX_FMT_YUV420P:
     case AV_PIX_FMT_YUVJ420P:
@@ -171,8 +147,6 @@
       av_frame->linesize[kVPlaneIndex] = i444_buffer->StrideV();
       frame_buffer = i444_buffer;
       break;
-<<<<<<< HEAD
-=======
     case AV_PIX_FMT_YUV422P:
     case AV_PIX_FMT_YUVJ422P:
       i422_buffer =
@@ -186,7 +160,6 @@
       av_frame->linesize[kVPlaneIndex] = i422_buffer->StrideV();
       frame_buffer = i422_buffer;
       break;
->>>>>>> 8f9b44ba
     default:
       RTC_LOG(LS_ERROR) << "Unsupported buffer type " << context->pix_fmt
                         << ". Check supported supported pixel formats!";
@@ -397,18 +370,12 @@
     case VideoFrameBuffer::Type::kI444:
       planar_yuv8_buffer = frame_buffer->GetI444();
       break;
-<<<<<<< HEAD
-    default:
-      // If this code is changed to allow other video frame buffer type,
-      // make sure that the code below which wraps I420/I444 buffer and
-=======
     case VideoFrameBuffer::Type::kI422:
       planar_yuv8_buffer = frame_buffer->GetI422();
       break;
     default:
       // If this code is changed to allow other video frame buffer type,
       // make sure that the code below which wraps I420/I422/I444 buffer and
->>>>>>> 8f9b44ba
       // code which converts to NV12 is changed
       // to work with new video frame buffer type
 
@@ -443,24 +410,6 @@
                                                   2);
 
   rtc::scoped_refptr<webrtc::VideoFrameBuffer> cropped_buffer;
-<<<<<<< HEAD
-  if (video_frame_buffer_type == VideoFrameBuffer::Type::kI420) {
-    cropped_buffer = WrapI420Buffer(
-        av_frame_->width, av_frame_->height, av_frame_->data[kYPlaneIndex],
-        av_frame_->linesize[kYPlaneIndex], av_frame_->data[kUPlaneIndex],
-        av_frame_->linesize[kUPlaneIndex], av_frame_->data[kVPlaneIndex],
-        av_frame_->linesize[kVPlaneIndex],
-        // To keep reference alive.
-        [frame_buffer] {});
-  } else {
-    cropped_buffer = WrapI444Buffer(
-        av_frame_->width, av_frame_->height, av_frame_->data[kYPlaneIndex],
-        av_frame_->linesize[kYPlaneIndex], av_frame_->data[kUPlaneIndex],
-        av_frame_->linesize[kUPlaneIndex], av_frame_->data[kVPlaneIndex],
-        av_frame_->linesize[kVPlaneIndex],
-        // To keep reference alive.
-        [frame_buffer] {});
-=======
   switch (video_frame_buffer_type) {
     case VideoFrameBuffer::Type::kI420:
       cropped_buffer = WrapI420Buffer(
@@ -495,7 +444,6 @@
                         << " is not supported!";
       ReportError();
       return WEBRTC_VIDEO_CODEC_ERROR;
->>>>>>> 8f9b44ba
   }
 
   if (preferred_output_format_ == VideoFrameBuffer::Type::kNV12) {
@@ -503,32 +451,6 @@
         cropped_buffer->width(), cropped_buffer->height());
 
     const PlanarYuv8Buffer* cropped_planar_yuv8_buffer = nullptr;
-<<<<<<< HEAD
-    if (video_frame_buffer_type == VideoFrameBuffer::Type::kI420) {
-      cropped_planar_yuv8_buffer = cropped_buffer->GetI420();
-      libyuv::I420ToNV12(cropped_planar_yuv8_buffer->DataY(),
-                         cropped_planar_yuv8_buffer->StrideY(),
-                         cropped_planar_yuv8_buffer->DataU(),
-                         cropped_planar_yuv8_buffer->StrideU(),
-                         cropped_planar_yuv8_buffer->DataV(),
-                         cropped_planar_yuv8_buffer->StrideV(),
-                         nv12_buffer->MutableDataY(), nv12_buffer->StrideY(),
-                         nv12_buffer->MutableDataUV(), nv12_buffer->StrideUV(),
-                         planar_yuv8_buffer->width(),
-                         planar_yuv8_buffer->height());
-    } else {
-      cropped_planar_yuv8_buffer = cropped_buffer->GetI444();
-      libyuv::I444ToNV12(cropped_planar_yuv8_buffer->DataY(),
-                         cropped_planar_yuv8_buffer->StrideY(),
-                         cropped_planar_yuv8_buffer->DataU(),
-                         cropped_planar_yuv8_buffer->StrideU(),
-                         cropped_planar_yuv8_buffer->DataV(),
-                         cropped_planar_yuv8_buffer->StrideV(),
-                         nv12_buffer->MutableDataY(), nv12_buffer->StrideY(),
-                         nv12_buffer->MutableDataUV(), nv12_buffer->StrideUV(),
-                         planar_yuv8_buffer->width(),
-                         planar_yuv8_buffer->height());
-=======
     switch (video_frame_buffer_type) {
       case VideoFrameBuffer::Type::kI420:
         cropped_planar_yuv8_buffer = cropped_buffer->GetI420();
@@ -576,7 +498,6 @@
                           << " is not supported!";
         ReportError();
         return WEBRTC_VIDEO_CODEC_ERROR;
->>>>>>> 8f9b44ba
     }
 
     cropped_buffer = nv12_buffer;
