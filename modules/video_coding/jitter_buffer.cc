/*
 *  Copyright (c) 2012 The WebRTC project authors. All Rights Reserved.
 *
 *  Use of this source code is governed by a BSD-style license
 *  that can be found in the LICENSE file in the root of the source
 *  tree. An additional intellectual property rights grant can be found
 *  in the file PATENTS.  All contributing project authors may
 *  be found in the AUTHORS file in the root of the source tree.
 */
#include "modules/video_coding/jitter_buffer.h"


#include <algorithm>
#include <limits>
#include <utility>

#include "modules/video_coding/frame_buffer.h"
#include "modules/video_coding/include/video_coding.h"
#include "modules/video_coding/inter_frame_delay.h"
#include "modules/video_coding/internal_defines.h"
#include "modules/video_coding/jitter_buffer_common.h"
#include "modules/video_coding/jitter_estimator.h"
#include "modules/video_coding/packet.h"
#include "rtc_base/checks.h"
#include "rtc_base/logging.h"
#include "system_wrappers/include/clock.h"

namespace webrtc {
// Use this rtt if no value has been reported.
static const int64_t kDefaultRtt = 200;

typedef std::pair<uint32_t, VCMFrameBuffer*> FrameListPair;

bool IsKeyFrame(FrameListPair pair) {
  return pair.second->FrameType() == VideoFrameType::kVideoFrameKey;
}

bool HasNonEmptyState(FrameListPair pair) {
  return pair.second->GetState() != kStateEmpty;
}

void FrameList::InsertFrame(VCMFrameBuffer* frame) {
  insert(rbegin().base(), FrameListPair(frame->Timestamp(), frame));
}

VCMFrameBuffer* FrameList::PopFrame(uint32_t timestamp) {
  FrameList::iterator it = find(timestamp);
  if (it == end())
    return NULL;
  VCMFrameBuffer* frame = it->second;
  erase(it);
  return frame;
}

VCMFrameBuffer* FrameList::Front() const {
  return begin()->second;
}

VCMFrameBuffer* FrameList::Back() const {
  return rbegin()->second;
}

int FrameList::RecycleFramesUntilKeyFrame(FrameList::iterator* key_frame_it,
                                          UnorderedFrameList* free_frames) {
  int drop_count = 0;
  FrameList::iterator it = begin();
  while (!empty()) {
    // Throw at least one frame.
    it->second->Reset();
    free_frames->push_back(it->second);
    erase(it++);
    ++drop_count;
    if (it != end() &&
        it->second->FrameType() == VideoFrameType::kVideoFrameKey) {
      *key_frame_it = it;
      return drop_count;
    }
  }
  *key_frame_it = end();
  return drop_count;
}

void FrameList::CleanUpOldOrEmptyFrames(VCMDecodingState* decoding_state,
                                        UnorderedFrameList* free_frames) {
  while (!empty()) {
    VCMFrameBuffer* oldest_frame = Front();
    bool remove_frame = false;
    if (oldest_frame->GetState() == kStateEmpty && size() > 1) {
      // This frame is empty, try to update the last decoded state and drop it
      // if successful.
      remove_frame = decoding_state->UpdateEmptyFrame(oldest_frame);
    } else {
      remove_frame = decoding_state->IsOldFrame(oldest_frame);
    }
    if (!remove_frame) {
      break;
    }
    free_frames->push_back(oldest_frame);
    erase(begin());
  }
}

void FrameList::Reset(UnorderedFrameList* free_frames) {
  while (!empty()) {
    begin()->second->Reset();
    free_frames->push_back(begin()->second);
    erase(begin());
  }
}

VCMJitterBuffer::VCMJitterBuffer(Clock* clock,
                                 std::unique_ptr<EventWrapper> event)
    : clock_(clock),
      running_(false),
      frame_event_(std::move(event)),
      max_number_of_frames_(kStartNumberOfFrames),
      free_frames_(),
      decodable_frames_(),
      incomplete_frames_(),
      last_decoded_state_(),
      first_packet_since_reset_(true),
      num_consecutive_old_packets_(0),
      num_packets_(0),
      num_duplicated_packets_(0),
      jitter_estimate_(clock),
      inter_frame_delay_(clock_->TimeInMilliseconds()),
      missing_sequence_numbers_(SequenceNumberLessThan()),
      latest_received_sequence_number_(0),
      max_nack_list_size_(0),
      max_packet_age_to_nack_(0),
      max_incomplete_time_ms_(0),
      average_packets_per_frame_(0.0f),
      frame_counter_(0) {
  for (int i = 0; i < kStartNumberOfFrames; i++)
    free_frames_.push_back(new VCMFrameBuffer());
}

VCMJitterBuffer::~VCMJitterBuffer() {
  Stop();
  for (UnorderedFrameList::iterator it = free_frames_.begin();
       it != free_frames_.end(); ++it) {
    delete *it;
  }
  for (FrameList::iterator it = incomplete_frames_.begin();
       it != incomplete_frames_.end(); ++it) {
    delete it->second;
  }
  for (FrameList::iterator it = decodable_frames_.begin();
       it != decodable_frames_.end(); ++it) {
    delete it->second;
  }
}

void VCMJitterBuffer::Start() {
  MutexLock lock(&mutex_);
  running_ = true;

  num_consecutive_old_packets_ = 0;
  num_packets_ = 0;
  num_duplicated_packets_ = 0;

  // Start in a non-signaled state.
  waiting_for_completion_.frame_size = 0;
  waiting_for_completion_.timestamp = 0;
  waiting_for_completion_.latest_packet_time = -1;
  first_packet_since_reset_ = true;
  last_decoded_state_.Reset();

  decodable_frames_.Reset(&free_frames_);
  incomplete_frames_.Reset(&free_frames_);
}

void VCMJitterBuffer::Stop() {
  MutexLock lock(&mutex_);
  running_ = false;
  last_decoded_state_.Reset();

  // Make sure we wake up any threads waiting on these events.
  frame_event_->Set();
}

bool VCMJitterBuffer::Running() const {
  MutexLock lock(&mutex_);
  return running_;
}

void VCMJitterBuffer::Flush() {
  MutexLock lock(&mutex_);
  decodable_frames_.Reset(&free_frames_);
  incomplete_frames_.Reset(&free_frames_);
  last_decoded_state_.Reset();  // TODO(mikhal): sync reset.
  num_consecutive_old_packets_ = 0;
  // Also reset the jitter and delay estimates
  jitter_estimate_.Reset();
  inter_frame_delay_.Reset(clock_->TimeInMilliseconds());
  waiting_for_completion_.frame_size = 0;
  waiting_for_completion_.timestamp = 0;
  waiting_for_completion_.latest_packet_time = -1;
  first_packet_since_reset_ = true;
  missing_sequence_numbers_.clear();
}

int VCMJitterBuffer::num_packets() const {
  MutexLock lock(&mutex_);
  return num_packets_;
}

int VCMJitterBuffer::num_duplicated_packets() const {
  MutexLock lock(&mutex_);
  return num_duplicated_packets_;
}

// Returns immediately or a `max_wait_time_ms` ms event hang waiting for a
// complete frame, `max_wait_time_ms` decided by caller.
VCMEncodedFrame* VCMJitterBuffer::NextCompleteFrame(uint32_t max_wait_time_ms) {
  MutexLock lock(&mutex_);
  if (!running_) {
    return nullptr;
  }
  CleanUpOldOrEmptyFrames();

  if (decodable_frames_.empty() ||
      decodable_frames_.Front()->GetState() != kStateComplete) {
    const int64_t end_wait_time_ms =
        clock_->TimeInMilliseconds() + max_wait_time_ms;
    int64_t wait_time_ms = max_wait_time_ms;
    while (wait_time_ms > 0) {
      mutex_.Unlock();
      const EventTypeWrapper ret =
          frame_event_->Wait(static_cast<uint32_t>(wait_time_ms));
      mutex_.Lock();
      if (ret == kEventSignaled) {
        // Are we shutting down the jitter buffer?
        if (!running_) {
          return nullptr;
        }
        // Finding oldest frame ready for decoder.
        CleanUpOldOrEmptyFrames();
        if (decodable_frames_.empty() ||
            decodable_frames_.Front()->GetState() != kStateComplete) {
          wait_time_ms = end_wait_time_ms - clock_->TimeInMilliseconds();
        } else {
          break;
        }
      } else {
        break;
      }
    }
  }
  if (decodable_frames_.empty() ||
      decodable_frames_.Front()->GetState() != kStateComplete) {
    return nullptr;
  }
  return decodable_frames_.Front();
}

VCMEncodedFrame* VCMJitterBuffer::ExtractAndSetDecode(uint32_t timestamp) {
  MutexLock lock(&mutex_);
  if (!running_) {
    return NULL;
  }
  // Extract the frame with the desired timestamp.
  VCMFrameBuffer* frame = decodable_frames_.PopFrame(timestamp);
  bool continuous = true;
  if (!frame) {
    frame = incomplete_frames_.PopFrame(timestamp);
    if (frame)
      continuous = last_decoded_state_.ContinuousFrame(frame);
    else
      return NULL;
  }
  // Frame pulled out from jitter buffer, update the jitter estimate.
  const bool retransmitted = (frame->GetNackCount() > 0);
  if (retransmitted) {
    jitter_estimate_.FrameNacked();
  } else if (frame->size() > 0) {
    // Ignore retransmitted and empty frames.
    if (waiting_for_completion_.latest_packet_time >= 0) {
      UpdateJitterEstimate(waiting_for_completion_, true);
    }
    if (frame->GetState() == kStateComplete) {
      UpdateJitterEstimate(*frame, false);
    } else {
      // Wait for this one to get complete.
      waiting_for_completion_.frame_size = frame->size();
      waiting_for_completion_.latest_packet_time = frame->LatestPacketTimeMs();
      waiting_for_completion_.timestamp = frame->Timestamp();
    }
  }

  // The state must be changed to decoding before cleaning up zero sized
  // frames to avoid empty frames being cleaned up and then given to the
  // decoder. Propagates the missing_frame bit.
  frame->PrepareForDecode(continuous);

  // We have a frame - update the last decoded state and nack list.
  last_decoded_state_.SetState(frame);
  DropPacketsFromNackList(last_decoded_state_.sequence_num());

  UpdateAveragePacketsPerFrame(frame->NumPackets());

  return frame;
}

// Release frame when done with decoding. Should never be used to release
// frames from within the jitter buffer.
void VCMJitterBuffer::ReleaseFrame(VCMEncodedFrame* frame) {
  RTC_CHECK(frame != nullptr);
  MutexLock lock(&mutex_);
  VCMFrameBuffer* frame_buffer = static_cast<VCMFrameBuffer*>(frame);
  RecycleFrameBuffer(frame_buffer);
}

// Gets frame to use for this timestamp. If no match, get empty frame.
VCMFrameBufferEnum VCMJitterBuffer::GetFrame(const VCMPacket& packet,
                                             VCMFrameBuffer** frame,
                                             FrameList** frame_list) {
  *frame = incomplete_frames_.PopFrame(packet.timestamp);
  if (*frame != NULL) {
    *frame_list = &incomplete_frames_;
    return kNoError;
  }
  *frame = decodable_frames_.PopFrame(packet.timestamp);
  if (*frame != NULL) {
    *frame_list = &decodable_frames_;
    return kNoError;
  }

  *frame_list = NULL;
  // No match, return empty frame.
  *frame = GetEmptyFrame();
  if (*frame == NULL) {
    // No free frame! Try to reclaim some...
    RTC_LOG(LS_WARNING) << "Unable to get empty frame; Recycling.";
    bool found_key_frame = RecycleFramesUntilKeyFrame();
    *frame = GetEmptyFrame();
    RTC_CHECK(*frame);
    if (!found_key_frame) {
      RecycleFrameBuffer(*frame);
      return kFlushIndicator;
    }
  }
  (*frame)->Reset();
  return kNoError;
}

int64_t VCMJitterBuffer::LastPacketTime(const VCMEncodedFrame* frame,
                                        bool* retransmitted) const {
<<<<<<< HEAD
  assert(retransmitted);
=======
  RTC_DCHECK(retransmitted);
>>>>>>> cbad18b1
  MutexLock lock(&mutex_);
  const VCMFrameBuffer* frame_buffer =
      static_cast<const VCMFrameBuffer*>(frame);
  *retransmitted = (frame_buffer->GetNackCount() > 0);
  return frame_buffer->LatestPacketTimeMs();
}

VCMFrameBufferEnum VCMJitterBuffer::InsertPacket(const VCMPacket& packet,
                                                 bool* retransmitted) {
  MutexLock lock(&mutex_);

  ++num_packets_;
  // Does this packet belong to an old frame?
  if (last_decoded_state_.IsOldPacket(&packet)) {
    // Account only for media packets.
    if (packet.sizeBytes > 0) {
      num_consecutive_old_packets_++;
    }
    // Update last decoded sequence number if the packet arrived late and
    // belongs to a frame with a timestamp equal to the last decoded
    // timestamp.
    last_decoded_state_.UpdateOldPacket(&packet);
    DropPacketsFromNackList(last_decoded_state_.sequence_num());

    // Also see if this old packet made more incomplete frames continuous.
    FindAndInsertContinuousFramesWithState(last_decoded_state_);

    if (num_consecutive_old_packets_ > kMaxConsecutiveOldPackets) {
      RTC_LOG(LS_WARNING)
          << num_consecutive_old_packets_
          << " consecutive old packets received. Flushing the jitter buffer.";
      Flush();
      return kFlushIndicator;
    }
    return kOldPacket;
  }

  num_consecutive_old_packets_ = 0;

  VCMFrameBuffer* frame;
  FrameList* frame_list;
  const VCMFrameBufferEnum error = GetFrame(packet, &frame, &frame_list);
  if (error != kNoError)
    return error;

  int64_t now_ms = clock_->TimeInMilliseconds();
  // We are keeping track of the first and latest seq numbers, and
  // the number of wraps to be able to calculate how many packets we expect.
  if (first_packet_since_reset_) {
    // Now it's time to start estimating jitter
    // reset the delay estimate.
    inter_frame_delay_.Reset(now_ms);
  }

  // Empty packets may bias the jitter estimate (lacking size component),
  // therefore don't let empty packet trigger the following updates:
  if (packet.video_header.frame_type != VideoFrameType::kEmptyFrame) {
    if (waiting_for_completion_.timestamp == packet.timestamp) {
      // This can get bad if we have a lot of duplicate packets,
      // we will then count some packet multiple times.
      waiting_for_completion_.frame_size += packet.sizeBytes;
      waiting_for_completion_.latest_packet_time = now_ms;
    } else if (waiting_for_completion_.latest_packet_time >= 0 &&
               waiting_for_completion_.latest_packet_time + 2000 <= now_ms) {
      // A packet should never be more than two seconds late
      UpdateJitterEstimate(waiting_for_completion_, true);
      waiting_for_completion_.latest_packet_time = -1;
      waiting_for_completion_.frame_size = 0;
      waiting_for_completion_.timestamp = 0;
    }
  }

  VCMFrameBufferStateEnum previous_state = frame->GetState();
  // Insert packet.
  FrameData frame_data;
  frame_data.rtt_ms = kDefaultRtt;
  frame_data.rolling_average_packets_per_frame = average_packets_per_frame_;
  VCMFrameBufferEnum buffer_state =
      frame->InsertPacket(packet, now_ms, frame_data);

  if (buffer_state > 0) {
    if (first_packet_since_reset_) {
      latest_received_sequence_number_ = packet.seqNum;
      first_packet_since_reset_ = false;
    } else {
      if (IsPacketRetransmitted(packet)) {
        frame->IncrementNackCount();
      }
      if (!UpdateNackList(packet.seqNum) &&
          packet.video_header.frame_type != VideoFrameType::kVideoFrameKey) {
        buffer_state = kFlushIndicator;
      }

      latest_received_sequence_number_ =
          LatestSequenceNumber(latest_received_sequence_number_, packet.seqNum);
    }
  }

  // Is the frame already in the decodable list?
  bool continuous = IsContinuous(*frame);
  switch (buffer_state) {
    case kGeneralError:
    case kTimeStampError:
    case kSizeError: {
      RecycleFrameBuffer(frame);
      break;
    }
    case kCompleteSession: {
      if (previous_state != kStateComplete) {
        if (continuous) {
          // Signal that we have a complete session.
          frame_event_->Set();
        }
      }

      *retransmitted = (frame->GetNackCount() > 0);
      if (continuous) {
        decodable_frames_.InsertFrame(frame);
        FindAndInsertContinuousFrames(*frame);
      } else {
        incomplete_frames_.InsertFrame(frame);
      }
      break;
    }
    case kIncomplete: {
      if (frame->GetState() == kStateEmpty &&
          last_decoded_state_.UpdateEmptyFrame(frame)) {
        RecycleFrameBuffer(frame);
        return kNoError;
      } else {
        incomplete_frames_.InsertFrame(frame);
      }
      break;
    }
    case kNoError:
    case kOutOfBoundsPacket:
    case kDuplicatePacket: {
      // Put back the frame where it came from.
      if (frame_list != NULL) {
        frame_list->InsertFrame(frame);
      } else {
        RecycleFrameBuffer(frame);
      }
      ++num_duplicated_packets_;
      break;
    }
    case kFlushIndicator:
      RecycleFrameBuffer(frame);
      return kFlushIndicator;
    default:
      RTC_NOTREACHED();
  }
  return buffer_state;
}

bool VCMJitterBuffer::IsContinuousInState(
    const VCMFrameBuffer& frame,
    const VCMDecodingState& decoding_state) const {
  // Is this frame complete and continuous?
  return (frame.GetState() == kStateComplete) &&
         decoding_state.ContinuousFrame(&frame);
}

bool VCMJitterBuffer::IsContinuous(const VCMFrameBuffer& frame) const {
  if (IsContinuousInState(frame, last_decoded_state_)) {
    return true;
  }
  VCMDecodingState decoding_state;
  decoding_state.CopyFrom(last_decoded_state_);
  for (FrameList::const_iterator it = decodable_frames_.begin();
       it != decodable_frames_.end(); ++it) {
    VCMFrameBuffer* decodable_frame = it->second;
    if (IsNewerTimestamp(decodable_frame->Timestamp(), frame.Timestamp())) {
      break;
    }
    decoding_state.SetState(decodable_frame);
    if (IsContinuousInState(frame, decoding_state)) {
      return true;
    }
  }
  return false;
}

void VCMJitterBuffer::FindAndInsertContinuousFrames(
    const VCMFrameBuffer& new_frame) {
  VCMDecodingState decoding_state;
  decoding_state.CopyFrom(last_decoded_state_);
  decoding_state.SetState(&new_frame);
  FindAndInsertContinuousFramesWithState(decoding_state);
}

void VCMJitterBuffer::FindAndInsertContinuousFramesWithState(
    const VCMDecodingState& original_decoded_state) {
  // Copy original_decoded_state so we can move the state forward with each
  // decodable frame we find.
  VCMDecodingState decoding_state;
  decoding_state.CopyFrom(original_decoded_state);

  // When temporal layers are available, we search for a complete or decodable
  // frame until we hit one of the following:
  // 1. Continuous base or sync layer.
  // 2. The end of the list was reached.
  for (FrameList::iterator it = incomplete_frames_.begin();
       it != incomplete_frames_.end();) {
    VCMFrameBuffer* frame = it->second;
    if (IsNewerTimestamp(original_decoded_state.time_stamp(),
                         frame->Timestamp())) {
      ++it;
      continue;
    }
    if (IsContinuousInState(*frame, decoding_state)) {
      decodable_frames_.InsertFrame(frame);
      incomplete_frames_.erase(it++);
      decoding_state.SetState(frame);
    } else if (frame->TemporalId() <= 0) {
      break;
    } else {
      ++it;
    }
  }
}

uint32_t VCMJitterBuffer::EstimatedJitterMs() {
  MutexLock lock(&mutex_);
  const double rtt_mult = 1.0f;
  return jitter_estimate_.GetJitterEstimate(rtt_mult, absl::nullopt);
}

void VCMJitterBuffer::SetNackSettings(size_t max_nack_list_size,
                                      int max_packet_age_to_nack,
                                      int max_incomplete_time_ms) {
  MutexLock lock(&mutex_);
<<<<<<< HEAD
  assert(max_packet_age_to_nack >= 0);
  assert(max_incomplete_time_ms_ >= 0);
=======
  RTC_DCHECK_GE(max_packet_age_to_nack, 0);
  RTC_DCHECK_GE(max_incomplete_time_ms_, 0);
>>>>>>> cbad18b1
  max_nack_list_size_ = max_nack_list_size;
  max_packet_age_to_nack_ = max_packet_age_to_nack;
  max_incomplete_time_ms_ = max_incomplete_time_ms;
}

int VCMJitterBuffer::NonContinuousOrIncompleteDuration() {
  if (incomplete_frames_.empty()) {
    return 0;
  }
  uint32_t start_timestamp = incomplete_frames_.Front()->Timestamp();
  if (!decodable_frames_.empty()) {
    start_timestamp = decodable_frames_.Back()->Timestamp();
  }
  return incomplete_frames_.Back()->Timestamp() - start_timestamp;
}

uint16_t VCMJitterBuffer::EstimatedLowSequenceNumber(
    const VCMFrameBuffer& frame) const {
  RTC_DCHECK_GE(frame.GetLowSeqNum(), 0);
  if (frame.HaveFirstPacket())
    return frame.GetLowSeqNum();

  // This estimate is not accurate if more than one packet with lower sequence
  // number is lost.
  return frame.GetLowSeqNum() - 1;
}

std::vector<uint16_t> VCMJitterBuffer::GetNackList(bool* request_key_frame) {
  MutexLock lock(&mutex_);
  *request_key_frame = false;
  if (last_decoded_state_.in_initial_state()) {
    VCMFrameBuffer* next_frame = NextFrame();
    const bool first_frame_is_key =
        next_frame &&
        next_frame->FrameType() == VideoFrameType::kVideoFrameKey &&
        next_frame->HaveFirstPacket();
    if (!first_frame_is_key) {
      bool have_non_empty_frame =
          decodable_frames_.end() != find_if(decodable_frames_.begin(),
                                             decodable_frames_.end(),
                                             HasNonEmptyState);
      if (!have_non_empty_frame) {
        have_non_empty_frame =
            incomplete_frames_.end() != find_if(incomplete_frames_.begin(),
                                                incomplete_frames_.end(),
                                                HasNonEmptyState);
      }
      bool found_key_frame = RecycleFramesUntilKeyFrame();
      if (!found_key_frame) {
        *request_key_frame = have_non_empty_frame;
        return std::vector<uint16_t>();
      }
    }
  }
  if (TooLargeNackList()) {
    *request_key_frame = !HandleTooLargeNackList();
  }
  if (max_incomplete_time_ms_ > 0) {
    int non_continuous_incomplete_duration =
        NonContinuousOrIncompleteDuration();
    if (non_continuous_incomplete_duration > 90 * max_incomplete_time_ms_) {
      RTC_LOG_F(LS_WARNING) << "Too long non-decodable duration: "
                            << non_continuous_incomplete_duration << " > "
                            << 90 * max_incomplete_time_ms_;
      FrameList::reverse_iterator rit = find_if(
          incomplete_frames_.rbegin(), incomplete_frames_.rend(), IsKeyFrame);
      if (rit == incomplete_frames_.rend()) {
        // Request a key frame if we don't have one already.
        *request_key_frame = true;
        return std::vector<uint16_t>();
      } else {
        // Skip to the last key frame. If it's incomplete we will start
        // NACKing it.
        // Note that the estimated low sequence number is correct for VP8
        // streams because only the first packet of a key frame is marked.
        last_decoded_state_.Reset();
        DropPacketsFromNackList(EstimatedLowSequenceNumber(*rit->second));
      }
    }
  }
  std::vector<uint16_t> nack_list(missing_sequence_numbers_.begin(),
                                  missing_sequence_numbers_.end());
  return nack_list;
}

VCMFrameBuffer* VCMJitterBuffer::NextFrame() const {
  if (!decodable_frames_.empty())
    return decodable_frames_.Front();
  if (!incomplete_frames_.empty())
    return incomplete_frames_.Front();
  return NULL;
}

bool VCMJitterBuffer::UpdateNackList(uint16_t sequence_number) {
  // Make sure we don't add packets which are already too old to be decoded.
  if (!last_decoded_state_.in_initial_state()) {
    latest_received_sequence_number_ = LatestSequenceNumber(
        latest_received_sequence_number_, last_decoded_state_.sequence_num());
  }
  if (IsNewerSequenceNumber(sequence_number,
                            latest_received_sequence_number_)) {
    // Push any missing sequence numbers to the NACK list.
    for (uint16_t i = latest_received_sequence_number_ + 1;
         IsNewerSequenceNumber(sequence_number, i); ++i) {
      missing_sequence_numbers_.insert(missing_sequence_numbers_.end(), i);
    }
    if (TooLargeNackList() && !HandleTooLargeNackList()) {
      RTC_LOG(LS_WARNING) << "Requesting key frame due to too large NACK list.";
      return false;
    }
    if (MissingTooOldPacket(sequence_number) &&
        !HandleTooOldPackets(sequence_number)) {
      RTC_LOG(LS_WARNING)
          << "Requesting key frame due to missing too old packets";
      return false;
    }
  } else {
    missing_sequence_numbers_.erase(sequence_number);
  }
  return true;
}

bool VCMJitterBuffer::TooLargeNackList() const {
  return missing_sequence_numbers_.size() > max_nack_list_size_;
}

bool VCMJitterBuffer::HandleTooLargeNackList() {
  // Recycle frames until the NACK list is small enough. It is likely cheaper to
  // request a key frame than to retransmit this many missing packets.
  RTC_LOG_F(LS_WARNING) << "NACK list has grown too large: "
                        << missing_sequence_numbers_.size() << " > "
                        << max_nack_list_size_;
  bool key_frame_found = false;
  while (TooLargeNackList()) {
    key_frame_found = RecycleFramesUntilKeyFrame();
  }
  return key_frame_found;
}

bool VCMJitterBuffer::MissingTooOldPacket(
    uint16_t latest_sequence_number) const {
  if (missing_sequence_numbers_.empty()) {
    return false;
  }
  const uint16_t age_of_oldest_missing_packet =
      latest_sequence_number - *missing_sequence_numbers_.begin();
  // Recycle frames if the NACK list contains too old sequence numbers as
  // the packets may have already been dropped by the sender.
  return age_of_oldest_missing_packet > max_packet_age_to_nack_;
}

bool VCMJitterBuffer::HandleTooOldPackets(uint16_t latest_sequence_number) {
  bool key_frame_found = false;
  const uint16_t age_of_oldest_missing_packet =
      latest_sequence_number - *missing_sequence_numbers_.begin();
  RTC_LOG_F(LS_WARNING) << "NACK list contains too old sequence numbers: "
                        << age_of_oldest_missing_packet << " > "
                        << max_packet_age_to_nack_;
  while (MissingTooOldPacket(latest_sequence_number)) {
    key_frame_found = RecycleFramesUntilKeyFrame();
  }
  return key_frame_found;
}

void VCMJitterBuffer::DropPacketsFromNackList(
    uint16_t last_decoded_sequence_number) {
  // Erase all sequence numbers from the NACK list which we won't need any
  // longer.
  missing_sequence_numbers_.erase(
      missing_sequence_numbers_.begin(),
      missing_sequence_numbers_.upper_bound(last_decoded_sequence_number));
}

VCMFrameBuffer* VCMJitterBuffer::GetEmptyFrame() {
  if (free_frames_.empty()) {
    if (!TryToIncreaseJitterBufferSize()) {
      return NULL;
    }
  }
  VCMFrameBuffer* frame = free_frames_.front();
  free_frames_.pop_front();
  return frame;
}

bool VCMJitterBuffer::TryToIncreaseJitterBufferSize() {
  if (max_number_of_frames_ >= kMaxNumberOfFrames)
    return false;
  free_frames_.push_back(new VCMFrameBuffer());
  ++max_number_of_frames_;
  return true;
}

// Recycle oldest frames up to a key frame, used if jitter buffer is completely
// full.
bool VCMJitterBuffer::RecycleFramesUntilKeyFrame() {
  // First release incomplete frames, and only release decodable frames if there
  // are no incomplete ones.
  FrameList::iterator key_frame_it;
  bool key_frame_found = false;
  int dropped_frames = 0;
  dropped_frames += incomplete_frames_.RecycleFramesUntilKeyFrame(
      &key_frame_it, &free_frames_);
  key_frame_found = key_frame_it != incomplete_frames_.end();
  if (dropped_frames == 0) {
    dropped_frames += decodable_frames_.RecycleFramesUntilKeyFrame(
        &key_frame_it, &free_frames_);
    key_frame_found = key_frame_it != decodable_frames_.end();
  }
  if (key_frame_found) {
    RTC_LOG(LS_INFO) << "Found key frame while dropping frames.";
    // Reset last decoded state to make sure the next frame decoded is a key
    // frame, and start NACKing from here.
    last_decoded_state_.Reset();
    DropPacketsFromNackList(EstimatedLowSequenceNumber(*key_frame_it->second));
  } else if (decodable_frames_.empty()) {
    // All frames dropped. Reset the decoding state and clear missing sequence
    // numbers as we're starting fresh.
    last_decoded_state_.Reset();
    missing_sequence_numbers_.clear();
  }
  return key_frame_found;
}

void VCMJitterBuffer::UpdateAveragePacketsPerFrame(int current_number_packets) {
  if (frame_counter_ > kFastConvergeThreshold) {
    average_packets_per_frame_ =
        average_packets_per_frame_ * (1 - kNormalConvergeMultiplier) +
        current_number_packets * kNormalConvergeMultiplier;
  } else if (frame_counter_ > 0) {
    average_packets_per_frame_ =
        average_packets_per_frame_ * (1 - kFastConvergeMultiplier) +
        current_number_packets * kFastConvergeMultiplier;
    frame_counter_++;
  } else {
    average_packets_per_frame_ = current_number_packets;
    frame_counter_++;
  }
}

<<<<<<< HEAD
// Must be called under the critical section |mutex_|.
=======
// Must be called under the critical section `mutex_`.
>>>>>>> cbad18b1
void VCMJitterBuffer::CleanUpOldOrEmptyFrames() {
  decodable_frames_.CleanUpOldOrEmptyFrames(&last_decoded_state_,
                                            &free_frames_);
  incomplete_frames_.CleanUpOldOrEmptyFrames(&last_decoded_state_,
                                             &free_frames_);
  if (!last_decoded_state_.in_initial_state()) {
    DropPacketsFromNackList(last_decoded_state_.sequence_num());
  }
}

<<<<<<< HEAD
// Must be called from within |mutex_|.
=======
// Must be called from within `mutex_`.
>>>>>>> cbad18b1
bool VCMJitterBuffer::IsPacketRetransmitted(const VCMPacket& packet) const {
  return missing_sequence_numbers_.find(packet.seqNum) !=
         missing_sequence_numbers_.end();
}

<<<<<<< HEAD
// Must be called under the critical section |mutex_|. Should never be
=======
// Must be called under the critical section `mutex_`. Should never be
>>>>>>> cbad18b1
// called with retransmitted frames, they must be filtered out before this
// function is called.
void VCMJitterBuffer::UpdateJitterEstimate(const VCMJitterSample& sample,
                                           bool incomplete_frame) {
  if (sample.latest_packet_time == -1) {
    return;
  }
  UpdateJitterEstimate(sample.latest_packet_time, sample.timestamp,
                       sample.frame_size, incomplete_frame);
}

// Must be called under the critical section mutex_. Should never be
// called with retransmitted frames, they must be filtered out before this
// function is called.
void VCMJitterBuffer::UpdateJitterEstimate(const VCMFrameBuffer& frame,
                                           bool incomplete_frame) {
  if (frame.LatestPacketTimeMs() == -1) {
    return;
  }
  // No retransmitted frames should be a part of the jitter
  // estimate.
  UpdateJitterEstimate(frame.LatestPacketTimeMs(), frame.Timestamp(),
                       frame.size(), incomplete_frame);
}

<<<<<<< HEAD
// Must be called under the critical section |mutex_|. Should never be
=======
// Must be called under the critical section `mutex_`. Should never be
>>>>>>> cbad18b1
// called with retransmitted frames, they must be filtered out before this
// function is called.
void VCMJitterBuffer::UpdateJitterEstimate(int64_t latest_packet_time_ms,
                                           uint32_t timestamp,
                                           unsigned int frame_size,
                                           bool incomplete_frame) {
  if (latest_packet_time_ms == -1) {
    return;
  }
  int64_t frame_delay;
  bool not_reordered = inter_frame_delay_.CalculateDelay(
      timestamp, &frame_delay, latest_packet_time_ms);
  // Filter out frames which have been reordered in time by the network
  if (not_reordered) {
    // Update the jitter estimate with the new samples
    jitter_estimate_.UpdateEstimate(frame_delay, frame_size, incomplete_frame);
  }
}

void VCMJitterBuffer::RecycleFrameBuffer(VCMFrameBuffer* frame) {
  frame->Reset();
  free_frames_.push_back(frame);
}

}  // namespace webrtc<|MERGE_RESOLUTION|>--- conflicted
+++ resolved
@@ -346,11 +346,7 @@
 
 int64_t VCMJitterBuffer::LastPacketTime(const VCMEncodedFrame* frame,
                                         bool* retransmitted) const {
-<<<<<<< HEAD
-  assert(retransmitted);
-=======
   RTC_DCHECK(retransmitted);
->>>>>>> cbad18b1
   MutexLock lock(&mutex_);
   const VCMFrameBuffer* frame_buffer =
       static_cast<const VCMFrameBuffer*>(frame);
@@ -583,13 +579,8 @@
                                       int max_packet_age_to_nack,
                                       int max_incomplete_time_ms) {
   MutexLock lock(&mutex_);
-<<<<<<< HEAD
-  assert(max_packet_age_to_nack >= 0);
-  assert(max_incomplete_time_ms_ >= 0);
-=======
   RTC_DCHECK_GE(max_packet_age_to_nack, 0);
   RTC_DCHECK_GE(max_incomplete_time_ms_, 0);
->>>>>>> cbad18b1
   max_nack_list_size_ = max_nack_list_size;
   max_packet_age_to_nack_ = max_packet_age_to_nack;
   max_incomplete_time_ms_ = max_incomplete_time_ms;
@@ -829,11 +820,7 @@
   }
 }
 
-<<<<<<< HEAD
-// Must be called under the critical section |mutex_|.
-=======
 // Must be called under the critical section `mutex_`.
->>>>>>> cbad18b1
 void VCMJitterBuffer::CleanUpOldOrEmptyFrames() {
   decodable_frames_.CleanUpOldOrEmptyFrames(&last_decoded_state_,
                                             &free_frames_);
@@ -844,21 +831,13 @@
   }
 }
 
-<<<<<<< HEAD
-// Must be called from within |mutex_|.
-=======
 // Must be called from within `mutex_`.
->>>>>>> cbad18b1
 bool VCMJitterBuffer::IsPacketRetransmitted(const VCMPacket& packet) const {
   return missing_sequence_numbers_.find(packet.seqNum) !=
          missing_sequence_numbers_.end();
 }
 
-<<<<<<< HEAD
-// Must be called under the critical section |mutex_|. Should never be
-=======
 // Must be called under the critical section `mutex_`. Should never be
->>>>>>> cbad18b1
 // called with retransmitted frames, they must be filtered out before this
 // function is called.
 void VCMJitterBuffer::UpdateJitterEstimate(const VCMJitterSample& sample,
@@ -884,11 +863,7 @@
                        frame.size(), incomplete_frame);
 }
 
-<<<<<<< HEAD
-// Must be called under the critical section |mutex_|. Should never be
-=======
 // Must be called under the critical section `mutex_`. Should never be
->>>>>>> cbad18b1
 // called with retransmitted frames, they must be filtered out before this
 // function is called.
 void VCMJitterBuffer::UpdateJitterEstimate(int64_t latest_packet_time_ms,
