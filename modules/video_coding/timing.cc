/*
 *  Copyright (c) 2011 The WebRTC project authors. All Rights Reserved.
 *
 *  Use of this source code is governed by a BSD-style license
 *  that can be found in the LICENSE file in the root of the source
 *  tree. An additional intellectual property rights grant can be found
 *  in the file PATENTS.  All contributing project authors may
 *  be found in the AUTHORS file in the root of the source tree.
 */

#include "modules/video_coding/timing.h"


#include <algorithm>

#include "rtc_base/experiments/field_trial_parser.h"
#include "rtc_base/time/timestamp_extrapolator.h"
#include "system_wrappers/include/clock.h"
#include "system_wrappers/include/field_trial.h"

namespace webrtc {

VCMTiming::VCMTiming(Clock* clock)
    : clock_(clock),
      ts_extrapolator_(std::make_unique<TimestampExtrapolator>(
          clock_->TimeInMilliseconds())),
      codec_timer_(std::make_unique<VCMCodecTimer>()),
      render_delay_ms_(kDefaultRenderDelayMs),
      min_playout_delay_ms_(0),
      max_playout_delay_ms_(10000),
      jitter_delay_ms_(0),
      current_delay_ms_(0),
      prev_frame_timestamp_(0),
      timing_frame_info_(),
      num_decoded_frames_(0),
<<<<<<< HEAD
      low_latency_renderer_enabled_("enabled", true) {
  ParseFieldTrial({&low_latency_renderer_enabled_},
                  field_trial::FindFullName("WebRTC-LowLatencyRenderer"));
=======
      low_latency_renderer_enabled_("enabled", true),
      zero_playout_delay_min_pacing_("min_pacing", TimeDelta::Millis(0)),
      last_decode_scheduled_ts_(0) {
  ParseFieldTrial({&low_latency_renderer_enabled_},
                  field_trial::FindFullName("WebRTC-LowLatencyRenderer"));
  ParseFieldTrial({&zero_playout_delay_min_pacing_},
                  field_trial::FindFullName("WebRTC-ZeroPlayoutDelay"));
>>>>>>> cbad18b1
}

void VCMTiming::Reset() {
  MutexLock lock(&mutex_);
  ts_extrapolator_->Reset(clock_->TimeInMilliseconds());
  codec_timer_ = std::make_unique<VCMCodecTimer>();
  render_delay_ms_ = kDefaultRenderDelayMs;
  min_playout_delay_ms_ = 0;
  jitter_delay_ms_ = 0;
  current_delay_ms_ = 0;
  prev_frame_timestamp_ = 0;
}

void VCMTiming::set_render_delay(int render_delay_ms) {
  MutexLock lock(&mutex_);
  render_delay_ms_ = render_delay_ms;
}

void VCMTiming::set_min_playout_delay(int min_playout_delay_ms) {
  MutexLock lock(&mutex_);
  min_playout_delay_ms_ = min_playout_delay_ms;
}

int VCMTiming::min_playout_delay() {
  MutexLock lock(&mutex_);
  return min_playout_delay_ms_;
}

void VCMTiming::set_max_playout_delay(int max_playout_delay_ms) {
  MutexLock lock(&mutex_);
  max_playout_delay_ms_ = max_playout_delay_ms;
}

int VCMTiming::max_playout_delay() {
  MutexLock lock(&mutex_);
  return max_playout_delay_ms_;
}

void VCMTiming::SetJitterDelay(int jitter_delay_ms) {
  MutexLock lock(&mutex_);
  if (jitter_delay_ms != jitter_delay_ms_) {
    jitter_delay_ms_ = jitter_delay_ms;
    // When in initial state, set current delay to minimum delay.
    if (current_delay_ms_ == 0) {
      current_delay_ms_ = jitter_delay_ms_;
    }
  }
}

void VCMTiming::UpdateCurrentDelay(uint32_t frame_timestamp) {
  MutexLock lock(&mutex_);
  int target_delay_ms = TargetDelayInternal();

  if (current_delay_ms_ == 0) {
    // Not initialized, set current delay to target.
    current_delay_ms_ = target_delay_ms;
  } else if (target_delay_ms != current_delay_ms_) {
    int64_t delay_diff_ms =
        static_cast<int64_t>(target_delay_ms) - current_delay_ms_;
    // Never change the delay with more than 100 ms every second. If we're
    // changing the delay in too large steps we will get noticeable freezes. By
    // limiting the change we can increase the delay in smaller steps, which
    // will be experienced as the video is played in slow motion. When lowering
    // the delay the video will be played at a faster pace.
    int64_t max_change_ms = 0;
    if (frame_timestamp < 0x0000ffff && prev_frame_timestamp_ > 0xffff0000) {
      // wrap
      max_change_ms = kDelayMaxChangeMsPerS *
                      (frame_timestamp + (static_cast<int64_t>(1) << 32) -
                       prev_frame_timestamp_) /
                      90000;
    } else {
      max_change_ms = kDelayMaxChangeMsPerS *
                      (frame_timestamp - prev_frame_timestamp_) / 90000;
    }

    if (max_change_ms <= 0) {
      // Any changes less than 1 ms are truncated and will be postponed.
      // Negative change will be due to reordering and should be ignored.
      return;
    }
    delay_diff_ms = std::max(delay_diff_ms, -max_change_ms);
    delay_diff_ms = std::min(delay_diff_ms, max_change_ms);

    current_delay_ms_ = current_delay_ms_ + delay_diff_ms;
  }
  prev_frame_timestamp_ = frame_timestamp;
}

void VCMTiming::UpdateCurrentDelay(int64_t render_time_ms,
                                   int64_t actual_decode_time_ms) {
  MutexLock lock(&mutex_);
  uint32_t target_delay_ms = TargetDelayInternal();
  int64_t delayed_ms =
      actual_decode_time_ms -
      (render_time_ms - RequiredDecodeTimeMs() - render_delay_ms_);
  if (delayed_ms < 0) {
    return;
  }
  if (current_delay_ms_ + delayed_ms <= target_delay_ms) {
    current_delay_ms_ += delayed_ms;
  } else {
    current_delay_ms_ = target_delay_ms;
  }
}

void VCMTiming::StopDecodeTimer(uint32_t /*time_stamp*/,
                                int32_t decode_time_ms,
                                int64_t now_ms,
                                int64_t /*render_time_ms*/) {
  StopDecodeTimer(decode_time_ms, now_ms);
}

void VCMTiming::StopDecodeTimer(int32_t decode_time_ms, int64_t now_ms) {
  MutexLock lock(&mutex_);
  codec_timer_->AddTiming(decode_time_ms, now_ms);
  RTC_DCHECK_GE(decode_time_ms, 0);
  ++num_decoded_frames_;
}

void VCMTiming::IncomingTimestamp(uint32_t time_stamp, int64_t now_ms) {
  MutexLock lock(&mutex_);
  ts_extrapolator_->Update(now_ms, time_stamp);
}

int64_t VCMTiming::RenderTimeMs(uint32_t frame_timestamp,
                                int64_t now_ms) const {
  MutexLock lock(&mutex_);
  return RenderTimeMsInternal(frame_timestamp, now_ms);
}

void VCMTiming::SetLastDecodeScheduledTimestamp(
    int64_t last_decode_scheduled_ts) {
  MutexLock lock(&mutex_);
  last_decode_scheduled_ts_ = last_decode_scheduled_ts;
}

int64_t VCMTiming::RenderTimeMsInternal(uint32_t frame_timestamp,
                                        int64_t now_ms) const {
  constexpr int kLowLatencyRendererMaxPlayoutDelayMs = 500;
  if (min_playout_delay_ms_ == 0 &&
      (max_playout_delay_ms_ == 0 ||
       (low_latency_renderer_enabled_ &&
        max_playout_delay_ms_ <= kLowLatencyRendererMaxPlayoutDelayMs))) {
    // Render as soon as possible or with low-latency renderer algorithm.
    return 0;
  }
  // Note that TimestampExtrapolator::ExtrapolateLocalTime is not a const
  // method; it mutates the object's wraparound state.
  int64_t estimated_complete_time_ms =
      ts_extrapolator_->ExtrapolateLocalTime(frame_timestamp);
  if (estimated_complete_time_ms == -1) {
    estimated_complete_time_ms = now_ms;
  }

  // Make sure the actual delay stays in the range of `min_playout_delay_ms_`
  // and `max_playout_delay_ms_`.
  int actual_delay = std::max(current_delay_ms_, min_playout_delay_ms_);
  actual_delay = std::min(actual_delay, max_playout_delay_ms_);
  return estimated_complete_time_ms + actual_delay;
}

int VCMTiming::RequiredDecodeTimeMs() const {
  const int decode_time_ms = codec_timer_->RequiredDecodeTimeMs();
  RTC_DCHECK_GE(decode_time_ms, 0);
  return decode_time_ms;
}

int64_t VCMTiming::MaxWaitingTime(int64_t render_time_ms,
<<<<<<< HEAD
                                  int64_t now_ms) const {
  MutexLock lock(&mutex_);

  const int64_t max_wait_time_ms =
      render_time_ms - now_ms - RequiredDecodeTimeMs() - render_delay_ms_;

  return max_wait_time_ms;
=======
                                  int64_t now_ms,
                                  bool too_many_frames_queued) const {
  MutexLock lock(&mutex_);

  if (render_time_ms == 0 && zero_playout_delay_min_pacing_->us() > 0 &&
      min_playout_delay_ms_ == 0 && max_playout_delay_ms_ > 0) {
    // `render_time_ms` == 0 indicates that the frame should be decoded and
    // rendered as soon as possible. However, the decoder can be choked if too
    // many frames are sent at once. Therefore, limit the interframe delay to
    // |zero_playout_delay_min_pacing_| unless too many frames are queued in
    // which case the frames are sent to the decoder at once.
    if (too_many_frames_queued) {
      return 0;
    }
    int64_t earliest_next_decode_start_time =
        last_decode_scheduled_ts_ + zero_playout_delay_min_pacing_->ms();
    int64_t max_wait_time_ms = now_ms >= earliest_next_decode_start_time
                                   ? 0
                                   : earliest_next_decode_start_time - now_ms;
    return max_wait_time_ms;
  }
  return render_time_ms - now_ms - RequiredDecodeTimeMs() - render_delay_ms_;
>>>>>>> cbad18b1
}

int VCMTiming::TargetVideoDelay() const {
  MutexLock lock(&mutex_);
  return TargetDelayInternal();
}

int VCMTiming::TargetDelayInternal() const {
  return std::max(min_playout_delay_ms_,
                  jitter_delay_ms_ + RequiredDecodeTimeMs() + render_delay_ms_);
}

bool VCMTiming::GetTimings(int* max_decode_ms,
                           int* current_delay_ms,
                           int* target_delay_ms,
                           int* jitter_buffer_ms,
                           int* min_playout_delay_ms,
                           int* render_delay_ms) const {
  MutexLock lock(&mutex_);
  *max_decode_ms = RequiredDecodeTimeMs();
  *current_delay_ms = current_delay_ms_;
  *target_delay_ms = TargetDelayInternal();
  *jitter_buffer_ms = jitter_delay_ms_;
  *min_playout_delay_ms = min_playout_delay_ms_;
  *render_delay_ms = render_delay_ms_;
  return (num_decoded_frames_ > 0);
}

void VCMTiming::SetTimingFrameInfo(const TimingFrameInfo& info) {
  MutexLock lock(&mutex_);
  timing_frame_info_.emplace(info);
}

absl::optional<TimingFrameInfo> VCMTiming::GetTimingFrameInfo() {
  MutexLock lock(&mutex_);
  return timing_frame_info_;
}

void VCMTiming::SetMaxCompositionDelayInFrames(
    absl::optional<int> max_composition_delay_in_frames) {
  MutexLock lock(&mutex_);
  max_composition_delay_in_frames_ = max_composition_delay_in_frames;
}

absl::optional<int> VCMTiming::MaxCompositionDelayInFrames() const {
  MutexLock lock(&mutex_);
  return max_composition_delay_in_frames_;
}

}  // namespace webrtc<|MERGE_RESOLUTION|>--- conflicted
+++ resolved
@@ -33,11 +33,6 @@
       prev_frame_timestamp_(0),
       timing_frame_info_(),
       num_decoded_frames_(0),
-<<<<<<< HEAD
-      low_latency_renderer_enabled_("enabled", true) {
-  ParseFieldTrial({&low_latency_renderer_enabled_},
-                  field_trial::FindFullName("WebRTC-LowLatencyRenderer"));
-=======
       low_latency_renderer_enabled_("enabled", true),
       zero_playout_delay_min_pacing_("min_pacing", TimeDelta::Millis(0)),
       last_decode_scheduled_ts_(0) {
@@ -45,7 +40,6 @@
                   field_trial::FindFullName("WebRTC-LowLatencyRenderer"));
   ParseFieldTrial({&zero_playout_delay_min_pacing_},
                   field_trial::FindFullName("WebRTC-ZeroPlayoutDelay"));
->>>>>>> cbad18b1
 }
 
 void VCMTiming::Reset() {
@@ -215,15 +209,6 @@
 }
 
 int64_t VCMTiming::MaxWaitingTime(int64_t render_time_ms,
-<<<<<<< HEAD
-                                  int64_t now_ms) const {
-  MutexLock lock(&mutex_);
-
-  const int64_t max_wait_time_ms =
-      render_time_ms - now_ms - RequiredDecodeTimeMs() - render_delay_ms_;
-
-  return max_wait_time_ms;
-=======
                                   int64_t now_ms,
                                   bool too_many_frames_queued) const {
   MutexLock lock(&mutex_);
@@ -246,7 +231,6 @@
     return max_wait_time_ms;
   }
   return render_time_ms - now_ms - RequiredDecodeTimeMs() - render_delay_ms_;
->>>>>>> cbad18b1
 }
 
 int VCMTiming::TargetVideoDelay() const {
