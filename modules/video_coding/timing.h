/*
 *  Copyright (c) 2011 The WebRTC project authors. All Rights Reserved.
 *
 *  Use of this source code is governed by a BSD-style license
 *  that can be found in the LICENSE file in the root of the source
 *  tree. An additional intellectual property rights grant can be found
 *  in the file PATENTS.  All contributing project authors may
 *  be found in the AUTHORS file in the root of the source tree.
 */

#ifndef MODULES_VIDEO_CODING_TIMING_H_
#define MODULES_VIDEO_CODING_TIMING_H_

#include <memory>

#include "absl/types/optional.h"
#include "api/field_trials_view.h"
#include "api/units/time_delta.h"
#include "api/video/video_timing.h"
#include "modules/video_coding/codec_timer.h"
#include "rtc_base/experiments/field_trial_parser.h"
#include "rtc_base/synchronization/mutex.h"
#include "rtc_base/thread_annotations.h"
#include "rtc_base/time/timestamp_extrapolator.h"

namespace webrtc {

class Clock;
class TimestampExtrapolator;

class VCMTiming {
 public:
  static constexpr auto kDefaultRenderDelay = TimeDelta::Millis(10);
  static constexpr auto kDelayMaxChangeMsPerS = 100;

<<<<<<< HEAD
  explicit VCMTiming(Clock* clock);
=======
  VCMTiming(Clock* clock, const FieldTrialsView& field_trials);
>>>>>>> 8f9b44ba
  virtual ~VCMTiming() = default;

  // Resets the timing to the initial state.
  void Reset();

  // Set the amount of time needed to render an image. Defaults to 10 ms.
  void set_render_delay(TimeDelta render_delay);

  // Set the minimum time the video must be delayed on the receiver to
  // get the desired jitter buffer level.
  void SetJitterDelay(TimeDelta required_delay);

  // Set/get the minimum playout delay from capture to render.
  void set_min_playout_delay(TimeDelta min_playout_delay);
<<<<<<< HEAD
  TimeDelta min_playout_delay();

  // Set/get the maximum playout delay from capture to render in ms.
  void set_max_playout_delay(TimeDelta max_playout_delay);
  TimeDelta max_playout_delay();
=======

  // Set/get the maximum playout delay from capture to render in ms.
  void set_max_playout_delay(TimeDelta max_playout_delay);
>>>>>>> 8f9b44ba

  // Increases or decreases the current delay to get closer to the target delay.
  // Calculates how long it has been since the previous call to this function,
  // and increases/decreases the delay in proportion to the time difference.
  void UpdateCurrentDelay(uint32_t frame_timestamp);

  // Increases or decreases the current delay to get closer to the target delay.
  // Given the actual decode time in ms and the render time in ms for a frame,
  // this function calculates how late the frame is and increases the delay
  // accordingly.
  void UpdateCurrentDelay(Timestamp render_time, Timestamp actual_decode_time);

  // Stops the decoder timer, should be called when the decoder returns a frame
  // or when the decoded frame callback is called.
  void StopDecodeTimer(TimeDelta decode_time, Timestamp now);

  // Used to report that a frame is passed to decoding. Updates the timestamp
  // filter which is used to map between timestamps and receiver system time.
  void IncomingTimestamp(uint32_t rtp_timestamp, Timestamp last_packet_time);

  // Returns the receiver system time when the frame with timestamp
  // `frame_timestamp` should be rendered, assuming that the system time
  // currently is `now`.
  virtual Timestamp RenderTime(uint32_t frame_timestamp, Timestamp now) const;

  // Returns the maximum time in ms that we can wait for a frame to become
  // complete before we must pass it to the decoder. render_time==0 indicates
  // that the frames should be processed as quickly as possible, with possibly
  // only a small delay added to make sure that the decoder is not overloaded.
  // In this case, the parameter too_many_frames_queued is used to signal that
  // the decode queue is full and that the frame should be decoded as soon as
  // possible.
  virtual TimeDelta MaxWaitingTime(Timestamp render_time,
                                   Timestamp now,
                                   bool too_many_frames_queued) const;

  // Returns the current target delay which is required delay + decode time +
  // render delay.
  TimeDelta TargetVideoDelay() const;

  // Return current timing information. Returns true if the first frame has been
  // decoded, false otherwise.
<<<<<<< HEAD
  virtual bool GetTimings(TimeDelta* max_decode,
                          TimeDelta* current_delay,
                          TimeDelta* target_delay,
                          TimeDelta* jitter_buffer,
                          TimeDelta* min_playout_delay,
                          TimeDelta* render_delay) const;
=======
  struct VideoDelayTimings {
    TimeDelta max_decode_duration;
    TimeDelta current_delay;
    TimeDelta target_delay;
    TimeDelta jitter_buffer_delay;
    TimeDelta min_playout_delay;
    TimeDelta max_playout_delay;
    TimeDelta render_delay;
    size_t num_decoded_frames;
  };
  VideoDelayTimings GetTimings() const;
>>>>>>> 8f9b44ba

  void SetTimingFrameInfo(const TimingFrameInfo& info);
  absl::optional<TimingFrameInfo> GetTimingFrameInfo();

  void SetMaxCompositionDelayInFrames(
      absl::optional<int> max_composition_delay_in_frames);
  absl::optional<int> MaxCompositionDelayInFrames() const;

  // Updates the last time a frame was scheduled for decoding.
  void SetLastDecodeScheduledTimestamp(Timestamp last_decode_scheduled);

 protected:
  TimeDelta RequiredDecodeTime() const RTC_EXCLUSIVE_LOCKS_REQUIRED(mutex_);
  Timestamp RenderTimeInternal(uint32_t frame_timestamp, Timestamp now) const
      RTC_EXCLUSIVE_LOCKS_REQUIRED(mutex_);
  TimeDelta TargetDelayInternal() const RTC_EXCLUSIVE_LOCKS_REQUIRED(mutex_);

 private:
  mutable Mutex mutex_;
  Clock* const clock_;
  const std::unique_ptr<TimestampExtrapolator> ts_extrapolator_
      RTC_PT_GUARDED_BY(mutex_);
  std::unique_ptr<VCMCodecTimer> codec_timer_ RTC_GUARDED_BY(mutex_)
      RTC_PT_GUARDED_BY(mutex_);
  TimeDelta render_delay_ RTC_GUARDED_BY(mutex_);
  // Best-effort playout delay range for frames from capture to render.
  // The receiver tries to keep the delay between `min_playout_delay_ms_`
  // and `max_playout_delay_ms_` taking the network jitter into account.
  // A special case is where min_playout_delay_ms_ = max_playout_delay_ms_ = 0,
  // in which case the receiver tries to play the frames as they arrive.
  TimeDelta min_playout_delay_ RTC_GUARDED_BY(mutex_);
  TimeDelta max_playout_delay_ RTC_GUARDED_BY(mutex_);
  TimeDelta jitter_delay_ RTC_GUARDED_BY(mutex_);
  TimeDelta current_delay_ RTC_GUARDED_BY(mutex_);
  uint32_t prev_frame_timestamp_ RTC_GUARDED_BY(mutex_);
  absl::optional<TimingFrameInfo> timing_frame_info_ RTC_GUARDED_BY(mutex_);
  size_t num_decoded_frames_ RTC_GUARDED_BY(mutex_);
  // Set by the field trial WebRTC-LowLatencyRenderer. The parameter enabled
  // determines if the low-latency renderer algorithm should be used for the
  // case min playout delay=0 and max playout delay>0.
  FieldTrialParameter<bool> low_latency_renderer_enabled_
      RTC_GUARDED_BY(mutex_);
  absl::optional<int> max_composition_delay_in_frames_ RTC_GUARDED_BY(mutex_);
  // Set by the field trial WebRTC-ZeroPlayoutDelay. The parameter min_pacing
  // determines the minimum delay between frames scheduled for decoding that is
  // used when min playout delay=0 and max playout delay>=0.
  FieldTrialParameter<TimeDelta> zero_playout_delay_min_pacing_
      RTC_GUARDED_BY(mutex_);
  // Timestamp at which the last frame was scheduled to be sent to the decoder.
  // Used only when the RTP header extension playout delay is set to min=0 ms
  // which is indicated by a render time set to 0.
  Timestamp last_decode_scheduled_ RTC_GUARDED_BY(mutex_);
};
}  // namespace webrtc

#endif  // MODULES_VIDEO_CODING_TIMING_H_<|MERGE_RESOLUTION|>--- conflicted
+++ resolved
@@ -33,11 +33,7 @@
   static constexpr auto kDefaultRenderDelay = TimeDelta::Millis(10);
   static constexpr auto kDelayMaxChangeMsPerS = 100;
 
-<<<<<<< HEAD
-  explicit VCMTiming(Clock* clock);
-=======
   VCMTiming(Clock* clock, const FieldTrialsView& field_trials);
->>>>>>> 8f9b44ba
   virtual ~VCMTiming() = default;
 
   // Resets the timing to the initial state.
@@ -52,17 +48,9 @@
 
   // Set/get the minimum playout delay from capture to render.
   void set_min_playout_delay(TimeDelta min_playout_delay);
-<<<<<<< HEAD
-  TimeDelta min_playout_delay();
 
   // Set/get the maximum playout delay from capture to render in ms.
   void set_max_playout_delay(TimeDelta max_playout_delay);
-  TimeDelta max_playout_delay();
-=======
-
-  // Set/get the maximum playout delay from capture to render in ms.
-  void set_max_playout_delay(TimeDelta max_playout_delay);
->>>>>>> 8f9b44ba
 
   // Increases or decreases the current delay to get closer to the target delay.
   // Calculates how long it has been since the previous call to this function,
@@ -105,14 +93,6 @@
 
   // Return current timing information. Returns true if the first frame has been
   // decoded, false otherwise.
-<<<<<<< HEAD
-  virtual bool GetTimings(TimeDelta* max_decode,
-                          TimeDelta* current_delay,
-                          TimeDelta* target_delay,
-                          TimeDelta* jitter_buffer,
-                          TimeDelta* min_playout_delay,
-                          TimeDelta* render_delay) const;
-=======
   struct VideoDelayTimings {
     TimeDelta max_decode_duration;
     TimeDelta current_delay;
@@ -124,7 +104,6 @@
     size_t num_decoded_frames;
   };
   VideoDelayTimings GetTimings() const;
->>>>>>> 8f9b44ba
 
   void SetTimingFrameInfo(const TimingFrameInfo& info);
   absl::optional<TimingFrameInfo> GetTimingFrameInfo();
