--- conflicted
+++ resolved
@@ -596,26 +596,12 @@
   if (!stats_callback_)
     return;
 
-<<<<<<< HEAD
-  TimeDelta max_decode = TimeDelta::Zero();
-  TimeDelta current_delay = TimeDelta::Zero();
-  TimeDelta target_delay = TimeDelta::Zero();
-  TimeDelta jitter_buffer = TimeDelta::Zero();
-  TimeDelta min_playout_delay = TimeDelta::Zero();
-  TimeDelta render_delay = TimeDelta::Zero();
-  if (timing_->GetTimings(&max_decode, &current_delay, &target_delay,
-                          &jitter_buffer, &min_playout_delay, &render_delay)) {
-    stats_callback_->OnFrameBufferTimingsUpdated(
-        max_decode.ms(), current_delay.ms(), target_delay.ms(),
-        jitter_buffer.ms(), min_playout_delay.ms(), render_delay.ms());
-=======
   auto timings = timing_->GetTimings();
   if (timings.num_decoded_frames > 0) {
     stats_callback_->OnFrameBufferTimingsUpdated(
         timings.max_decode_duration.ms(), timings.current_delay.ms(),
         timings.target_delay.ms(), timings.jitter_buffer_delay.ms(),
         timings.min_playout_delay.ms(), timings.render_delay.ms());
->>>>>>> 8f9b44ba
   }
 }
 
