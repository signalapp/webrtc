--- conflicted
+++ resolved
@@ -18,19 +18,12 @@
 
 #include "absl/types/optional.h"
 #include "api/scoped_refptr.h"
-<<<<<<< HEAD
-=======
 #include "api/sequence_checker.h"
->>>>>>> cbad18b1
 #include "api/video_codecs/video_encoder.h"
 #include "rtc_base/experiments/quality_scaling_experiment.h"
 #include "rtc_base/numerics/moving_average.h"
 #include "rtc_base/ref_count.h"
 #include "rtc_base/ref_counted_object.h"
-<<<<<<< HEAD
-#include "rtc_base/synchronization/sequence_checker.h"
-=======
->>>>>>> cbad18b1
 #include "rtc_base/system/no_unique_address.h"
 #include "rtc_base/task_queue.h"
 
@@ -45,11 +38,7 @@
 // video stream down or up).
 class QualityScaler {
  public:
-<<<<<<< HEAD
-  // Construct a QualityScaler with given |thresholds| and |handler|.
-=======
   // Construct a QualityScaler with given `thresholds` and `handler`.
->>>>>>> cbad18b1
   // This starts the quality scaler periodically checking what the average QP
   // has been recently.
   QualityScaler(QualityScalerQpUsageHandlerInterface* handler,
