/*
 *  Copyright (c) 2014 The WebRTC project authors. All Rights Reserved.
 *
 *  Use of this source code is governed by a BSD-style license
 *  that can be found in the LICENSE file in the root of the source
 *  tree. An additional intellectual property rights grant can be found
 *  in the file PATENTS.  All contributing project authors may
 *  be found in the AUTHORS file in the root of the source tree.
 */

#include "modules/video_coding/utility/quality_scaler.h"

#include <memory>
#include <utility>

#include "api/video/video_adaptation_reason.h"
#include "rtc_base/checks.h"
#include "rtc_base/experiments/quality_scaler_settings.h"
#include "rtc_base/logging.h"
#include "rtc_base/numerics/exp_filter.h"
#include "rtc_base/task_queue.h"
#include "rtc_base/task_utils/to_queued_task.h"
#include "rtc_base/weak_ptr.h"

// TODO(kthelgason): Some versions of Android have issues with log2.
// See https://code.google.com/p/android/issues/detail?id=212634 for details
#if defined(WEBRTC_ANDROID)
#define log2(x) (log(x) / log(2))
#endif

namespace webrtc {

namespace {
// TODO(nisse): Delete, delegate to encoders.
// Threshold constant used until first downscale (to permit fast rampup).
static const int kMeasureMs = 2000;
static const float kSamplePeriodScaleFactor = 2.5;
static const int kFramedropPercentThreshold = 60;
static const size_t kMinFramesNeededToScale = 2 * 30;

}  // namespace

class QualityScaler::QpSmoother {
 public:
  explicit QpSmoother(float alpha)
      : alpha_(alpha),
        // The initial value of last_sample_ms doesn't matter since the smoother
        // will ignore the time delta for the first update.
        last_sample_ms_(0),
        smoother_(alpha) {}

  absl::optional<int> GetAvg() const {
    float value = smoother_.filtered();
    if (value == rtc::ExpFilter::kValueUndefined) {
      return absl::nullopt;
    }
    return static_cast<int>(value);
  }

  void Add(float sample, int64_t time_sent_us) {
    int64_t now_ms = time_sent_us / 1000;
    smoother_.Apply(static_cast<float>(now_ms - last_sample_ms_), sample);
    last_sample_ms_ = now_ms;
  }

  void Reset() { smoother_.Reset(alpha_); }

 private:
  const float alpha_;
  int64_t last_sample_ms_;
  rtc::ExpFilter smoother_;
};

// The QualityScaler checks for QP periodically by queuing CheckQpTasks. The
// task will either run to completion and trigger a new task being queued, or it
// will be destroyed because the QualityScaler is destroyed.
//
// When high or low QP is reported, the task will be pending until a callback is
// invoked. This lets the QualityScalerQpUsageHandlerInterface react to QP usage
// asynchronously and prevents checking for QP until the stream has potentially
// been reconfigured.
class QualityScaler::CheckQpTask {
 public:
  // The result of one CheckQpTask may influence the delay of the next
  // CheckQpTask.
  struct Result {
    bool observed_enough_frames = false;
    bool qp_usage_reported = false;
  };

  CheckQpTask(QualityScaler* quality_scaler, Result previous_task_result)
      : quality_scaler_(quality_scaler),
        state_(State::kNotStarted),
        previous_task_result_(previous_task_result),
        weak_ptr_factory_(this) {}

  void StartDelayedTask() {
    RTC_DCHECK_EQ(state_, State::kNotStarted);
    state_ = State::kCheckingQp;
    TaskQueueBase::Current()->PostDelayedTask(
        ToQueuedTask([this_weak_ptr = weak_ptr_factory_.GetWeakPtr(), this] {
          if (!this_weak_ptr) {
            // The task has been cancelled through destruction.
            return;
          }
          RTC_DCHECK_EQ(state_, State::kCheckingQp);
          RTC_DCHECK_RUN_ON(&quality_scaler_->task_checker_);
          switch (quality_scaler_->CheckQp()) {
            case QualityScaler::CheckQpResult::kInsufficientSamples: {
              result_.observed_enough_frames = false;
<<<<<<< HEAD
              // After this line, |this| may be deleted.
=======
              // After this line, `this` may be deleted.
>>>>>>> cbad18b1
              break;
            }
            case QualityScaler::CheckQpResult::kNormalQp: {
              result_.observed_enough_frames = true;
              break;
            }
            case QualityScaler::CheckQpResult::kHighQp: {
              result_.observed_enough_frames = true;
              result_.qp_usage_reported = true;
              quality_scaler_->fast_rampup_ = false;
              quality_scaler_->handler_->OnReportQpUsageHigh();
              quality_scaler_->ClearSamples();
              break;
            }
            case QualityScaler::CheckQpResult::kLowQp: {
              result_.observed_enough_frames = true;
              result_.qp_usage_reported = true;
              quality_scaler_->handler_->OnReportQpUsageLow();
              quality_scaler_->ClearSamples();
              break;
            }
          }
          state_ = State::kCompleted;
          // Starting the next task deletes the pending task. After this line,
<<<<<<< HEAD
          // |this| has been deleted.
=======
          // `this` has been deleted.
>>>>>>> cbad18b1
          quality_scaler_->StartNextCheckQpTask();
        }),
        GetCheckingQpDelayMs());
  }

  bool HasCompletedTask() const { return state_ == State::kCompleted; }

  Result result() const {
    RTC_DCHECK(HasCompletedTask());
    return result_;
  }

 private:
  enum class State {
    kNotStarted,
    kCheckingQp,
    kCompleted,
  };

  // Determines the sampling period of CheckQpTasks.
  int64_t GetCheckingQpDelayMs() const {
    RTC_DCHECK_RUN_ON(&quality_scaler_->task_checker_);
    if (quality_scaler_->fast_rampup_) {
      return quality_scaler_->sampling_period_ms_;
    }
    if (quality_scaler_->experiment_enabled_ &&
        !previous_task_result_.observed_enough_frames) {
      // Use half the interval while waiting for enough frames.
      return quality_scaler_->sampling_period_ms_ / 2;
    }
    if (quality_scaler_->scale_factor_ &&
        !previous_task_result_.qp_usage_reported) {
      // Last CheckQp did not call AdaptDown/Up, possibly reduce interval.
      return quality_scaler_->sampling_period_ms_ *
             quality_scaler_->scale_factor_.value();
    }
    return quality_scaler_->sampling_period_ms_ *
           quality_scaler_->initial_scale_factor_;
  }

  QualityScaler* const quality_scaler_;
  State state_;
  const Result previous_task_result_;
  Result result_;

  rtc::WeakPtrFactory<CheckQpTask> weak_ptr_factory_;
};

QualityScaler::QualityScaler(QualityScalerQpUsageHandlerInterface* handler,
                             VideoEncoder::QpThresholds thresholds)
    : QualityScaler(handler, thresholds, kMeasureMs) {}

// Protected ctor, should not be called directly.
QualityScaler::QualityScaler(QualityScalerQpUsageHandlerInterface* handler,
                             VideoEncoder::QpThresholds thresholds,
                             int64_t default_sampling_period_ms)
    : handler_(handler),
      thresholds_(thresholds),
      sampling_period_ms_(QualityScalerSettings::ParseFromFieldTrials()
                              .SamplingPeriodMs()
                              .value_or(default_sampling_period_ms)),
      fast_rampup_(true),
      // Arbitrarily choose size based on 30 fps for 5 seconds.
      average_qp_(QualityScalerSettings::ParseFromFieldTrials()
                      .AverageQpWindow()
                      .value_or(5 * 30)),
      framedrop_percent_media_opt_(5 * 30),
      framedrop_percent_all_(5 * 30),
      experiment_enabled_(QualityScalingExperiment::Enabled()),
      min_frames_needed_(
          QualityScalerSettings::ParseFromFieldTrials().MinFrames().value_or(
              kMinFramesNeededToScale)),
      initial_scale_factor_(QualityScalerSettings::ParseFromFieldTrials()
                                .InitialScaleFactor()
                                .value_or(kSamplePeriodScaleFactor)),
      scale_factor_(
          QualityScalerSettings::ParseFromFieldTrials().ScaleFactor()) {
  RTC_DCHECK_RUN_ON(&task_checker_);
  if (experiment_enabled_) {
    config_ = QualityScalingExperiment::GetConfig();
    qp_smoother_high_.reset(new QpSmoother(config_.alpha_high));
    qp_smoother_low_.reset(new QpSmoother(config_.alpha_low));
  }
  RTC_DCHECK(handler_ != nullptr);
  StartNextCheckQpTask();
  RTC_LOG(LS_INFO) << "QP thresholds: low: " << thresholds_.low
                   << ", high: " << thresholds_.high;
}

QualityScaler::~QualityScaler() {
  RTC_DCHECK_RUN_ON(&task_checker_);
}

void QualityScaler::StartNextCheckQpTask() {
  RTC_DCHECK_RUN_ON(&task_checker_);
  RTC_DCHECK(!pending_qp_task_ || pending_qp_task_->HasCompletedTask())
      << "A previous CheckQpTask has not completed yet!";
  CheckQpTask::Result previous_task_result;
  if (pending_qp_task_) {
    previous_task_result = pending_qp_task_->result();
  }
  pending_qp_task_ = std::make_unique<CheckQpTask>(this, previous_task_result);
  pending_qp_task_->StartDelayedTask();
}

void QualityScaler::SetQpThresholds(VideoEncoder::QpThresholds thresholds) {
  RTC_DCHECK_RUN_ON(&task_checker_);
  thresholds_ = thresholds;
}

void QualityScaler::ReportDroppedFrameByMediaOpt() {
  RTC_DCHECK_RUN_ON(&task_checker_);
  framedrop_percent_media_opt_.AddSample(100);
  framedrop_percent_all_.AddSample(100);
}

void QualityScaler::ReportDroppedFrameByEncoder() {
  RTC_DCHECK_RUN_ON(&task_checker_);
  framedrop_percent_all_.AddSample(100);
}

void QualityScaler::ReportQp(int qp, int64_t time_sent_us) {
  RTC_DCHECK_RUN_ON(&task_checker_);
  framedrop_percent_media_opt_.AddSample(0);
  framedrop_percent_all_.AddSample(0);
  average_qp_.AddSample(qp);
  if (qp_smoother_high_)
    qp_smoother_high_->Add(qp, time_sent_us);
  if (qp_smoother_low_)
    qp_smoother_low_->Add(qp, time_sent_us);
}

bool QualityScaler::QpFastFilterLow() const {
  RTC_DCHECK_RUN_ON(&task_checker_);
  size_t num_frames = config_.use_all_drop_reasons
                          ? framedrop_percent_all_.Size()
                          : framedrop_percent_media_opt_.Size();
  const size_t kMinNumFrames = 10;
  if (num_frames < kMinNumFrames) {
    return false;  // Wait for more frames before making a decision.
  }
  absl::optional<int> avg_qp_high = qp_smoother_high_
                                        ? qp_smoother_high_->GetAvg()
                                        : average_qp_.GetAverageRoundedDown();
  return (avg_qp_high) ? (avg_qp_high.value() <= thresholds_.low) : false;
}

QualityScaler::CheckQpResult QualityScaler::CheckQp() const {
  RTC_DCHECK_RUN_ON(&task_checker_);
  // Should be set through InitEncode -> Should be set by now.
  RTC_DCHECK_GE(thresholds_.low, 0);

  // If we have not observed at least this many frames we can't make a good
  // scaling decision.
  const size_t frames = config_.use_all_drop_reasons
                            ? framedrop_percent_all_.Size()
                            : framedrop_percent_media_opt_.Size();
  if (frames < min_frames_needed_) {
    return CheckQpResult::kInsufficientSamples;
  }

  // Check if we should scale down due to high frame drop.
  const absl::optional<int> drop_rate =
      config_.use_all_drop_reasons
          ? framedrop_percent_all_.GetAverageRoundedDown()
          : framedrop_percent_media_opt_.GetAverageRoundedDown();
  if (drop_rate && *drop_rate >= kFramedropPercentThreshold) {
    RTC_LOG(LS_INFO) << "Reporting high QP, framedrop percent " << *drop_rate;
    return CheckQpResult::kHighQp;
  }

  // Check if we should scale up or down based on QP.
  const absl::optional<int> avg_qp_high =
      qp_smoother_high_ ? qp_smoother_high_->GetAvg()
                        : average_qp_.GetAverageRoundedDown();
  const absl::optional<int> avg_qp_low =
      qp_smoother_low_ ? qp_smoother_low_->GetAvg()
                       : average_qp_.GetAverageRoundedDown();
  if (avg_qp_high && avg_qp_low) {
    RTC_LOG(LS_INFO) << "Checking average QP " << *avg_qp_high << " ("
                     << *avg_qp_low << ").";
    if (*avg_qp_high > thresholds_.high) {
      return CheckQpResult::kHighQp;
    }
    if (*avg_qp_low <= thresholds_.low) {
      // QP has been low. We want to try a higher resolution.
      return CheckQpResult::kLowQp;
    }
  }
  return CheckQpResult::kNormalQp;
}

void QualityScaler::ClearSamples() {
  RTC_DCHECK_RUN_ON(&task_checker_);
  framedrop_percent_media_opt_.Reset();
  framedrop_percent_all_.Reset();
  average_qp_.Reset();
  if (qp_smoother_high_)
    qp_smoother_high_->Reset();
  if (qp_smoother_low_)
    qp_smoother_low_->Reset();
}

QualityScalerQpUsageHandlerInterface::~QualityScalerQpUsageHandlerInterface() {}

}  // namespace webrtc<|MERGE_RESOLUTION|>--- conflicted
+++ resolved
@@ -108,11 +108,7 @@
           switch (quality_scaler_->CheckQp()) {
             case QualityScaler::CheckQpResult::kInsufficientSamples: {
               result_.observed_enough_frames = false;
-<<<<<<< HEAD
-              // After this line, |this| may be deleted.
-=======
               // After this line, `this` may be deleted.
->>>>>>> cbad18b1
               break;
             }
             case QualityScaler::CheckQpResult::kNormalQp: {
@@ -137,11 +133,7 @@
           }
           state_ = State::kCompleted;
           // Starting the next task deletes the pending task. After this line,
-<<<<<<< HEAD
-          // |this| has been deleted.
-=======
           // `this` has been deleted.
->>>>>>> cbad18b1
           quality_scaler_->StartNextCheckQpTask();
         }),
         GetCheckingQpDelayMs());
