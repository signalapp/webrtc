--- conflicted
+++ resolved
@@ -279,18 +279,8 @@
     qp_smoother_high_.reset(new QpSmoother(config_.alpha_high));
     qp_smoother_low_.reset(new QpSmoother(config_.alpha_low));
   }
-<<<<<<< HEAD
-  RTC_DCHECK(observer_ != nullptr);
-  check_qp_task_ = RepeatingTaskHandle::DelayedStart(
-      TaskQueueBase::Current(), TimeDelta::Millis(GetSamplingPeriodMs()),
-      [this]() {
-        CheckQp();
-        return TimeDelta::Millis(GetSamplingPeriodMs());
-      });
-=======
   RTC_DCHECK(handler_ != nullptr);
   StartNextCheckQpTask();
->>>>>>> 758c388d
   RTC_LOG(LS_INFO) << "QP thresholds: low: " << thresholds_.low
                    << ", high: " << thresholds_.high;
 }
