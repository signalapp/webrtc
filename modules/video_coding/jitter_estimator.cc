--- conflicted
+++ resolved
@@ -17,10 +17,7 @@
 #include <cstdint>
 
 #include "absl/types/optional.h"
-<<<<<<< HEAD
-=======
 #include "api/field_trials_view.h"
->>>>>>> 8f9b44ba
 #include "api/units/data_size.h"
 #include "api/units/frequency.h"
 #include "api/units/time_delta.h"
@@ -52,12 +49,8 @@
 
 }  // namespace
 
-<<<<<<< HEAD
-VCMJitterEstimator::VCMJitterEstimator(Clock* clock)
-=======
 VCMJitterEstimator::VCMJitterEstimator(Clock* clock,
                                        const FieldTrialsView& field_trials)
->>>>>>> 8f9b44ba
     : fps_counter_(30),  // TODO(sprang): Use an estimator with limit based on
                          // time, rather than number of samples.
       time_deviation_upper_bound_(
