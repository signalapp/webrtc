/*  Copyright (c) 2014 The WebRTC project authors. All Rights Reserved.
 *
 *  Use of this source code is governed by a BSD-style license
 *  that can be found in the LICENSE file in the root of the source
 *  tree. An additional intellectual property rights grant can be found
 *  in the file PATENTS.  All contributing project authors may
 *  be found in the AUTHORS file in the root of the source tree.
 */

#include <stdint.h>

#include <memory>
#include <vector>

#include "absl/types/optional.h"
#include "api/array_view.h"
#include "api/units/data_size.h"
#include "api/units/frequency.h"
#include "api/units/time_delta.h"
#include "modules/video_coding/jitter_estimator.h"
#include "rtc_base/experiments/jitter_upper_bound_experiment.h"
#include "rtc_base/numerics/histogram_percentile_counter.h"
#include "rtc_base/strings/string_builder.h"
#include "rtc_base/time_utils.h"
#include "system_wrappers/include/clock.h"
#include "test/gtest.h"
#include "test/scoped_key_value_config.h"

namespace webrtc {

class TestVCMJitterEstimator : public ::testing::Test {
 protected:
  TestVCMJitterEstimator() : fake_clock_(0) {}

  virtual void SetUp() {
<<<<<<< HEAD
    estimator_ = std::make_unique<VCMJitterEstimator>(&fake_clock_);
=======
    estimator_ =
        std::make_unique<VCMJitterEstimator>(&fake_clock_, field_trials_);
>>>>>>> 8f9b44ba
  }

  SimulatedClock fake_clock_;
  test::ScopedKeyValueConfig field_trials_;
  std::unique_ptr<VCMJitterEstimator> estimator_;
};

// Generates some simple test data in the form of a sawtooth wave.
class ValueGenerator {
 public:
  explicit ValueGenerator(int32_t amplitude)
      : amplitude_(amplitude), counter_(0) {}

  virtual ~ValueGenerator() = default;

  TimeDelta Delay() const {
    return TimeDelta::Millis((counter_ % 11) - 5) * amplitude_;
  }

  DataSize FrameSize() const {
    return DataSize::Bytes(1000 + Delay().ms() / 5);
  }

  void Advance() { ++counter_; }

 private:
  const int32_t amplitude_;
  int64_t counter_;
};

// 5 fps, disable jitter delay altogether.
TEST_F(TestVCMJitterEstimator, TestLowRate) {
  ValueGenerator gen(10);
  TimeDelta time_delta = 1 / Frequency::Hertz(5);
  for (int i = 0; i < 60; ++i) {
    estimator_->UpdateEstimate(gen.Delay(), gen.FrameSize());
    fake_clock_.AdvanceTime(time_delta);
    if (i > 2)
      EXPECT_EQ(estimator_->GetJitterEstimate(0, absl::nullopt),
                TimeDelta::Zero());
    gen.Advance();
  }
}

TEST_F(TestVCMJitterEstimator, TestLowRateDisabled) {
  test::ScopedKeyValueConfig field_trials(
      field_trials_, "WebRTC-ReducedJitterDelayKillSwitch/Enabled/");
  SetUp();

  ValueGenerator gen(10);
  TimeDelta time_delta = 1 / Frequency::Hertz(5);
  for (int i = 0; i < 60; ++i) {
    estimator_->UpdateEstimate(gen.Delay(), gen.FrameSize());
    fake_clock_.AdvanceTime(time_delta);
    if (i > 2)
      EXPECT_GT(estimator_->GetJitterEstimate(0, absl::nullopt),
                TimeDelta::Zero());
    gen.Advance();
  }
}

TEST_F(TestVCMJitterEstimator, TestUpperBound) {
  struct TestContext {
    TestContext()
        : upper_bound(0.0),
          rtt_mult(0),
          rtt_mult_add_cap_ms(absl::nullopt),
          percentiles(1000) {}
    double upper_bound;
    double rtt_mult;
    absl::optional<TimeDelta> rtt_mult_add_cap_ms;
    rtc::HistogramPercentileCounter percentiles;
  };
  std::vector<TestContext> test_cases(4);

  // Large upper bound, rtt_mult = 0, and nullopt for rtt_mult addition cap.
  test_cases[0].upper_bound = 100.0;
  test_cases[0].rtt_mult = 0;
  test_cases[0].rtt_mult_add_cap_ms = absl::nullopt;
  // Small upper bound, rtt_mult = 0, and nullopt for rtt_mult addition cap.
  test_cases[1].upper_bound = 3.5;
  test_cases[1].rtt_mult = 0;
  test_cases[1].rtt_mult_add_cap_ms = absl::nullopt;
  // Large upper bound, rtt_mult = 1, and large rtt_mult addition cap value.
  test_cases[2].upper_bound = 1000.0;
  test_cases[2].rtt_mult = 1.0;
  test_cases[2].rtt_mult_add_cap_ms = TimeDelta::Millis(200);
  // Large upper bound, rtt_mult = 1, and small rtt_mult addition cap value.
  test_cases[3].upper_bound = 1000.0;
  test_cases[3].rtt_mult = 1.0;
  test_cases[3].rtt_mult_add_cap_ms = TimeDelta::Millis(10);

  // Test jitter buffer upper_bound and rtt_mult addition cap sizes.
  for (TestContext& context : test_cases) {
    // Set up field trial and reset jitter estimator.
    char string_buf[64];
    rtc::SimpleStringBuilder ssb(string_buf);
    ssb << JitterUpperBoundExperiment::kJitterUpperBoundExperimentName
        << "/Enabled-" << context.upper_bound << "/";
    test::ScopedKeyValueConfig field_trials(field_trials_, ssb.str());
    SetUp();

    ValueGenerator gen(50);
    TimeDelta time_delta = 1 / Frequency::Hertz(30);
    constexpr TimeDelta kRtt = TimeDelta::Millis(250);
    for (int i = 0; i < 100; ++i) {
      estimator_->UpdateEstimate(gen.Delay(), gen.FrameSize());
      fake_clock_.AdvanceTime(time_delta);
      estimator_->FrameNacked();      // To test rtt_mult.
      estimator_->UpdateRtt(kRtt);    // To test rtt_mult.
      context.percentiles.Add(
          estimator_
              ->GetJitterEstimate(context.rtt_mult, context.rtt_mult_add_cap_ms)
              .ms());
      gen.Advance();
    }
  }

  // Median should be similar after three seconds. Allow 5% error margin.
  uint32_t median_unbound = *test_cases[0].percentiles.GetPercentile(0.5);
  uint32_t median_bounded = *test_cases[1].percentiles.GetPercentile(0.5);
  EXPECT_NEAR(median_unbound, median_bounded, (median_unbound * 5) / 100);

  // Max should be lower for the bounded case.
  uint32_t max_unbound = *test_cases[0].percentiles.GetPercentile(1.0);
  uint32_t max_bounded = *test_cases[1].percentiles.GetPercentile(1.0);
  EXPECT_GT(max_unbound, static_cast<uint32_t>(max_bounded * 1.25));

  // With rtt_mult = 1, max should be lower with small rtt_mult add cap value.
  max_unbound = *test_cases[2].percentiles.GetPercentile(1.0);
  max_bounded = *test_cases[3].percentiles.GetPercentile(1.0);
  EXPECT_GT(max_unbound, static_cast<uint32_t>(max_bounded * 1.25));
}

}  // namespace webrtc<|MERGE_RESOLUTION|>--- conflicted
+++ resolved
@@ -33,12 +33,8 @@
   TestVCMJitterEstimator() : fake_clock_(0) {}
 
   virtual void SetUp() {
-<<<<<<< HEAD
-    estimator_ = std::make_unique<VCMJitterEstimator>(&fake_clock_);
-=======
     estimator_ =
         std::make_unique<VCMJitterEstimator>(&fake_clock_, field_trials_);
->>>>>>> 8f9b44ba
   }
 
   SimulatedClock fake_clock_;
