--- conflicted
+++ resolved
@@ -67,30 +67,8 @@
     return render_time - now - kDecodeTime;
   }
 
-<<<<<<< HEAD
-  bool GetTimings(TimeDelta* max_decode,
-                  TimeDelta* current_delay,
-                  TimeDelta* target_delay,
-                  TimeDelta* jitter_buffer,
-                  TimeDelta* min_playout_delay,
-                  TimeDelta* render_delay) const override {
-    return true;
-  }
-
-  TimeDelta GetCurrentJitter() {
-    TimeDelta max_decode = TimeDelta::Zero();
-    TimeDelta current_delay = TimeDelta::Zero();
-    TimeDelta target_delay = TimeDelta::Zero();
-    TimeDelta jitter_buffer = TimeDelta::Zero();
-    TimeDelta min_playout_delay = TimeDelta::Zero();
-    TimeDelta render_delay = TimeDelta::Zero();
-    VCMTiming::GetTimings(&max_decode, &current_delay, &target_delay,
-                          &jitter_buffer, &min_playout_delay, &render_delay);
-    return jitter_buffer;
-=======
   TimeDelta GetCurrentJitter() {
     return VCMTiming::GetTimings().jitter_buffer_delay;
->>>>>>> 8f9b44ba
   }
 
  private:
@@ -238,10 +216,7 @@
 
   uint32_t Rand() { return rand_.Rand<uint32_t>(); }
 
-<<<<<<< HEAD
-=======
   test::ScopedKeyValueConfig field_trials_;
->>>>>>> 8f9b44ba
   webrtc::GlobalSimulatedTimeController time_controller_;
   rtc::TaskQueue time_task_queue_;
   VCMTimingFake timing_;
