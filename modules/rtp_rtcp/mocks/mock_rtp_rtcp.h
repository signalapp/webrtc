/*
 *  Copyright (c) 2012 The WebRTC project authors. All Rights Reserved.
 *
 *  Use of this source code is governed by a BSD-style license
 *  that can be found in the LICENSE file in the root of the source
 *  tree. An additional intellectual property rights grant can be found
 *  in the file PATENTS.  All contributing project authors may
 *  be found in the AUTHORS file in the root of the source tree.
 */

#ifndef MODULES_RTP_RTCP_MOCKS_MOCK_RTP_RTCP_H_
#define MODULES_RTP_RTCP_MOCKS_MOCK_RTP_RTCP_H_

#include <memory>
#include <set>
#include <string>
#include <utility>
#include <vector>

#include "absl/types/optional.h"
#include "api/video/video_bitrate_allocation.h"
#include "modules/include/module.h"
#include "modules/rtp_rtcp/include/rtp_rtcp.h"
#include "modules/rtp_rtcp/include/rtp_rtcp_defines.h"
#include "modules/rtp_rtcp/source/rtp_packet_to_send.h"
#include "test/gmock.h"

namespace webrtc {

class MockRtpRtcp : public RtpRtcp {
 public:
<<<<<<< HEAD
  MockRtpRtcp();
  ~MockRtpRtcp();

  MOCK_METHOD2(IncomingRtcpPacket,
               void(const uint8_t* incoming_packet, size_t packet_length));
  MOCK_METHOD1(SetRemoteSSRC, void(uint32_t ssrc));
  MOCK_METHOD1(SetMaxRtpPacketSize, void(size_t size));
  MOCK_CONST_METHOD0(MaxRtpPacketSize, size_t());
  MOCK_METHOD2(RegisterSendPayloadFrequency,
               void(int payload_type, int frequency));
  MOCK_METHOD1(DeRegisterSendPayload, int32_t(int8_t payload_type));
  MOCK_METHOD1(SetExtmapAllowMixed, void(bool extmap_allow_mixed));
  MOCK_METHOD2(RegisterSendRtpHeaderExtension,
               int32_t(RTPExtensionType type, uint8_t id));
  MOCK_METHOD2(RegisterRtpHeaderExtension, void(absl::string_view uri, int id));
  MOCK_METHOD1(DeregisterSendRtpHeaderExtension,
               int32_t(RTPExtensionType type));
  MOCK_METHOD1(DeregisterSendRtpHeaderExtension, void(absl::string_view uri));
  MOCK_CONST_METHOD0(SupportsPadding, bool());
  MOCK_CONST_METHOD0(SupportsRtxPayloadPadding, bool());
  MOCK_CONST_METHOD0(StartTimestamp, uint32_t());
  MOCK_METHOD1(SetStartTimestamp, void(uint32_t timestamp));
  MOCK_CONST_METHOD0(SequenceNumber, uint16_t());
  MOCK_METHOD1(SetSequenceNumber, void(uint16_t seq));
  MOCK_METHOD1(SetRtpState, void(const RtpState& rtp_state));
  MOCK_METHOD1(SetRtxState, void(const RtpState& rtp_state));
  MOCK_CONST_METHOD0(GetRtpState, RtpState());
  MOCK_CONST_METHOD0(GetRtxState, RtpState());
  MOCK_CONST_METHOD0(SSRC, uint32_t());
  MOCK_METHOD1(SetSSRC, void(uint32_t ssrc));
  MOCK_METHOD1(SetRid, void(const std::string& rid));
  MOCK_METHOD1(SetMid, void(const std::string& mid));
  MOCK_CONST_METHOD1(CSRCs, int32_t(uint32_t csrcs[kRtpCsrcSize]));
  MOCK_METHOD1(SetCsrcs, void(const std::vector<uint32_t>& csrcs));
  MOCK_METHOD1(SetCSRCStatus, int32_t(bool include));
  MOCK_METHOD1(SetRtxSendStatus, void(int modes));
  MOCK_CONST_METHOD0(RtxSendStatus, int());
  MOCK_CONST_METHOD0(RtxSsrc, absl::optional<uint32_t>());
  MOCK_METHOD1(SetRtxSsrc, void(uint32_t));
  MOCK_METHOD2(SetRtxSendPayloadType, void(int, int));
  MOCK_CONST_METHOD0(FlexfecSsrc, absl::optional<uint32_t>());
  MOCK_CONST_METHOD0(RtxSendPayloadType, std::pair<int, int>());
  MOCK_METHOD1(SetSendingStatus, int32_t(bool sending));
  MOCK_CONST_METHOD0(Sending, bool());
  MOCK_METHOD1(SetSendingMediaStatus, void(bool sending));
  MOCK_CONST_METHOD0(SendingMedia, bool());
  MOCK_CONST_METHOD0(IsAudioConfigured, bool());
  MOCK_METHOD1(SetAsPartOfAllocation, void(bool));
  MOCK_CONST_METHOD4(BitrateSent,
                     void(uint32_t* total_rate,
                          uint32_t* video_rate,
                          uint32_t* fec_rate,
                          uint32_t* nack_rate));
  MOCK_CONST_METHOD1(EstimatedReceiveBandwidth,
                     int(uint32_t* available_bandwidth));
  MOCK_METHOD4(OnSendingRtpFrame, bool(uint32_t, int64_t, int, bool));
  MOCK_METHOD2(TrySendPacket,
               bool(RtpPacketToSend* packet,
                    const PacedPacketInfo& pacing_info));
  MOCK_METHOD1(OnPacketsAcknowledged, void(rtc::ArrayView<const uint16_t>));
  MOCK_METHOD1(
      GeneratePadding,
      std::vector<std::unique_ptr<RtpPacketToSend>>(size_t target_size_bytes));
  MOCK_CONST_METHOD1(GetSentRtpPacketInfos,
                     std::vector<RtpSequenceNumberMap::Info>(
                         rtc::ArrayView<const uint16_t> sequence_numbers));
  MOCK_METHOD2(RegisterRtcpObservers,
               void(RtcpIntraFrameObserver* intra_frame_callback,
                    RtcpBandwidthObserver* bandwidth_callback));
  MOCK_CONST_METHOD0(RTCP, RtcpMode());
  MOCK_METHOD1(SetRTCPStatus, void(RtcpMode method));
  MOCK_METHOD1(SetCNAME, int32_t(const char cname[RTCP_CNAME_SIZE]));
  MOCK_CONST_METHOD2(RemoteCNAME,
                     int32_t(uint32_t remote_ssrc,
                             char cname[RTCP_CNAME_SIZE]));
  MOCK_CONST_METHOD5(RemoteNTP,
                     int32_t(uint32_t* received_ntp_secs,
                             uint32_t* received_ntp_frac,
                             uint32_t* rtcp_arrival_time_secs,
                             uint32_t* rtcp_arrival_time_frac,
                             uint32_t* rtcp_timestamp));
  MOCK_METHOD2(AddMixedCNAME,
               int32_t(uint32_t ssrc, const char cname[RTCP_CNAME_SIZE]));
  MOCK_METHOD1(RemoveMixedCNAME, int32_t(uint32_t ssrc));
  MOCK_CONST_METHOD5(RTT,
                     int32_t(uint32_t remote_ssrc,
                             int64_t* rtt,
                             int64_t* avg_rtt,
                             int64_t* min_rtt,
                             int64_t* max_rtt));
  MOCK_CONST_METHOD0(ExpectedRetransmissionTimeMs, int64_t());
  MOCK_METHOD1(SendRTCP, int32_t(RTCPPacketType packet_type));
  MOCK_METHOD1(SendCompoundRTCP,
               int32_t(const std::set<RTCPPacketType>& packet_types));
  MOCK_CONST_METHOD2(DataCountersRTP,
                     int32_t(size_t* bytes_sent, uint32_t* packets_sent));
  MOCK_CONST_METHOD2(GetSendStreamDataCounters,
                     void(StreamDataCounters*, StreamDataCounters*));
  MOCK_CONST_METHOD1(RemoteRTCPStat,
                     int32_t(std::vector<RTCPReportBlock>* receive_blocks));
  MOCK_CONST_METHOD0(GetLatestReportBlockData, std::vector<ReportBlockData>());
  MOCK_METHOD4(SetRTCPApplicationSpecificData,
               int32_t(uint8_t sub_type,
                       uint32_t name,
                       const uint8_t* data,
                       uint16_t length));
  MOCK_METHOD1(SetRtcpXrRrtrStatus, void(bool enable));
  MOCK_CONST_METHOD0(RtcpXrRrtrStatus, bool());
  MOCK_METHOD2(SetRemb, void(int64_t bitrate, std::vector<uint32_t> ssrcs));
  MOCK_METHOD0(UnsetRemb, void());
  MOCK_CONST_METHOD0(TMMBR, bool());
  MOCK_METHOD1(SetTMMBRStatus, void(bool enable));
  MOCK_METHOD1(OnBandwidthEstimateUpdate, void(uint16_t bandwidth_kbit));
  MOCK_METHOD2(SendNACK, int32_t(const uint16_t* nack_list, uint16_t size));
  MOCK_METHOD1(SendNack, void(const std::vector<uint16_t>& sequence_numbers));
  MOCK_METHOD2(SetStorePacketsStatus,
               void(bool enable, uint16_t number_to_store));
  MOCK_CONST_METHOD0(StorePackets, bool());
  MOCK_METHOD1(SendFeedbackPacket, bool(const rtcp::TransportFeedback& packet));
  MOCK_METHOD1(SendNetworkStateEstimatePacket,
               bool(const rtcp::RemoteEstimate& packet));
  MOCK_METHOD1(
      SendCombinedRtcpPacket,
      void(std::vector<std::unique_ptr<rtcp::RtcpPacket>> rtcp_packets));
  MOCK_METHOD1(SetTargetSendBitrate, void(uint32_t bitrate_bps));
  MOCK_METHOD4(SendLossNotification,
               int32_t(uint16_t last_decoded_seq_num,
                       uint16_t last_received_seq_num,
                       bool decodability_flag,
                       bool buffering_allowed));
  MOCK_METHOD0(Process, void());
  MOCK_METHOD1(SetVideoBitrateAllocation, void(const VideoBitrateAllocation&));
  MOCK_METHOD0(RtpSender, RTPSender*());
  MOCK_CONST_METHOD0(RtpSender, const RTPSender*());

  // Members.
  unsigned int remote_ssrc_;
=======
  MOCK_METHOD(void,
              IncomingRtcpPacket,
              (const uint8_t* incoming_packet, size_t packet_length),
              (override));
  MOCK_METHOD(void, SetRemoteSSRC, (uint32_t ssrc), (override));
  MOCK_METHOD(void, SetMaxRtpPacketSize, (size_t size), (override));
  MOCK_METHOD(size_t, MaxRtpPacketSize, (), (const override));
  MOCK_METHOD(void,
              RegisterSendPayloadFrequency,
              (int payload_type, int frequency),
              (override));
  MOCK_METHOD(int32_t,
              DeRegisterSendPayload,
              (int8_t payload_type),
              (override));
  MOCK_METHOD(void, SetExtmapAllowMixed, (bool extmap_allow_mixed), (override));
  MOCK_METHOD(int32_t,
              RegisterSendRtpHeaderExtension,
              (RTPExtensionType type, uint8_t id),
              (override));
  MOCK_METHOD(void,
              RegisterRtpHeaderExtension,
              (absl::string_view uri, int id),
              (override));
  MOCK_METHOD(int32_t,
              DeregisterSendRtpHeaderExtension,
              (RTPExtensionType type),
              (override));
  MOCK_METHOD(void,
              DeregisterSendRtpHeaderExtension,
              (absl::string_view uri),
              (override));
  MOCK_METHOD(bool, SupportsPadding, (), (const override));
  MOCK_METHOD(bool, SupportsRtxPayloadPadding, (), (const override));
  MOCK_METHOD(uint32_t, StartTimestamp, (), (const override));
  MOCK_METHOD(void, SetStartTimestamp, (uint32_t timestamp), (override));
  MOCK_METHOD(uint16_t, SequenceNumber, (), (const override));
  MOCK_METHOD(void, SetSequenceNumber, (uint16_t seq), (override));
  MOCK_METHOD(void, SetRtpState, (const RtpState& rtp_state), (override));
  MOCK_METHOD(void, SetRtxState, (const RtpState& rtp_state), (override));
  MOCK_METHOD(RtpState, GetRtpState, (), (const override));
  MOCK_METHOD(RtpState, GetRtxState, (), (const override));
  MOCK_METHOD(uint32_t, SSRC, (), (const override));
  MOCK_METHOD(void, SetRid, (const std::string& rid), (override));
  MOCK_METHOD(void, SetMid, (const std::string& mid), (override));
  MOCK_METHOD(int32_t, CSRCs, (uint32_t csrcs[kRtpCsrcSize]), (const override));
  MOCK_METHOD(void, SetCsrcs, (const std::vector<uint32_t>& csrcs), (override));
  MOCK_METHOD(void, SetRtxSendStatus, (int modes), (override));
  MOCK_METHOD(int, RtxSendStatus, (), (const override));
  MOCK_METHOD(absl::optional<uint32_t>, RtxSsrc, (), (const override));
  MOCK_METHOD(void, SetRtxSendPayloadType, (int, int), (override));
  MOCK_METHOD(absl::optional<uint32_t>, FlexfecSsrc, (), (const override));
  MOCK_METHOD((std::pair<int, int>), RtxSendPayloadType, (), (const override));
  MOCK_METHOD(int32_t, SetSendingStatus, (bool sending), (override));
  MOCK_METHOD(bool, Sending, (), (const override));
  MOCK_METHOD(void, SetSendingMediaStatus, (bool sending), (override));
  MOCK_METHOD(bool, SendingMedia, (), (const override));
  MOCK_METHOD(bool, IsAudioConfigured, (), (const override));
  MOCK_METHOD(void, SetAsPartOfAllocation, (bool), (override));
  MOCK_METHOD(void,
              BitrateSent,
              (uint32_t * total_rate,
               uint32_t* video_rate,
               uint32_t* fec_rate,
               uint32_t* nack_rate),
              (const override));
  MOCK_METHOD(RtpSendRates, GetSendRates, (), (const override));
  MOCK_METHOD(int,
              EstimatedReceiveBandwidth,
              (uint32_t * available_bandwidth),
              (const override));
  MOCK_METHOD(bool,
              OnSendingRtpFrame,
              (uint32_t, int64_t, int, bool),
              (override));
  MOCK_METHOD(bool,
              TrySendPacket,
              (RtpPacketToSend * packet, const PacedPacketInfo& pacing_info),
              (override));
  MOCK_METHOD(void,
              OnPacketsAcknowledged,
              (rtc::ArrayView<const uint16_t>),
              (override));
  MOCK_METHOD(std::vector<std::unique_ptr<RtpPacketToSend>>,
              GeneratePadding,
              (size_t target_size_bytes),
              (override));
  MOCK_METHOD(std::vector<RtpSequenceNumberMap::Info>,
              GetSentRtpPacketInfos,
              (rtc::ArrayView<const uint16_t> sequence_numbers),
              (const override));
  MOCK_METHOD(size_t, ExpectedPerPacketOverhead, (), (const override));
  MOCK_METHOD(RtcpMode, RTCP, (), (const override));
  MOCK_METHOD(void, SetRTCPStatus, (RtcpMode method), (override));
  MOCK_METHOD(int32_t,
              SetCNAME,
              (const char cname[RTCP_CNAME_SIZE]),
              (override));
  MOCK_METHOD(int32_t,
              RemoteCNAME,
              (uint32_t remote_ssrc, char cname[RTCP_CNAME_SIZE]),
              (const override));
  MOCK_METHOD(int32_t,
              RemoteNTP,
              (uint32_t * received_ntp_secs,
               uint32_t* received_ntp_frac,
               uint32_t* rtcp_arrival_time_secs,
               uint32_t* rtcp_arrival_time_frac,
               uint32_t* rtcp_timestamp),
              (const override));
  MOCK_METHOD(int32_t,
              AddMixedCNAME,
              (uint32_t ssrc, const char cname[RTCP_CNAME_SIZE]),
              (override));
  MOCK_METHOD(int32_t, RemoveMixedCNAME, (uint32_t ssrc), (override));
  MOCK_METHOD(int32_t,
              RTT,
              (uint32_t remote_ssrc,
               int64_t* rtt,
               int64_t* avg_rtt,
               int64_t* min_rtt,
               int64_t* max_rtt),
              (const override));
  MOCK_METHOD(int64_t, ExpectedRetransmissionTimeMs, (), (const override));
  MOCK_METHOD(int32_t, SendRTCP, (RTCPPacketType packet_type), (override));
  MOCK_METHOD(int32_t,
              DataCountersRTP,
              (size_t * bytes_sent, uint32_t* packets_sent),
              (const override));
  MOCK_METHOD(void,
              GetSendStreamDataCounters,
              (StreamDataCounters*, StreamDataCounters*),
              (const override));
  MOCK_METHOD(int32_t,
              RemoteRTCPStat,
              (std::vector<RTCPReportBlock> * receive_blocks),
              (const override));
  MOCK_METHOD(std::vector<ReportBlockData>,
              GetLatestReportBlockData,
              (),
              (const override));
  MOCK_METHOD(
      int32_t,
      SetRTCPApplicationSpecificData,
      (uint8_t sub_type, uint32_t name, const uint8_t* data, uint16_t length),
      (override));
  MOCK_METHOD(void, SetRtcpXrRrtrStatus, (bool enable), (override));
  MOCK_METHOD(bool, RtcpXrRrtrStatus, (), (const override));
  MOCK_METHOD(void,
              SetRemb,
              (int64_t bitrate, std::vector<uint32_t> ssrcs),
              (override));
  MOCK_METHOD(void, UnsetRemb, (), (override));
  MOCK_METHOD(bool, TMMBR, (), (const override));
  MOCK_METHOD(void, SetTMMBRStatus, (bool enable), (override));
  MOCK_METHOD(int32_t,
              SendNACK,
              (const uint16_t* nack_list, uint16_t size),
              (override));
  MOCK_METHOD(void,
              SendNack,
              (const std::vector<uint16_t>& sequence_numbers),
              (override));
  MOCK_METHOD(void,
              SetStorePacketsStatus,
              (bool enable, uint16_t number_to_store),
              (override));
  MOCK_METHOD(bool, StorePackets, (), (const override));
  MOCK_METHOD(void,
              SendCombinedRtcpPacket,
              (std::vector<std::unique_ptr<rtcp::RtcpPacket>> rtcp_packets),
              (override));
  MOCK_METHOD(int32_t,
              SendLossNotification,
              (uint16_t last_decoded_seq_num,
               uint16_t last_received_seq_num,
               bool decodability_flag,
               bool buffering_allowed),
              (override));
  MOCK_METHOD(void, Process, (), (override));
  MOCK_METHOD(void,
              SetVideoBitrateAllocation,
              (const VideoBitrateAllocation&),
              (override));
  MOCK_METHOD(RTPSender*, RtpSender, (), (override));
  MOCK_METHOD(const RTPSender*, RtpSender, (), (const override));
>>>>>>> 758c388d

 private:
  // Mocking this method is currently not required and having a default
  // implementation like
  // MOCK_METHOD(int64_t, TimeUntilNextProcess, (), (override))
  // can be dangerous since it can cause a tight loop on a process thread.
  int64_t TimeUntilNextProcess() override { return 0xffffffff; }
};

}  // namespace webrtc

#endif  // MODULES_RTP_RTCP_MOCKS_MOCK_RTP_RTCP_H_<|MERGE_RESOLUTION|>--- conflicted
+++ resolved
@@ -29,145 +29,6 @@
 
 class MockRtpRtcp : public RtpRtcp {
  public:
-<<<<<<< HEAD
-  MockRtpRtcp();
-  ~MockRtpRtcp();
-
-  MOCK_METHOD2(IncomingRtcpPacket,
-               void(const uint8_t* incoming_packet, size_t packet_length));
-  MOCK_METHOD1(SetRemoteSSRC, void(uint32_t ssrc));
-  MOCK_METHOD1(SetMaxRtpPacketSize, void(size_t size));
-  MOCK_CONST_METHOD0(MaxRtpPacketSize, size_t());
-  MOCK_METHOD2(RegisterSendPayloadFrequency,
-               void(int payload_type, int frequency));
-  MOCK_METHOD1(DeRegisterSendPayload, int32_t(int8_t payload_type));
-  MOCK_METHOD1(SetExtmapAllowMixed, void(bool extmap_allow_mixed));
-  MOCK_METHOD2(RegisterSendRtpHeaderExtension,
-               int32_t(RTPExtensionType type, uint8_t id));
-  MOCK_METHOD2(RegisterRtpHeaderExtension, void(absl::string_view uri, int id));
-  MOCK_METHOD1(DeregisterSendRtpHeaderExtension,
-               int32_t(RTPExtensionType type));
-  MOCK_METHOD1(DeregisterSendRtpHeaderExtension, void(absl::string_view uri));
-  MOCK_CONST_METHOD0(SupportsPadding, bool());
-  MOCK_CONST_METHOD0(SupportsRtxPayloadPadding, bool());
-  MOCK_CONST_METHOD0(StartTimestamp, uint32_t());
-  MOCK_METHOD1(SetStartTimestamp, void(uint32_t timestamp));
-  MOCK_CONST_METHOD0(SequenceNumber, uint16_t());
-  MOCK_METHOD1(SetSequenceNumber, void(uint16_t seq));
-  MOCK_METHOD1(SetRtpState, void(const RtpState& rtp_state));
-  MOCK_METHOD1(SetRtxState, void(const RtpState& rtp_state));
-  MOCK_CONST_METHOD0(GetRtpState, RtpState());
-  MOCK_CONST_METHOD0(GetRtxState, RtpState());
-  MOCK_CONST_METHOD0(SSRC, uint32_t());
-  MOCK_METHOD1(SetSSRC, void(uint32_t ssrc));
-  MOCK_METHOD1(SetRid, void(const std::string& rid));
-  MOCK_METHOD1(SetMid, void(const std::string& mid));
-  MOCK_CONST_METHOD1(CSRCs, int32_t(uint32_t csrcs[kRtpCsrcSize]));
-  MOCK_METHOD1(SetCsrcs, void(const std::vector<uint32_t>& csrcs));
-  MOCK_METHOD1(SetCSRCStatus, int32_t(bool include));
-  MOCK_METHOD1(SetRtxSendStatus, void(int modes));
-  MOCK_CONST_METHOD0(RtxSendStatus, int());
-  MOCK_CONST_METHOD0(RtxSsrc, absl::optional<uint32_t>());
-  MOCK_METHOD1(SetRtxSsrc, void(uint32_t));
-  MOCK_METHOD2(SetRtxSendPayloadType, void(int, int));
-  MOCK_CONST_METHOD0(FlexfecSsrc, absl::optional<uint32_t>());
-  MOCK_CONST_METHOD0(RtxSendPayloadType, std::pair<int, int>());
-  MOCK_METHOD1(SetSendingStatus, int32_t(bool sending));
-  MOCK_CONST_METHOD0(Sending, bool());
-  MOCK_METHOD1(SetSendingMediaStatus, void(bool sending));
-  MOCK_CONST_METHOD0(SendingMedia, bool());
-  MOCK_CONST_METHOD0(IsAudioConfigured, bool());
-  MOCK_METHOD1(SetAsPartOfAllocation, void(bool));
-  MOCK_CONST_METHOD4(BitrateSent,
-                     void(uint32_t* total_rate,
-                          uint32_t* video_rate,
-                          uint32_t* fec_rate,
-                          uint32_t* nack_rate));
-  MOCK_CONST_METHOD1(EstimatedReceiveBandwidth,
-                     int(uint32_t* available_bandwidth));
-  MOCK_METHOD4(OnSendingRtpFrame, bool(uint32_t, int64_t, int, bool));
-  MOCK_METHOD2(TrySendPacket,
-               bool(RtpPacketToSend* packet,
-                    const PacedPacketInfo& pacing_info));
-  MOCK_METHOD1(OnPacketsAcknowledged, void(rtc::ArrayView<const uint16_t>));
-  MOCK_METHOD1(
-      GeneratePadding,
-      std::vector<std::unique_ptr<RtpPacketToSend>>(size_t target_size_bytes));
-  MOCK_CONST_METHOD1(GetSentRtpPacketInfos,
-                     std::vector<RtpSequenceNumberMap::Info>(
-                         rtc::ArrayView<const uint16_t> sequence_numbers));
-  MOCK_METHOD2(RegisterRtcpObservers,
-               void(RtcpIntraFrameObserver* intra_frame_callback,
-                    RtcpBandwidthObserver* bandwidth_callback));
-  MOCK_CONST_METHOD0(RTCP, RtcpMode());
-  MOCK_METHOD1(SetRTCPStatus, void(RtcpMode method));
-  MOCK_METHOD1(SetCNAME, int32_t(const char cname[RTCP_CNAME_SIZE]));
-  MOCK_CONST_METHOD2(RemoteCNAME,
-                     int32_t(uint32_t remote_ssrc,
-                             char cname[RTCP_CNAME_SIZE]));
-  MOCK_CONST_METHOD5(RemoteNTP,
-                     int32_t(uint32_t* received_ntp_secs,
-                             uint32_t* received_ntp_frac,
-                             uint32_t* rtcp_arrival_time_secs,
-                             uint32_t* rtcp_arrival_time_frac,
-                             uint32_t* rtcp_timestamp));
-  MOCK_METHOD2(AddMixedCNAME,
-               int32_t(uint32_t ssrc, const char cname[RTCP_CNAME_SIZE]));
-  MOCK_METHOD1(RemoveMixedCNAME, int32_t(uint32_t ssrc));
-  MOCK_CONST_METHOD5(RTT,
-                     int32_t(uint32_t remote_ssrc,
-                             int64_t* rtt,
-                             int64_t* avg_rtt,
-                             int64_t* min_rtt,
-                             int64_t* max_rtt));
-  MOCK_CONST_METHOD0(ExpectedRetransmissionTimeMs, int64_t());
-  MOCK_METHOD1(SendRTCP, int32_t(RTCPPacketType packet_type));
-  MOCK_METHOD1(SendCompoundRTCP,
-               int32_t(const std::set<RTCPPacketType>& packet_types));
-  MOCK_CONST_METHOD2(DataCountersRTP,
-                     int32_t(size_t* bytes_sent, uint32_t* packets_sent));
-  MOCK_CONST_METHOD2(GetSendStreamDataCounters,
-                     void(StreamDataCounters*, StreamDataCounters*));
-  MOCK_CONST_METHOD1(RemoteRTCPStat,
-                     int32_t(std::vector<RTCPReportBlock>* receive_blocks));
-  MOCK_CONST_METHOD0(GetLatestReportBlockData, std::vector<ReportBlockData>());
-  MOCK_METHOD4(SetRTCPApplicationSpecificData,
-               int32_t(uint8_t sub_type,
-                       uint32_t name,
-                       const uint8_t* data,
-                       uint16_t length));
-  MOCK_METHOD1(SetRtcpXrRrtrStatus, void(bool enable));
-  MOCK_CONST_METHOD0(RtcpXrRrtrStatus, bool());
-  MOCK_METHOD2(SetRemb, void(int64_t bitrate, std::vector<uint32_t> ssrcs));
-  MOCK_METHOD0(UnsetRemb, void());
-  MOCK_CONST_METHOD0(TMMBR, bool());
-  MOCK_METHOD1(SetTMMBRStatus, void(bool enable));
-  MOCK_METHOD1(OnBandwidthEstimateUpdate, void(uint16_t bandwidth_kbit));
-  MOCK_METHOD2(SendNACK, int32_t(const uint16_t* nack_list, uint16_t size));
-  MOCK_METHOD1(SendNack, void(const std::vector<uint16_t>& sequence_numbers));
-  MOCK_METHOD2(SetStorePacketsStatus,
-               void(bool enable, uint16_t number_to_store));
-  MOCK_CONST_METHOD0(StorePackets, bool());
-  MOCK_METHOD1(SendFeedbackPacket, bool(const rtcp::TransportFeedback& packet));
-  MOCK_METHOD1(SendNetworkStateEstimatePacket,
-               bool(const rtcp::RemoteEstimate& packet));
-  MOCK_METHOD1(
-      SendCombinedRtcpPacket,
-      void(std::vector<std::unique_ptr<rtcp::RtcpPacket>> rtcp_packets));
-  MOCK_METHOD1(SetTargetSendBitrate, void(uint32_t bitrate_bps));
-  MOCK_METHOD4(SendLossNotification,
-               int32_t(uint16_t last_decoded_seq_num,
-                       uint16_t last_received_seq_num,
-                       bool decodability_flag,
-                       bool buffering_allowed));
-  MOCK_METHOD0(Process, void());
-  MOCK_METHOD1(SetVideoBitrateAllocation, void(const VideoBitrateAllocation&));
-  MOCK_METHOD0(RtpSender, RTPSender*());
-  MOCK_CONST_METHOD0(RtpSender, const RTPSender*());
-
-  // Members.
-  unsigned int remote_ssrc_;
-=======
   MOCK_METHOD(void,
               IncomingRtcpPacket,
               (const uint8_t* incoming_packet, size_t packet_length),
@@ -354,7 +215,6 @@
               (override));
   MOCK_METHOD(RTPSender*, RtpSender, (), (override));
   MOCK_METHOD(const RTPSender*, RtpSender, (), (const override));
->>>>>>> 758c388d
 
  private:
   // Mocking this method is currently not required and having a default
