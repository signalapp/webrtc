/*
 *  Copyright (c) 2012 The WebRTC project authors. All Rights Reserved.
 *
 *  Use of this source code is governed by a BSD-style license
 *  that can be found in the LICENSE file in the root of the source
 *  tree. An additional intellectual property rights grant can be found
 *  in the file PATENTS.  All contributing project authors may
 *  be found in the AUTHORS file in the root of the source tree.
 */

#ifndef MODULES_RTP_RTCP_INCLUDE_RTP_RTCP_H_
#define MODULES_RTP_RTCP_INCLUDE_RTP_RTCP_H_

#include <memory>
<<<<<<< HEAD
#include <string>
#include <vector>

#include "modules/include/module.h"
#include "modules/rtp_rtcp/source/rtp_rtcp_interface.h"
#include "rtc_base/deprecation.h"
=======

#include "absl/base/attributes.h"
#include "modules/include/module.h"
#include "modules/rtp_rtcp/source/rtp_rtcp_interface.h"
>>>>>>> cbad18b1

namespace webrtc {

// DEPRECATED. Do not use.
class RtpRtcp : public Module, public RtpRtcpInterface {
 public:
  // Instantiates a deprecated version of the RtpRtcp module.
<<<<<<< HEAD
  static std::unique_ptr<RtpRtcp> RTC_DEPRECATED
  Create(const Configuration& configuration) {
=======
  static std::unique_ptr<RtpRtcp> ABSL_DEPRECATED("")
      Create(const Configuration& configuration) {
>>>>>>> cbad18b1
    return DEPRECATED_Create(configuration);
  }

  static std::unique_ptr<RtpRtcp> DEPRECATED_Create(
      const Configuration& configuration);
<<<<<<< HEAD

  // (TMMBR) Temporary Max Media Bit Rate
  RTC_DEPRECATED virtual bool TMMBR() const = 0;

  RTC_DEPRECATED virtual void SetTMMBRStatus(bool enable) = 0;

  // Returns -1 on failure else 0.
  RTC_DEPRECATED virtual int32_t AddMixedCNAME(uint32_t ssrc,
                                               const char* cname) = 0;

  // Returns -1 on failure else 0.
  RTC_DEPRECATED virtual int32_t RemoveMixedCNAME(uint32_t ssrc) = 0;

  // Returns remote CName.
  // Returns -1 on failure else 0.
  RTC_DEPRECATED virtual int32_t RemoteCNAME(
      uint32_t remote_ssrc,
      char cname[RTCP_CNAME_SIZE]) const = 0;

  // (De)registers RTP header extension type and id.
  // Returns -1 on failure else 0.
  RTC_DEPRECATED virtual int32_t RegisterSendRtpHeaderExtension(
      RTPExtensionType type,
      uint8_t id) = 0;

  // (APP) Sets application specific data.
  // Returns -1 on failure else 0.
  RTC_DEPRECATED virtual int32_t SetRTCPApplicationSpecificData(
      uint8_t sub_type,
      uint32_t name,
      const uint8_t* data,
      uint16_t length) = 0;

  // Returns statistics of the amount of data sent.
  // Returns -1 on failure else 0.
  RTC_DEPRECATED virtual int32_t DataCountersRTP(
      size_t* bytes_sent,
      uint32_t* packets_sent) const = 0;
=======
>>>>>>> cbad18b1

  // Requests new key frame.
  // using PLI, https://tools.ietf.org/html/rfc4585#section-6.3.1.1
  void SendPictureLossIndication() { SendRTCP(kRtcpPli); }
  // using FIR, https://tools.ietf.org/html/rfc5104#section-4.3.1.2
  void SendFullIntraRequest() { SendRTCP(kRtcpFir); }
};

}  // namespace webrtc

#endif  // MODULES_RTP_RTCP_INCLUDE_RTP_RTCP_H_<|MERGE_RESOLUTION|>--- conflicted
+++ resolved
@@ -12,19 +12,10 @@
 #define MODULES_RTP_RTCP_INCLUDE_RTP_RTCP_H_
 
 #include <memory>
-<<<<<<< HEAD
-#include <string>
-#include <vector>
-
-#include "modules/include/module.h"
-#include "modules/rtp_rtcp/source/rtp_rtcp_interface.h"
-#include "rtc_base/deprecation.h"
-=======
 
 #include "absl/base/attributes.h"
 #include "modules/include/module.h"
 #include "modules/rtp_rtcp/source/rtp_rtcp_interface.h"
->>>>>>> cbad18b1
 
 namespace webrtc {
 
@@ -32,59 +23,13 @@
 class RtpRtcp : public Module, public RtpRtcpInterface {
  public:
   // Instantiates a deprecated version of the RtpRtcp module.
-<<<<<<< HEAD
-  static std::unique_ptr<RtpRtcp> RTC_DEPRECATED
-  Create(const Configuration& configuration) {
-=======
   static std::unique_ptr<RtpRtcp> ABSL_DEPRECATED("")
       Create(const Configuration& configuration) {
->>>>>>> cbad18b1
     return DEPRECATED_Create(configuration);
   }
 
   static std::unique_ptr<RtpRtcp> DEPRECATED_Create(
       const Configuration& configuration);
-<<<<<<< HEAD
-
-  // (TMMBR) Temporary Max Media Bit Rate
-  RTC_DEPRECATED virtual bool TMMBR() const = 0;
-
-  RTC_DEPRECATED virtual void SetTMMBRStatus(bool enable) = 0;
-
-  // Returns -1 on failure else 0.
-  RTC_DEPRECATED virtual int32_t AddMixedCNAME(uint32_t ssrc,
-                                               const char* cname) = 0;
-
-  // Returns -1 on failure else 0.
-  RTC_DEPRECATED virtual int32_t RemoveMixedCNAME(uint32_t ssrc) = 0;
-
-  // Returns remote CName.
-  // Returns -1 on failure else 0.
-  RTC_DEPRECATED virtual int32_t RemoteCNAME(
-      uint32_t remote_ssrc,
-      char cname[RTCP_CNAME_SIZE]) const = 0;
-
-  // (De)registers RTP header extension type and id.
-  // Returns -1 on failure else 0.
-  RTC_DEPRECATED virtual int32_t RegisterSendRtpHeaderExtension(
-      RTPExtensionType type,
-      uint8_t id) = 0;
-
-  // (APP) Sets application specific data.
-  // Returns -1 on failure else 0.
-  RTC_DEPRECATED virtual int32_t SetRTCPApplicationSpecificData(
-      uint8_t sub_type,
-      uint32_t name,
-      const uint8_t* data,
-      uint16_t length) = 0;
-
-  // Returns statistics of the amount of data sent.
-  // Returns -1 on failure else 0.
-  RTC_DEPRECATED virtual int32_t DataCountersRTP(
-      size_t* bytes_sent,
-      uint32_t* packets_sent) const = 0;
-=======
->>>>>>> cbad18b1
 
   // Requests new key frame.
   // using PLI, https://tools.ietf.org/html/rfc4585#section-6.3.1.1
