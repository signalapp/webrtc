/*
 *  Copyright (c) 2012 The WebRTC project authors. All Rights Reserved.
 *
 *  Use of this source code is governed by a BSD-style license
 *  that can be found in the LICENSE file in the root of the source
 *  tree. An additional intellectual property rights grant can be found
 *  in the file PATENTS.  All contributing project authors may
 *  be found in the AUTHORS file in the root of the source tree.
 */

#ifndef MODULES_RTP_RTCP_SOURCE_RTP_RTCP_IMPL_H_
#define MODULES_RTP_RTCP_SOURCE_RTP_RTCP_IMPL_H_

#include <stddef.h>
#include <stdint.h>

#include <memory>
#include <set>
#include <string>
#include <vector>

#include "absl/types/optional.h"
#include "api/rtp_headers.h"
#include "api/video/video_bitrate_allocation.h"
#include "modules/include/module_fec_types.h"
#include "modules/remote_bitrate_estimator/include/remote_bitrate_estimator.h"
#include "modules/rtp_rtcp/include/rtp_rtcp.h"
#include "modules/rtp_rtcp/include/rtp_rtcp_defines.h"  // RTCPPacketType
#include "modules/rtp_rtcp/source/rtcp_packet/tmmb_item.h"
#include "modules/rtp_rtcp/source/rtcp_receiver.h"
#include "modules/rtp_rtcp/source/rtcp_sender.h"
#include "modules/rtp_rtcp/source/rtp_packet_history.h"
#include "modules/rtp_rtcp/source/rtp_packet_to_send.h"
#include "modules/rtp_rtcp/source/rtp_sender.h"
#include "modules/rtp_rtcp/source/rtp_sender_egress.h"
#include "rtc_base/critical_section.h"
#include "rtc_base/gtest_prod_util.h"

namespace webrtc {

class Clock;
struct PacedPacketInfo;
struct RTPVideoHeader;

class ModuleRtpRtcpImpl : public RtpRtcp, public RTCPReceiver::ModuleRtpRtcp {
 public:
  explicit ModuleRtpRtcpImpl(const RtpRtcp::Configuration& configuration);
  ~ModuleRtpRtcpImpl() override;

  // Returns the number of milliseconds until the module want a worker thread to
  // call Process.
  int64_t TimeUntilNextProcess() override;

  // Process any pending tasks such as timeouts.
  void Process() override;

  // Receiver part.

  // Called when we receive an RTCP packet.
  void IncomingRtcpPacket(const uint8_t* incoming_packet,
                          size_t incoming_packet_length) override;

  void SetRemoteSSRC(uint32_t ssrc) override;

  // Sender part.
  void RegisterSendPayloadFrequency(int payload_type,
                                    int payload_frequency) override;

  int32_t DeRegisterSendPayload(int8_t payload_type) override;

  void SetExtmapAllowMixed(bool extmap_allow_mixed) override;

  // Register RTP header extension.
  int32_t RegisterSendRtpHeaderExtension(RTPExtensionType type,
                                         uint8_t id) override;
  void RegisterRtpHeaderExtension(absl::string_view uri, int id) override;
  int32_t DeregisterSendRtpHeaderExtension(RTPExtensionType type) override;
  void DeregisterSendRtpHeaderExtension(absl::string_view uri) override;

  bool SupportsPadding() const override;
  bool SupportsRtxPayloadPadding() const override;

  // Get start timestamp.
  uint32_t StartTimestamp() const override;

  // Configure start timestamp, default is a random number.
  void SetStartTimestamp(uint32_t timestamp) override;

  uint16_t SequenceNumber() const override;

  // Set SequenceNumber, default is a random number.
  void SetSequenceNumber(uint16_t seq) override;

  void SetRtpState(const RtpState& rtp_state) override;
  void SetRtxState(const RtpState& rtp_state) override;
  RtpState GetRtpState() const override;
  RtpState GetRtxState() const override;

  uint32_t SSRC() const override { return rtcp_sender_.SSRC(); }

  void SetRid(const std::string& rid) override;

  void SetMid(const std::string& mid) override;

  void SetCsrcs(const std::vector<uint32_t>& csrcs) override;

  RTCPSender::FeedbackState GetFeedbackState();

  void SetRtxSendStatus(int mode) override;
  int RtxSendStatus() const override;
  absl::optional<uint32_t> RtxSsrc() const override;

  void SetRtxSendPayloadType(int payload_type,
                             int associated_payload_type) override;

  absl::optional<uint32_t> FlexfecSsrc() const override;

  // Sends kRtcpByeCode when going from true to false.
  int32_t SetSendingStatus(bool sending) override;

  bool Sending() const override;

  // Drops or relays media packets.
  void SetSendingMediaStatus(bool sending) override;

  bool SendingMedia() const override;

  bool IsAudioConfigured() const override;

  void SetAsPartOfAllocation(bool part_of_allocation) override;

  bool OnSendingRtpFrame(uint32_t timestamp,
                         int64_t capture_time_ms,
                         int payload_type,
                         bool force_sender_report) override;

  bool TrySendPacket(RtpPacketToSend* packet,
                     const PacedPacketInfo& pacing_info) override;

  void OnPacketsAcknowledged(
      rtc::ArrayView<const uint16_t> sequence_numbers) override;

  std::vector<std::unique_ptr<RtpPacketToSend>> GeneratePadding(
      size_t target_size_bytes) override;

  std::vector<RtpSequenceNumberMap::Info> GetSentRtpPacketInfos(
      rtc::ArrayView<const uint16_t> sequence_numbers) const override;

<<<<<<< HEAD
=======
  size_t ExpectedPerPacketOverhead() const override;

>>>>>>> 758c388d
  // RTCP part.

  // Get RTCP status.
  RtcpMode RTCP() const override;

  // Configure RTCP status i.e on/off.
  void SetRTCPStatus(RtcpMode method) override;

  // Set RTCP CName.
  int32_t SetCNAME(const char* c_name) override;

  // Get remote CName.
  int32_t RemoteCNAME(uint32_t remote_ssrc,
                      char c_name[RTCP_CNAME_SIZE]) const override;

  // Get remote NTP.
  int32_t RemoteNTP(uint32_t* received_ntp_secs,
                    uint32_t* received_ntp_frac,
                    uint32_t* rtcp_arrival_time_secs,
                    uint32_t* rtcp_arrival_time_frac,
                    uint32_t* rtcp_timestamp) const override;

  int32_t AddMixedCNAME(uint32_t ssrc, const char* c_name) override;

  int32_t RemoveMixedCNAME(uint32_t ssrc) override;

  // Get RoundTripTime.
  int32_t RTT(uint32_t remote_ssrc,
              int64_t* rtt,
              int64_t* avg_rtt,
              int64_t* min_rtt,
              int64_t* max_rtt) const override;

  int64_t ExpectedRetransmissionTimeMs() const override;

  // Force a send of an RTCP packet.
  // Normal SR and RR are triggered via the process function.
  int32_t SendRTCP(RTCPPacketType rtcpPacketType) override;

  // Statistics of the amount of data sent and received.
  int32_t DataCountersRTP(size_t* bytes_sent,
                          uint32_t* packets_sent) const override;

  void GetSendStreamDataCounters(
      StreamDataCounters* rtp_counters,
      StreamDataCounters* rtx_counters) const override;

  // Get received RTCP report, report block.
  int32_t RemoteRTCPStat(
      std::vector<RTCPReportBlock>* receive_blocks) const override;
  // A snapshot of the most recent Report Block with additional data of
  // interest to statistics. Used to implement RTCRemoteInboundRtpStreamStats.
  // Within this list, the ReportBlockData::RTCPReportBlock::source_ssrc(),
  // which is the SSRC of the corresponding outbound RTP stream, is unique.
  std::vector<ReportBlockData> GetLatestReportBlockData() const override;

  // (REMB) Receiver Estimated Max Bitrate.
  void SetRemb(int64_t bitrate_bps, std::vector<uint32_t> ssrcs) override;
  void UnsetRemb() override;

  // (TMMBR) Temporary Max Media Bit Rate.
  bool TMMBR() const override;

  void SetTMMBRStatus(bool enable) override;

  void SetTmmbn(std::vector<rtcp::TmmbItem> bounding_set) override;

  size_t MaxRtpPacketSize() const override;

  void SetMaxRtpPacketSize(size_t max_packet_size) override;

  // (NACK) Negative acknowledgment part.

  // Send a Negative acknowledgment packet.
  // TODO(philipel): Deprecate SendNACK and use SendNack instead.
  int32_t SendNACK(const uint16_t* nack_list, uint16_t size) override;

  void SendNack(const std::vector<uint16_t>& sequence_numbers) override;

  // Store the sent packets, needed to answer to a negative acknowledgment
  // requests.
  void SetStorePacketsStatus(bool enable, uint16_t number_to_store) override;

  bool StorePackets() const override;

  void SendCombinedRtcpPacket(
      std::vector<std::unique_ptr<rtcp::RtcpPacket>> rtcp_packets) override;

  // (APP) Application specific data.
  int32_t SetRTCPApplicationSpecificData(uint8_t sub_type,
                                         uint32_t name,
                                         const uint8_t* data,
                                         uint16_t length) override;

  // (XR) Receiver reference time report.
  void SetRtcpXrRrtrStatus(bool enable) override;

  bool RtcpXrRrtrStatus() const override;

  // Video part.
  int32_t SendLossNotification(uint16_t last_decoded_seq_num,
                               uint16_t last_received_seq_num,
                               bool decodability_flag,
                               bool buffering_allowed) override;

  bool LastReceivedNTP(uint32_t* NTPsecs,
                       uint32_t* NTPfrac,
                       uint32_t* remote_sr) const;

  std::vector<rtcp::TmmbItem> BoundingSet(bool* tmmbr_owner);

  void BitrateSent(uint32_t* total_rate,
                   uint32_t* video_rate,
                   uint32_t* fec_rate,
                   uint32_t* nackRate) const override;

  RtpSendRates GetSendRates() const override;

  void OnReceivedNack(
      const std::vector<uint16_t>& nack_sequence_numbers) override;
  void OnReceivedRtcpReportBlocks(
      const ReportBlockList& report_blocks) override;
  void OnRequestSendReport() override;

  void SetVideoBitrateAllocation(
      const VideoBitrateAllocation& bitrate) override;

  RTPSender* RtpSender() override;
  const RTPSender* RtpSender() const override;

 protected:
  bool UpdateRTCPReceiveInformationTimers();

  RTPSender* rtp_sender() {
    return rtp_sender_ ? &rtp_sender_->packet_generator : nullptr;
  }
  const RTPSender* rtp_sender() const {
    return rtp_sender_ ? &rtp_sender_->packet_generator : nullptr;
  }

  RTCPSender* rtcp_sender() { return &rtcp_sender_; }
  const RTCPSender* rtcp_sender() const { return &rtcp_sender_; }

  RTCPReceiver* rtcp_receiver() { return &rtcp_receiver_; }
  const RTCPReceiver* rtcp_receiver() const { return &rtcp_receiver_; }

  Clock* clock() const { return clock_; }

  // TODO(sprang): Remove when usage is gone.
  DataRate SendRate() const;
  DataRate NackOverheadRate() const;

 private:
  FRIEND_TEST_ALL_PREFIXES(RtpRtcpImplTest, Rtt);
  FRIEND_TEST_ALL_PREFIXES(RtpRtcpImplTest, RttForReceiverOnly);

  struct RtpSenderContext {
    explicit RtpSenderContext(const RtpRtcp::Configuration& config);
    // Storage of packets, for retransmissions and padding, if applicable.
    RtpPacketHistory packet_history;
    // Handles final time timestamping/stats/etc and handover to Transport.
    RtpSenderEgress packet_sender;
    // If no paced sender configured, this class will be used to pass packets
    // from |packet_generator_| to |packet_sender_|.
    RtpSenderEgress::NonPacedPacketSender non_paced_sender;
    // Handles creation of RTP packets to be sent.
    RTPSender packet_generator;
  };

  void set_rtt_ms(int64_t rtt_ms);
  int64_t rtt_ms() const;

  bool TimeToSendFullNackList(int64_t now) const;

  std::unique_ptr<RtpSenderContext> rtp_sender_;

  RTCPSender rtcp_sender_;
  RTCPReceiver rtcp_receiver_;

  Clock* const clock_;

  int64_t last_bitrate_process_time_;
  int64_t last_rtt_process_time_;
  int64_t next_process_time_;
  uint16_t packet_overhead_;

  // Send side
  int64_t nack_last_time_sent_full_ms_;
  uint16_t nack_last_seq_number_sent_;

  RemoteBitrateEstimator* const remote_bitrate_;

  RtcpRttStats* const rtt_stats_;

  // The processed RTT from RtcpRttStats.
  rtc::CriticalSection critical_section_rtt_;
  int64_t rtt_ms_;
};

}  // namespace webrtc

#endif  // MODULES_RTP_RTCP_SOURCE_RTP_RTCP_IMPL_H_<|MERGE_RESOLUTION|>--- conflicted
+++ resolved
@@ -146,11 +146,8 @@
   std::vector<RtpSequenceNumberMap::Info> GetSentRtpPacketInfos(
       rtc::ArrayView<const uint16_t> sequence_numbers) const override;
 
-<<<<<<< HEAD
-=======
   size_t ExpectedPerPacketOverhead() const override;
 
->>>>>>> 758c388d
   // RTCP part.
 
   // Get RTCP status.
