/*
 *  Copyright (c) 2016 The WebRTC project authors. All Rights Reserved.
 *
 *  Use of this source code is governed by a BSD-style license
 *  that can be found in the LICENSE file in the root of the source
 *  tree. An additional intellectual property rights grant can be found
 *  in the file PATENTS.  All contributing project authors may
 *  be found in the AUTHORS file in the root of the source tree.
 */
#ifndef MODULES_RTP_RTCP_SOURCE_RTP_PACKET_RECEIVED_H_
#define MODULES_RTP_RTCP_SOURCE_RTP_PACKET_RECEIVED_H_

#include <stdint.h>

#include <utility>

#include "absl/base/attributes.h"
#include "api/array_view.h"
#include "api/ref_counted_base.h"
#include "api/rtp_headers.h"
#include "api/scoped_refptr.h"
#include "api/units/timestamp.h"
#include "modules/rtp_rtcp/source/rtp_packet.h"

namespace webrtc {
// Class to hold rtp packet with metadata for receiver side.
// The metadata is not parsed from the rtp packet, but may be derived from the
// data that is parsed from the rtp packet.
class RtpPacketReceived : public RtpPacket {
 public:
  RtpPacketReceived();
  explicit RtpPacketReceived(
      const ExtensionManager* extensions,
      webrtc::Timestamp arrival_time = webrtc::Timestamp::MinusInfinity());
  RtpPacketReceived(const RtpPacketReceived& packet);
  RtpPacketReceived(RtpPacketReceived&& packet);

  RtpPacketReceived& operator=(const RtpPacketReceived& packet);
  RtpPacketReceived& operator=(RtpPacketReceived&& packet);

  ~RtpPacketReceived();

  // TODO(danilchap): Remove this function when all code update to use RtpPacket
  // directly. Function is there just for easier backward compatibilty.
  void GetHeader(RTPHeader* header) const;

  // Time in local time base as close as it can to packet arrived on the
  // network.
  webrtc::Timestamp arrival_time() const { return arrival_time_; }
  void set_arrival_time(webrtc::Timestamp time) { arrival_time_ = time; }

<<<<<<< HEAD
=======
  ABSL_DEPRECATED("Use arrival_time() instead")
  int64_t arrival_time_ms() const {
    return arrival_time_.IsMinusInfinity() ? -1 : arrival_time_.ms();
  }
  ABSL_DEPRECATED("Use set_arrival_time() instead")
  void set_arrival_time_ms(int64_t time) {
    arrival_time_ = webrtc::Timestamp::Millis(time);
  }

>>>>>>> cbad18b1
  // Flag if packet was recovered via RTX or FEC.
  bool recovered() const { return recovered_; }
  void set_recovered(bool value) { recovered_ = value; }

  int payload_type_frequency() const { return payload_type_frequency_; }
  void set_payload_type_frequency(int value) {
    payload_type_frequency_ = value;
  }

  // An application can attach arbitrary data to an RTP packet using
  // `additional_data`. The additional data does not affect WebRTC processing.
  rtc::scoped_refptr<rtc::RefCountedBase> additional_data() const {
    return additional_data_;
  }
  void set_additional_data(rtc::scoped_refptr<rtc::RefCountedBase> data) {
    additional_data_ = std::move(data);
  }

 private:
<<<<<<< HEAD
  int64_t arrival_time_ms_ = 0;
=======
  webrtc::Timestamp arrival_time_ = Timestamp::MinusInfinity();
>>>>>>> cbad18b1
  int payload_type_frequency_ = 0;
  bool recovered_ = false;
  rtc::scoped_refptr<rtc::RefCountedBase> additional_data_;
};

}  // namespace webrtc
#endif  // MODULES_RTP_RTCP_SOURCE_RTP_PACKET_RECEIVED_H_<|MERGE_RESOLUTION|>--- conflicted
+++ resolved
@@ -49,8 +49,6 @@
   webrtc::Timestamp arrival_time() const { return arrival_time_; }
   void set_arrival_time(webrtc::Timestamp time) { arrival_time_ = time; }
 
-<<<<<<< HEAD
-=======
   ABSL_DEPRECATED("Use arrival_time() instead")
   int64_t arrival_time_ms() const {
     return arrival_time_.IsMinusInfinity() ? -1 : arrival_time_.ms();
@@ -60,7 +58,6 @@
     arrival_time_ = webrtc::Timestamp::Millis(time);
   }
 
->>>>>>> cbad18b1
   // Flag if packet was recovered via RTX or FEC.
   bool recovered() const { return recovered_; }
   void set_recovered(bool value) { recovered_ = value; }
@@ -80,11 +77,7 @@
   }
 
  private:
-<<<<<<< HEAD
-  int64_t arrival_time_ms_ = 0;
-=======
   webrtc::Timestamp arrival_time_ = Timestamp::MinusInfinity();
->>>>>>> cbad18b1
   int payload_type_frequency_ = 0;
   bool recovered_ = false;
   rtc::scoped_refptr<rtc::RefCountedBase> additional_data_;
