/*
 *  Copyright (c) 2013 The WebRTC project authors. All Rights Reserved.
 *
 *  Use of this source code is governed by a BSD-style license
 *  that can be found in the LICENSE file in the root of the source
 *  tree. An additional intellectual property rights grant can be found
 *  in the file PATENTS.  All contributing project authors may
 *  be found in the AUTHORS file in the root of the source tree.
 */

#include "modules/rtp_rtcp/source/rtp_rtcp_impl.h"

#include <map>
#include <memory>
#include <set>

#include "api/transport/field_trial_based_config.h"
#include "modules/rtp_rtcp/include/rtp_rtcp_defines.h"
#include "modules/rtp_rtcp/source/rtcp_packet.h"
#include "modules/rtp_rtcp/source/rtcp_packet/nack.h"
#include "modules/rtp_rtcp/source/rtp_packet_received.h"
#include "modules/rtp_rtcp/source/rtp_sender_video.h"
#include "rtc_base/rate_limiter.h"
#include "test/gmock.h"
#include "test/gtest.h"
#include "test/rtcp_packet_parser.h"

using ::testing::ElementsAre;
using ::testing::Eq;
using ::testing::Field;
using ::testing::Gt;
using ::testing::Not;
using ::testing::Optional;

namespace webrtc {
namespace {
const uint32_t kSenderSsrc = 0x12345;
const uint32_t kReceiverSsrc = 0x23456;
const int64_t kOneWayNetworkDelayMs = 100;
const uint8_t kBaseLayerTid = 0;
const uint8_t kHigherLayerTid = 1;
const uint16_t kSequenceNumber = 100;
const uint8_t kPayloadType = 100;
const int kWidth = 320;
const int kHeight = 100;

class RtcpRttStatsTestImpl : public RtcpRttStats {
 public:
  RtcpRttStatsTestImpl() : rtt_ms_(0) {}
  ~RtcpRttStatsTestImpl() override = default;

  void OnRttUpdate(int64_t rtt_ms) override { rtt_ms_ = rtt_ms; }
  int64_t LastProcessedRtt() const override { return rtt_ms_; }
  int64_t rtt_ms_;
};

class SendTransport : public Transport {
 public:
  SendTransport()
      : receiver_(nullptr),
        clock_(nullptr),
        delay_ms_(0),
        rtp_packets_sent_(0),
        rtcp_packets_sent_(0) {}

  void SetRtpRtcpModule(ModuleRtpRtcpImpl* receiver) { receiver_ = receiver; }
  void SimulateNetworkDelay(int64_t delay_ms, SimulatedClock* clock) {
    clock_ = clock;
    delay_ms_ = delay_ms;
  }
  bool SendRtp(const uint8_t* data,
               size_t len,
               const PacketOptions& options) override {
    RtpPacket packet;
    EXPECT_TRUE(packet.Parse(data, len));
    ++rtp_packets_sent_;
    last_rtp_sequence_number_ = packet.SequenceNumber();
    return true;
  }
  bool SendRtcp(const uint8_t* data, size_t len) override {
    test::RtcpPacketParser parser;
    parser.Parse(data, len);
    last_nack_list_ = parser.nack()->packet_ids();

    if (clock_) {
      clock_->AdvanceTimeMilliseconds(delay_ms_);
    }
    EXPECT_TRUE(receiver_);
    receiver_->IncomingRtcpPacket(data, len);
    ++rtcp_packets_sent_;
    return true;
  }
  size_t NumRtcpSent() { return rtcp_packets_sent_; }
  ModuleRtpRtcpImpl* receiver_;
  SimulatedClock* clock_;
  int64_t delay_ms_;
  int rtp_packets_sent_;
  size_t rtcp_packets_sent_;
  uint16_t last_rtp_sequence_number_;
  std::vector<uint16_t> last_nack_list_;
};

class RtpRtcpModule : public RtcpPacketTypeCounterObserver {
 public:
  RtpRtcpModule(SimulatedClock* clock, bool is_sender)
      : is_sender_(is_sender),
        receive_statistics_(ReceiveStatistics::Create(clock)),
        clock_(clock) {
    CreateModuleImpl();
    transport_.SimulateNetworkDelay(kOneWayNetworkDelayMs, clock);
  }

  const bool is_sender_;
  RtcpPacketTypeCounter packets_sent_;
  RtcpPacketTypeCounter packets_received_;
  std::unique_ptr<ReceiveStatistics> receive_statistics_;
  SendTransport transport_;
  RtcpRttStatsTestImpl rtt_stats_;
  std::unique_ptr<ModuleRtpRtcpImpl> impl_;
  int rtcp_report_interval_ms_ = 0;

  void RtcpPacketTypesCounterUpdated(
      uint32_t ssrc,
      const RtcpPacketTypeCounter& packet_counter) override {
    counter_map_[ssrc] = packet_counter;
  }

  RtcpPacketTypeCounter RtcpSent() {
    // RTCP counters for remote SSRC.
    return counter_map_[is_sender_ ? kReceiverSsrc : kSenderSsrc];
  }

  RtcpPacketTypeCounter RtcpReceived() {
    // Received RTCP stats for (own) local SSRC.
    return counter_map_[impl_->SSRC()];
  }
  int RtpSent() { return transport_.rtp_packets_sent_; }
  uint16_t LastRtpSequenceNumber() {
    return transport_.last_rtp_sequence_number_;
  }
  std::vector<uint16_t> LastNackListSent() {
    return transport_.last_nack_list_;
  }
  void SetRtcpReportIntervalAndReset(int rtcp_report_interval_ms) {
    rtcp_report_interval_ms_ = rtcp_report_interval_ms;
    CreateModuleImpl();
  }

 private:
  void CreateModuleImpl() {
    RtpRtcpInterface::Configuration config;
    config.audio = false;
    config.clock = clock_;
    config.outgoing_transport = &transport_;
    config.receive_statistics = receive_statistics_.get();
    config.rtcp_packet_type_counter_observer = this;
    config.rtt_stats = &rtt_stats_;
    config.rtcp_report_interval_ms = rtcp_report_interval_ms_;
    config.local_media_ssrc = is_sender_ ? kSenderSsrc : kReceiverSsrc;
    config.need_rtp_packet_infos = true;
    config.non_sender_rtt_measurement = true;

    impl_.reset(new ModuleRtpRtcpImpl(config));
    impl_->SetRemoteSSRC(is_sender_ ? kReceiverSsrc : kSenderSsrc);
    impl_->SetRTCPStatus(RtcpMode::kCompound);
  }

  SimulatedClock* const clock_;
  std::map<uint32_t, RtcpPacketTypeCounter> counter_map_;
};
}  // namespace

class RtpRtcpImplTest : public ::testing::Test {
 protected:
  RtpRtcpImplTest()
      : clock_(133590000000000),
        sender_(&clock_, /*is_sender=*/true),
        receiver_(&clock_, /*is_sender=*/false) {}

  void SetUp() override {
    // Send module.
    EXPECT_EQ(0, sender_.impl_->SetSendingStatus(true));
    sender_.impl_->SetSendingMediaStatus(true);
    sender_.impl_->SetSequenceNumber(kSequenceNumber);
    sender_.impl_->SetStorePacketsStatus(true, 100);

    FieldTrialBasedConfig field_trials;
    RTPSenderVideo::Config video_config;
    video_config.clock = &clock_;
    video_config.rtp_sender = sender_.impl_->RtpSender();
    video_config.field_trials = &field_trials;
    sender_video_ = std::make_unique<RTPSenderVideo>(video_config);

    // Receive module.
    EXPECT_EQ(0, receiver_.impl_->SetSendingStatus(false));
    receiver_.impl_->SetSendingMediaStatus(false);
    // Transport settings.
    sender_.transport_.SetRtpRtcpModule(receiver_.impl_.get());
    receiver_.transport_.SetRtpRtcpModule(sender_.impl_.get());
  }

  SimulatedClock clock_;
  RtpRtcpModule sender_;
  std::unique_ptr<RTPSenderVideo> sender_video_;
  RtpRtcpModule receiver_;

  void SendFrame(const RtpRtcpModule* module,
                 RTPSenderVideo* sender,
                 uint8_t tid) {
    RTPVideoHeaderVP8 vp8_header = {};
    vp8_header.temporalIdx = tid;
    RTPVideoHeader rtp_video_header;
    rtp_video_header.frame_type = VideoFrameType::kVideoFrameKey;
    rtp_video_header.width = kWidth;
    rtp_video_header.height = kHeight;
    rtp_video_header.rotation = kVideoRotation_0;
    rtp_video_header.content_type = VideoContentType::UNSPECIFIED;
    rtp_video_header.playout_delay = {-1, -1};
    rtp_video_header.is_first_packet_in_frame = true;
    rtp_video_header.simulcastIdx = 0;
    rtp_video_header.codec = kVideoCodecVP8;
    rtp_video_header.video_type_header = vp8_header;
    rtp_video_header.video_timing = {0u, 0u, 0u, 0u, 0u, 0u, false};

    const uint8_t payload[100] = {0};
    EXPECT_TRUE(module->impl_->OnSendingRtpFrame(0, 0, kPayloadType, true));
    EXPECT_TRUE(sender->SendVideo(kPayloadType, VideoCodecType::kVideoCodecVP8,
                                  0, 0, payload, rtp_video_header, 0));
  }

  void IncomingRtcpNack(const RtpRtcpModule* module, uint16_t sequence_number) {
    bool sender = module->impl_->SSRC() == kSenderSsrc;
    rtcp::Nack nack;
    uint16_t list[1];
    list[0] = sequence_number;
    const uint16_t kListLength = sizeof(list) / sizeof(list[0]);
    nack.SetSenderSsrc(sender ? kReceiverSsrc : kSenderSsrc);
    nack.SetMediaSsrc(sender ? kSenderSsrc : kReceiverSsrc);
    nack.SetPacketIds(list, kListLength);
    rtc::Buffer packet = nack.Build();
    module->impl_->IncomingRtcpPacket(packet.data(), packet.size());
  }
};

TEST_F(RtpRtcpImplTest, RetransmitsAllLayers) {
  // Send frames.
  EXPECT_EQ(0, sender_.RtpSent());
  SendFrame(&sender_, sender_video_.get(), kBaseLayerTid);  // kSequenceNumber
  SendFrame(&sender_, sender_video_.get(),
            kHigherLayerTid);  // kSequenceNumber + 1
  SendFrame(&sender_, sender_video_.get(),
            kNoTemporalIdx);  // kSequenceNumber + 2
  EXPECT_EQ(3, sender_.RtpSent());
  EXPECT_EQ(kSequenceNumber + 2, sender_.LastRtpSequenceNumber());

  // Min required delay until retransmit = 5 + RTT ms (RTT = 0).
  clock_.AdvanceTimeMilliseconds(5);

  // Frame with kBaseLayerTid re-sent.
  IncomingRtcpNack(&sender_, kSequenceNumber);
  EXPECT_EQ(4, sender_.RtpSent());
  EXPECT_EQ(kSequenceNumber, sender_.LastRtpSequenceNumber());
  // Frame with kHigherLayerTid re-sent.
  IncomingRtcpNack(&sender_, kSequenceNumber + 1);
  EXPECT_EQ(5, sender_.RtpSent());
  EXPECT_EQ(kSequenceNumber + 1, sender_.LastRtpSequenceNumber());
  // Frame with kNoTemporalIdx re-sent.
  IncomingRtcpNack(&sender_, kSequenceNumber + 2);
  EXPECT_EQ(6, sender_.RtpSent());
  EXPECT_EQ(kSequenceNumber + 2, sender_.LastRtpSequenceNumber());
}

TEST_F(RtpRtcpImplTest, Rtt) {
  RtpPacketReceived packet;
  packet.SetTimestamp(1);
  packet.SetSequenceNumber(123);
  packet.SetSsrc(kSenderSsrc);
  packet.AllocatePayload(100 - 12);
  receiver_.receive_statistics_->OnRtpPacket(packet);

  // Send Frame before sending an SR.
  SendFrame(&sender_, sender_video_.get(), kBaseLayerTid);
  // Sender module should send an SR.
  EXPECT_EQ(0, sender_.impl_->SendRTCP(kRtcpReport));

  // Receiver module should send a RR with a response to the last received SR.
  clock_.AdvanceTimeMilliseconds(1000);
  EXPECT_EQ(0, receiver_.impl_->SendRTCP(kRtcpReport));

  // Verify RTT.
  int64_t rtt;
  int64_t avg_rtt;
  int64_t min_rtt;
  int64_t max_rtt;
  EXPECT_EQ(
      0, sender_.impl_->RTT(kReceiverSsrc, &rtt, &avg_rtt, &min_rtt, &max_rtt));
  EXPECT_NEAR(2 * kOneWayNetworkDelayMs, rtt, 1);
  EXPECT_NEAR(2 * kOneWayNetworkDelayMs, avg_rtt, 1);
  EXPECT_NEAR(2 * kOneWayNetworkDelayMs, min_rtt, 1);
  EXPECT_NEAR(2 * kOneWayNetworkDelayMs, max_rtt, 1);

  // No RTT from other ssrc.
  EXPECT_EQ(-1, sender_.impl_->RTT(kReceiverSsrc + 1, &rtt, &avg_rtt, &min_rtt,
                                   &max_rtt));

  // Verify RTT from rtt_stats config.
  EXPECT_EQ(0, sender_.rtt_stats_.LastProcessedRtt());
  EXPECT_EQ(0, sender_.impl_->rtt_ms());
  sender_.impl_->Process();
  EXPECT_NEAR(2 * kOneWayNetworkDelayMs, sender_.rtt_stats_.LastProcessedRtt(),
              1);
  EXPECT_NEAR(2 * kOneWayNetworkDelayMs, sender_.impl_->rtt_ms(), 1);
}

TEST_F(RtpRtcpImplTest, RttForReceiverOnly) {
  // Receiver module should send a Receiver time reference report (RTRR).
  EXPECT_EQ(0, receiver_.impl_->SendRTCP(kRtcpReport));

  // Sender module should send a response to the last received RTRR (DLRR).
  clock_.AdvanceTimeMilliseconds(1000);
  // Send Frame before sending a SR.
  SendFrame(&sender_, sender_video_.get(), kBaseLayerTid);
  EXPECT_EQ(0, sender_.impl_->SendRTCP(kRtcpReport));

  // Verify RTT.
  EXPECT_EQ(0, receiver_.rtt_stats_.LastProcessedRtt());
  EXPECT_EQ(0, receiver_.impl_->rtt_ms());
  receiver_.impl_->Process();
  EXPECT_NEAR(2 * kOneWayNetworkDelayMs,
              receiver_.rtt_stats_.LastProcessedRtt(), 1);
  EXPECT_NEAR(2 * kOneWayNetworkDelayMs, receiver_.impl_->rtt_ms(), 1);
}

TEST_F(RtpRtcpImplTest, NoSrBeforeMedia) {
  // Ignore fake transport delays in this test.
  sender_.transport_.SimulateNetworkDelay(0, &clock_);
  receiver_.transport_.SimulateNetworkDelay(0, &clock_);

  sender_.impl_->Process();
  EXPECT_EQ(-1, sender_.RtcpSent().first_packet_time_ms);

  // Verify no SR is sent before media has been sent, RR should still be sent
  // from the receiving module though.
  clock_.AdvanceTimeMilliseconds(2000);
  int64_t current_time = clock_.TimeInMilliseconds();
  sender_.impl_->Process();
  receiver_.impl_->Process();
  EXPECT_EQ(-1, sender_.RtcpSent().first_packet_time_ms);
  EXPECT_EQ(receiver_.RtcpSent().first_packet_time_ms, current_time);

  SendFrame(&sender_, sender_video_.get(), kBaseLayerTid);
  EXPECT_EQ(sender_.RtcpSent().first_packet_time_ms, current_time);
}

TEST_F(RtpRtcpImplTest, RtcpPacketTypeCounter_Nack) {
  EXPECT_EQ(-1, receiver_.RtcpSent().first_packet_time_ms);
  EXPECT_EQ(-1, sender_.RtcpReceived().first_packet_time_ms);
  EXPECT_EQ(0U, sender_.RtcpReceived().nack_packets);
  EXPECT_EQ(0U, receiver_.RtcpSent().nack_packets);

  // Receive module sends a NACK.
  const uint16_t kNackLength = 1;
  uint16_t nack_list[kNackLength] = {123};
  EXPECT_EQ(0, receiver_.impl_->SendNACK(nack_list, kNackLength));
  EXPECT_EQ(1U, receiver_.RtcpSent().nack_packets);
  EXPECT_GT(receiver_.RtcpSent().first_packet_time_ms, -1);

  // Send module receives the NACK.
  EXPECT_EQ(1U, sender_.RtcpReceived().nack_packets);
  EXPECT_GT(sender_.RtcpReceived().first_packet_time_ms, -1);
}

TEST_F(RtpRtcpImplTest, AddStreamDataCounters) {
  StreamDataCounters rtp;
  const int64_t kStartTimeMs = 1;
  rtp.first_packet_time_ms = kStartTimeMs;
  rtp.transmitted.packets = 1;
  rtp.transmitted.payload_bytes = 1;
  rtp.transmitted.header_bytes = 2;
  rtp.transmitted.padding_bytes = 3;
  EXPECT_EQ(rtp.transmitted.TotalBytes(), rtp.transmitted.payload_bytes +
                                              rtp.transmitted.header_bytes +
                                              rtp.transmitted.padding_bytes);

  StreamDataCounters rtp2;
  rtp2.first_packet_time_ms = -1;
  rtp2.transmitted.packets = 10;
  rtp2.transmitted.payload_bytes = 10;
  rtp2.retransmitted.header_bytes = 4;
  rtp2.retransmitted.payload_bytes = 5;
  rtp2.retransmitted.padding_bytes = 6;
  rtp2.retransmitted.packets = 7;
  rtp2.fec.packets = 8;

  StreamDataCounters sum = rtp;
  sum.Add(rtp2);
  EXPECT_EQ(kStartTimeMs, sum.first_packet_time_ms);
  EXPECT_EQ(11U, sum.transmitted.packets);
  EXPECT_EQ(11U, sum.transmitted.payload_bytes);
  EXPECT_EQ(2U, sum.transmitted.header_bytes);
  EXPECT_EQ(3U, sum.transmitted.padding_bytes);
  EXPECT_EQ(4U, sum.retransmitted.header_bytes);
  EXPECT_EQ(5U, sum.retransmitted.payload_bytes);
  EXPECT_EQ(6U, sum.retransmitted.padding_bytes);
  EXPECT_EQ(7U, sum.retransmitted.packets);
  EXPECT_EQ(8U, sum.fec.packets);
  EXPECT_EQ(sum.transmitted.TotalBytes(),
            rtp.transmitted.TotalBytes() + rtp2.transmitted.TotalBytes());

  StreamDataCounters rtp3;
  rtp3.first_packet_time_ms = kStartTimeMs + 10;
  sum.Add(rtp3);
  EXPECT_EQ(kStartTimeMs, sum.first_packet_time_ms);  // Holds oldest time.
}

TEST_F(RtpRtcpImplTest, SendsInitialNackList) {
  // Send module sends a NACK.
  const uint16_t kNackLength = 1;
  uint16_t nack_list[kNackLength] = {123};
  EXPECT_EQ(0U, sender_.RtcpSent().nack_packets);
  // Send Frame before sending a compound RTCP that starts with SR.
  SendFrame(&sender_, sender_video_.get(), kBaseLayerTid);
  EXPECT_EQ(0, sender_.impl_->SendNACK(nack_list, kNackLength));
  EXPECT_EQ(1U, sender_.RtcpSent().nack_packets);
  EXPECT_THAT(sender_.LastNackListSent(), ElementsAre(123));
}

TEST_F(RtpRtcpImplTest, SendsExtendedNackList) {
  // Send module sends a NACK.
  const uint16_t kNackLength = 1;
  uint16_t nack_list[kNackLength] = {123};
  EXPECT_EQ(0U, sender_.RtcpSent().nack_packets);
  // Send Frame before sending a compound RTCP that starts with SR.
  SendFrame(&sender_, sender_video_.get(), kBaseLayerTid);
  EXPECT_EQ(0, sender_.impl_->SendNACK(nack_list, kNackLength));
  EXPECT_EQ(1U, sender_.RtcpSent().nack_packets);
  EXPECT_THAT(sender_.LastNackListSent(), ElementsAre(123));

  // Same list not re-send.
  EXPECT_EQ(0, sender_.impl_->SendNACK(nack_list, kNackLength));
  EXPECT_EQ(1U, sender_.RtcpSent().nack_packets);
  EXPECT_THAT(sender_.LastNackListSent(), ElementsAre(123));

  // Only extended list sent.
  const uint16_t kNackExtLength = 2;
  uint16_t nack_list_ext[kNackExtLength] = {123, 124};
  EXPECT_EQ(0, sender_.impl_->SendNACK(nack_list_ext, kNackExtLength));
  EXPECT_EQ(2U, sender_.RtcpSent().nack_packets);
  EXPECT_THAT(sender_.LastNackListSent(), ElementsAre(124));
}

TEST_F(RtpRtcpImplTest, ReSendsNackListAfterRttMs) {
  sender_.transport_.SimulateNetworkDelay(0, &clock_);
  // Send module sends a NACK.
  const uint16_t kNackLength = 2;
  uint16_t nack_list[kNackLength] = {123, 125};
  EXPECT_EQ(0U, sender_.RtcpSent().nack_packets);
  // Send Frame before sending a compound RTCP that starts with SR.
  SendFrame(&sender_, sender_video_.get(), kBaseLayerTid);
  EXPECT_EQ(0, sender_.impl_->SendNACK(nack_list, kNackLength));
  EXPECT_EQ(1U, sender_.RtcpSent().nack_packets);
  EXPECT_THAT(sender_.LastNackListSent(), ElementsAre(123, 125));

  // Same list not re-send, rtt interval has not passed.
  const int kStartupRttMs = 100;
  clock_.AdvanceTimeMilliseconds(kStartupRttMs);
  EXPECT_EQ(0, sender_.impl_->SendNACK(nack_list, kNackLength));
  EXPECT_EQ(1U, sender_.RtcpSent().nack_packets);

  // Rtt interval passed, full list sent.
  clock_.AdvanceTimeMilliseconds(1);
  EXPECT_EQ(0, sender_.impl_->SendNACK(nack_list, kNackLength));
  EXPECT_EQ(2U, sender_.RtcpSent().nack_packets);
  EXPECT_THAT(sender_.LastNackListSent(), ElementsAre(123, 125));
}

TEST_F(RtpRtcpImplTest, UniqueNackRequests) {
  receiver_.transport_.SimulateNetworkDelay(0, &clock_);
  EXPECT_EQ(0U, receiver_.RtcpSent().nack_packets);
  EXPECT_EQ(0U, receiver_.RtcpSent().nack_requests);
  EXPECT_EQ(0U, receiver_.RtcpSent().unique_nack_requests);
  EXPECT_EQ(0, receiver_.RtcpSent().UniqueNackRequestsInPercent());

  // Receive module sends NACK request.
  const uint16_t kNackLength = 4;
  uint16_t nack_list[kNackLength] = {10, 11, 13, 18};
  EXPECT_EQ(0, receiver_.impl_->SendNACK(nack_list, kNackLength));
  EXPECT_EQ(1U, receiver_.RtcpSent().nack_packets);
  EXPECT_EQ(4U, receiver_.RtcpSent().nack_requests);
  EXPECT_EQ(4U, receiver_.RtcpSent().unique_nack_requests);
  EXPECT_THAT(receiver_.LastNackListSent(), ElementsAre(10, 11, 13, 18));

  // Send module receives the request.
  EXPECT_EQ(1U, sender_.RtcpReceived().nack_packets);
  EXPECT_EQ(4U, sender_.RtcpReceived().nack_requests);
  EXPECT_EQ(4U, sender_.RtcpReceived().unique_nack_requests);
  EXPECT_EQ(100, sender_.RtcpReceived().UniqueNackRequestsInPercent());

  // Receive module sends new request with duplicated packets.
  const int kStartupRttMs = 100;
  clock_.AdvanceTimeMilliseconds(kStartupRttMs + 1);
  const uint16_t kNackLength2 = 4;
  uint16_t nack_list2[kNackLength2] = {11, 18, 20, 21};
  EXPECT_EQ(0, receiver_.impl_->SendNACK(nack_list2, kNackLength2));
  EXPECT_EQ(2U, receiver_.RtcpSent().nack_packets);
  EXPECT_EQ(8U, receiver_.RtcpSent().nack_requests);
  EXPECT_EQ(6U, receiver_.RtcpSent().unique_nack_requests);
  EXPECT_THAT(receiver_.LastNackListSent(), ElementsAre(11, 18, 20, 21));

  // Send module receives the request.
  EXPECT_EQ(2U, sender_.RtcpReceived().nack_packets);
  EXPECT_EQ(8U, sender_.RtcpReceived().nack_requests);
  EXPECT_EQ(6U, sender_.RtcpReceived().unique_nack_requests);
  EXPECT_EQ(75, sender_.RtcpReceived().UniqueNackRequestsInPercent());
}

TEST_F(RtpRtcpImplTest, ConfigurableRtcpReportInterval) {
  const int kVideoReportInterval = 3000;

  // Recreate sender impl with new configuration, and redo setup.
  sender_.SetRtcpReportIntervalAndReset(kVideoReportInterval);
  SetUp();

  SendFrame(&sender_, sender_video_.get(), kBaseLayerTid);

  // Initial state
  sender_.impl_->Process();
  EXPECT_EQ(sender_.RtcpSent().first_packet_time_ms, -1);
  EXPECT_EQ(0u, sender_.transport_.NumRtcpSent());

  // Move ahead to the last ms before a rtcp is expected, no action.
  clock_.AdvanceTimeMilliseconds(kVideoReportInterval / 2 - 1);
  sender_.impl_->Process();
  EXPECT_EQ(sender_.RtcpSent().first_packet_time_ms, -1);
  EXPECT_EQ(sender_.transport_.NumRtcpSent(), 0u);

  // Move ahead to the first rtcp. Send RTCP.
  clock_.AdvanceTimeMilliseconds(1);
  sender_.impl_->Process();
  EXPECT_GT(sender_.RtcpSent().first_packet_time_ms, -1);
  EXPECT_EQ(sender_.transport_.NumRtcpSent(), 1u);

  SendFrame(&sender_, sender_video_.get(), kBaseLayerTid);

  // Move ahead to the last possible second before second rtcp is expected.
  clock_.AdvanceTimeMilliseconds(kVideoReportInterval * 1 / 2 - 1);
  sender_.impl_->Process();
  EXPECT_EQ(sender_.transport_.NumRtcpSent(), 1u);

  // Move ahead into the range of second rtcp, the second rtcp may be sent.
  clock_.AdvanceTimeMilliseconds(1);
  sender_.impl_->Process();
  EXPECT_GE(sender_.transport_.NumRtcpSent(), 1u);

  clock_.AdvanceTimeMilliseconds(kVideoReportInterval / 2);
  sender_.impl_->Process();
  EXPECT_GE(sender_.transport_.NumRtcpSent(), 1u);

  // Move out the range of second rtcp, the second rtcp must have been sent.
  clock_.AdvanceTimeMilliseconds(kVideoReportInterval / 2);
  sender_.impl_->Process();
  EXPECT_EQ(sender_.transport_.NumRtcpSent(), 2u);
}

TEST_F(RtpRtcpImplTest, StoresPacketInfoForSentPackets) {
  const uint32_t kStartTimestamp = 1u;
  SetUp();
  sender_.impl_->SetStartTimestamp(kStartTimestamp);
<<<<<<< HEAD
=======
  sender_.impl_->SetSequenceNumber(1);
>>>>>>> cbad18b1

  PacedPacketInfo pacing_info;
  RtpPacketToSend packet(nullptr);
  packet.set_packet_type(RtpPacketToSend::Type::kVideo);
  packet.SetSsrc(kSenderSsrc);

  // Single-packet frame.
  packet.SetTimestamp(1);
<<<<<<< HEAD
  packet.SetSequenceNumber(1);
=======
>>>>>>> cbad18b1
  packet.set_first_packet_of_frame(true);
  packet.SetMarker(true);
  sender_.impl_->TrySendPacket(&packet, pacing_info);

  std::vector<RtpSequenceNumberMap::Info> seqno_info =
      sender_.impl_->GetSentRtpPacketInfos(std::vector<uint16_t>{1});

  EXPECT_THAT(seqno_info, ElementsAre(RtpSequenceNumberMap::Info(
                              /*timestamp=*/1 - kStartTimestamp,
                              /*is_first=*/1,
                              /*is_last=*/1)));

  // Three-packet frame.
  packet.SetTimestamp(2);
<<<<<<< HEAD
  packet.SetSequenceNumber(2);
=======
>>>>>>> cbad18b1
  packet.set_first_packet_of_frame(true);
  packet.SetMarker(false);
  sender_.impl_->TrySendPacket(&packet, pacing_info);

<<<<<<< HEAD
  packet.SetSequenceNumber(3);
  packet.set_first_packet_of_frame(false);
  sender_.impl_->TrySendPacket(&packet, pacing_info);

  packet.SetSequenceNumber(4);
=======
  packet.set_first_packet_of_frame(false);
  sender_.impl_->TrySendPacket(&packet, pacing_info);

>>>>>>> cbad18b1
  packet.SetMarker(true);
  sender_.impl_->TrySendPacket(&packet, pacing_info);

  seqno_info =
      sender_.impl_->GetSentRtpPacketInfos(std::vector<uint16_t>{2, 3, 4});

  EXPECT_THAT(seqno_info, ElementsAre(RtpSequenceNumberMap::Info(
                                          /*timestamp=*/2 - kStartTimestamp,
                                          /*is_first=*/1,
                                          /*is_last=*/0),
                                      RtpSequenceNumberMap::Info(
                                          /*timestamp=*/2 - kStartTimestamp,
                                          /*is_first=*/0,
                                          /*is_last=*/0),
                                      RtpSequenceNumberMap::Info(
                                          /*timestamp=*/2 - kStartTimestamp,
                                          /*is_first=*/0,
                                          /*is_last=*/1)));
}

<<<<<<< HEAD
=======
// Checks that the remote sender stats are not available if no RTCP SR was sent.
TEST_F(RtpRtcpImplTest, SenderReportStatsNotAvailable) {
  EXPECT_THAT(receiver_.impl_->GetSenderReportStats(), Eq(absl::nullopt));
}

// Checks that the remote sender stats are available if an RTCP SR was sent.
TEST_F(RtpRtcpImplTest, SenderReportStatsAvailable) {
  // Send a frame in order to send an SR.
  SendFrame(&sender_, sender_video_.get(), kBaseLayerTid);
  // Send an SR.
  ASSERT_THAT(sender_.impl_->SendRTCP(kRtcpReport), Eq(0));
  EXPECT_THAT(receiver_.impl_->GetSenderReportStats(), Not(Eq(absl::nullopt)));
}

// Checks that the remote sender stats are not available if an RTCP SR with an
// unexpected SSRC is received.
TEST_F(RtpRtcpImplTest, SenderReportStatsNotUpdatedWithUnexpectedSsrc) {
  constexpr uint32_t kUnexpectedSenderSsrc = 0x87654321;
  static_assert(kUnexpectedSenderSsrc != kSenderSsrc, "");
  // Forge a sender report and pass it to the receiver as if an RTCP SR were
  // sent by an unexpected sender.
  rtcp::SenderReport sr;
  sr.SetSenderSsrc(kUnexpectedSenderSsrc);
  sr.SetNtp({/*seconds=*/1u, /*fractions=*/1u << 31});
  sr.SetPacketCount(123u);
  sr.SetOctetCount(456u);
  auto raw_packet = sr.Build();
  receiver_.impl_->IncomingRtcpPacket(raw_packet.data(), raw_packet.size());
  EXPECT_THAT(receiver_.impl_->GetSenderReportStats(), Eq(absl::nullopt));
}

// Checks the stats derived from the last received RTCP SR are set correctly.
TEST_F(RtpRtcpImplTest, SenderReportStatsCheckStatsFromLastReport) {
  using SenderReportStats = RtpRtcpInterface::SenderReportStats;
  const NtpTime ntp(/*seconds=*/1u, /*fractions=*/1u << 31);
  constexpr uint32_t kPacketCount = 123u;
  constexpr uint32_t kOctetCount = 456u;
  // Forge a sender report and pass it to the receiver as if an RTCP SR were
  // sent by the sender.
  rtcp::SenderReport sr;
  sr.SetSenderSsrc(kSenderSsrc);
  sr.SetNtp(ntp);
  sr.SetPacketCount(kPacketCount);
  sr.SetOctetCount(kOctetCount);
  auto raw_packet = sr.Build();
  receiver_.impl_->IncomingRtcpPacket(raw_packet.data(), raw_packet.size());

  EXPECT_THAT(
      receiver_.impl_->GetSenderReportStats(),
      Optional(AllOf(Field(&SenderReportStats::last_remote_timestamp, Eq(ntp)),
                     Field(&SenderReportStats::packets_sent, Eq(kPacketCount)),
                     Field(&SenderReportStats::bytes_sent, Eq(kOctetCount)))));
}

// Checks that the remote sender stats count equals the number of sent RTCP SRs.
TEST_F(RtpRtcpImplTest, SenderReportStatsCount) {
  using SenderReportStats = RtpRtcpInterface::SenderReportStats;
  // Send a frame in order to send an SR.
  SendFrame(&sender_, sender_video_.get(), kBaseLayerTid);
  // Send the first SR.
  ASSERT_THAT(sender_.impl_->SendRTCP(kRtcpReport), Eq(0));
  EXPECT_THAT(receiver_.impl_->GetSenderReportStats(),
              Optional(Field(&SenderReportStats::reports_count, Eq(1u))));
  // Send the second SR.
  ASSERT_THAT(sender_.impl_->SendRTCP(kRtcpReport), Eq(0));
  EXPECT_THAT(receiver_.impl_->GetSenderReportStats(),
              Optional(Field(&SenderReportStats::reports_count, Eq(2u))));
}

// Checks that the remote sender stats include a valid arrival time if an RTCP
// SR was sent.
TEST_F(RtpRtcpImplTest, SenderReportStatsArrivalTimestampSet) {
  // Send a frame in order to send an SR.
  SendFrame(&sender_, sender_video_.get(), kBaseLayerTid);
  // Send an SR.
  ASSERT_THAT(sender_.impl_->SendRTCP(kRtcpReport), Eq(0));
  auto stats = receiver_.impl_->GetSenderReportStats();
  ASSERT_THAT(stats, Not(Eq(absl::nullopt)));
  EXPECT_TRUE(stats->last_arrival_timestamp.Valid());
}

// Checks that the packet and byte counters from an RTCP SR are not zero once
// a frame is sent.
TEST_F(RtpRtcpImplTest, SenderReportStatsPacketByteCounters) {
  using SenderReportStats = RtpRtcpInterface::SenderReportStats;
  // Send a frame in order to send an SR.
  SendFrame(&sender_, sender_video_.get(), kBaseLayerTid);
  ASSERT_THAT(sender_.transport_.rtp_packets_sent_, Gt(0));
  // Advance time otherwise the RTCP SR report will not include any packets
  // generated by `SendFrame()`.
  clock_.AdvanceTimeMilliseconds(1);
  // Send an SR.
  ASSERT_THAT(sender_.impl_->SendRTCP(kRtcpReport), Eq(0));
  EXPECT_THAT(receiver_.impl_->GetSenderReportStats(),
              Optional(AllOf(Field(&SenderReportStats::packets_sent, Gt(0u)),
                             Field(&SenderReportStats::bytes_sent, Gt(0u)))));
}

>>>>>>> cbad18b1
}  // namespace webrtc<|MERGE_RESOLUTION|>--- conflicted
+++ resolved
@@ -566,10 +566,7 @@
   const uint32_t kStartTimestamp = 1u;
   SetUp();
   sender_.impl_->SetStartTimestamp(kStartTimestamp);
-<<<<<<< HEAD
-=======
   sender_.impl_->SetSequenceNumber(1);
->>>>>>> cbad18b1
 
   PacedPacketInfo pacing_info;
   RtpPacketToSend packet(nullptr);
@@ -578,10 +575,6 @@
 
   // Single-packet frame.
   packet.SetTimestamp(1);
-<<<<<<< HEAD
-  packet.SetSequenceNumber(1);
-=======
->>>>>>> cbad18b1
   packet.set_first_packet_of_frame(true);
   packet.SetMarker(true);
   sender_.impl_->TrySendPacket(&packet, pacing_info);
@@ -596,25 +589,13 @@
 
   // Three-packet frame.
   packet.SetTimestamp(2);
-<<<<<<< HEAD
-  packet.SetSequenceNumber(2);
-=======
->>>>>>> cbad18b1
   packet.set_first_packet_of_frame(true);
   packet.SetMarker(false);
   sender_.impl_->TrySendPacket(&packet, pacing_info);
 
-<<<<<<< HEAD
-  packet.SetSequenceNumber(3);
   packet.set_first_packet_of_frame(false);
   sender_.impl_->TrySendPacket(&packet, pacing_info);
 
-  packet.SetSequenceNumber(4);
-=======
-  packet.set_first_packet_of_frame(false);
-  sender_.impl_->TrySendPacket(&packet, pacing_info);
-
->>>>>>> cbad18b1
   packet.SetMarker(true);
   sender_.impl_->TrySendPacket(&packet, pacing_info);
 
@@ -635,8 +616,6 @@
                                           /*is_last=*/1)));
 }
 
-<<<<<<< HEAD
-=======
 // Checks that the remote sender stats are not available if no RTCP SR was sent.
 TEST_F(RtpRtcpImplTest, SenderReportStatsNotAvailable) {
   EXPECT_THAT(receiver_.impl_->GetSenderReportStats(), Eq(absl::nullopt));
@@ -735,5 +714,4 @@
                              Field(&SenderReportStats::bytes_sent, Gt(0u)))));
 }
 
->>>>>>> cbad18b1
 }  // namespace webrtc