--- conflicted
+++ resolved
@@ -97,57 +97,6 @@
     payloads[i] = rtp_payloads[i];
   }
   return Av1Frame(VideoRtpDepacketizerAv1().AssembleFrame(payloads));
-<<<<<<< HEAD
-}
-
-class Obu {
- public:
-  explicit Obu(uint8_t obu_type) : header_(obu_type | kObuSizePresentBit) {
-    EXPECT_EQ(obu_type & 0b0'1111'000, obu_type);
-  }
-
-  Obu& WithExtension(uint8_t extension) {
-    extension_ = extension;
-    header_ |= kObuExtensionPresentBit;
-    return *this;
-  }
-  Obu& WithoutSize() {
-    header_ &= ~kObuSizePresentBit;
-    return *this;
-  }
-  Obu& WithPayload(std::vector<uint8_t> payload) {
-    payload_ = std::move(payload);
-    return *this;
-  }
-
- private:
-  friend std::vector<uint8_t> BuildAv1Frame(std::initializer_list<Obu> obus);
-  uint8_t header_;
-  uint8_t extension_ = 0;
-  std::vector<uint8_t> payload_;
-};
-
-std::vector<uint8_t> BuildAv1Frame(std::initializer_list<Obu> obus) {
-  std::vector<uint8_t> raw;
-  for (const Obu& obu : obus) {
-    raw.push_back(obu.header_);
-    if (obu.header_ & kObuExtensionPresentBit) {
-      raw.push_back(obu.extension_);
-    }
-    if (obu.header_ & kObuSizePresentBit) {
-      // write size in leb128 format.
-      size_t payload_size = obu.payload_.size();
-      while (payload_size >= 0x80) {
-        raw.push_back(0x80 | (payload_size & 0x7F));
-        payload_size >>= 7;
-      }
-      raw.push_back(payload_size);
-    }
-    raw.insert(raw.end(), obu.payload_.begin(), obu.payload_.end());
-  }
-  return raw;
-=======
->>>>>>> cbad18b1
 }
 
 TEST(RtpPacketizerAv1Test, PacketizeOneObuWithoutSizeAndExtension) {
@@ -333,11 +282,7 @@
 
 TEST(RtpPacketizerAv1Test, SetMarkerBitForLastPacketInEndOfPictureFrame) {
   auto kFrame = BuildAv1Frame(
-<<<<<<< HEAD
-      {Obu(kObuTypeFrame).WithPayload(std::vector<uint8_t>(200, 27))});
-=======
       {Av1Obu(kAv1ObuTypeFrame).WithPayload(std::vector<uint8_t>(200, 27))});
->>>>>>> cbad18b1
 
   RtpPacketizer::PayloadSizeLimits limits;
   limits.max_payload_len = 100;
@@ -351,11 +296,7 @@
 
 TEST(RtpPacketizerAv1Test, DoesntSetMarkerBitForPacketsNotInEndOfPictureFrame) {
   auto kFrame = BuildAv1Frame(
-<<<<<<< HEAD
-      {Obu(kObuTypeFrame).WithPayload(std::vector<uint8_t>(200, 27))});
-=======
       {Av1Obu(kAv1ObuTypeFrame).WithPayload(std::vector<uint8_t>(200, 27))});
->>>>>>> cbad18b1
 
   RtpPacketizer::PayloadSizeLimits limits;
   limits.max_payload_len = 100;
