--- conflicted
+++ resolved
@@ -100,13 +100,10 @@
 
   virtual void OnNack(uint32_t sender_ssrc,
                       rtc::ArrayView<const uint16_t> sequence_numbers) {}
-<<<<<<< HEAD
-=======
   virtual void OnFir(uint32_t sender_ssrc) {}
   virtual void OnPli(uint32_t sender_ssrc) {}
   virtual void OnReportBlock(uint32_t sender_ssrc,
                              const rtcp::ReportBlock& report_block) {}
->>>>>>> 8f9b44ba
 };
 
 struct RtcpTransceiverConfig {
@@ -175,17 +172,11 @@
   // Reply to incoming RRTR messages so that remote endpoint may estimate RTT as
   // non-sender as described in https://tools.ietf.org/html/rfc3611#section-4.4
   // and #section-4.5
-<<<<<<< HEAD
-  // TODO(danilchap): Make it true by default after users got enough time to
-  // turn it off if not needed.
-  bool reply_to_non_sender_rtt_measurement = false;
-=======
   bool reply_to_non_sender_rtt_measurement = true;
 
   // Reply to incoming RRTR messages multiple times, one per sender SSRC, to
   // support clients that calculate and process RTT per sender SSRC.
   bool reply_to_non_sender_rtt_mesaurments_on_all_ssrcs = true;
->>>>>>> 8f9b44ba
 
   // Allows a REMB message to be sent immediately when SetRemb is called without
   // having to wait for the next compount message to be sent.
