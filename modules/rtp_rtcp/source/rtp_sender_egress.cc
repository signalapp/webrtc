/*
 *  Copyright (c) 2019 The WebRTC project authors. All Rights Reserved.
 *
 *  Use of this source code is governed by a BSD-style license
 *  that can be found in the LICENSE file in the root of the source
 *  tree. An additional intellectual property rights grant can be found
 *  in the file PATENTS.  All contributing project authors may
 *  be found in the AUTHORS file in the root of the source tree.
 */

#include "modules/rtp_rtcp/source/rtp_sender_egress.h"

#include <limits>
#include <memory>
#include <utility>

#include "absl/strings/match.h"
#include "api/transport/field_trial_based_config.h"
#include "logging/rtc_event_log/events/rtc_event_rtp_packet_outgoing.h"
#include "modules/remote_bitrate_estimator/test/bwe_test_logging.h"
#include "rtc_base/logging.h"

namespace webrtc {
namespace {
constexpr uint32_t kTimestampTicksPerMs = 90;
constexpr int kSendSideDelayWindowMs = 1000;
constexpr int kBitrateStatisticsWindowMs = 1000;
constexpr size_t kRtpSequenceNumberMapMaxEntries = 1 << 13;

bool IsEnabled(absl::string_view name,
               const WebRtcKeyValueConfig* field_trials) {
  FieldTrialBasedConfig default_trials;
  auto& trials = field_trials ? *field_trials : default_trials;
  return absl::StartsWith(trials.Lookup(name), "Enabled");
}
}  // namespace

RtpSenderEgress::NonPacedPacketSender::NonPacedPacketSender(
    RtpSenderEgress* sender)
    : transport_sequence_number_(0), sender_(sender) {}
RtpSenderEgress::NonPacedPacketSender::~NonPacedPacketSender() = default;

void RtpSenderEgress::NonPacedPacketSender::EnqueuePackets(
    std::vector<std::unique_ptr<RtpPacketToSend>> packets) {
  for (auto& packet : packets) {
    if (!packet->SetExtension<TransportSequenceNumber>(
            ++transport_sequence_number_)) {
      --transport_sequence_number_;
    }
    packet->ReserveExtension<TransmissionOffset>();
    packet->ReserveExtension<AbsoluteSendTime>();
    sender_->SendPacket(packet.get(), PacedPacketInfo());
  }
}

RtpSenderEgress::RtpSenderEgress(const RtpRtcp::Configuration& config,
                                 RtpPacketHistory* packet_history)
    : ssrc_(config.local_media_ssrc),
      rtx_ssrc_(config.rtx_send_ssrc),
      flexfec_ssrc_(config.fec_generator ? config.fec_generator->FecSsrc()
                                         : absl::nullopt),
      populate_network2_timestamp_(config.populate_network2_timestamp),
      send_side_bwe_with_overhead_(
          IsEnabled("WebRTC-SendSideBwe-WithOverhead", config.field_trials)),
      clock_(config.clock),
      packet_history_(packet_history),
      transport_(config.outgoing_transport),
      event_log_(config.event_log),
      is_audio_(config.audio),
      need_rtp_packet_infos_(config.need_rtp_packet_infos),
      transport_feedback_observer_(config.transport_feedback_callback),
      send_side_delay_observer_(config.send_side_delay_observer),
      send_packet_observer_(config.send_packet_observer),
      rtp_stats_callback_(config.rtp_stats_callback),
      bitrate_callback_(config.send_bitrate_observer),
      media_has_been_sent_(false),
      force_part_of_allocation_(false),
      timestamp_offset_(0),
      max_delay_it_(send_delays_.end()),
      sum_delays_ms_(0),
      total_packet_send_delay_ms_(0),
<<<<<<< HEAD
      rtp_overhead_bytes_per_packet_(0),
      total_bitrate_sent_(kBitrateStatisticsWindowMs,
                          RateStatistics::kBpsScale),
      nack_bitrate_sent_(kBitrateStatisticsWindowMs, RateStatistics::kBpsScale),
=======
      send_rates_(kNumMediaTypes,
                  {kBitrateStatisticsWindowMs, RateStatistics::kBpsScale}),
>>>>>>> 758c388d
      rtp_sequence_number_map_(need_rtp_packet_infos_
                                   ? std::make_unique<RtpSequenceNumberMap>(
                                         kRtpSequenceNumberMapMaxEntries)
                                   : nullptr) {}

void RtpSenderEgress::SendPacket(RtpPacketToSend* packet,
                                 const PacedPacketInfo& pacing_info) {
  RTC_DCHECK(packet);

  const uint32_t packet_ssrc = packet->Ssrc();
  RTC_DCHECK(packet->packet_type().has_value());
  RTC_DCHECK(HasCorrectSsrc(*packet));
  int64_t now_ms = clock_->TimeInMilliseconds();

  if (is_audio_) {
#if BWE_TEST_LOGGING_COMPILE_TIME_ENABLE
    BWE_TEST_LOGGING_PLOT_WITH_SSRC(1, "AudioTotBitrate_kbps", now_ms,
                                    GetSendRates().Sum().kbps(), packet_ssrc);
    BWE_TEST_LOGGING_PLOT_WITH_SSRC(
        1, "AudioNackBitrate_kbps", now_ms,
        GetSendRates()[RtpPacketMediaType::kRetransmission].kbps(),
        packet_ssrc);
#endif
  } else {
#if BWE_TEST_LOGGING_COMPILE_TIME_ENABLE
    BWE_TEST_LOGGING_PLOT_WITH_SSRC(1, "VideoTotBitrate_kbps", now_ms,
                                    GetSendRates().Sum().kbps(), packet_ssrc);
    BWE_TEST_LOGGING_PLOT_WITH_SSRC(
        1, "VideoNackBitrate_kbps", now_ms,
        GetSendRates()[RtpPacketMediaType::kRetransmission].kbps(),
        packet_ssrc);
#endif
  }

  PacketOptions options;
  {
    rtc::CritScope lock(&lock_);
    options.included_in_allocation = force_part_of_allocation_;

    if (need_rtp_packet_infos_ &&
        packet->packet_type() == RtpPacketToSend::Type::kVideo) {
      RTC_DCHECK(rtp_sequence_number_map_);
      // Last packet of a frame, add it to sequence number info map.
      const uint32_t timestamp = packet->Timestamp() - timestamp_offset_;
      bool is_first_packet_of_frame = packet->is_first_packet_of_frame();
      bool is_last_packet_of_frame = packet->Marker();

      rtp_sequence_number_map_->InsertPacket(
          packet->SequenceNumber(),
          RtpSequenceNumberMap::Info(timestamp, is_first_packet_of_frame,
                                     is_last_packet_of_frame));
    }
  }

  // Bug webrtc:7859. While FEC is invoked from rtp_sender_video, and not after
  // the pacer, these modifications of the header below are happening after the
  // FEC protection packets are calculated. This will corrupt recovered packets
  // at the same place. It's not an issue for extensions, which are present in
  // all the packets (their content just may be incorrect on recovered packets).
  // In case of VideoTimingExtension, since it's present not in every packet,
  // data after rtp header may be corrupted if these packets are protected by
  // the FEC.
  int64_t diff_ms = now_ms - packet->capture_time_ms();
  if (packet->HasExtension<TransmissionOffset>()) {
    packet->SetExtension<TransmissionOffset>(kTimestampTicksPerMs * diff_ms);
  }
  if (packet->HasExtension<AbsoluteSendTime>()) {
    packet->SetExtension<AbsoluteSendTime>(
        AbsoluteSendTime::MsTo24Bits(now_ms));
  }

  if (packet->HasExtension<VideoTimingExtension>()) {
    if (populate_network2_timestamp_) {
      packet->set_network2_time_ms(now_ms);
    } else {
      packet->set_pacer_exit_time_ms(now_ms);
    }
  }

  const bool is_media = packet->packet_type() == RtpPacketMediaType::kAudio ||
                        packet->packet_type() == RtpPacketMediaType::kVideo;

  // Downstream code actually uses this flag to distinguish between media and
  // everything else.
  options.is_retransmit = !is_media;
  if (auto packet_id = packet->GetExtension<TransportSequenceNumber>()) {
    options.packet_id = *packet_id;
    options.included_in_feedback = true;
    options.included_in_allocation = true;
    AddPacketToTransportFeedback(*packet_id, *packet, pacing_info);
  }

  options.application_data.assign(packet->application_data().begin(),
                                  packet->application_data().end());

  if (packet->packet_type() != RtpPacketMediaType::kPadding &&
      packet->packet_type() != RtpPacketMediaType::kRetransmission) {
    UpdateDelayStatistics(packet->capture_time_ms(), now_ms, packet_ssrc);
    UpdateOnSendPacket(options.packet_id, packet->capture_time_ms(),
                       packet_ssrc);
  }

  const bool send_success = SendPacketToNetwork(*packet, options, pacing_info);

  // Put packet in retransmission history or update pending status even if
  // actual sending fails.
  if (is_media && packet->allow_retransmission()) {
    packet_history_->PutRtpPacket(std::make_unique<RtpPacketToSend>(*packet),
                                  now_ms);
  } else if (packet->retransmitted_sequence_number()) {
    packet_history_->MarkPacketAsSent(*packet->retransmitted_sequence_number());
  }

  if (send_success) {
    rtc::CritScope lock(&lock_);
    UpdateRtpStats(*packet);
    media_has_been_sent_ = true;
  }
}

void RtpSenderEgress::ProcessBitrateAndNotifyObservers() {
  if (!bitrate_callback_)
    return;

  rtc::CritScope lock(&lock_);
  RtpSendRates send_rates = GetSendRatesLocked();
  bitrate_callback_->Notify(
      send_rates.Sum().bps(),
      send_rates[RtpPacketMediaType::kRetransmission].bps(), ssrc_);
}

<<<<<<< HEAD
DataRate RtpSenderEgress::SendBitrate() const {
  rtc::CritScope cs(&lock_);
  return DataRate::BitsPerSec(
      total_bitrate_sent_.Rate(clock_->TimeInMilliseconds()).value_or(0));
}

DataRate RtpSenderEgress::NackOverheadRate() const {
  rtc::CritScope cs(&lock_);
  return DataRate::BitsPerSec(
      nack_bitrate_sent_.Rate(clock_->TimeInMilliseconds()).value_or(0));
=======
RtpSendRates RtpSenderEgress::GetSendRates() const {
  rtc::CritScope lock(&lock_);
  return GetSendRatesLocked();
}

RtpSendRates RtpSenderEgress::GetSendRatesLocked() const {
  const int64_t now_ms = clock_->TimeInMilliseconds();
  RtpSendRates current_rates;
  for (size_t i = 0; i < kNumMediaTypes; ++i) {
    RtpPacketMediaType type = static_cast<RtpPacketMediaType>(i);
    current_rates[type] =
        DataRate::BitsPerSec(send_rates_[i].Rate(now_ms).value_or(0));
  }
  return current_rates;
>>>>>>> 758c388d
}

void RtpSenderEgress::GetDataCounters(StreamDataCounters* rtp_stats,
                                      StreamDataCounters* rtx_stats) const {
  rtc::CritScope lock(&lock_);
  *rtp_stats = rtp_stats_;
  *rtx_stats = rtx_rtp_stats_;
}

void RtpSenderEgress::ForceIncludeSendPacketsInAllocation(
    bool part_of_allocation) {
  rtc::CritScope lock(&lock_);
  force_part_of_allocation_ = part_of_allocation;
}

bool RtpSenderEgress::MediaHasBeenSent() const {
  rtc::CritScope lock(&lock_);
  return media_has_been_sent_;
}

void RtpSenderEgress::SetMediaHasBeenSent(bool media_sent) {
  rtc::CritScope lock(&lock_);
  media_has_been_sent_ = media_sent;
}

void RtpSenderEgress::SetTimestampOffset(uint32_t timestamp) {
  rtc::CritScope lock(&lock_);
  timestamp_offset_ = timestamp;
}

std::vector<RtpSequenceNumberMap::Info> RtpSenderEgress::GetSentRtpPacketInfos(
    rtc::ArrayView<const uint16_t> sequence_numbers) const {
  RTC_DCHECK(!sequence_numbers.empty());
  if (!need_rtp_packet_infos_) {
    return std::vector<RtpSequenceNumberMap::Info>();
  }

  std::vector<RtpSequenceNumberMap::Info> results;
  results.reserve(sequence_numbers.size());

  rtc::CritScope cs(&lock_);
  for (uint16_t sequence_number : sequence_numbers) {
    const auto& info = rtp_sequence_number_map_->Get(sequence_number);
    if (!info) {
      // The empty vector will be returned. We can delay the clearing
      // of the vector until after we exit the critical section.
      return std::vector<RtpSequenceNumberMap::Info>();
    }
    results.push_back(*info);
  }

  return results;
}

bool RtpSenderEgress::HasCorrectSsrc(const RtpPacketToSend& packet) const {
  switch (*packet.packet_type()) {
    case RtpPacketMediaType::kAudio:
    case RtpPacketMediaType::kVideo:
      return packet.Ssrc() == ssrc_;
    case RtpPacketMediaType::kRetransmission:
    case RtpPacketMediaType::kPadding:
      // Both padding and retransmission must be on either the media or the
      // RTX stream.
      return packet.Ssrc() == rtx_ssrc_ || packet.Ssrc() == ssrc_;
    case RtpPacketMediaType::kForwardErrorCorrection:
      // FlexFEC is on separate SSRC, ULPFEC uses media SSRC.
      return packet.Ssrc() == ssrc_ || packet.Ssrc() == flexfec_ssrc_;
  }
  return false;
}

void RtpSenderEgress::AddPacketToTransportFeedback(
    uint16_t packet_id,
    const RtpPacketToSend& packet,
    const PacedPacketInfo& pacing_info) {
  if (transport_feedback_observer_) {
    size_t packet_size = packet.payload_size() + packet.padding_size();
    if (send_side_bwe_with_overhead_) {
      packet_size = packet.size();
    }

    RtpPacketSendInfo packet_info;
    packet_info.ssrc = ssrc_;
    packet_info.transport_sequence_number = packet_id;
    packet_info.rtp_sequence_number = packet.SequenceNumber();
    packet_info.length = packet_size;
    packet_info.pacing_info = pacing_info;
    packet_info.packet_type = packet.packet_type();
    transport_feedback_observer_->OnAddPacket(packet_info);
  }
}

void RtpSenderEgress::UpdateDelayStatistics(int64_t capture_time_ms,
                                            int64_t now_ms,
                                            uint32_t ssrc) {
  if (!send_side_delay_observer_ || capture_time_ms <= 0)
    return;

  int avg_delay_ms = 0;
  int max_delay_ms = 0;
  uint64_t total_packet_send_delay_ms = 0;
  {
    rtc::CritScope cs(&lock_);
    // Compute the max and average of the recent capture-to-send delays.
    // The time complexity of the current approach depends on the distribution
    // of the delay values. This could be done more efficiently.

    // Remove elements older than kSendSideDelayWindowMs.
    auto lower_bound =
        send_delays_.lower_bound(now_ms - kSendSideDelayWindowMs);
    for (auto it = send_delays_.begin(); it != lower_bound; ++it) {
      if (max_delay_it_ == it) {
        max_delay_it_ = send_delays_.end();
      }
      sum_delays_ms_ -= it->second;
    }
    send_delays_.erase(send_delays_.begin(), lower_bound);
    if (max_delay_it_ == send_delays_.end()) {
      // Removed the previous max. Need to recompute.
      RecomputeMaxSendDelay();
    }

    // Add the new element.
    RTC_DCHECK_GE(now_ms, 0);
    RTC_DCHECK_LE(now_ms, std::numeric_limits<int64_t>::max() / 2);
    RTC_DCHECK_GE(capture_time_ms, 0);
    RTC_DCHECK_LE(capture_time_ms, std::numeric_limits<int64_t>::max() / 2);
    int64_t diff_ms = now_ms - capture_time_ms;
    RTC_DCHECK_GE(diff_ms, static_cast<int64_t>(0));
    RTC_DCHECK_LE(diff_ms, std::numeric_limits<int>::max());
    int new_send_delay = rtc::dchecked_cast<int>(now_ms - capture_time_ms);
    SendDelayMap::iterator it;
    bool inserted;
    std::tie(it, inserted) =
        send_delays_.insert(std::make_pair(now_ms, new_send_delay));
    if (!inserted) {
      // TODO(terelius): If we have multiple delay measurements during the same
      // millisecond then we keep the most recent one. It is not clear that this
      // is the right decision, but it preserves an earlier behavior.
      int previous_send_delay = it->second;
      sum_delays_ms_ -= previous_send_delay;
      it->second = new_send_delay;
      if (max_delay_it_ == it && new_send_delay < previous_send_delay) {
        RecomputeMaxSendDelay();
      }
    }
    if (max_delay_it_ == send_delays_.end() ||
        it->second >= max_delay_it_->second) {
      max_delay_it_ = it;
    }
    sum_delays_ms_ += new_send_delay;
    total_packet_send_delay_ms_ += new_send_delay;
    total_packet_send_delay_ms = total_packet_send_delay_ms_;

    size_t num_delays = send_delays_.size();
    RTC_DCHECK(max_delay_it_ != send_delays_.end());
    max_delay_ms = rtc::dchecked_cast<int>(max_delay_it_->second);
    int64_t avg_ms = (sum_delays_ms_ + num_delays / 2) / num_delays;
    RTC_DCHECK_GE(avg_ms, static_cast<int64_t>(0));
    RTC_DCHECK_LE(avg_ms,
                  static_cast<int64_t>(std::numeric_limits<int>::max()));
    avg_delay_ms =
        rtc::dchecked_cast<int>((sum_delays_ms_ + num_delays / 2) / num_delays);
  }
  send_side_delay_observer_->SendSideDelayUpdated(
      avg_delay_ms, max_delay_ms, total_packet_send_delay_ms, ssrc);
}

void RtpSenderEgress::RecomputeMaxSendDelay() {
  max_delay_it_ = send_delays_.begin();
  for (auto it = send_delays_.begin(); it != send_delays_.end(); ++it) {
    if (it->second >= max_delay_it_->second) {
      max_delay_it_ = it;
    }
  }
}

void RtpSenderEgress::UpdateOnSendPacket(int packet_id,
                                         int64_t capture_time_ms,
                                         uint32_t ssrc) {
  if (!send_packet_observer_ || capture_time_ms <= 0 || packet_id == -1) {
    return;
  }

  send_packet_observer_->OnSendPacket(packet_id, capture_time_ms, ssrc);
}

bool RtpSenderEgress::SendPacketToNetwork(const RtpPacketToSend& packet,
                                          const PacketOptions& options,
                                          const PacedPacketInfo& pacing_info) {
  int bytes_sent = -1;
  if (transport_) {
    bytes_sent = transport_->SendRtp(packet.data(), packet.size(), options)
                     ? static_cast<int>(packet.size())
                     : -1;
    if (event_log_ && bytes_sent > 0) {
      event_log_->Log(std::make_unique<RtcEventRtpPacketOutgoing>(
          packet, pacing_info.probe_cluster_id));
    }
  }

  if (bytes_sent <= 0) {
    RTC_LOG(LS_WARNING) << "Transport failed to send packet.";
    return false;
  }
  return true;
}

void RtpSenderEgress::UpdateRtpStats(const RtpPacketToSend& packet) {
  int64_t now_ms = clock_->TimeInMilliseconds();

  StreamDataCounters* counters =
      packet.Ssrc() == rtx_ssrc_ ? &rtx_rtp_stats_ : &rtp_stats_;

  if (counters->first_packet_time_ms == -1) {
    counters->first_packet_time_ms = now_ms;
  }

  if (packet.packet_type() == RtpPacketMediaType::kForwardErrorCorrection) {
    counters->fec.AddPacket(packet);
  }

  if (packet.packet_type() == RtpPacketMediaType::kRetransmission) {
    counters->retransmitted.AddPacket(packet);
  }
  counters->transmitted.AddPacket(packet);

  RTC_DCHECK(packet.packet_type().has_value());
  send_rates_[static_cast<size_t>(*packet.packet_type())].Update(packet.size(),
                                                                 now_ms);

  if (rtp_stats_callback_) {
    rtp_stats_callback_->DataCountersUpdated(*counters, packet.Ssrc());
  }
}

}  // namespace webrtc<|MERGE_RESOLUTION|>--- conflicted
+++ resolved
@@ -79,15 +79,8 @@
       max_delay_it_(send_delays_.end()),
       sum_delays_ms_(0),
       total_packet_send_delay_ms_(0),
-<<<<<<< HEAD
-      rtp_overhead_bytes_per_packet_(0),
-      total_bitrate_sent_(kBitrateStatisticsWindowMs,
-                          RateStatistics::kBpsScale),
-      nack_bitrate_sent_(kBitrateStatisticsWindowMs, RateStatistics::kBpsScale),
-=======
       send_rates_(kNumMediaTypes,
                   {kBitrateStatisticsWindowMs, RateStatistics::kBpsScale}),
->>>>>>> 758c388d
       rtp_sequence_number_map_(need_rtp_packet_infos_
                                    ? std::make_unique<RtpSequenceNumberMap>(
                                          kRtpSequenceNumberMapMaxEntries)
@@ -219,18 +212,6 @@
       send_rates[RtpPacketMediaType::kRetransmission].bps(), ssrc_);
 }
 
-<<<<<<< HEAD
-DataRate RtpSenderEgress::SendBitrate() const {
-  rtc::CritScope cs(&lock_);
-  return DataRate::BitsPerSec(
-      total_bitrate_sent_.Rate(clock_->TimeInMilliseconds()).value_or(0));
-}
-
-DataRate RtpSenderEgress::NackOverheadRate() const {
-  rtc::CritScope cs(&lock_);
-  return DataRate::BitsPerSec(
-      nack_bitrate_sent_.Rate(clock_->TimeInMilliseconds()).value_or(0));
-=======
 RtpSendRates RtpSenderEgress::GetSendRates() const {
   rtc::CritScope lock(&lock_);
   return GetSendRatesLocked();
@@ -245,7 +226,6 @@
         DataRate::BitsPerSec(send_rates_[i].Rate(now_ms).value_or(0));
   }
   return current_rates;
->>>>>>> 758c388d
 }
 
 void RtpSenderEgress::GetDataCounters(StreamDataCounters* rtp_stats,
