/*
 *  Copyright (c) 2012 The WebRTC project authors. All Rights Reserved.
 *
 *  Use of this source code is governed by a BSD-style license
 *  that can be found in the LICENSE file in the root of the source
 *  tree. An additional intellectual property rights grant can be found
 *  in the file PATENTS.  All contributing project authors may
 *  be found in the AUTHORS file in the root of the source tree.
 */

#ifndef MODULES_RTP_RTCP_SOURCE_RTP_SENDER_VIDEO_H_
#define MODULES_RTP_RTCP_SOURCE_RTP_SENDER_VIDEO_H_

#include <map>
#include <memory>
#include <vector>

#include "absl/strings/string_view.h"
#include "absl/types/optional.h"
#include "api/array_view.h"
#include "api/frame_transformer_interface.h"
#include "api/scoped_refptr.h"
#include "api/task_queue/task_queue_base.h"
#include "api/transport/rtp/dependency_descriptor.h"
#include "api/video/video_codec_type.h"
#include "api/video/video_frame_type.h"
#include "modules/include/module_common_types.h"
#include "modules/rtp_rtcp/include/rtp_rtcp_defines.h"
#include "modules/rtp_rtcp/source/absolute_capture_time_sender.h"
#include "modules/rtp_rtcp/source/rtp_rtcp_config.h"
#include "modules/rtp_rtcp/source/rtp_sender.h"
#include "modules/rtp_rtcp/source/rtp_sender_video_frame_transformer_delegate.h"
#include "modules/rtp_rtcp/source/rtp_video_header.h"
#include "modules/rtp_rtcp/source/video_fec_generator.h"
#include "rtc_base/critical_section.h"
#include "rtc_base/one_time_event.h"
#include "rtc_base/race_checker.h"
#include "rtc_base/rate_statistics.h"
#include "rtc_base/synchronization/sequence_checker.h"
#include "rtc_base/thread_annotations.h"

namespace webrtc {

class FrameEncryptorInterface;
class RtpPacketizer;
class RtpPacketToSend;

// kConditionallyRetransmitHigherLayers allows retransmission of video frames
// in higher layers if either the last frame in that layer was too far back in
// time, or if we estimate that a new frame will be available in a lower layer
// in a shorter time than it would take to request and receive a retransmission.
enum RetransmissionMode : uint8_t {
  kRetransmitOff = 0x0,
  kRetransmitBaseLayer = 0x2,
  kRetransmitHigherLayers = 0x4,
  kRetransmitAllLayers = 0x6,
  kConditionallyRetransmitHigherLayers = 0x8
};

class RTPSenderVideo {
 public:
  static constexpr int64_t kTLRateWindowSizeMs = 2500;

  struct Config {
    Config() = default;
    Config(const Config&) = delete;
    Config(Config&&) = default;

    // All members of this struct, with the exception of |field_trials|, are
    // expected to outlive the RTPSenderVideo object they are passed to.
    Clock* clock = nullptr;
    RTPSender* rtp_sender = nullptr;
    FlexfecSender* flexfec_sender = nullptr;
    VideoFecGenerator* fec_generator = nullptr;
<<<<<<< HEAD
=======
    // Some FEC data is duplicated here in preparation of moving FEC to
    // the egress stage.
    absl::optional<VideoFecGenerator::FecType> fec_type;
    size_t fec_overhead_bytes = 0;  // Per packet max FEC overhead.
>>>>>>> 758c388d
    FrameEncryptorInterface* frame_encryptor = nullptr;
    bool require_frame_encryption = false;
    bool enable_retransmit_all_layers = false;
    absl::optional<int> red_payload_type;
    const WebRtcKeyValueConfig* field_trials = nullptr;
    rtc::scoped_refptr<FrameTransformerInterface> frame_transformer;
    TaskQueueBase* worker_queue = nullptr;
  };

  explicit RTPSenderVideo(const Config& config);

  virtual ~RTPSenderVideo();

  // expected_retransmission_time_ms.has_value() -> retransmission allowed.
  // Calls to this method is assumed to be externally serialized.
  bool SendVideo(int payload_type,
                 absl::optional<VideoCodecType> codec_type,
                 uint32_t rtp_timestamp,
                 int64_t capture_time_ms,
                 rtc::ArrayView<const uint8_t> payload,
                 const RTPFragmentationHeader* fragmentation,
                 RTPVideoHeader video_header,
                 absl::optional<int64_t> expected_retransmission_time_ms);

  bool SendEncodedImage(
      int payload_type,
      absl::optional<VideoCodecType> codec_type,
      uint32_t rtp_timestamp,
      const EncodedImage& encoded_image,
      const RTPFragmentationHeader* fragmentation,
      RTPVideoHeader video_header,
      absl::optional<int64_t> expected_retransmission_time_ms);

  // Configures video structures produced by encoder to send using the
  // dependency descriptor rtp header extension. Next call to SendVideo should
  // have video_header.frame_type == kVideoFrameKey.
  // All calls to SendVideo after this call must use video_header compatible
  // with the video_structure.
  void SetVideoStructure(const FrameDependencyStructure* video_structure);
  void SetVideoStructureUnderLock(
      const FrameDependencyStructure* video_structure);

<<<<<<< HEAD
  // FlexFEC/ULPFEC.
  // Set FEC rates, max frames before FEC is sent, and type of FEC masks.
  void SetFecParameters(const FecProtectionParams& delta_params,
                        const FecProtectionParams& key_params);

=======
>>>>>>> 758c388d
  uint32_t VideoBitrateSent() const;

  // Returns the current packetization overhead rate, in bps. Note that this is
  // the payload overhead, eg the VP8 payload headers, not the RTP headers
  // or extension/
  uint32_t PacketizationOverheadBps() const;

 protected:
  static uint8_t GetTemporalId(const RTPVideoHeader& header);
  bool AllowRetransmission(uint8_t temporal_id,
                           int32_t retransmission_settings,
                           int64_t expected_retransmission_time_ms);

 private:
  struct TemporalLayerStats {
    TemporalLayerStats()
        : frame_rate_fp1000s(kTLRateWindowSizeMs, 1000 * 1000),
          last_frame_time_ms(0) {}
    // Frame rate, in frames per 1000 seconds. This essentially turns the fps
    // value into a fixed point value with three decimals. Improves precision at
    // low frame rates.
    RateStatistics frame_rate_fp1000s;
    int64_t last_frame_time_ms;
  };

  void AddRtpHeaderExtensions(
      const RTPVideoHeader& video_header,
      const absl::optional<AbsoluteCaptureTime>& absolute_capture_time,
      bool first_packet,
      bool last_packet,
      RtpPacketToSend* packet) const
      RTC_EXCLUSIVE_LOCKS_REQUIRED(send_checker_);

  size_t FecPacketOverhead() const RTC_EXCLUSIVE_LOCKS_REQUIRED(send_checker_);

  void LogAndSendToNetwork(
      std::vector<std::unique_ptr<RtpPacketToSend>> packets,
      size_t unpacketized_payload_size);

  bool red_enabled() const { return red_payload_type_.has_value(); }

  bool UpdateConditionalRetransmit(uint8_t temporal_id,
                                   int64_t expected_retransmission_time_ms)
      RTC_EXCLUSIVE_LOCKS_REQUIRED(stats_crit_);

  void MaybeUpdateCurrentPlayoutDelay(const RTPVideoHeader& header)
      RTC_EXCLUSIVE_LOCKS_REQUIRED(send_checker_);

  RTPSender* const rtp_sender_;
  Clock* const clock_;

  const int32_t retransmission_settings_;

  // These members should only be accessed from within SendVideo() to avoid
  // potential race conditions.
  rtc::RaceChecker send_checker_;
  VideoRotation last_rotation_ RTC_GUARDED_BY(send_checker_);
  absl::optional<ColorSpace> last_color_space_ RTC_GUARDED_BY(send_checker_);
  bool transmit_color_space_next_frame_ RTC_GUARDED_BY(send_checker_);
  std::unique_ptr<FrameDependencyStructure> video_structure_
      RTC_GUARDED_BY(send_checker_);

  // Current target playout delay.
  PlayoutDelay current_playout_delay_ RTC_GUARDED_BY(send_checker_);
  // Flag indicating if we need to propagate |current_playout_delay_| in order
  // to guarantee it gets delivered.
  bool playout_delay_pending_;

  // Should never be held when calling out of this class.
  rtc::CriticalSection crit_;

  const absl::optional<int> red_payload_type_;
  VideoFecGenerator* const fec_generator_;
<<<<<<< HEAD
=======
  absl::optional<VideoFecGenerator::FecType> fec_type_;
  const size_t fec_overhead_bytes_;  // Per packet max FEC overhead.
>>>>>>> 758c388d

  rtc::CriticalSection stats_crit_;
  // Bitrate used for video payload and RTP headers.
  RateStatistics video_bitrate_ RTC_GUARDED_BY(stats_crit_);
  RateStatistics packetization_overhead_bitrate_ RTC_GUARDED_BY(stats_crit_);

  std::map<int, TemporalLayerStats> frame_stats_by_temporal_layer_
      RTC_GUARDED_BY(stats_crit_);

  OneTimeEvent first_frame_sent_;

  // E2EE Custom Video Frame Encryptor (optional)
  FrameEncryptorInterface* const frame_encryptor_ = nullptr;
  // If set to true will require all outgoing frames to pass through an
  // initialized frame_encryptor_ before being sent out of the network.
  // Otherwise these payloads will be dropped.
  const bool require_frame_encryption_;
  // Set to true if the generic descriptor should be authenticated.
  const bool generic_descriptor_auth_experiment_;

  AbsoluteCaptureTimeSender absolute_capture_time_sender_;

  const rtc::scoped_refptr<RTPSenderVideoFrameTransformerDelegate>
      frame_transformer_delegate_;
};

}  // namespace webrtc

#endif  // MODULES_RTP_RTCP_SOURCE_RTP_SENDER_VIDEO_H_<|MERGE_RESOLUTION|>--- conflicted
+++ resolved
@@ -72,13 +72,10 @@
     RTPSender* rtp_sender = nullptr;
     FlexfecSender* flexfec_sender = nullptr;
     VideoFecGenerator* fec_generator = nullptr;
-<<<<<<< HEAD
-=======
     // Some FEC data is duplicated here in preparation of moving FEC to
     // the egress stage.
     absl::optional<VideoFecGenerator::FecType> fec_type;
     size_t fec_overhead_bytes = 0;  // Per packet max FEC overhead.
->>>>>>> 758c388d
     FrameEncryptorInterface* frame_encryptor = nullptr;
     bool require_frame_encryption = false;
     bool enable_retransmit_all_layers = false;
@@ -121,14 +118,6 @@
   void SetVideoStructureUnderLock(
       const FrameDependencyStructure* video_structure);
 
-<<<<<<< HEAD
-  // FlexFEC/ULPFEC.
-  // Set FEC rates, max frames before FEC is sent, and type of FEC masks.
-  void SetFecParameters(const FecProtectionParams& delta_params,
-                        const FecProtectionParams& key_params);
-
-=======
->>>>>>> 758c388d
   uint32_t VideoBitrateSent() const;
 
   // Returns the current packetization overhead rate, in bps. Note that this is
@@ -202,11 +191,8 @@
 
   const absl::optional<int> red_payload_type_;
   VideoFecGenerator* const fec_generator_;
-<<<<<<< HEAD
-=======
   absl::optional<VideoFecGenerator::FecType> fec_type_;
   const size_t fec_overhead_bytes_;  // Per packet max FEC overhead.
->>>>>>> 758c388d
 
   rtc::CriticalSection stats_crit_;
   // Bitrate used for video payload and RTP headers.
