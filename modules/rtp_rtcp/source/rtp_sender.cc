--- conflicted
+++ resolved
@@ -143,24 +143,6 @@
          extensions_map.IsRegistered(kRtpExtensionTransmissionTimeOffset);
 }
 
-<<<<<<< HEAD
-double GetMaxPaddingSizeFactor(const FieldTrialsView* field_trials) {
-  // Too low factor means RTX payload padding is rarely used and ineffective.
-  // Too high means we risk interrupting regular media packets.
-  // In practice, 3x seems to yield reasonable results.
-  constexpr double kDefaultFactor = 3.0;
-  if (!field_trials) {
-    return kDefaultFactor;
-  }
-
-  FieldTrialOptional<double> factor("factor", kDefaultFactor);
-  ParseFieldTrial({&factor}, field_trials->Lookup("WebRTC-LimitPaddingSize"));
-  RTC_CHECK_GE(factor.Value(), 0.0);
-  return factor.Value();
-}
-
-=======
->>>>>>> fb3bd4a0
 }  // namespace
 
 RTPSender::RTPSender(const RtpRtcpInterface::Configuration& config,
