--- conflicted
+++ resolved
@@ -108,12 +108,9 @@
       Timestamp now);
   void HandleRtpFeedback(const rtcp::CommonHeader& rtcp_packet_header,
                          Timestamp now);
-<<<<<<< HEAD
-=======
   void HandleFir(const rtcp::CommonHeader& rtcp_packet_header);
   void HandlePli(const rtcp::CommonHeader& rtcp_packet_header);
   void HandleRemb(const rtcp::CommonHeader& rtcp_packet_header, Timestamp now);
->>>>>>> 8f9b44ba
   void HandleNack(const rtcp::CommonHeader& rtcp_packet_header);
   void HandleTransportFeedback(const rtcp::CommonHeader& rtcp_packet_header,
                                Timestamp now);
@@ -131,16 +128,6 @@
   void SchedulePeriodicCompoundPackets(TimeDelta delay);
   // Appends RTCP sender and receiver reports to the `sender`.
   // Both sender and receiver reports may have attached report blocks.
-<<<<<<< HEAD
-  // Uses up to `config_.max_packet_size - reserved_bytes`
-  struct CompoundPacketInfo {
-    uint32_t sender_ssrc;
-    bool has_sender_report;
-  };
-  CompoundPacketInfo FillReports(Timestamp now,
-                                 size_t reserved_bytes,
-                                 PacketSender& rtcp_sender);
-=======
   // Uses up to `config_.max_packet_size - reserved_bytes.per_packet`
   // Returns list of sender ssrc in sender reports.
   struct ReservedBytes {
@@ -150,7 +137,6 @@
   std::vector<uint32_t> FillReports(Timestamp now,
                                     ReservedBytes reserved_bytes,
                                     PacketSender& rtcp_sender);
->>>>>>> 8f9b44ba
 
   // Creates compound RTCP packet, as defined in
   // https://tools.ietf.org/html/rfc5506#section-2
