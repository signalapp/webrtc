/*
 *  Copyright (c) 2019 The WebRTC project authors. All Rights Reserved.
 *
 *  Use of this source code is governed by a BSD-style license
 *  that can be found in the LICENSE file in the root of the source
 *  tree. An additional intellectual property rights grant can be found
 *  in the file PATENTS.  All contributing project authors may
 *  be found in the AUTHORS file in the root of the source tree.
 */

#include "modules/rtp_rtcp/source/rtp_sender_video.h"

#include <memory>
#include <string>
#include <utility>
#include <vector>

#include "api/test/mock_frame_encryptor.h"
<<<<<<< HEAD
=======
#include "api/transport/field_trial_based_config.h"
>>>>>>> 758c388d
#include "api/transport/rtp/dependency_descriptor.h"
#include "api/video/video_codec_constants.h"
#include "api/video/video_timing.h"
#include "common_video/generic_frame_descriptor/generic_frame_info.h"
#include "modules/rtp_rtcp/include/rtp_cvo.h"
#include "modules/rtp_rtcp/include/rtp_header_extension_map.h"
#include "modules/rtp_rtcp/include/rtp_rtcp.h"
#include "modules/rtp_rtcp/include/rtp_rtcp_defines.h"
#include "modules/rtp_rtcp/source/rtp_dependency_descriptor_extension.h"
#include "modules/rtp_rtcp/source/rtp_descriptor_authentication.h"
#include "modules/rtp_rtcp/source/rtp_format_video_generic.h"
#include "modules/rtp_rtcp/source/rtp_generic_frame_descriptor.h"
#include "modules/rtp_rtcp/source/rtp_generic_frame_descriptor_extension.h"
#include "modules/rtp_rtcp/source/rtp_header_extensions.h"
#include "modules/rtp_rtcp/source/rtp_packet_received.h"
#include "modules/rtp_rtcp/source/time_util.h"
#include "rtc_base/arraysize.h"
#include "rtc_base/rate_limiter.h"
#include "rtc_base/task_queue_for_test.h"
#include "test/gmock.h"
#include "test/gtest.h"
#include "test/mock_frame_transformer.h"

namespace webrtc {

namespace {

using ::testing::_;
using ::testing::ElementsAre;
using ::testing::ElementsAreArray;
using ::testing::IsEmpty;
using ::testing::NiceMock;
using ::testing::Return;
using ::testing::ReturnArg;
<<<<<<< HEAD
=======
using ::testing::SaveArg;
>>>>>>> 758c388d
using ::testing::SizeIs;
using ::testing::WithArgs;

enum : int {  // The first valid value is 1.
  kAbsoluteSendTimeExtensionId = 1,
  kFrameMarkingExtensionId,
<<<<<<< HEAD
  kGenericDescriptorId00,
  kGenericDescriptorId01,
=======
  kGenericDescriptorId,
>>>>>>> 758c388d
  kDependencyDescriptorId,
  kTransmissionTimeOffsetExtensionId,
  kTransportSequenceNumberExtensionId,
  kVideoRotationExtensionId,
  kVideoTimingExtensionId,
  kAbsoluteCaptureTimeExtensionId,
  kPlayoutDelayExtensionId
};

constexpr int kPayload = 100;
constexpr VideoCodecType kType = VideoCodecType::kVideoCodecGeneric;
constexpr uint32_t kTimestamp = 10;
constexpr uint16_t kSeqNum = 33;
constexpr uint32_t kSsrc = 725242;
constexpr int kMaxPacketLength = 1500;
constexpr uint64_t kStartTime = 123456789;
constexpr int64_t kDefaultExpectedRetransmissionTimeMs = 125;

class LoopbackTransportTest : public webrtc::Transport {
 public:
  LoopbackTransportTest() {
    receivers_extensions_.Register<TransmissionOffset>(
        kTransmissionTimeOffsetExtensionId);
    receivers_extensions_.Register<AbsoluteSendTime>(
        kAbsoluteSendTimeExtensionId);
    receivers_extensions_.Register<TransportSequenceNumber>(
        kTransportSequenceNumberExtensionId);
    receivers_extensions_.Register<VideoOrientation>(kVideoRotationExtensionId);
    receivers_extensions_.Register<VideoTimingExtension>(
        kVideoTimingExtensionId);
    receivers_extensions_.Register<RtpGenericFrameDescriptorExtension00>(
        kGenericDescriptorId);
    receivers_extensions_.Register<RtpDependencyDescriptorExtension>(
        kDependencyDescriptorId);
    receivers_extensions_.Register<FrameMarkingExtension>(
        kFrameMarkingExtensionId);
    receivers_extensions_.Register<AbsoluteCaptureTimeExtension>(
        kAbsoluteCaptureTimeExtensionId);
    receivers_extensions_.Register<PlayoutDelayLimits>(
        kPlayoutDelayExtensionId);
  }

  bool SendRtp(const uint8_t* data,
               size_t len,
               const PacketOptions& options) override {
    sent_packets_.push_back(RtpPacketReceived(&receivers_extensions_));
    EXPECT_TRUE(sent_packets_.back().Parse(data, len));
    return true;
  }
  bool SendRtcp(const uint8_t* data, size_t len) override { return false; }
  const RtpPacketReceived& last_sent_packet() { return sent_packets_.back(); }
  int packets_sent() { return sent_packets_.size(); }
  const std::vector<RtpPacketReceived>& sent_packets() const {
    return sent_packets_;
  }

 private:
  RtpHeaderExtensionMap receivers_extensions_;
  std::vector<RtpPacketReceived> sent_packets_;
};

class TestRtpSenderVideo : public RTPSenderVideo {
 public:
  TestRtpSenderVideo(Clock* clock,
                     RTPSender* rtp_sender,
                     FlexfecSender* flexfec_sender,
                     const WebRtcKeyValueConfig& field_trials)
      : RTPSenderVideo([&] {
          Config config;
          config.clock = clock;
          config.rtp_sender = rtp_sender;
          config.fec_generator = flexfec_sender;
          config.field_trials = &field_trials;
          return config;
        }()) {}
  ~TestRtpSenderVideo() override {}

  bool AllowRetransmission(const RTPVideoHeader& header,
                           int32_t retransmission_settings,
                           int64_t expected_retransmission_time_ms) {
    return RTPSenderVideo::AllowRetransmission(GetTemporalId(header),
                                               retransmission_settings,
                                               expected_retransmission_time_ms);
  }
};

class FieldTrials : public WebRtcKeyValueConfig {
 public:
  explicit FieldTrials(bool use_send_side_bwe_with_overhead)
      : use_send_side_bwe_with_overhead_(use_send_side_bwe_with_overhead) {}

  std::string Lookup(absl::string_view key) const override {
    return key == "WebRTC-SendSideBwe-WithOverhead" &&
                   use_send_side_bwe_with_overhead_
               ? "Enabled"
               : "";
  }

 private:
  bool use_send_side_bwe_with_overhead_;
};

class RtpSenderVideoTest : public ::testing::TestWithParam<bool> {
 public:
  RtpSenderVideoTest()
      : field_trials_(GetParam()),
        fake_clock_(kStartTime),
        retransmission_rate_limiter_(&fake_clock_, 1000),
        rtp_module_(RtpRtcp::Create([&] {
          RtpRtcp::Configuration config;
          config.clock = &fake_clock_;
          config.outgoing_transport = &transport_;
          config.retransmission_rate_limiter = &retransmission_rate_limiter_;
          config.field_trials = &field_trials_;
          config.local_media_ssrc = kSsrc;
          return config;
        }())),
        rtp_sender_video_(&fake_clock_,
                          rtp_module_->RtpSender(),
                          nullptr,
                          field_trials_) {
    rtp_module_->SetSequenceNumber(kSeqNum);
    rtp_module_->SetStartTimestamp(0);
  }

  void UsesMinimalVp8DescriptorWhenGenericFrameDescriptorExtensionIsUsed(
      int version);

 protected:
  const RtpRtcp::Configuration config_;
  FieldTrials field_trials_;
  SimulatedClock fake_clock_;
  LoopbackTransportTest transport_;
  RateLimiter retransmission_rate_limiter_;
  std::unique_ptr<RtpRtcp> rtp_module_;
  TestRtpSenderVideo rtp_sender_video_;
};

TEST_P(RtpSenderVideoTest, KeyFrameHasCVO) {
  uint8_t kFrame[kMaxPacketLength];
  rtp_module_->RegisterRtpHeaderExtension(VideoOrientation::kUri,
                                          kVideoRotationExtensionId);

  RTPVideoHeader hdr;
  hdr.rotation = kVideoRotation_0;
  hdr.frame_type = VideoFrameType::kVideoFrameKey;
  rtp_sender_video_.SendVideo(kPayload, kType, kTimestamp, 0, kFrame, nullptr,
                              hdr, kDefaultExpectedRetransmissionTimeMs);

  VideoRotation rotation;
  EXPECT_TRUE(
      transport_.last_sent_packet().GetExtension<VideoOrientation>(&rotation));
  EXPECT_EQ(kVideoRotation_0, rotation);
}

TEST_P(RtpSenderVideoTest, TimingFrameHasPacketizationTimstampSet) {
  uint8_t kFrame[kMaxPacketLength];
  const int64_t kPacketizationTimeMs = 100;
  const int64_t kEncodeStartDeltaMs = 10;
  const int64_t kEncodeFinishDeltaMs = 50;
  rtp_module_->RegisterRtpHeaderExtension(VideoTimingExtension::kUri,
                                          kVideoTimingExtensionId);

  const int64_t kCaptureTimestamp = fake_clock_.TimeInMilliseconds();

  RTPVideoHeader hdr;
  hdr.video_timing.flags = VideoSendTiming::kTriggeredByTimer;
  hdr.video_timing.encode_start_delta_ms = kEncodeStartDeltaMs;
  hdr.video_timing.encode_finish_delta_ms = kEncodeFinishDeltaMs;

  fake_clock_.AdvanceTimeMilliseconds(kPacketizationTimeMs);
  hdr.frame_type = VideoFrameType::kVideoFrameKey;
  rtp_sender_video_.SendVideo(kPayload, kType, kTimestamp, kCaptureTimestamp,
                              kFrame, nullptr, hdr,
                              kDefaultExpectedRetransmissionTimeMs);
  VideoSendTiming timing;
  EXPECT_TRUE(transport_.last_sent_packet().GetExtension<VideoTimingExtension>(
      &timing));
  EXPECT_EQ(kPacketizationTimeMs, timing.packetization_finish_delta_ms);
  EXPECT_EQ(kEncodeStartDeltaMs, timing.encode_start_delta_ms);
  EXPECT_EQ(kEncodeFinishDeltaMs, timing.encode_finish_delta_ms);
}

TEST_P(RtpSenderVideoTest, DeltaFrameHasCVOWhenChanged) {
  uint8_t kFrame[kMaxPacketLength];
  rtp_module_->RegisterRtpHeaderExtension(VideoOrientation::kUri,
                                          kVideoRotationExtensionId);

  RTPVideoHeader hdr;
  hdr.rotation = kVideoRotation_90;
  hdr.frame_type = VideoFrameType::kVideoFrameKey;
  EXPECT_TRUE(rtp_sender_video_.SendVideo(
      kPayload, kType, kTimestamp, 0, kFrame, nullptr, hdr,
      kDefaultExpectedRetransmissionTimeMs));

  hdr.rotation = kVideoRotation_0;
  hdr.frame_type = VideoFrameType::kVideoFrameDelta;
  EXPECT_TRUE(rtp_sender_video_.SendVideo(
      kPayload, kType, kTimestamp + 1, 0, kFrame, nullptr, hdr,
      kDefaultExpectedRetransmissionTimeMs));

  VideoRotation rotation;
  EXPECT_TRUE(
      transport_.last_sent_packet().GetExtension<VideoOrientation>(&rotation));
  EXPECT_EQ(kVideoRotation_0, rotation);
}

TEST_P(RtpSenderVideoTest, DeltaFrameHasCVOWhenNonZero) {
  uint8_t kFrame[kMaxPacketLength];
  rtp_module_->RegisterRtpHeaderExtension(VideoOrientation::kUri,
                                          kVideoRotationExtensionId);

  RTPVideoHeader hdr;
  hdr.rotation = kVideoRotation_90;
  hdr.frame_type = VideoFrameType::kVideoFrameKey;
  EXPECT_TRUE(rtp_sender_video_.SendVideo(
      kPayload, kType, kTimestamp, 0, kFrame, nullptr, hdr,
      kDefaultExpectedRetransmissionTimeMs));

  hdr.frame_type = VideoFrameType::kVideoFrameDelta;
  EXPECT_TRUE(rtp_sender_video_.SendVideo(
      kPayload, kType, kTimestamp + 1, 0, kFrame, nullptr, hdr,
      kDefaultExpectedRetransmissionTimeMs));

  VideoRotation rotation;
  EXPECT_TRUE(
      transport_.last_sent_packet().GetExtension<VideoOrientation>(&rotation));
  EXPECT_EQ(kVideoRotation_90, rotation);
}

TEST_P(RtpSenderVideoTest, CheckH264FrameMarking) {
  uint8_t kFrame[kMaxPacketLength];
  rtp_module_->RegisterRtpHeaderExtension(FrameMarkingExtension::kUri,
                                          kFrameMarkingExtensionId);

  RTPFragmentationHeader frag;
  frag.VerifyAndAllocateFragmentationHeader(1);
  frag.fragmentationOffset[0] = 0;
  frag.fragmentationLength[0] = sizeof(kFrame);

  RTPVideoHeader hdr;
  hdr.video_type_header.emplace<RTPVideoHeaderH264>().packetization_mode =
      H264PacketizationMode::NonInterleaved;
  hdr.codec = kVideoCodecH264;
  hdr.frame_marking.temporal_id = kNoTemporalIdx;
  hdr.frame_marking.tl0_pic_idx = 99;
  hdr.frame_marking.base_layer_sync = true;
  hdr.frame_type = VideoFrameType::kVideoFrameDelta;
  rtp_sender_video_.SendVideo(kPayload, kType, kTimestamp, 0, kFrame, &frag,
                              hdr, kDefaultExpectedRetransmissionTimeMs);

  FrameMarking fm;
  EXPECT_FALSE(
      transport_.last_sent_packet().GetExtension<FrameMarkingExtension>(&fm));

  hdr.frame_marking.temporal_id = 0;
  hdr.frame_type = VideoFrameType::kVideoFrameDelta;
  rtp_sender_video_.SendVideo(kPayload, kType, kTimestamp + 1, 0, kFrame, &frag,
                              hdr, kDefaultExpectedRetransmissionTimeMs);

  EXPECT_TRUE(
      transport_.last_sent_packet().GetExtension<FrameMarkingExtension>(&fm));
  EXPECT_EQ(hdr.frame_marking.temporal_id, fm.temporal_id);
  EXPECT_EQ(hdr.frame_marking.tl0_pic_idx, fm.tl0_pic_idx);
  EXPECT_EQ(hdr.frame_marking.base_layer_sync, fm.base_layer_sync);
}

// Make sure rotation is parsed correctly when the Camera (C) and Flip (F) bits
// are set in the CVO byte.
TEST_P(RtpSenderVideoTest, SendVideoWithCameraAndFlipCVO) {
  // Test extracting rotation when Camera (C) and Flip (F) bits are zero.
  EXPECT_EQ(kVideoRotation_0, ConvertCVOByteToVideoRotation(0));
  EXPECT_EQ(kVideoRotation_90, ConvertCVOByteToVideoRotation(1));
  EXPECT_EQ(kVideoRotation_180, ConvertCVOByteToVideoRotation(2));
  EXPECT_EQ(kVideoRotation_270, ConvertCVOByteToVideoRotation(3));
  // Test extracting rotation when Camera (C) and Flip (F) bits are set.
  const int flip_bit = 1 << 2;
  const int camera_bit = 1 << 3;
  EXPECT_EQ(kVideoRotation_0,
            ConvertCVOByteToVideoRotation(flip_bit | camera_bit | 0));
  EXPECT_EQ(kVideoRotation_90,
            ConvertCVOByteToVideoRotation(flip_bit | camera_bit | 1));
  EXPECT_EQ(kVideoRotation_180,
            ConvertCVOByteToVideoRotation(flip_bit | camera_bit | 2));
  EXPECT_EQ(kVideoRotation_270,
            ConvertCVOByteToVideoRotation(flip_bit | camera_bit | 3));
}

TEST_P(RtpSenderVideoTest, RetransmissionTypesGeneric) {
  RTPVideoHeader header;
  header.codec = kVideoCodecGeneric;

  EXPECT_FALSE(rtp_sender_video_.AllowRetransmission(
      header, kRetransmitOff, kDefaultExpectedRetransmissionTimeMs));
  EXPECT_TRUE(rtp_sender_video_.AllowRetransmission(
      header, kRetransmitBaseLayer, kDefaultExpectedRetransmissionTimeMs));
  EXPECT_TRUE(rtp_sender_video_.AllowRetransmission(
      header, kRetransmitHigherLayers, kDefaultExpectedRetransmissionTimeMs));
  EXPECT_TRUE(rtp_sender_video_.AllowRetransmission(
      header, kConditionallyRetransmitHigherLayers,
      kDefaultExpectedRetransmissionTimeMs));
}

TEST_P(RtpSenderVideoTest, RetransmissionTypesH264) {
  RTPVideoHeader header;
  header.video_type_header.emplace<RTPVideoHeaderH264>().packetization_mode =
      H264PacketizationMode::NonInterleaved;
  header.codec = kVideoCodecH264;
  header.frame_marking.temporal_id = kNoTemporalIdx;

  EXPECT_FALSE(rtp_sender_video_.AllowRetransmission(
      header, kRetransmitOff, kDefaultExpectedRetransmissionTimeMs));
  EXPECT_TRUE(rtp_sender_video_.AllowRetransmission(
      header, kRetransmitBaseLayer, kDefaultExpectedRetransmissionTimeMs));
  EXPECT_TRUE(rtp_sender_video_.AllowRetransmission(
      header, kRetransmitHigherLayers, kDefaultExpectedRetransmissionTimeMs));
  EXPECT_TRUE(rtp_sender_video_.AllowRetransmission(
      header, kConditionallyRetransmitHigherLayers,
      kDefaultExpectedRetransmissionTimeMs));

  // Test higher level retransmit.
  for (int tid = 0; tid <= kMaxTemporalStreams; ++tid) {
    header.frame_marking.temporal_id = tid;
    EXPECT_TRUE(rtp_sender_video_.AllowRetransmission(
        header, kRetransmitHigherLayers | kRetransmitBaseLayer,
        kDefaultExpectedRetransmissionTimeMs));
  }
}

TEST_P(RtpSenderVideoTest, RetransmissionTypesVP8BaseLayer) {
  RTPVideoHeader header;
  header.codec = kVideoCodecVP8;
  auto& vp8_header = header.video_type_header.emplace<RTPVideoHeaderVP8>();
  vp8_header.temporalIdx = 0;

  EXPECT_FALSE(rtp_sender_video_.AllowRetransmission(
      header, kRetransmitOff, kDefaultExpectedRetransmissionTimeMs));
  EXPECT_TRUE(rtp_sender_video_.AllowRetransmission(
      header, kRetransmitBaseLayer, kDefaultExpectedRetransmissionTimeMs));
  EXPECT_FALSE(rtp_sender_video_.AllowRetransmission(
      header, kRetransmitHigherLayers, kDefaultExpectedRetransmissionTimeMs));
  EXPECT_TRUE(rtp_sender_video_.AllowRetransmission(
      header, kRetransmitHigherLayers | kRetransmitBaseLayer,
      kDefaultExpectedRetransmissionTimeMs));
  EXPECT_FALSE(rtp_sender_video_.AllowRetransmission(
      header, kConditionallyRetransmitHigherLayers,
      kDefaultExpectedRetransmissionTimeMs));
  EXPECT_TRUE(rtp_sender_video_.AllowRetransmission(
      header, kRetransmitBaseLayer | kConditionallyRetransmitHigherLayers,
      kDefaultExpectedRetransmissionTimeMs));
}

TEST_P(RtpSenderVideoTest, RetransmissionTypesVP8HigherLayers) {
  RTPVideoHeader header;
  header.codec = kVideoCodecVP8;

  auto& vp8_header = header.video_type_header.emplace<RTPVideoHeaderVP8>();
  for (int tid = 1; tid <= kMaxTemporalStreams; ++tid) {
    vp8_header.temporalIdx = tid;

    EXPECT_FALSE(rtp_sender_video_.AllowRetransmission(
        header, kRetransmitOff, kDefaultExpectedRetransmissionTimeMs));
    EXPECT_FALSE(rtp_sender_video_.AllowRetransmission(
        header, kRetransmitBaseLayer, kDefaultExpectedRetransmissionTimeMs));
    EXPECT_TRUE(rtp_sender_video_.AllowRetransmission(
        header, kRetransmitHigherLayers, kDefaultExpectedRetransmissionTimeMs));
    EXPECT_TRUE(rtp_sender_video_.AllowRetransmission(
        header, kRetransmitHigherLayers | kRetransmitBaseLayer,
        kDefaultExpectedRetransmissionTimeMs));
  }
}

TEST_P(RtpSenderVideoTest, RetransmissionTypesVP9) {
  RTPVideoHeader header;
  header.codec = kVideoCodecVP9;

  auto& vp9_header = header.video_type_header.emplace<RTPVideoHeaderVP9>();
  for (int tid = 1; tid <= kMaxTemporalStreams; ++tid) {
    vp9_header.temporal_idx = tid;

    EXPECT_FALSE(rtp_sender_video_.AllowRetransmission(
        header, kRetransmitOff, kDefaultExpectedRetransmissionTimeMs));
    EXPECT_FALSE(rtp_sender_video_.AllowRetransmission(
        header, kRetransmitBaseLayer, kDefaultExpectedRetransmissionTimeMs));
    EXPECT_TRUE(rtp_sender_video_.AllowRetransmission(
        header, kRetransmitHigherLayers, kDefaultExpectedRetransmissionTimeMs));
    EXPECT_TRUE(rtp_sender_video_.AllowRetransmission(
        header, kRetransmitHigherLayers | kRetransmitBaseLayer,
        kDefaultExpectedRetransmissionTimeMs));
  }
}

TEST_P(RtpSenderVideoTest, ConditionalRetransmit) {
  const int64_t kFrameIntervalMs = 33;
  const int64_t kRttMs = (kFrameIntervalMs * 3) / 2;
  const uint8_t kSettings =
      kRetransmitBaseLayer | kConditionallyRetransmitHigherLayers;

  // Insert VP8 frames for all temporal layers, but stop before the final index.
  RTPVideoHeader header;
  header.codec = kVideoCodecVP8;

  // Fill averaging window to prevent rounding errors.
  constexpr int kNumRepetitions =
      (RTPSenderVideo::kTLRateWindowSizeMs + (kFrameIntervalMs / 2)) /
      kFrameIntervalMs;
  constexpr int kPattern[] = {0, 2, 1, 2};
  auto& vp8_header = header.video_type_header.emplace<RTPVideoHeaderVP8>();
  for (size_t i = 0; i < arraysize(kPattern) * kNumRepetitions; ++i) {
    vp8_header.temporalIdx = kPattern[i % arraysize(kPattern)];
    rtp_sender_video_.AllowRetransmission(header, kSettings, kRttMs);
    fake_clock_.AdvanceTimeMilliseconds(kFrameIntervalMs);
  }

  // Since we're at the start of the pattern, the next expected frame in TL0 is
  // right now. We will wait at most one expected retransmission time before
  // acknowledging that it did not arrive, which means this frame and the next
  // will not be retransmitted.
  vp8_header.temporalIdx = 1;
  EXPECT_FALSE(
      rtp_sender_video_.AllowRetransmission(header, kSettings, kRttMs));
  fake_clock_.AdvanceTimeMilliseconds(kFrameIntervalMs);
  EXPECT_FALSE(
      rtp_sender_video_.AllowRetransmission(header, kSettings, kRttMs));
  fake_clock_.AdvanceTimeMilliseconds(kFrameIntervalMs);

  // The TL0 frame did not arrive. So allow retransmission.
  EXPECT_TRUE(rtp_sender_video_.AllowRetransmission(header, kSettings, kRttMs));
  fake_clock_.AdvanceTimeMilliseconds(kFrameIntervalMs);

  // Insert a frame for TL2. We just had frame in TL1, so the next one there is
  // in three frames away. TL0 is still too far in the past. So, allow
  // retransmission.
  vp8_header.temporalIdx = 2;
  EXPECT_TRUE(rtp_sender_video_.AllowRetransmission(header, kSettings, kRttMs));
  fake_clock_.AdvanceTimeMilliseconds(kFrameIntervalMs);

  // Another TL2, next in TL1 is two frames away. Allow again.
  EXPECT_TRUE(rtp_sender_video_.AllowRetransmission(header, kSettings, kRttMs));
  fake_clock_.AdvanceTimeMilliseconds(kFrameIntervalMs);

  // Yet another TL2, next in TL1 is now only one frame away, so don't store
  // for retransmission.
  EXPECT_FALSE(
      rtp_sender_video_.AllowRetransmission(header, kSettings, kRttMs));
}

TEST_P(RtpSenderVideoTest, ConditionalRetransmitLimit) {
  const int64_t kFrameIntervalMs = 200;
  const int64_t kRttMs = (kFrameIntervalMs * 3) / 2;
  const int32_t kSettings =
      kRetransmitBaseLayer | kConditionallyRetransmitHigherLayers;

  // Insert VP8 frames for all temporal layers, but stop before the final index.
  RTPVideoHeader header;
  header.codec = kVideoCodecVP8;

  // Fill averaging window to prevent rounding errors.
  constexpr int kNumRepetitions =
      (RTPSenderVideo::kTLRateWindowSizeMs + (kFrameIntervalMs / 2)) /
      kFrameIntervalMs;
  constexpr int kPattern[] = {0, 2, 2, 2};
  auto& vp8_header = header.video_type_header.emplace<RTPVideoHeaderVP8>();
  for (size_t i = 0; i < arraysize(kPattern) * kNumRepetitions; ++i) {
    vp8_header.temporalIdx = kPattern[i % arraysize(kPattern)];

    rtp_sender_video_.AllowRetransmission(header, kSettings, kRttMs);
    fake_clock_.AdvanceTimeMilliseconds(kFrameIntervalMs);
  }

  // Since we're at the start of the pattern, the next expected frame will be
  // right now in TL0. Put it in TL1 instead. Regular rules would dictate that
  // we don't store for retransmission because we expect a frame in a lower
  // layer, but that last frame in TL1 was a long time ago in absolute terms,
  // so allow retransmission anyway.
  vp8_header.temporalIdx = 1;
  EXPECT_TRUE(rtp_sender_video_.AllowRetransmission(header, kSettings, kRttMs));
}

TEST_P(RtpSenderVideoTest, SendsDependencyDescriptorWhenVideoStructureIsSet) {
  const int64_t kFrameId = 100000;
  uint8_t kFrame[100];
  rtp_module_->RegisterRtpHeaderExtension(
      RtpDependencyDescriptorExtension::kUri, kDependencyDescriptorId);
  FrameDependencyStructure video_structure;
  video_structure.num_decode_targets = 2;
  video_structure.templates = {
      GenericFrameInfo::Builder().S(0).T(0).Dtis("SS").Build(),
      GenericFrameInfo::Builder().S(1).T(0).Dtis("-S").Build(),
      GenericFrameInfo::Builder().S(1).T(1).Dtis("-D").Build(),
  };
  rtp_sender_video_.SetVideoStructure(&video_structure);

  // Send key frame.
  RTPVideoHeader hdr;
  RTPVideoHeader::GenericDescriptorInfo& generic = hdr.generic.emplace();
  generic.frame_id = kFrameId;
  generic.temporal_index = 0;
  generic.spatial_index = 0;
  generic.decode_target_indications = {DecodeTargetIndication::kSwitch,
                                       DecodeTargetIndication::kSwitch};
  hdr.frame_type = VideoFrameType::kVideoFrameKey;
  rtp_sender_video_.SendVideo(kPayload, kType, kTimestamp, 0, kFrame, nullptr,
                              hdr, kDefaultExpectedRetransmissionTimeMs);

  ASSERT_EQ(transport_.packets_sent(), 1);
  DependencyDescriptor descriptor_key;
  ASSERT_TRUE(transport_.last_sent_packet()
                  .GetExtension<RtpDependencyDescriptorExtension>(
                      nullptr, &descriptor_key));
  ASSERT_TRUE(descriptor_key.attached_structure);
  EXPECT_EQ(descriptor_key.attached_structure->num_decode_targets, 2);
  EXPECT_THAT(descriptor_key.attached_structure->templates, SizeIs(3));
  EXPECT_EQ(descriptor_key.frame_number, kFrameId & 0xFFFF);
  EXPECT_EQ(descriptor_key.frame_dependencies.spatial_id, 0);
  EXPECT_EQ(descriptor_key.frame_dependencies.temporal_id, 0);
  EXPECT_EQ(descriptor_key.frame_dependencies.decode_target_indications,
            generic.decode_target_indications);
  EXPECT_THAT(descriptor_key.frame_dependencies.frame_diffs, IsEmpty());

  // Send delta frame.
  generic.frame_id = kFrameId + 1;
  generic.temporal_index = 1;
  generic.spatial_index = 1;
  generic.dependencies = {kFrameId, kFrameId - 500};
  generic.decode_target_indications = {DecodeTargetIndication::kNotPresent,
                                       DecodeTargetIndication::kRequired};
  hdr.frame_type = VideoFrameType::kVideoFrameDelta;
  rtp_sender_video_.SendVideo(kPayload, kType, kTimestamp, 0, kFrame, nullptr,
                              hdr, kDefaultExpectedRetransmissionTimeMs);

  EXPECT_EQ(transport_.packets_sent(), 2);
  DependencyDescriptor descriptor_delta;
  ASSERT_TRUE(
      transport_.last_sent_packet()
          .GetExtension<RtpDependencyDescriptorExtension>(
              descriptor_key.attached_structure.get(), &descriptor_delta));
  EXPECT_EQ(descriptor_delta.attached_structure, nullptr);
  EXPECT_EQ(descriptor_delta.frame_number, (kFrameId + 1) & 0xFFFF);
  EXPECT_EQ(descriptor_delta.frame_dependencies.spatial_id, 1);
  EXPECT_EQ(descriptor_delta.frame_dependencies.temporal_id, 1);
  EXPECT_EQ(descriptor_delta.frame_dependencies.decode_target_indications,
            generic.decode_target_indications);
  EXPECT_THAT(descriptor_delta.frame_dependencies.frame_diffs,
              ElementsAre(1, 501));
}

TEST_P(RtpSenderVideoTest,
       SetDiffentVideoStructureAvoidsCollisionWithThePreviousStructure) {
  const int64_t kFrameId = 100000;
  uint8_t kFrame[100];
  rtp_module_->RegisterRtpHeaderExtension(
      RtpDependencyDescriptorExtension::kUri, kDependencyDescriptorId);
  FrameDependencyStructure video_structure1;
  video_structure1.num_decode_targets = 2;
  video_structure1.templates = {
      GenericFrameInfo::Builder().S(0).T(0).Dtis("SS").Build(),
      GenericFrameInfo::Builder().S(0).T(1).Dtis("D-").Build(),
  };
  FrameDependencyStructure video_structure2;
  video_structure2.num_decode_targets = 2;
  video_structure2.templates = {
      GenericFrameInfo::Builder().S(0).T(0).Dtis("SS").Build(),
      GenericFrameInfo::Builder().S(0).T(1).Dtis("R-").Build(),
  };

  // Send 1st key frame.
  RTPVideoHeader hdr;
  RTPVideoHeader::GenericDescriptorInfo& generic = hdr.generic.emplace();
  generic.frame_id = kFrameId;
  generic.decode_target_indications = {DecodeTargetIndication::kSwitch,
                                       DecodeTargetIndication::kSwitch};
  hdr.frame_type = VideoFrameType::kVideoFrameKey;
  rtp_sender_video_.SetVideoStructure(&video_structure1);
  rtp_sender_video_.SendVideo(kPayload, kType, kTimestamp, 0, kFrame, nullptr,
                              hdr, kDefaultExpectedRetransmissionTimeMs);
  // Parse 1st extension.
  ASSERT_EQ(transport_.packets_sent(), 1);
  DependencyDescriptor descriptor_key1;
  ASSERT_TRUE(transport_.last_sent_packet()
                  .GetExtension<RtpDependencyDescriptorExtension>(
                      nullptr, &descriptor_key1));
  ASSERT_TRUE(descriptor_key1.attached_structure);

  // Send the delta frame.
  generic.frame_id = kFrameId + 1;
  generic.temporal_index = 1;
  generic.decode_target_indications = {DecodeTargetIndication::kDiscardable,
                                       DecodeTargetIndication::kNotPresent};
  hdr.frame_type = VideoFrameType::kVideoFrameDelta;
  rtp_sender_video_.SendVideo(kPayload, kType, kTimestamp, 0, kFrame, nullptr,
                              hdr, kDefaultExpectedRetransmissionTimeMs);

  ASSERT_EQ(transport_.packets_sent(), 2);
  RtpPacket delta_packet = transport_.last_sent_packet();

  // Send 2nd key frame.
  generic.frame_id = kFrameId + 2;
  generic.decode_target_indications = {DecodeTargetIndication::kSwitch,
                                       DecodeTargetIndication::kSwitch};
  hdr.frame_type = VideoFrameType::kVideoFrameKey;
  rtp_sender_video_.SetVideoStructure(&video_structure2);
  rtp_sender_video_.SendVideo(kPayload, kType, kTimestamp, 0, kFrame, nullptr,
                              hdr, kDefaultExpectedRetransmissionTimeMs);
  // Parse the 2nd key frame.
  ASSERT_EQ(transport_.packets_sent(), 3);
  DependencyDescriptor descriptor_key2;
  ASSERT_TRUE(transport_.last_sent_packet()
                  .GetExtension<RtpDependencyDescriptorExtension>(
                      nullptr, &descriptor_key2));
  ASSERT_TRUE(descriptor_key2.attached_structure);

  // Try to parse the 1st delta frame. It should parseble using the structure
  // from the 1st key frame, but not using the structure from the 2nd key frame.
  DependencyDescriptor descriptor_delta;
  EXPECT_TRUE(delta_packet.GetExtension<RtpDependencyDescriptorExtension>(
      descriptor_key1.attached_structure.get(), &descriptor_delta));
  EXPECT_FALSE(delta_packet.GetExtension<RtpDependencyDescriptorExtension>(
      descriptor_key2.attached_structure.get(), &descriptor_delta));
}

TEST_P(RtpSenderVideoTest,
       AuthenticateVideoHeaderWhenDependencyDescriptorExtensionIsUsed) {
  static constexpr size_t kFrameSize = 100;
  uint8_t kFrame[kFrameSize] = {1, 2, 3, 4};

  rtp_module_->RegisterRtpHeaderExtension(
      RtpDependencyDescriptorExtension::kUri, kDependencyDescriptorId);
  rtc::scoped_refptr<MockFrameEncryptor> encryptor(
      new rtc::RefCountedObject<NiceMock<MockFrameEncryptor>>);
  ON_CALL(*encryptor, GetMaxCiphertextByteSize).WillByDefault(ReturnArg<1>());
  ON_CALL(*encryptor, Encrypt)
      .WillByDefault(WithArgs<3, 5>(
          [](rtc::ArrayView<const uint8_t> frame, size_t* bytes_written) {
            *bytes_written = frame.size();
            return 0;
          }));
  RTPSenderVideo::Config config;
  config.clock = &fake_clock_;
  config.rtp_sender = rtp_module_->RtpSender();
  config.field_trials = &field_trials_;
  config.frame_encryptor = encryptor;
  RTPSenderVideo rtp_sender_video(config);
<<<<<<< HEAD

  FrameDependencyStructure video_structure;
  video_structure.num_decode_targets = 1;
  video_structure.templates = {GenericFrameInfo::Builder().Dtis("S").Build()};
  rtp_sender_video.SetVideoStructure(&video_structure);

  // Send key frame.
  RTPVideoHeader hdr;
  hdr.frame_type = VideoFrameType::kVideoFrameKey;
  hdr.generic.emplace().decode_target_indications =
      video_structure.templates[0].decode_target_indications;

  EXPECT_CALL(*encryptor,
              Encrypt(_, _, Not(IsEmpty()), ElementsAreArray(kFrame), _, _));
  rtp_sender_video.SendVideo(kPayload, kType, kTimestamp, 0, kFrame, nullptr,
                             hdr, kDefaultExpectedRetransmissionTimeMs);
  // Double check packet with the dependency descriptor is sent.
  ASSERT_EQ(transport_.packets_sent(), 1);
  EXPECT_TRUE(transport_.last_sent_packet()
                  .HasExtension<RtpDependencyDescriptorExtension>());
}

void RtpSenderVideoTest::PopulateGenericFrameDescriptor(int version) {
  const absl::string_view ext_uri =
      (version == 0) ? RtpGenericFrameDescriptorExtension00::kUri
                     : RtpGenericFrameDescriptorExtension01::kUri;
  const int ext_id =
      (version == 0) ? kGenericDescriptorId00 : kGenericDescriptorId01;
=======
>>>>>>> 758c388d

  FrameDependencyStructure video_structure;
  video_structure.num_decode_targets = 1;
  video_structure.templates = {GenericFrameInfo::Builder().Dtis("S").Build()};
  rtp_sender_video.SetVideoStructure(&video_structure);

  // Send key frame.
  RTPVideoHeader hdr;
  hdr.frame_type = VideoFrameType::kVideoFrameKey;
  hdr.generic.emplace().decode_target_indications =
      video_structure.templates[0].decode_target_indications;

  EXPECT_CALL(*encryptor,
              Encrypt(_, _, Not(IsEmpty()), ElementsAreArray(kFrame), _, _));
  rtp_sender_video.SendVideo(kPayload, kType, kTimestamp, 0, kFrame, nullptr,
                             hdr, kDefaultExpectedRetransmissionTimeMs);
  // Double check packet with the dependency descriptor is sent.
  ASSERT_EQ(transport_.packets_sent(), 1);
  EXPECT_TRUE(transport_.last_sent_packet()
                  .HasExtension<RtpDependencyDescriptorExtension>());
}

TEST_P(RtpSenderVideoTest, PopulateGenericFrameDescriptor) {
  const int64_t kFrameId = 100000;
  uint8_t kFrame[100];
  rtp_module_->RegisterRtpHeaderExtension(
      RtpGenericFrameDescriptorExtension00::kUri, kGenericDescriptorId);

  RTPVideoHeader hdr;
  RTPVideoHeader::GenericDescriptorInfo& generic = hdr.generic.emplace();
  generic.frame_id = kFrameId;
  generic.temporal_index = 3;
  generic.spatial_index = 2;
  generic.dependencies.push_back(kFrameId - 1);
  generic.dependencies.push_back(kFrameId - 500);
  hdr.frame_type = VideoFrameType::kVideoFrameDelta;
  rtp_sender_video_.SendVideo(kPayload, kType, kTimestamp, 0, kFrame, nullptr,
                              hdr, kDefaultExpectedRetransmissionTimeMs);

  RtpGenericFrameDescriptor descriptor_wire;
  EXPECT_EQ(1, transport_.packets_sent());
  ASSERT_TRUE(transport_.last_sent_packet()
                  .GetExtension<RtpGenericFrameDescriptorExtension00>(
                      &descriptor_wire));
  EXPECT_EQ(static_cast<uint16_t>(generic.frame_id), descriptor_wire.FrameId());
  EXPECT_EQ(generic.temporal_index, descriptor_wire.TemporalLayer());
  EXPECT_THAT(descriptor_wire.FrameDependenciesDiffs(), ElementsAre(1, 500));
  EXPECT_EQ(descriptor_wire.SpatialLayersBitmask(), 0b0000'0100);
}

void RtpSenderVideoTest::
    UsesMinimalVp8DescriptorWhenGenericFrameDescriptorExtensionIsUsed(
        int version) {
  const int64_t kFrameId = 100000;
  const size_t kFrameSize = 100;
  uint8_t kFrame[kFrameSize];

  rtp_module_->RegisterRtpHeaderExtension(
      RtpGenericFrameDescriptorExtension00::kUri, kGenericDescriptorId);

  RTPVideoHeader hdr;
  hdr.codec = kVideoCodecVP8;
  RTPVideoHeaderVP8& vp8 = hdr.video_type_header.emplace<RTPVideoHeaderVP8>();
  vp8.pictureId = kFrameId % 0X7FFF;
  vp8.tl0PicIdx = 13;
  vp8.temporalIdx = 1;
  vp8.keyIdx = 2;
  RTPVideoHeader::GenericDescriptorInfo& generic = hdr.generic.emplace();
  generic.frame_id = kFrameId;
  hdr.frame_type = VideoFrameType::kVideoFrameDelta;
  rtp_sender_video_.SendVideo(kPayload, VideoCodecType::kVideoCodecVP8,
                              kTimestamp, 0, kFrame, nullptr, hdr,
                              kDefaultExpectedRetransmissionTimeMs);

  ASSERT_EQ(transport_.packets_sent(), 1);
  // Expect only minimal 1-byte vp8 descriptor was generated.
  EXPECT_EQ(transport_.last_sent_packet().payload_size(), 1 + kFrameSize);
}

TEST_P(RtpSenderVideoTest,
       UsesMinimalVp8DescriptorWhenGenericFrameDescriptorExtensionIsUsed00) {
  UsesMinimalVp8DescriptorWhenGenericFrameDescriptorExtensionIsUsed(0);
}

TEST_P(RtpSenderVideoTest,
       UsesMinimalVp8DescriptorWhenGenericFrameDescriptorExtensionIsUsed01) {
  UsesMinimalVp8DescriptorWhenGenericFrameDescriptorExtensionIsUsed(1);
}

TEST_P(RtpSenderVideoTest, AbsoluteCaptureTime) {
  constexpr int64_t kAbsoluteCaptureTimestampMs = 12345678;
  uint8_t kFrame[kMaxPacketLength];
  rtp_module_->RegisterRtpHeaderExtension(AbsoluteCaptureTimeExtension::kUri,
                                          kAbsoluteCaptureTimeExtensionId);

  RTPVideoHeader hdr;
  hdr.frame_type = VideoFrameType::kVideoFrameKey;
  rtp_sender_video_.SendVideo(kPayload, kType, kTimestamp,
                              kAbsoluteCaptureTimestampMs, kFrame, nullptr, hdr,
                              kDefaultExpectedRetransmissionTimeMs);

  // It is expected that one and only one of the packets sent on this video
  // frame has absolute capture time header extension.
  int packets_with_abs_capture_time = 0;
  for (const RtpPacketReceived& packet : transport_.sent_packets()) {
    auto absolute_capture_time =
        packet.GetExtension<AbsoluteCaptureTimeExtension>();
    if (absolute_capture_time) {
      ++packets_with_abs_capture_time;
      EXPECT_EQ(absolute_capture_time->absolute_capture_timestamp,
                Int64MsToUQ32x32(kAbsoluteCaptureTimestampMs + NtpOffsetMs()));
    }
  }
  EXPECT_EQ(packets_with_abs_capture_time, 1);
}

TEST_P(RtpSenderVideoTest, PopulatesPlayoutDelay) {
  // Single packet frames.
  constexpr size_t kPacketSize = 123;
  uint8_t kFrame[kPacketSize];
  rtp_module_->RegisterRtpHeaderExtension(PlayoutDelayLimits::kUri,
                                          kPlayoutDelayExtensionId);
  const PlayoutDelay kExpectedDelay = {10, 20};

  // Send initial key-frame without playout delay.
  RTPVideoHeader hdr;
  hdr.frame_type = VideoFrameType::kVideoFrameKey;
  hdr.codec = VideoCodecType::kVideoCodecVP8;
  auto& vp8_header = hdr.video_type_header.emplace<RTPVideoHeaderVP8>();
  vp8_header.temporalIdx = 0;

  rtp_sender_video_.SendVideo(kPayload, kType, kTimestamp, 0, kFrame, nullptr,
                              hdr, kDefaultExpectedRetransmissionTimeMs);
  EXPECT_FALSE(
      transport_.last_sent_packet().HasExtension<PlayoutDelayLimits>());

  // Set playout delay on a discardable frame.
  hdr.playout_delay = kExpectedDelay;
  hdr.frame_type = VideoFrameType::kVideoFrameDelta;
  vp8_header.temporalIdx = 1;
  rtp_sender_video_.SendVideo(kPayload, kType, kTimestamp, 0, kFrame, nullptr,
                              hdr, kDefaultExpectedRetransmissionTimeMs);
  PlayoutDelay received_delay = PlayoutDelay::Noop();
  ASSERT_TRUE(transport_.last_sent_packet().GetExtension<PlayoutDelayLimits>(
      &received_delay));
  EXPECT_EQ(received_delay, kExpectedDelay);

  // Set playout delay on a non-discardable frame, the extension should still
  // be populated since dilvery wasn't guaranteed on the last one.
  hdr.playout_delay = PlayoutDelay::Noop();  // Inidcates "no change".
  vp8_header.temporalIdx = 0;
  rtp_sender_video_.SendVideo(kPayload, kType, kTimestamp, 0, kFrame, nullptr,
                              hdr, kDefaultExpectedRetransmissionTimeMs);
  ASSERT_TRUE(transport_.last_sent_packet().GetExtension<PlayoutDelayLimits>(
      &received_delay));
  EXPECT_EQ(received_delay, kExpectedDelay);

  // The next frame does not need the extensions since it's delivery has
  // already been guaranteed.
  rtp_sender_video_.SendVideo(kPayload, kType, kTimestamp, 0, kFrame, nullptr,
                              hdr, kDefaultExpectedRetransmissionTimeMs);
  EXPECT_FALSE(
      transport_.last_sent_packet().HasExtension<PlayoutDelayLimits>());

  // Insert key-frame, we need to refresh the state here.
  hdr.frame_type = VideoFrameType::kVideoFrameKey;
  rtp_sender_video_.SendVideo(kPayload, kType, kTimestamp, 0, kFrame, nullptr,
                              hdr, kDefaultExpectedRetransmissionTimeMs);
  ASSERT_TRUE(transport_.last_sent_packet().GetExtension<PlayoutDelayLimits>(
      &received_delay));
  EXPECT_EQ(received_delay, kExpectedDelay);
}

<<<<<<< HEAD
class MockFrameTransformer : public FrameTransformerInterface {
 public:
  MOCK_METHOD3(TransformFrame,
               void(std::unique_ptr<video_coding::EncodedFrame> frame,
                    std::vector<uint8_t> additional_data,
                    uint32_t ssrc));
  MOCK_METHOD2(RegisterTransformedFrameSinkCallback,
               void(rtc::scoped_refptr<TransformedFrameCallback>, uint32_t));
  MOCK_METHOD1(UnregisterTransformedFrameSinkCallback, void(uint32_t));
};

TEST_P(RtpSenderVideoTest, SendEncodedImageWithFrameTransformer) {
  rtc::scoped_refptr<MockFrameTransformer> transformer =
      new rtc::RefCountedObject<MockFrameTransformer>();
  RTPSenderVideo::Config config;
  config.clock = &fake_clock_;
  config.rtp_sender = rtp_module_->RtpSender();
  config.field_trials = &field_trials_;
  config.frame_transformer = transformer;

  EXPECT_CALL(*transformer, RegisterTransformedFrameSinkCallback);
  std::unique_ptr<RTPSenderVideo> rtp_sender_video =
      std::make_unique<RTPSenderVideo>(config);

  const uint8_t data[] = {1, 2, 3, 4};
  EncodedImage encoded_image;
  encoded_image.SetEncodedData(
      webrtc::EncodedImageBuffer::Create(data, sizeof(data)));
  RTPVideoHeader hdr;
  EXPECT_CALL(*transformer, TransformFrame(_, RtpDescriptorAuthentication(hdr),
                                           rtp_module_->RtpSender()->SSRC()));
  rtp_sender_video->SendEncodedImage(kPayload, kType, kTimestamp, encoded_image,
                                     nullptr, hdr,
                                     kDefaultExpectedRetransmissionTimeMs);

  EXPECT_CALL(*transformer, UnregisterTransformedFrameSinkCallback);
  rtp_sender_video.reset();
}

=======
>>>>>>> 758c388d
INSTANTIATE_TEST_SUITE_P(WithAndWithoutOverhead,
                         RtpSenderVideoTest,
                         ::testing::Bool());

class RtpSenderVideoWithFrameTransformerTest : public ::testing::Test {
 public:
  RtpSenderVideoWithFrameTransformerTest()
      : fake_clock_(kStartTime),
        retransmission_rate_limiter_(&fake_clock_, 1000),
        rtp_module_(RtpRtcp::Create([&] {
          RtpRtcp::Configuration config;
          config.clock = &fake_clock_;
          config.outgoing_transport = &transport_;
          config.retransmission_rate_limiter = &retransmission_rate_limiter_;
          config.field_trials = &field_trials_;
          config.local_media_ssrc = kSsrc;
          return config;
        }())) {
    rtp_module_->SetSequenceNumber(kSeqNum);
    rtp_module_->SetStartTimestamp(0);
  }

  std::unique_ptr<RTPSenderVideo> CreateSenderWithFrameTransformer(
      rtc::scoped_refptr<FrameTransformerInterface> transformer) {
    RTPSenderVideo::Config config;
    config.clock = &fake_clock_;
    config.rtp_sender = rtp_module_->RtpSender();
    config.field_trials = &field_trials_;
    config.frame_transformer = transformer;
    return std::make_unique<RTPSenderVideo>(config);
  }

 protected:
  FieldTrialBasedConfig field_trials_;
  SimulatedClock fake_clock_;
  LoopbackTransportTest transport_;
  RateLimiter retransmission_rate_limiter_;
  std::unique_ptr<RtpRtcp> rtp_module_;
};

std::unique_ptr<EncodedImage> CreateDefaultEncodedImage() {
  const uint8_t data[] = {1, 2, 3, 4};
  auto encoded_image = std::make_unique<EncodedImage>();
  encoded_image->SetEncodedData(
      webrtc::EncodedImageBuffer::Create(data, sizeof(data)));
  return encoded_image;
}

TEST_F(RtpSenderVideoWithFrameTransformerTest,
       CreateSenderRegistersFrameTransformer) {
  rtc::scoped_refptr<MockFrameTransformer> mock_frame_transformer =
      new rtc::RefCountedObject<NiceMock<MockFrameTransformer>>();
  EXPECT_CALL(*mock_frame_transformer,
              RegisterTransformedFrameSinkCallback(_, kSsrc));
  std::unique_ptr<RTPSenderVideo> rtp_sender_video =
      CreateSenderWithFrameTransformer(mock_frame_transformer);
}

TEST_F(RtpSenderVideoWithFrameTransformerTest,
       DestroySenderUnregistersFrameTransformer) {
  rtc::scoped_refptr<MockFrameTransformer> mock_frame_transformer =
      new rtc::RefCountedObject<NiceMock<MockFrameTransformer>>();
  std::unique_ptr<RTPSenderVideo> rtp_sender_video =
      CreateSenderWithFrameTransformer(mock_frame_transformer);
  EXPECT_CALL(*mock_frame_transformer,
              UnregisterTransformedFrameSinkCallback(kSsrc));
  rtp_sender_video = nullptr;
}

TEST_F(RtpSenderVideoWithFrameTransformerTest,
       SendEncodedImageTransformsFrame) {
  rtc::scoped_refptr<MockFrameTransformer> mock_frame_transformer =
      new rtc::RefCountedObject<NiceMock<MockFrameTransformer>>();
  std::unique_ptr<RTPSenderVideo> rtp_sender_video =
      CreateSenderWithFrameTransformer(mock_frame_transformer);
  auto encoded_image = CreateDefaultEncodedImage();
  RTPVideoHeader video_header;

  EXPECT_CALL(*mock_frame_transformer, Transform);
  rtp_sender_video->SendEncodedImage(kPayload, kType, kTimestamp,
                                     *encoded_image, nullptr, video_header,
                                     kDefaultExpectedRetransmissionTimeMs);
}

TEST_F(RtpSenderVideoWithFrameTransformerTest, OnTransformedFrameSendsVideo) {
  rtc::scoped_refptr<MockFrameTransformer> mock_frame_transformer =
      new rtc::RefCountedObject<NiceMock<MockFrameTransformer>>();
  rtc::scoped_refptr<TransformedFrameCallback> callback;
  EXPECT_CALL(*mock_frame_transformer, RegisterTransformedFrameSinkCallback)
      .WillOnce(SaveArg<0>(&callback));
  std::unique_ptr<RTPSenderVideo> rtp_sender_video =
      CreateSenderWithFrameTransformer(mock_frame_transformer);
  ASSERT_TRUE(callback);

  auto encoded_image = CreateDefaultEncodedImage();
  RTPVideoHeader video_header;
  video_header.frame_type = VideoFrameType::kVideoFrameKey;
  ON_CALL(*mock_frame_transformer, Transform)
      .WillByDefault(
          [&callback](std::unique_ptr<TransformableFrameInterface> frame) {
            callback->OnTransformedFrame(std::move(frame));
          });
  TaskQueueForTest encoder_queue;
  encoder_queue.SendTask(
      [&] {
        rtp_sender_video->SendEncodedImage(
            kPayload, kType, kTimestamp, *encoded_image, nullptr, video_header,
            kDefaultExpectedRetransmissionTimeMs);
      },
      RTC_FROM_HERE);
  encoder_queue.WaitForPreviouslyPostedTasks();
  EXPECT_EQ(transport_.packets_sent(), 1);
}

}  // namespace
}  // namespace webrtc<|MERGE_RESOLUTION|>--- conflicted
+++ resolved
@@ -16,10 +16,7 @@
 #include <vector>
 
 #include "api/test/mock_frame_encryptor.h"
-<<<<<<< HEAD
-=======
 #include "api/transport/field_trial_based_config.h"
->>>>>>> 758c388d
 #include "api/transport/rtp/dependency_descriptor.h"
 #include "api/video/video_codec_constants.h"
 #include "api/video/video_timing.h"
@@ -54,22 +51,14 @@
 using ::testing::NiceMock;
 using ::testing::Return;
 using ::testing::ReturnArg;
-<<<<<<< HEAD
-=======
 using ::testing::SaveArg;
->>>>>>> 758c388d
 using ::testing::SizeIs;
 using ::testing::WithArgs;
 
 enum : int {  // The first valid value is 1.
   kAbsoluteSendTimeExtensionId = 1,
   kFrameMarkingExtensionId,
-<<<<<<< HEAD
-  kGenericDescriptorId00,
-  kGenericDescriptorId01,
-=======
   kGenericDescriptorId,
->>>>>>> 758c388d
   kDependencyDescriptorId,
   kTransmissionTimeOffsetExtensionId,
   kTransportSequenceNumberExtensionId,
@@ -713,37 +702,6 @@
   config.field_trials = &field_trials_;
   config.frame_encryptor = encryptor;
   RTPSenderVideo rtp_sender_video(config);
-<<<<<<< HEAD
-
-  FrameDependencyStructure video_structure;
-  video_structure.num_decode_targets = 1;
-  video_structure.templates = {GenericFrameInfo::Builder().Dtis("S").Build()};
-  rtp_sender_video.SetVideoStructure(&video_structure);
-
-  // Send key frame.
-  RTPVideoHeader hdr;
-  hdr.frame_type = VideoFrameType::kVideoFrameKey;
-  hdr.generic.emplace().decode_target_indications =
-      video_structure.templates[0].decode_target_indications;
-
-  EXPECT_CALL(*encryptor,
-              Encrypt(_, _, Not(IsEmpty()), ElementsAreArray(kFrame), _, _));
-  rtp_sender_video.SendVideo(kPayload, kType, kTimestamp, 0, kFrame, nullptr,
-                             hdr, kDefaultExpectedRetransmissionTimeMs);
-  // Double check packet with the dependency descriptor is sent.
-  ASSERT_EQ(transport_.packets_sent(), 1);
-  EXPECT_TRUE(transport_.last_sent_packet()
-                  .HasExtension<RtpDependencyDescriptorExtension>());
-}
-
-void RtpSenderVideoTest::PopulateGenericFrameDescriptor(int version) {
-  const absl::string_view ext_uri =
-      (version == 0) ? RtpGenericFrameDescriptorExtension00::kUri
-                     : RtpGenericFrameDescriptorExtension01::kUri;
-  const int ext_id =
-      (version == 0) ? kGenericDescriptorId00 : kGenericDescriptorId01;
-=======
->>>>>>> 758c388d
 
   FrameDependencyStructure video_structure;
   video_structure.num_decode_targets = 1;
@@ -917,48 +875,6 @@
   EXPECT_EQ(received_delay, kExpectedDelay);
 }
 
-<<<<<<< HEAD
-class MockFrameTransformer : public FrameTransformerInterface {
- public:
-  MOCK_METHOD3(TransformFrame,
-               void(std::unique_ptr<video_coding::EncodedFrame> frame,
-                    std::vector<uint8_t> additional_data,
-                    uint32_t ssrc));
-  MOCK_METHOD2(RegisterTransformedFrameSinkCallback,
-               void(rtc::scoped_refptr<TransformedFrameCallback>, uint32_t));
-  MOCK_METHOD1(UnregisterTransformedFrameSinkCallback, void(uint32_t));
-};
-
-TEST_P(RtpSenderVideoTest, SendEncodedImageWithFrameTransformer) {
-  rtc::scoped_refptr<MockFrameTransformer> transformer =
-      new rtc::RefCountedObject<MockFrameTransformer>();
-  RTPSenderVideo::Config config;
-  config.clock = &fake_clock_;
-  config.rtp_sender = rtp_module_->RtpSender();
-  config.field_trials = &field_trials_;
-  config.frame_transformer = transformer;
-
-  EXPECT_CALL(*transformer, RegisterTransformedFrameSinkCallback);
-  std::unique_ptr<RTPSenderVideo> rtp_sender_video =
-      std::make_unique<RTPSenderVideo>(config);
-
-  const uint8_t data[] = {1, 2, 3, 4};
-  EncodedImage encoded_image;
-  encoded_image.SetEncodedData(
-      webrtc::EncodedImageBuffer::Create(data, sizeof(data)));
-  RTPVideoHeader hdr;
-  EXPECT_CALL(*transformer, TransformFrame(_, RtpDescriptorAuthentication(hdr),
-                                           rtp_module_->RtpSender()->SSRC()));
-  rtp_sender_video->SendEncodedImage(kPayload, kType, kTimestamp, encoded_image,
-                                     nullptr, hdr,
-                                     kDefaultExpectedRetransmissionTimeMs);
-
-  EXPECT_CALL(*transformer, UnregisterTransformedFrameSinkCallback);
-  rtp_sender_video.reset();
-}
-
-=======
->>>>>>> 758c388d
 INSTANTIATE_TEST_SUITE_P(WithAndWithoutOverhead,
                          RtpSenderVideoTest,
                          ::testing::Bool());
