/*
 *  Copyright (c) 2019 The WebRTC project authors. All Rights Reserved.
 *
 *  Use of this source code is governed by a BSD-style license
 *  that can be found in the LICENSE file in the root of the source
 *  tree. An additional intellectual property rights grant can be found
 *  in the file PATENTS.  All contributing project authors may
 *  be found in the AUTHORS file in the root of the source tree.
 */

#include "modules/rtp_rtcp/source/rtp_sender_video.h"

#include <memory>
#include <string>
#include <utility>
#include <vector>

#include "absl/memory/memory.h"
#include "api/test/mock_frame_encryptor.h"
#include "api/transport/field_trial_based_config.h"
#include "api/transport/rtp/dependency_descriptor.h"
#include "api/video/video_codec_constants.h"
#include "api/video/video_timing.h"
#include "common_video/generic_frame_descriptor/generic_frame_info.h"
#include "modules/rtp_rtcp/include/rtp_cvo.h"
#include "modules/rtp_rtcp/include/rtp_header_extension_map.h"
#include "modules/rtp_rtcp/include/rtp_rtcp_defines.h"
#include "modules/rtp_rtcp/source/rtp_dependency_descriptor_extension.h"
#include "modules/rtp_rtcp/source/rtp_descriptor_authentication.h"
#include "modules/rtp_rtcp/source/rtp_format_video_generic.h"
#include "modules/rtp_rtcp/source/rtp_generic_frame_descriptor.h"
#include "modules/rtp_rtcp/source/rtp_generic_frame_descriptor_extension.h"
#include "modules/rtp_rtcp/source/rtp_header_extensions.h"
#include "modules/rtp_rtcp/source/rtp_packet_received.h"
#include "modules/rtp_rtcp/source/rtp_rtcp_impl2.h"
#include "modules/rtp_rtcp/source/rtp_video_layers_allocation_extension.h"
<<<<<<< HEAD
#include "modules/rtp_rtcp/source/time_util.h"
=======
>>>>>>> cbad18b1
#include "rtc_base/arraysize.h"
#include "rtc_base/rate_limiter.h"
#include "rtc_base/task_queue_for_test.h"
#include "test/gmock.h"
#include "test/gtest.h"
#include "test/mock_frame_transformer.h"

namespace webrtc {

namespace {

using ::testing::_;
using ::testing::ContainerEq;
using ::testing::ElementsAre;
using ::testing::ElementsAreArray;
using ::testing::IsEmpty;
using ::testing::NiceMock;
using ::testing::Return;
using ::testing::ReturnArg;
using ::testing::SaveArg;
using ::testing::SizeIs;
using ::testing::WithArgs;

enum : int {  // The first valid value is 1.
  kAbsoluteSendTimeExtensionId = 1,
  kGenericDescriptorId,
  kDependencyDescriptorId,
  kTransmissionTimeOffsetExtensionId,
  kTransportSequenceNumberExtensionId,
  kVideoRotationExtensionId,
  kVideoTimingExtensionId,
  kAbsoluteCaptureTimeExtensionId,
  kPlayoutDelayExtensionId,
  kVideoLayersAllocationExtensionId,
};

constexpr int kPayload = 100;
constexpr VideoCodecType kType = VideoCodecType::kVideoCodecGeneric;
constexpr uint32_t kTimestamp = 10;
constexpr uint16_t kSeqNum = 33;
constexpr uint32_t kSsrc = 725242;
constexpr int kMaxPacketLength = 1500;
constexpr uint64_t kStartTime = 123456789;
constexpr int64_t kDefaultExpectedRetransmissionTimeMs = 125;

class LoopbackTransportTest : public webrtc::Transport {
 public:
  LoopbackTransportTest() {
    receivers_extensions_.Register<TransmissionOffset>(
        kTransmissionTimeOffsetExtensionId);
    receivers_extensions_.Register<AbsoluteSendTime>(
        kAbsoluteSendTimeExtensionId);
    receivers_extensions_.Register<TransportSequenceNumber>(
        kTransportSequenceNumberExtensionId);
    receivers_extensions_.Register<VideoOrientation>(kVideoRotationExtensionId);
    receivers_extensions_.Register<VideoTimingExtension>(
        kVideoTimingExtensionId);
    receivers_extensions_.Register<RtpGenericFrameDescriptorExtension00>(
        kGenericDescriptorId);
    receivers_extensions_.Register<RtpDependencyDescriptorExtension>(
        kDependencyDescriptorId);
    receivers_extensions_.Register<AbsoluteCaptureTimeExtension>(
        kAbsoluteCaptureTimeExtensionId);
    receivers_extensions_.Register<PlayoutDelayLimits>(
        kPlayoutDelayExtensionId);
    receivers_extensions_.Register<RtpVideoLayersAllocationExtension>(
        kVideoLayersAllocationExtensionId);
  }

  bool SendRtp(const uint8_t* data,
               size_t len,
               const PacketOptions& options) override {
    sent_packets_.push_back(RtpPacketReceived(&receivers_extensions_));
    EXPECT_TRUE(sent_packets_.back().Parse(data, len));
    return true;
  }
  bool SendRtcp(const uint8_t* data, size_t len) override { return false; }
  const RtpPacketReceived& last_sent_packet() { return sent_packets_.back(); }
  int packets_sent() { return sent_packets_.size(); }
  const std::vector<RtpPacketReceived>& sent_packets() const {
    return sent_packets_;
  }

 private:
  RtpHeaderExtensionMap receivers_extensions_;
  std::vector<RtpPacketReceived> sent_packets_;
};

class TestRtpSenderVideo : public RTPSenderVideo {
 public:
  TestRtpSenderVideo(Clock* clock,
                     RTPSender* rtp_sender,
                     const WebRtcKeyValueConfig& field_trials)
      : RTPSenderVideo([&] {
          Config config;
          config.clock = clock;
          config.rtp_sender = rtp_sender;
          config.field_trials = &field_trials;
          return config;
        }()) {}
  ~TestRtpSenderVideo() override {}

  bool AllowRetransmission(const RTPVideoHeader& header,
                           int32_t retransmission_settings,
                           int64_t expected_retransmission_time_ms) {
    return RTPSenderVideo::AllowRetransmission(GetTemporalId(header),
                                               retransmission_settings,
                                               expected_retransmission_time_ms);
  }
};

class FieldTrials : public WebRtcKeyValueConfig {
 public:
  explicit FieldTrials(bool use_send_side_bwe_with_overhead)
      : use_send_side_bwe_with_overhead_(use_send_side_bwe_with_overhead),
        include_capture_clock_offset_(false) {}

  void set_include_capture_clock_offset(bool include_capture_clock_offset) {
    include_capture_clock_offset_ = include_capture_clock_offset;
  }

  std::string Lookup(absl::string_view key) const override {
    if (key == "WebRTC-SendSideBwe-WithOverhead") {
      return use_send_side_bwe_with_overhead_ ? "Enabled" : "";
    } else if (key == "WebRTC-IncludeCaptureClockOffset") {
      return include_capture_clock_offset_ ? "Enabled" : "";
    }
    return "";
  }

 private:
  bool use_send_side_bwe_with_overhead_;
  bool include_capture_clock_offset_;
};

class RtpSenderVideoTest : public ::testing::TestWithParam<bool> {
 public:
  RtpSenderVideoTest()
      : field_trials_(GetParam()),
        fake_clock_(kStartTime),
        retransmission_rate_limiter_(&fake_clock_, 1000),
        rtp_module_(ModuleRtpRtcpImpl2::Create([&] {
          RtpRtcpInterface::Configuration config;
          config.clock = &fake_clock_;
          config.outgoing_transport = &transport_;
          config.retransmission_rate_limiter = &retransmission_rate_limiter_;
          config.field_trials = &field_trials_;
          config.local_media_ssrc = kSsrc;
          return config;
        }())),
        rtp_sender_video_(
            std::make_unique<TestRtpSenderVideo>(&fake_clock_,
                                                 rtp_module_->RtpSender(),
                                                 field_trials_)) {
    rtp_module_->SetSequenceNumber(kSeqNum);
    rtp_module_->SetStartTimestamp(0);
  }

  void UsesMinimalVp8DescriptorWhenGenericFrameDescriptorExtensionIsUsed(
      int version);

 protected:
  const RtpRtcpInterface::Configuration config_;
  FieldTrials field_trials_;
  SimulatedClock fake_clock_;
  LoopbackTransportTest transport_;
  RateLimiter retransmission_rate_limiter_;
  std::unique_ptr<ModuleRtpRtcpImpl2> rtp_module_;
  std::unique_ptr<TestRtpSenderVideo> rtp_sender_video_;
};

TEST_P(RtpSenderVideoTest, KeyFrameHasCVO) {
  uint8_t kFrame[kMaxPacketLength];
  rtp_module_->RegisterRtpHeaderExtension(VideoOrientation::kUri,
                                          kVideoRotationExtensionId);

  RTPVideoHeader hdr;
  hdr.rotation = kVideoRotation_0;
  hdr.frame_type = VideoFrameType::kVideoFrameKey;
  rtp_sender_video_->SendVideo(kPayload, kType, kTimestamp, 0, kFrame, hdr,
                               kDefaultExpectedRetransmissionTimeMs);

  VideoRotation rotation;
  EXPECT_TRUE(
      transport_.last_sent_packet().GetExtension<VideoOrientation>(&rotation));
  EXPECT_EQ(kVideoRotation_0, rotation);
}

TEST_P(RtpSenderVideoTest, TimingFrameHasPacketizationTimstampSet) {
  uint8_t kFrame[kMaxPacketLength];
  const int64_t kPacketizationTimeMs = 100;
  const int64_t kEncodeStartDeltaMs = 10;
  const int64_t kEncodeFinishDeltaMs = 50;
  rtp_module_->RegisterRtpHeaderExtension(VideoTimingExtension::kUri,
                                          kVideoTimingExtensionId);

  const int64_t kCaptureTimestamp = fake_clock_.TimeInMilliseconds();

  RTPVideoHeader hdr;
  hdr.video_timing.flags = VideoSendTiming::kTriggeredByTimer;
  hdr.video_timing.encode_start_delta_ms = kEncodeStartDeltaMs;
  hdr.video_timing.encode_finish_delta_ms = kEncodeFinishDeltaMs;

  fake_clock_.AdvanceTimeMilliseconds(kPacketizationTimeMs);
  hdr.frame_type = VideoFrameType::kVideoFrameKey;
  rtp_sender_video_->SendVideo(kPayload, kType, kTimestamp, kCaptureTimestamp,
                               kFrame, hdr,
                               kDefaultExpectedRetransmissionTimeMs);
  VideoSendTiming timing;
  EXPECT_TRUE(transport_.last_sent_packet().GetExtension<VideoTimingExtension>(
      &timing));
  EXPECT_EQ(kPacketizationTimeMs, timing.packetization_finish_delta_ms);
  EXPECT_EQ(kEncodeStartDeltaMs, timing.encode_start_delta_ms);
  EXPECT_EQ(kEncodeFinishDeltaMs, timing.encode_finish_delta_ms);
}

TEST_P(RtpSenderVideoTest, DeltaFrameHasCVOWhenChanged) {
  uint8_t kFrame[kMaxPacketLength];
  rtp_module_->RegisterRtpHeaderExtension(VideoOrientation::kUri,
                                          kVideoRotationExtensionId);

  RTPVideoHeader hdr;
  hdr.rotation = kVideoRotation_90;
  hdr.frame_type = VideoFrameType::kVideoFrameKey;
  EXPECT_TRUE(
      rtp_sender_video_->SendVideo(kPayload, kType, kTimestamp, 0, kFrame, hdr,
                                   kDefaultExpectedRetransmissionTimeMs));

  hdr.rotation = kVideoRotation_0;
  hdr.frame_type = VideoFrameType::kVideoFrameDelta;
  EXPECT_TRUE(
      rtp_sender_video_->SendVideo(kPayload, kType, kTimestamp + 1, 0, kFrame,
                                   hdr, kDefaultExpectedRetransmissionTimeMs));

  VideoRotation rotation;
  EXPECT_TRUE(
      transport_.last_sent_packet().GetExtension<VideoOrientation>(&rotation));
  EXPECT_EQ(kVideoRotation_0, rotation);
}

TEST_P(RtpSenderVideoTest, DeltaFrameHasCVOWhenNonZero) {
  uint8_t kFrame[kMaxPacketLength];
  rtp_module_->RegisterRtpHeaderExtension(VideoOrientation::kUri,
                                          kVideoRotationExtensionId);

  RTPVideoHeader hdr;
  hdr.rotation = kVideoRotation_90;
  hdr.frame_type = VideoFrameType::kVideoFrameKey;
  EXPECT_TRUE(
      rtp_sender_video_->SendVideo(kPayload, kType, kTimestamp, 0, kFrame, hdr,
                                   kDefaultExpectedRetransmissionTimeMs));

  hdr.frame_type = VideoFrameType::kVideoFrameDelta;
  EXPECT_TRUE(
      rtp_sender_video_->SendVideo(kPayload, kType, kTimestamp + 1, 0, kFrame,
                                   hdr, kDefaultExpectedRetransmissionTimeMs));

  VideoRotation rotation;
  EXPECT_TRUE(
      transport_.last_sent_packet().GetExtension<VideoOrientation>(&rotation));
  EXPECT_EQ(kVideoRotation_90, rotation);
}

// Make sure rotation is parsed correctly when the Camera (C) and Flip (F) bits
// are set in the CVO byte.
TEST_P(RtpSenderVideoTest, SendVideoWithCameraAndFlipCVO) {
  // Test extracting rotation when Camera (C) and Flip (F) bits are zero.
  EXPECT_EQ(kVideoRotation_0, ConvertCVOByteToVideoRotation(0));
  EXPECT_EQ(kVideoRotation_90, ConvertCVOByteToVideoRotation(1));
  EXPECT_EQ(kVideoRotation_180, ConvertCVOByteToVideoRotation(2));
  EXPECT_EQ(kVideoRotation_270, ConvertCVOByteToVideoRotation(3));
  // Test extracting rotation when Camera (C) and Flip (F) bits are set.
  const int flip_bit = 1 << 2;
  const int camera_bit = 1 << 3;
  EXPECT_EQ(kVideoRotation_0,
            ConvertCVOByteToVideoRotation(flip_bit | camera_bit | 0));
  EXPECT_EQ(kVideoRotation_90,
            ConvertCVOByteToVideoRotation(flip_bit | camera_bit | 1));
  EXPECT_EQ(kVideoRotation_180,
            ConvertCVOByteToVideoRotation(flip_bit | camera_bit | 2));
  EXPECT_EQ(kVideoRotation_270,
            ConvertCVOByteToVideoRotation(flip_bit | camera_bit | 3));
}

TEST_P(RtpSenderVideoTest, RetransmissionTypesGeneric) {
  RTPVideoHeader header;
  header.codec = kVideoCodecGeneric;

  EXPECT_FALSE(rtp_sender_video_->AllowRetransmission(
      header, kRetransmitOff, kDefaultExpectedRetransmissionTimeMs));
  EXPECT_TRUE(rtp_sender_video_->AllowRetransmission(
      header, kRetransmitBaseLayer, kDefaultExpectedRetransmissionTimeMs));
  EXPECT_TRUE(rtp_sender_video_->AllowRetransmission(
      header, kRetransmitHigherLayers, kDefaultExpectedRetransmissionTimeMs));
  EXPECT_TRUE(rtp_sender_video_->AllowRetransmission(
      header, kConditionallyRetransmitHigherLayers,
      kDefaultExpectedRetransmissionTimeMs));
}

TEST_P(RtpSenderVideoTest, RetransmissionTypesH264) {
  RTPVideoHeader header;
  header.video_type_header.emplace<RTPVideoHeaderH264>().packetization_mode =
      H264PacketizationMode::NonInterleaved;
  header.codec = kVideoCodecH264;

  EXPECT_FALSE(rtp_sender_video_->AllowRetransmission(
      header, kRetransmitOff, kDefaultExpectedRetransmissionTimeMs));
  EXPECT_TRUE(rtp_sender_video_->AllowRetransmission(
      header, kRetransmitBaseLayer, kDefaultExpectedRetransmissionTimeMs));
  EXPECT_TRUE(rtp_sender_video_->AllowRetransmission(
      header, kRetransmitHigherLayers, kDefaultExpectedRetransmissionTimeMs));
  EXPECT_TRUE(rtp_sender_video_->AllowRetransmission(
      header, kConditionallyRetransmitHigherLayers,
      kDefaultExpectedRetransmissionTimeMs));
}

TEST_P(RtpSenderVideoTest, RetransmissionTypesVP8BaseLayer) {
  RTPVideoHeader header;
  header.codec = kVideoCodecVP8;
  auto& vp8_header = header.video_type_header.emplace<RTPVideoHeaderVP8>();
  vp8_header.temporalIdx = 0;

  EXPECT_FALSE(rtp_sender_video_->AllowRetransmission(
      header, kRetransmitOff, kDefaultExpectedRetransmissionTimeMs));
  EXPECT_TRUE(rtp_sender_video_->AllowRetransmission(
      header, kRetransmitBaseLayer, kDefaultExpectedRetransmissionTimeMs));
  EXPECT_FALSE(rtp_sender_video_->AllowRetransmission(
      header, kRetransmitHigherLayers, kDefaultExpectedRetransmissionTimeMs));
  EXPECT_TRUE(rtp_sender_video_->AllowRetransmission(
      header, kRetransmitHigherLayers | kRetransmitBaseLayer,
      kDefaultExpectedRetransmissionTimeMs));
  EXPECT_FALSE(rtp_sender_video_->AllowRetransmission(
      header, kConditionallyRetransmitHigherLayers,
      kDefaultExpectedRetransmissionTimeMs));
  EXPECT_TRUE(rtp_sender_video_->AllowRetransmission(
      header, kRetransmitBaseLayer | kConditionallyRetransmitHigherLayers,
      kDefaultExpectedRetransmissionTimeMs));
}

TEST_P(RtpSenderVideoTest, RetransmissionTypesVP8HigherLayers) {
  RTPVideoHeader header;
  header.codec = kVideoCodecVP8;

  auto& vp8_header = header.video_type_header.emplace<RTPVideoHeaderVP8>();
  for (int tid = 1; tid <= kMaxTemporalStreams; ++tid) {
    vp8_header.temporalIdx = tid;

    EXPECT_FALSE(rtp_sender_video_->AllowRetransmission(
        header, kRetransmitOff, kDefaultExpectedRetransmissionTimeMs));
    EXPECT_FALSE(rtp_sender_video_->AllowRetransmission(
        header, kRetransmitBaseLayer, kDefaultExpectedRetransmissionTimeMs));
    EXPECT_TRUE(rtp_sender_video_->AllowRetransmission(
        header, kRetransmitHigherLayers, kDefaultExpectedRetransmissionTimeMs));
    EXPECT_TRUE(rtp_sender_video_->AllowRetransmission(
        header, kRetransmitHigherLayers | kRetransmitBaseLayer,
        kDefaultExpectedRetransmissionTimeMs));
  }
}

TEST_P(RtpSenderVideoTest, RetransmissionTypesVP9) {
  RTPVideoHeader header;
  header.codec = kVideoCodecVP9;

  auto& vp9_header = header.video_type_header.emplace<RTPVideoHeaderVP9>();
  for (int tid = 1; tid <= kMaxTemporalStreams; ++tid) {
    vp9_header.temporal_idx = tid;

    EXPECT_FALSE(rtp_sender_video_->AllowRetransmission(
        header, kRetransmitOff, kDefaultExpectedRetransmissionTimeMs));
    EXPECT_FALSE(rtp_sender_video_->AllowRetransmission(
        header, kRetransmitBaseLayer, kDefaultExpectedRetransmissionTimeMs));
    EXPECT_TRUE(rtp_sender_video_->AllowRetransmission(
        header, kRetransmitHigherLayers, kDefaultExpectedRetransmissionTimeMs));
    EXPECT_TRUE(rtp_sender_video_->AllowRetransmission(
        header, kRetransmitHigherLayers | kRetransmitBaseLayer,
        kDefaultExpectedRetransmissionTimeMs));
  }
}

TEST_P(RtpSenderVideoTest, ConditionalRetransmit) {
  const int64_t kFrameIntervalMs = 33;
  const int64_t kRttMs = (kFrameIntervalMs * 3) / 2;
  const uint8_t kSettings =
      kRetransmitBaseLayer | kConditionallyRetransmitHigherLayers;

  // Insert VP8 frames for all temporal layers, but stop before the final index.
  RTPVideoHeader header;
  header.codec = kVideoCodecVP8;

  // Fill averaging window to prevent rounding errors.
  constexpr int kNumRepetitions =
      (RTPSenderVideo::kTLRateWindowSizeMs + (kFrameIntervalMs / 2)) /
      kFrameIntervalMs;
  constexpr int kPattern[] = {0, 2, 1, 2};
  auto& vp8_header = header.video_type_header.emplace<RTPVideoHeaderVP8>();
  for (size_t i = 0; i < arraysize(kPattern) * kNumRepetitions; ++i) {
    vp8_header.temporalIdx = kPattern[i % arraysize(kPattern)];
    rtp_sender_video_->AllowRetransmission(header, kSettings, kRttMs);
    fake_clock_.AdvanceTimeMilliseconds(kFrameIntervalMs);
  }

  // Since we're at the start of the pattern, the next expected frame in TL0 is
  // right now. We will wait at most one expected retransmission time before
  // acknowledging that it did not arrive, which means this frame and the next
  // will not be retransmitted.
  vp8_header.temporalIdx = 1;
  EXPECT_FALSE(
      rtp_sender_video_->AllowRetransmission(header, kSettings, kRttMs));
  fake_clock_.AdvanceTimeMilliseconds(kFrameIntervalMs);
  EXPECT_FALSE(
      rtp_sender_video_->AllowRetransmission(header, kSettings, kRttMs));
  fake_clock_.AdvanceTimeMilliseconds(kFrameIntervalMs);

  // The TL0 frame did not arrive. So allow retransmission.
  EXPECT_TRUE(
      rtp_sender_video_->AllowRetransmission(header, kSettings, kRttMs));
  fake_clock_.AdvanceTimeMilliseconds(kFrameIntervalMs);

  // Insert a frame for TL2. We just had frame in TL1, so the next one there is
  // in three frames away. TL0 is still too far in the past. So, allow
  // retransmission.
  vp8_header.temporalIdx = 2;
  EXPECT_TRUE(
      rtp_sender_video_->AllowRetransmission(header, kSettings, kRttMs));
  fake_clock_.AdvanceTimeMilliseconds(kFrameIntervalMs);

  // Another TL2, next in TL1 is two frames away. Allow again.
  EXPECT_TRUE(
      rtp_sender_video_->AllowRetransmission(header, kSettings, kRttMs));
  fake_clock_.AdvanceTimeMilliseconds(kFrameIntervalMs);

  // Yet another TL2, next in TL1 is now only one frame away, so don't store
  // for retransmission.
  EXPECT_FALSE(
      rtp_sender_video_->AllowRetransmission(header, kSettings, kRttMs));
}

TEST_P(RtpSenderVideoTest, ConditionalRetransmitLimit) {
  const int64_t kFrameIntervalMs = 200;
  const int64_t kRttMs = (kFrameIntervalMs * 3) / 2;
  const int32_t kSettings =
      kRetransmitBaseLayer | kConditionallyRetransmitHigherLayers;

  // Insert VP8 frames for all temporal layers, but stop before the final index.
  RTPVideoHeader header;
  header.codec = kVideoCodecVP8;

  // Fill averaging window to prevent rounding errors.
  constexpr int kNumRepetitions =
      (RTPSenderVideo::kTLRateWindowSizeMs + (kFrameIntervalMs / 2)) /
      kFrameIntervalMs;
  constexpr int kPattern[] = {0, 2, 2, 2};
  auto& vp8_header = header.video_type_header.emplace<RTPVideoHeaderVP8>();
  for (size_t i = 0; i < arraysize(kPattern) * kNumRepetitions; ++i) {
    vp8_header.temporalIdx = kPattern[i % arraysize(kPattern)];

    rtp_sender_video_->AllowRetransmission(header, kSettings, kRttMs);
    fake_clock_.AdvanceTimeMilliseconds(kFrameIntervalMs);
  }

  // Since we're at the start of the pattern, the next expected frame will be
  // right now in TL0. Put it in TL1 instead. Regular rules would dictate that
  // we don't store for retransmission because we expect a frame in a lower
  // layer, but that last frame in TL1 was a long time ago in absolute terms,
  // so allow retransmission anyway.
  vp8_header.temporalIdx = 1;
  EXPECT_TRUE(
      rtp_sender_video_->AllowRetransmission(header, kSettings, kRttMs));
}

TEST_P(RtpSenderVideoTest, SendsDependencyDescriptorWhenVideoStructureIsSet) {
  const int64_t kFrameId = 100000;
  uint8_t kFrame[100];
  rtp_module_->RegisterRtpHeaderExtension(
      RtpDependencyDescriptorExtension::kUri, kDependencyDescriptorId);
  FrameDependencyStructure video_structure;
  video_structure.num_decode_targets = 2;
  video_structure.templates = {
      FrameDependencyTemplate().S(0).T(0).Dtis("SS"),
      FrameDependencyTemplate().S(1).T(0).Dtis("-S"),
      FrameDependencyTemplate().S(1).T(1).Dtis("-D"),
  };
  rtp_sender_video_->SetVideoStructure(&video_structure);

  // Send key frame.
  RTPVideoHeader hdr;
  RTPVideoHeader::GenericDescriptorInfo& generic = hdr.generic.emplace();
  generic.frame_id = kFrameId;
  generic.temporal_index = 0;
  generic.spatial_index = 0;
  generic.decode_target_indications = {DecodeTargetIndication::kSwitch,
                                       DecodeTargetIndication::kSwitch};
  hdr.frame_type = VideoFrameType::kVideoFrameKey;
  rtp_sender_video_->SendVideo(kPayload, kType, kTimestamp, 0, kFrame, hdr,
                               kDefaultExpectedRetransmissionTimeMs);

  ASSERT_EQ(transport_.packets_sent(), 1);
  DependencyDescriptor descriptor_key;
  ASSERT_TRUE(transport_.last_sent_packet()
                  .GetExtension<RtpDependencyDescriptorExtension>(
                      nullptr, &descriptor_key));
  ASSERT_TRUE(descriptor_key.attached_structure);
  EXPECT_EQ(descriptor_key.attached_structure->num_decode_targets, 2);
  EXPECT_THAT(descriptor_key.attached_structure->templates, SizeIs(3));
  EXPECT_EQ(descriptor_key.frame_number, kFrameId & 0xFFFF);
  EXPECT_EQ(descriptor_key.frame_dependencies.spatial_id, 0);
  EXPECT_EQ(descriptor_key.frame_dependencies.temporal_id, 0);
  EXPECT_EQ(descriptor_key.frame_dependencies.decode_target_indications,
            generic.decode_target_indications);
  EXPECT_THAT(descriptor_key.frame_dependencies.frame_diffs, IsEmpty());

  // Send delta frame.
  generic.frame_id = kFrameId + 1;
  generic.temporal_index = 1;
  generic.spatial_index = 1;
  generic.dependencies = {kFrameId, kFrameId - 500};
  generic.decode_target_indications = {DecodeTargetIndication::kNotPresent,
                                       DecodeTargetIndication::kRequired};
  hdr.frame_type = VideoFrameType::kVideoFrameDelta;
  rtp_sender_video_->SendVideo(kPayload, kType, kTimestamp, 0, kFrame, hdr,
                               kDefaultExpectedRetransmissionTimeMs);

  EXPECT_EQ(transport_.packets_sent(), 2);
  DependencyDescriptor descriptor_delta;
  ASSERT_TRUE(
      transport_.last_sent_packet()
          .GetExtension<RtpDependencyDescriptorExtension>(
              descriptor_key.attached_structure.get(), &descriptor_delta));
  EXPECT_EQ(descriptor_delta.attached_structure, nullptr);
  EXPECT_EQ(descriptor_delta.frame_number, (kFrameId + 1) & 0xFFFF);
  EXPECT_EQ(descriptor_delta.frame_dependencies.spatial_id, 1);
  EXPECT_EQ(descriptor_delta.frame_dependencies.temporal_id, 1);
  EXPECT_EQ(descriptor_delta.frame_dependencies.decode_target_indications,
            generic.decode_target_indications);
  EXPECT_THAT(descriptor_delta.frame_dependencies.frame_diffs,
              ElementsAre(1, 501));
}

TEST_P(RtpSenderVideoTest, PropagatesChainDiffsIntoDependencyDescriptor) {
  const int64_t kFrameId = 100000;
  uint8_t kFrame[100];
  rtp_module_->RegisterRtpHeaderExtension(
      RtpDependencyDescriptorExtension::kUri, kDependencyDescriptorId);
  FrameDependencyStructure video_structure;
  video_structure.num_decode_targets = 2;
  video_structure.num_chains = 1;
  video_structure.decode_target_protected_by_chain = {0, 0};
  video_structure.templates = {
      FrameDependencyTemplate().S(0).T(0).Dtis("SS").ChainDiffs({1}),
  };
  rtp_sender_video_->SetVideoStructure(&video_structure);

  RTPVideoHeader hdr;
  RTPVideoHeader::GenericDescriptorInfo& generic = hdr.generic.emplace();
  generic.frame_id = kFrameId;
  generic.decode_target_indications = {DecodeTargetIndication::kSwitch,
                                       DecodeTargetIndication::kSwitch};
  generic.chain_diffs = {2};
  hdr.frame_type = VideoFrameType::kVideoFrameKey;
  rtp_sender_video_->SendVideo(kPayload, kType, kTimestamp, 0, kFrame, hdr,
                               kDefaultExpectedRetransmissionTimeMs);

  ASSERT_EQ(transport_.packets_sent(), 1);
  DependencyDescriptor descriptor_key;
  ASSERT_TRUE(transport_.last_sent_packet()
                  .GetExtension<RtpDependencyDescriptorExtension>(
                      nullptr, &descriptor_key));
  EXPECT_THAT(descriptor_key.frame_dependencies.chain_diffs,
              ContainerEq(generic.chain_diffs));
}

TEST_P(RtpSenderVideoTest,
       PropagatesActiveDecodeTargetsIntoDependencyDescriptor) {
  const int64_t kFrameId = 100000;
  uint8_t kFrame[100];
  rtp_module_->RegisterRtpHeaderExtension(
      RtpDependencyDescriptorExtension::kUri, kDependencyDescriptorId);
  FrameDependencyStructure video_structure;
  video_structure.num_decode_targets = 2;
  video_structure.num_chains = 1;
  video_structure.decode_target_protected_by_chain = {0, 0};
  video_structure.templates = {
      FrameDependencyTemplate().S(0).T(0).Dtis("SS").ChainDiffs({1}),
  };
  rtp_sender_video_->SetVideoStructure(&video_structure);

  RTPVideoHeader hdr;
  RTPVideoHeader::GenericDescriptorInfo& generic = hdr.generic.emplace();
  generic.frame_id = kFrameId;
  generic.decode_target_indications = {DecodeTargetIndication::kSwitch,
                                       DecodeTargetIndication::kSwitch};
  generic.active_decode_targets = 0b01;
  generic.chain_diffs = {1};
  hdr.frame_type = VideoFrameType::kVideoFrameKey;
  rtp_sender_video_->SendVideo(kPayload, kType, kTimestamp, 0, kFrame, hdr,
                               kDefaultExpectedRetransmissionTimeMs);

  ASSERT_EQ(transport_.packets_sent(), 1);
  DependencyDescriptor descriptor_key;
  ASSERT_TRUE(transport_.last_sent_packet()
                  .GetExtension<RtpDependencyDescriptorExtension>(
                      nullptr, &descriptor_key));
  EXPECT_EQ(descriptor_key.active_decode_targets_bitmask, 0b01u);
}

TEST_P(RtpSenderVideoTest,
       SkipsDependencyDescriptorOnDeltaFrameWhenFailedToAttachToKeyFrame) {
  const int64_t kFrameId = 100000;
  uint8_t kFrame[100];
  rtp_module_->RegisterRtpHeaderExtension(
      RtpDependencyDescriptorExtension::kUri, kDependencyDescriptorId);
  rtp_module_->SetExtmapAllowMixed(false);
  FrameDependencyStructure video_structure;
  video_structure.num_decode_targets = 2;
  // Use many templates so that key dependency descriptor would be too large
  // to fit into 16 bytes (max size of one byte header rtp header extension)
  video_structure.templates = {
      FrameDependencyTemplate().S(0).T(0).Dtis("SS"),
      FrameDependencyTemplate().S(1).T(0).Dtis("-S"),
      FrameDependencyTemplate().S(1).T(1).Dtis("-D").FrameDiffs({1, 2, 3, 4}),
      FrameDependencyTemplate().S(1).T(1).Dtis("-D").FrameDiffs({2, 3, 4, 5}),
      FrameDependencyTemplate().S(1).T(1).Dtis("-D").FrameDiffs({3, 4, 5, 6}),
      FrameDependencyTemplate().S(1).T(1).Dtis("-D").FrameDiffs({4, 5, 6, 7}),
  };
  rtp_sender_video_->SetVideoStructure(&video_structure);

  // Send key frame.
  RTPVideoHeader hdr;
  RTPVideoHeader::GenericDescriptorInfo& generic = hdr.generic.emplace();
  generic.frame_id = kFrameId;
  generic.temporal_index = 0;
  generic.spatial_index = 0;
  generic.decode_target_indications = {DecodeTargetIndication::kSwitch,
                                       DecodeTargetIndication::kSwitch};
  hdr.frame_type = VideoFrameType::kVideoFrameKey;
  rtp_sender_video_->SendVideo(kPayload, kType, kTimestamp, 0, kFrame, hdr,
                               kDefaultExpectedRetransmissionTimeMs);

  ASSERT_EQ(transport_.packets_sent(), 1);
  DependencyDescriptor descriptor_key;
  ASSERT_FALSE(transport_.last_sent_packet()
                   .HasExtension<RtpDependencyDescriptorExtension>());

  // Send delta frame.
  generic.frame_id = kFrameId + 1;
  generic.temporal_index = 1;
  generic.spatial_index = 1;
  generic.dependencies = {kFrameId, kFrameId - 500};
  generic.decode_target_indications = {DecodeTargetIndication::kNotPresent,
                                       DecodeTargetIndication::kRequired};
  hdr.frame_type = VideoFrameType::kVideoFrameDelta;
  rtp_sender_video_->SendVideo(kPayload, kType, kTimestamp, 0, kFrame, hdr,
                               kDefaultExpectedRetransmissionTimeMs);

  EXPECT_EQ(transport_.packets_sent(), 2);
  EXPECT_FALSE(transport_.last_sent_packet()
                   .HasExtension<RtpDependencyDescriptorExtension>());
}

TEST_P(RtpSenderVideoTest, PropagatesChainDiffsIntoDependencyDescriptor) {
  const int64_t kFrameId = 100000;
  uint8_t kFrame[100];
  rtp_module_->RegisterRtpHeaderExtension(
      RtpDependencyDescriptorExtension::kUri, kDependencyDescriptorId);
  FrameDependencyStructure video_structure;
  video_structure.num_decode_targets = 2;
  video_structure.num_chains = 1;
  video_structure.decode_target_protected_by_chain = {0, 0};
  video_structure.templates = {
      FrameDependencyTemplate().S(0).T(0).Dtis("SS").ChainDiffs({1}),
  };
  rtp_sender_video_->SetVideoStructure(&video_structure);

  RTPVideoHeader hdr;
  RTPVideoHeader::GenericDescriptorInfo& generic = hdr.generic.emplace();
  generic.frame_id = kFrameId;
  generic.decode_target_indications = {DecodeTargetIndication::kSwitch,
                                       DecodeTargetIndication::kSwitch};
  generic.chain_diffs = {2};
  hdr.frame_type = VideoFrameType::kVideoFrameKey;
  rtp_sender_video_->SendVideo(kPayload, kType, kTimestamp, 0, kFrame, hdr,
                               kDefaultExpectedRetransmissionTimeMs);

  ASSERT_EQ(transport_.packets_sent(), 1);
  DependencyDescriptor descriptor_key;
  ASSERT_TRUE(transport_.last_sent_packet()
                  .GetExtension<RtpDependencyDescriptorExtension>(
                      nullptr, &descriptor_key));
  EXPECT_THAT(descriptor_key.frame_dependencies.chain_diffs,
              ContainerEq(generic.chain_diffs));
}

TEST_P(RtpSenderVideoTest,
       PropagatesActiveDecodeTargetsIntoDependencyDescriptor) {
  const int64_t kFrameId = 100000;
  uint8_t kFrame[100];
  rtp_module_->RegisterRtpHeaderExtension(
      RtpDependencyDescriptorExtension::kUri, kDependencyDescriptorId);
  FrameDependencyStructure video_structure;
  video_structure.num_decode_targets = 2;
  video_structure.num_chains = 1;
  video_structure.decode_target_protected_by_chain = {0, 0};
  video_structure.templates = {
      FrameDependencyTemplate().S(0).T(0).Dtis("SS").ChainDiffs({1}),
  };
  rtp_sender_video_->SetVideoStructure(&video_structure);

  RTPVideoHeader hdr;
  RTPVideoHeader::GenericDescriptorInfo& generic = hdr.generic.emplace();
  generic.frame_id = kFrameId;
  generic.decode_target_indications = {DecodeTargetIndication::kSwitch,
                                       DecodeTargetIndication::kSwitch};
  generic.active_decode_targets = 0b01;
  generic.chain_diffs = {1};
  hdr.frame_type = VideoFrameType::kVideoFrameKey;
  rtp_sender_video_->SendVideo(kPayload, kType, kTimestamp, 0, kFrame, hdr,
                               kDefaultExpectedRetransmissionTimeMs);

  ASSERT_EQ(transport_.packets_sent(), 1);
  DependencyDescriptor descriptor_key;
  ASSERT_TRUE(transport_.last_sent_packet()
                  .GetExtension<RtpDependencyDescriptorExtension>(
                      nullptr, &descriptor_key));
  EXPECT_EQ(descriptor_key.active_decode_targets_bitmask, 0b01u);
}

TEST_P(RtpSenderVideoTest,
       SetDiffentVideoStructureAvoidsCollisionWithThePreviousStructure) {
  const int64_t kFrameId = 100000;
  uint8_t kFrame[100];
  rtp_module_->RegisterRtpHeaderExtension(
      RtpDependencyDescriptorExtension::kUri, kDependencyDescriptorId);
  FrameDependencyStructure video_structure1;
  video_structure1.num_decode_targets = 2;
  video_structure1.templates = {
      FrameDependencyTemplate().S(0).T(0).Dtis("SS"),
      FrameDependencyTemplate().S(0).T(1).Dtis("D-"),
  };
  FrameDependencyStructure video_structure2;
  video_structure2.num_decode_targets = 2;
  video_structure2.templates = {
      FrameDependencyTemplate().S(0).T(0).Dtis("SS"),
      FrameDependencyTemplate().S(0).T(1).Dtis("R-"),
  };

  // Send 1st key frame.
  RTPVideoHeader hdr;
  RTPVideoHeader::GenericDescriptorInfo& generic = hdr.generic.emplace();
  generic.frame_id = kFrameId;
  generic.decode_target_indications = {DecodeTargetIndication::kSwitch,
                                       DecodeTargetIndication::kSwitch};
  hdr.frame_type = VideoFrameType::kVideoFrameKey;
  rtp_sender_video_->SetVideoStructure(&video_structure1);
  rtp_sender_video_->SendVideo(kPayload, kType, kTimestamp, 0, kFrame, hdr,
                               kDefaultExpectedRetransmissionTimeMs);
  // Parse 1st extension.
  ASSERT_EQ(transport_.packets_sent(), 1);
  DependencyDescriptor descriptor_key1;
  ASSERT_TRUE(transport_.last_sent_packet()
                  .GetExtension<RtpDependencyDescriptorExtension>(
                      nullptr, &descriptor_key1));
  ASSERT_TRUE(descriptor_key1.attached_structure);

  // Send the delta frame.
  generic.frame_id = kFrameId + 1;
  generic.temporal_index = 1;
  generic.decode_target_indications = {DecodeTargetIndication::kDiscardable,
                                       DecodeTargetIndication::kNotPresent};
  hdr.frame_type = VideoFrameType::kVideoFrameDelta;
  rtp_sender_video_->SendVideo(kPayload, kType, kTimestamp, 0, kFrame, hdr,
                               kDefaultExpectedRetransmissionTimeMs);

  ASSERT_EQ(transport_.packets_sent(), 2);
  RtpPacket delta_packet = transport_.last_sent_packet();

  // Send 2nd key frame.
  generic.frame_id = kFrameId + 2;
  generic.decode_target_indications = {DecodeTargetIndication::kSwitch,
                                       DecodeTargetIndication::kSwitch};
  hdr.frame_type = VideoFrameType::kVideoFrameKey;
  rtp_sender_video_->SetVideoStructure(&video_structure2);
  rtp_sender_video_->SendVideo(kPayload, kType, kTimestamp, 0, kFrame, hdr,
                               kDefaultExpectedRetransmissionTimeMs);
  // Parse the 2nd key frame.
  ASSERT_EQ(transport_.packets_sent(), 3);
  DependencyDescriptor descriptor_key2;
  ASSERT_TRUE(transport_.last_sent_packet()
                  .GetExtension<RtpDependencyDescriptorExtension>(
                      nullptr, &descriptor_key2));
  ASSERT_TRUE(descriptor_key2.attached_structure);

  // Try to parse the 1st delta frame. It should parseble using the structure
  // from the 1st key frame, but not using the structure from the 2nd key frame.
  DependencyDescriptor descriptor_delta;
  EXPECT_TRUE(delta_packet.GetExtension<RtpDependencyDescriptorExtension>(
      descriptor_key1.attached_structure.get(), &descriptor_delta));
  EXPECT_FALSE(delta_packet.GetExtension<RtpDependencyDescriptorExtension>(
      descriptor_key2.attached_structure.get(), &descriptor_delta));
}

TEST_P(RtpSenderVideoTest,
       AuthenticateVideoHeaderWhenDependencyDescriptorExtensionIsUsed) {
  static constexpr size_t kFrameSize = 100;
  uint8_t kFrame[kFrameSize] = {1, 2, 3, 4};

  rtp_module_->RegisterRtpHeaderExtension(
      RtpDependencyDescriptorExtension::kUri, kDependencyDescriptorId);
  rtc::scoped_refptr<MockFrameEncryptor> encryptor(
      new rtc::RefCountedObject<NiceMock<MockFrameEncryptor>>);
  ON_CALL(*encryptor, GetMaxCiphertextByteSize).WillByDefault(ReturnArg<1>());
  ON_CALL(*encryptor, Encrypt)
      .WillByDefault(WithArgs<3, 5>(
          [](rtc::ArrayView<const uint8_t> frame, size_t* bytes_written) {
            *bytes_written = frame.size();
            return 0;
          }));
  RTPSenderVideo::Config config;
  config.clock = &fake_clock_;
  config.rtp_sender = rtp_module_->RtpSender();
  config.field_trials = &field_trials_;
  config.frame_encryptor = encryptor;
  RTPSenderVideo rtp_sender_video(config);

  FrameDependencyStructure video_structure;
  video_structure.num_decode_targets = 1;
  video_structure.templates = {FrameDependencyTemplate().Dtis("S")};
  rtp_sender_video.SetVideoStructure(&video_structure);

  // Send key frame.
  RTPVideoHeader hdr;
  hdr.frame_type = VideoFrameType::kVideoFrameKey;
  hdr.generic.emplace().decode_target_indications =
      video_structure.templates[0].decode_target_indications;

  EXPECT_CALL(*encryptor,
              Encrypt(_, _, Not(IsEmpty()), ElementsAreArray(kFrame), _, _));
  rtp_sender_video.SendVideo(kPayload, kType, kTimestamp, 0, kFrame, hdr,
                             kDefaultExpectedRetransmissionTimeMs);
  // Double check packet with the dependency descriptor is sent.
  ASSERT_EQ(transport_.packets_sent(), 1);
  EXPECT_TRUE(transport_.last_sent_packet()
                  .HasExtension<RtpDependencyDescriptorExtension>());
}

TEST_P(RtpSenderVideoTest, PopulateGenericFrameDescriptor) {
  const int64_t kFrameId = 100000;
  uint8_t kFrame[100];
  rtp_module_->RegisterRtpHeaderExtension(
      RtpGenericFrameDescriptorExtension00::kUri, kGenericDescriptorId);

  RTPVideoHeader hdr;
  RTPVideoHeader::GenericDescriptorInfo& generic = hdr.generic.emplace();
  generic.frame_id = kFrameId;
  generic.temporal_index = 3;
  generic.spatial_index = 2;
  generic.dependencies.push_back(kFrameId - 1);
  generic.dependencies.push_back(kFrameId - 500);
  hdr.frame_type = VideoFrameType::kVideoFrameDelta;
  rtp_sender_video_->SendVideo(kPayload, kType, kTimestamp, 0, kFrame, hdr,
                               kDefaultExpectedRetransmissionTimeMs);

  RtpGenericFrameDescriptor descriptor_wire;
  EXPECT_EQ(1, transport_.packets_sent());
  ASSERT_TRUE(transport_.last_sent_packet()
                  .GetExtension<RtpGenericFrameDescriptorExtension00>(
                      &descriptor_wire));
  EXPECT_EQ(static_cast<uint16_t>(generic.frame_id), descriptor_wire.FrameId());
  EXPECT_EQ(generic.temporal_index, descriptor_wire.TemporalLayer());
  EXPECT_THAT(descriptor_wire.FrameDependenciesDiffs(), ElementsAre(1, 500));
  EXPECT_EQ(descriptor_wire.SpatialLayersBitmask(), 0b0000'0100);
}

void RtpSenderVideoTest::
    UsesMinimalVp8DescriptorWhenGenericFrameDescriptorExtensionIsUsed(
        int version) {
  const int64_t kFrameId = 100000;
  const size_t kFrameSize = 100;
  uint8_t kFrame[kFrameSize];

  rtp_module_->RegisterRtpHeaderExtension(
      RtpGenericFrameDescriptorExtension00::kUri, kGenericDescriptorId);

  RTPVideoHeader hdr;
  hdr.codec = kVideoCodecVP8;
  RTPVideoHeaderVP8& vp8 = hdr.video_type_header.emplace<RTPVideoHeaderVP8>();
  vp8.pictureId = kFrameId % 0X7FFF;
  vp8.tl0PicIdx = 13;
  vp8.temporalIdx = 1;
  vp8.keyIdx = 2;
  RTPVideoHeader::GenericDescriptorInfo& generic = hdr.generic.emplace();
  generic.frame_id = kFrameId;
  hdr.frame_type = VideoFrameType::kVideoFrameDelta;
  rtp_sender_video_->SendVideo(kPayload, VideoCodecType::kVideoCodecVP8,
                               kTimestamp, 0, kFrame, hdr,
                               kDefaultExpectedRetransmissionTimeMs);

  ASSERT_EQ(transport_.packets_sent(), 1);
  // Expect only minimal 1-byte vp8 descriptor was generated.
  EXPECT_EQ(transport_.last_sent_packet().payload_size(), 1 + kFrameSize);
}

TEST_P(RtpSenderVideoTest,
       UsesMinimalVp8DescriptorWhenGenericFrameDescriptorExtensionIsUsed00) {
  UsesMinimalVp8DescriptorWhenGenericFrameDescriptorExtensionIsUsed(0);
}

TEST_P(RtpSenderVideoTest,
       UsesMinimalVp8DescriptorWhenGenericFrameDescriptorExtensionIsUsed01) {
  UsesMinimalVp8DescriptorWhenGenericFrameDescriptorExtensionIsUsed(1);
}

TEST_P(RtpSenderVideoTest, VideoLayersAllocationWithResolutionSentOnKeyFrames) {
  const size_t kFrameSize = 100;
  uint8_t kFrame[kFrameSize];
  rtp_module_->RegisterRtpHeaderExtension(
      RtpVideoLayersAllocationExtension::kUri,
      kVideoLayersAllocationExtensionId);

  VideoLayersAllocation allocation;
  VideoLayersAllocation::SpatialLayer layer;
  layer.width = 360;
  layer.height = 180;
  layer.target_bitrate_per_temporal_layer.push_back(
      DataRate::KilobitsPerSec(50));
  allocation.resolution_and_frame_rate_is_valid = true;
  allocation.active_spatial_layers.push_back(layer);
  rtp_sender_video_->SetVideoLayersAllocation(allocation);

  RTPVideoHeader hdr;
  hdr.frame_type = VideoFrameType::kVideoFrameKey;
  rtp_sender_video_->SendVideo(kPayload, kType, kTimestamp, 0, kFrame, hdr,
                               kDefaultExpectedRetransmissionTimeMs);

  VideoLayersAllocation sent_allocation;
  EXPECT_TRUE(
      transport_.last_sent_packet()
          .GetExtension<RtpVideoLayersAllocationExtension>(&sent_allocation));
  EXPECT_THAT(sent_allocation.active_spatial_layers, ElementsAre(layer));

  // Next key frame also have the allocation.
  rtp_sender_video_->SendVideo(kPayload, kType, kTimestamp, 0, kFrame, hdr,
                               kDefaultExpectedRetransmissionTimeMs);
  EXPECT_TRUE(
      transport_.last_sent_packet()
          .GetExtension<RtpVideoLayersAllocationExtension>(&sent_allocation));
}

TEST_P(RtpSenderVideoTest,
       VideoLayersAllocationWithoutResolutionSentOnDeltaWhenUpdated) {
  const size_t kFrameSize = 100;
  uint8_t kFrame[kFrameSize];
  rtp_module_->RegisterRtpHeaderExtension(
      RtpVideoLayersAllocationExtension::kUri,
      kVideoLayersAllocationExtensionId);

  VideoLayersAllocation allocation;
  VideoLayersAllocation::SpatialLayer layer;
  layer.width = 360;
  layer.height = 180;
  allocation.resolution_and_frame_rate_is_valid = true;
  layer.target_bitrate_per_temporal_layer.push_back(
      DataRate::KilobitsPerSec(50));
  allocation.active_spatial_layers.push_back(layer);
  rtp_sender_video_->SetVideoLayersAllocation(allocation);

  RTPVideoHeader hdr;
  hdr.frame_type = VideoFrameType::kVideoFrameKey;
  rtp_sender_video_->SendVideo(kPayload, kType, kTimestamp, 0, kFrame, hdr,
                               kDefaultExpectedRetransmissionTimeMs);
  EXPECT_TRUE(transport_.last_sent_packet()
                  .HasExtension<RtpVideoLayersAllocationExtension>());

  // No allocation sent on delta frame unless it has been updated.
  hdr.frame_type = VideoFrameType::kVideoFrameDelta;
  rtp_sender_video_->SendVideo(kPayload, kType, kTimestamp, 0, kFrame, hdr,
                               kDefaultExpectedRetransmissionTimeMs);
  EXPECT_FALSE(transport_.last_sent_packet()
                   .HasExtension<RtpVideoLayersAllocationExtension>());

  // Update the allocation.
  rtp_sender_video_->SetVideoLayersAllocation(allocation);
  rtp_sender_video_->SendVideo(kPayload, kType, kTimestamp, 0, kFrame, hdr,
                               kDefaultExpectedRetransmissionTimeMs);

  VideoLayersAllocation sent_allocation;
  EXPECT_TRUE(
      transport_.last_sent_packet()
          .GetExtension<RtpVideoLayersAllocationExtension>(&sent_allocation));
  ASSERT_THAT(sent_allocation.active_spatial_layers, SizeIs(1));
  EXPECT_FALSE(sent_allocation.resolution_and_frame_rate_is_valid);
  EXPECT_THAT(sent_allocation.active_spatial_layers[0]
                  .target_bitrate_per_temporal_layer,
              SizeIs(1));
}

TEST_P(RtpSenderVideoTest,
       VideoLayersAllocationWithResolutionSentOnDeltaWhenSpatialLayerAdded) {
  const size_t kFrameSize = 100;
  uint8_t kFrame[kFrameSize];
  rtp_module_->RegisterRtpHeaderExtension(
      RtpVideoLayersAllocationExtension::kUri,
      kVideoLayersAllocationExtensionId);

  VideoLayersAllocation allocation;
  allocation.resolution_and_frame_rate_is_valid = true;
  VideoLayersAllocation::SpatialLayer layer;
  layer.width = 360;
  layer.height = 180;
  layer.spatial_id = 0;
  layer.target_bitrate_per_temporal_layer.push_back(
      DataRate::KilobitsPerSec(50));
  allocation.active_spatial_layers.push_back(layer);
  rtp_sender_video_->SetVideoLayersAllocation(allocation);

  RTPVideoHeader hdr;
  hdr.frame_type = VideoFrameType::kVideoFrameKey;
  rtp_sender_video_->SendVideo(kPayload, kType, kTimestamp, 0, kFrame, hdr,
                               kDefaultExpectedRetransmissionTimeMs);
  ASSERT_TRUE(transport_.last_sent_packet()
                  .HasExtension<RtpVideoLayersAllocationExtension>());

  // Update the allocation.
  layer.width = 640;
  layer.height = 320;
  layer.spatial_id = 1;
  layer.target_bitrate_per_temporal_layer.push_back(
      DataRate::KilobitsPerSec(100));
  allocation.active_spatial_layers.push_back(layer);
  rtp_sender_video_->SetVideoLayersAllocation(allocation);
  hdr.frame_type = VideoFrameType::kVideoFrameDelta;
  rtp_sender_video_->SendVideo(kPayload, kType, kTimestamp, 0, kFrame, hdr,
                               kDefaultExpectedRetransmissionTimeMs);

  VideoLayersAllocation sent_allocation;
  EXPECT_TRUE(
      transport_.last_sent_packet()
          .GetExtension<RtpVideoLayersAllocationExtension>(&sent_allocation));
  EXPECT_THAT(sent_allocation.active_spatial_layers, SizeIs(2));
  EXPECT_TRUE(sent_allocation.resolution_and_frame_rate_is_valid);
}

TEST_P(RtpSenderVideoTest, VideoLayersAllocationSentOnDeltaFramesOnlyOnUpdate) {
  const size_t kFrameSize = 100;
  uint8_t kFrame[kFrameSize];
  rtp_module_->RegisterRtpHeaderExtension(
      RtpVideoLayersAllocationExtension::kUri,
      kVideoLayersAllocationExtensionId);

  VideoLayersAllocation allocation;
  VideoLayersAllocation::SpatialLayer layer;
  layer.width = 360;
  layer.height = 180;
  layer.target_bitrate_per_temporal_layer.push_back(
      DataRate::KilobitsPerSec(50));
  allocation.active_spatial_layers.push_back(layer);
  rtp_sender_video_->SetVideoLayersAllocation(allocation);

  RTPVideoHeader hdr;
  hdr.frame_type = VideoFrameType::kVideoFrameDelta;
  rtp_sender_video_->SendVideo(kPayload, kType, kTimestamp, 0, kFrame, hdr,
                               kDefaultExpectedRetransmissionTimeMs);

  VideoLayersAllocation sent_allocation;
  EXPECT_TRUE(
      transport_.last_sent_packet()
          .GetExtension<RtpVideoLayersAllocationExtension>(&sent_allocation));
  EXPECT_THAT(sent_allocation.active_spatial_layers, SizeIs(1));

  // VideoLayersAllocation not sent on the next delta frame.
  rtp_sender_video_->SendVideo(kPayload, kType, kTimestamp, 0, kFrame, hdr,
                               kDefaultExpectedRetransmissionTimeMs);
  EXPECT_FALSE(transport_.last_sent_packet()
                   .HasExtension<RtpVideoLayersAllocationExtension>());

  // Update allocation. VideoLayesAllocation should be sent on the next frame.
  rtp_sender_video_->SetVideoLayersAllocation(allocation);
  rtp_sender_video_->SendVideo(kPayload, kType, kTimestamp, 0, kFrame, hdr,
                               kDefaultExpectedRetransmissionTimeMs);
  EXPECT_TRUE(
      transport_.last_sent_packet()
          .GetExtension<RtpVideoLayersAllocationExtension>(&sent_allocation));
}

TEST_P(RtpSenderVideoTest, VideoLayersAllocationNotSentOnHigherTemporalLayers) {
  const size_t kFrameSize = 100;
  uint8_t kFrame[kFrameSize];
  rtp_module_->RegisterRtpHeaderExtension(
      RtpVideoLayersAllocationExtension::kUri,
      kVideoLayersAllocationExtensionId);

  VideoLayersAllocation allocation;
  allocation.resolution_and_frame_rate_is_valid = true;
  VideoLayersAllocation::SpatialLayer layer;
  layer.width = 360;
  layer.height = 180;
  layer.target_bitrate_per_temporal_layer.push_back(
      DataRate::KilobitsPerSec(50));
  allocation.active_spatial_layers.push_back(layer);
  rtp_sender_video_->SetVideoLayersAllocation(allocation);

  RTPVideoHeader hdr;
  hdr.frame_type = VideoFrameType::kVideoFrameDelta;
  hdr.codec = VideoCodecType::kVideoCodecVP8;
  auto& vp8_header = hdr.video_type_header.emplace<RTPVideoHeaderVP8>();
  vp8_header.temporalIdx = 1;

  rtp_sender_video_->SendVideo(kPayload, kType, kTimestamp, 0, kFrame, hdr,
                               kDefaultExpectedRetransmissionTimeMs);
  EXPECT_FALSE(transport_.last_sent_packet()
                   .HasExtension<RtpVideoLayersAllocationExtension>());

  // Send a delta frame on tl0.
  vp8_header.temporalIdx = 0;
  rtp_sender_video_->SendVideo(kPayload, kType, kTimestamp, 0, kFrame, hdr,
                               kDefaultExpectedRetransmissionTimeMs);
  EXPECT_TRUE(transport_.last_sent_packet()
                  .HasExtension<RtpVideoLayersAllocationExtension>());
}

TEST_P(RtpSenderVideoTest, AbsoluteCaptureTime) {
  constexpr int64_t kAbsoluteCaptureTimestampMs = 12345678;
  uint8_t kFrame[kMaxPacketLength];
  rtp_module_->RegisterRtpHeaderExtension(AbsoluteCaptureTimeExtension::kUri,
                                          kAbsoluteCaptureTimeExtensionId);

  RTPVideoHeader hdr;
  hdr.frame_type = VideoFrameType::kVideoFrameKey;
  rtp_sender_video_->SendVideo(kPayload, kType, kTimestamp,
                               kAbsoluteCaptureTimestampMs, kFrame, hdr,
                               kDefaultExpectedRetransmissionTimeMs);
<<<<<<< HEAD

  // It is expected that one and only one of the packets sent on this video
  // frame has absolute capture time header extension. And no absolute capture
  // time header extensions include capture clock offset.
=======

  // It is expected that one and only one of the packets sent on this video
  // frame has absolute capture time header extension. And no absolute capture
  // time header extensions include capture clock offset.
  int packets_with_abs_capture_time = 0;
  for (const RtpPacketReceived& packet : transport_.sent_packets()) {
    auto absolute_capture_time =
        packet.GetExtension<AbsoluteCaptureTimeExtension>();
    if (absolute_capture_time) {
      ++packets_with_abs_capture_time;
      EXPECT_EQ(
          absolute_capture_time->absolute_capture_timestamp,
          Int64MsToUQ32x32(fake_clock_.ConvertTimestampToNtpTimeInMilliseconds(
              kAbsoluteCaptureTimestampMs)));
      EXPECT_FALSE(
          absolute_capture_time->estimated_capture_clock_offset.has_value());
    }
  }
  EXPECT_EQ(packets_with_abs_capture_time, 1);
}

// Essentially the same test as AbsoluteCaptureTime but with a field trial.
// After the field trial is experimented, we will remove AbsoluteCaptureTime.
TEST_P(RtpSenderVideoTest, AbsoluteCaptureTimeWithCaptureClockOffset) {
  field_trials_.set_include_capture_clock_offset(true);
  rtp_sender_video_ = std::make_unique<TestRtpSenderVideo>(
      &fake_clock_, rtp_module_->RtpSender(), field_trials_);

  constexpr int64_t kAbsoluteCaptureTimestampMs = 12345678;
  uint8_t kFrame[kMaxPacketLength];
  rtp_module_->RegisterRtpHeaderExtension(AbsoluteCaptureTimeExtension::kUri,
                                          kAbsoluteCaptureTimeExtensionId);

  RTPVideoHeader hdr;
  const absl::optional<int64_t> kExpectedCaptureClockOffset =
      absl::make_optional(1234);
  hdr.frame_type = VideoFrameType::kVideoFrameKey;
  rtp_sender_video_->SendVideo(
      kPayload, kType, kTimestamp, kAbsoluteCaptureTimestampMs, kFrame, hdr,
      kDefaultExpectedRetransmissionTimeMs, kExpectedCaptureClockOffset);

  // It is expected that one and only one of the packets sent on this video
  // frame has absolute capture time header extension. And it includes capture
  // clock offset.
>>>>>>> cbad18b1
  int packets_with_abs_capture_time = 0;
  for (const RtpPacketReceived& packet : transport_.sent_packets()) {
    auto absolute_capture_time =
        packet.GetExtension<AbsoluteCaptureTimeExtension>();
    if (absolute_capture_time) {
      ++packets_with_abs_capture_time;
<<<<<<< HEAD
      EXPECT_EQ(absolute_capture_time->absolute_capture_timestamp,
                Int64MsToUQ32x32(kAbsoluteCaptureTimestampMs + NtpOffsetMs()));
      EXPECT_FALSE(
          absolute_capture_time->estimated_capture_clock_offset.has_value());
=======
      EXPECT_EQ(
          absolute_capture_time->absolute_capture_timestamp,
          Int64MsToUQ32x32(fake_clock_.ConvertTimestampToNtpTimeInMilliseconds(
              kAbsoluteCaptureTimestampMs)));
      EXPECT_EQ(kExpectedCaptureClockOffset,
                absolute_capture_time->estimated_capture_clock_offset);
>>>>>>> cbad18b1
    }
  }
  EXPECT_EQ(packets_with_abs_capture_time, 1);
}

<<<<<<< HEAD
// Essentially the same test as AbsoluteCaptureTime but with a field trial.
// After the field trial is experimented, we will remove AbsoluteCaptureTime.
TEST_P(RtpSenderVideoTest, AbsoluteCaptureTimeWithCaptureClockOffset) {
  field_trials_.set_include_capture_clock_offset(true);
  rtp_sender_video_ = std::make_unique<TestRtpSenderVideo>(
      &fake_clock_, rtp_module_->RtpSender(), field_trials_);

  constexpr int64_t kAbsoluteCaptureTimestampMs = 12345678;
  uint8_t kFrame[kMaxPacketLength];
  rtp_module_->RegisterRtpHeaderExtension(AbsoluteCaptureTimeExtension::kUri,
                                          kAbsoluteCaptureTimeExtensionId);

  RTPVideoHeader hdr;
  const absl::optional<int64_t> kExpectedCaptureClockOffset =
      absl::make_optional(1234);
  hdr.frame_type = VideoFrameType::kVideoFrameKey;
  rtp_sender_video_->SendVideo(
      kPayload, kType, kTimestamp, kAbsoluteCaptureTimestampMs, kFrame, hdr,
      kDefaultExpectedRetransmissionTimeMs, kExpectedCaptureClockOffset);

  // It is expected that one and only one of the packets sent on this video
  // frame has absolute capture time header extension. And it includes capture
  // clock offset.
  int packets_with_abs_capture_time = 0;
  for (const RtpPacketReceived& packet : transport_.sent_packets()) {
    auto absolute_capture_time =
        packet.GetExtension<AbsoluteCaptureTimeExtension>();
    if (absolute_capture_time) {
      ++packets_with_abs_capture_time;
      EXPECT_EQ(absolute_capture_time->absolute_capture_timestamp,
                Int64MsToUQ32x32(kAbsoluteCaptureTimestampMs + NtpOffsetMs()));
      EXPECT_EQ(kExpectedCaptureClockOffset,
                absolute_capture_time->estimated_capture_clock_offset);
    }
  }
  EXPECT_EQ(packets_with_abs_capture_time, 1);
}

=======
>>>>>>> cbad18b1
TEST_P(RtpSenderVideoTest, PopulatesPlayoutDelay) {
  // Single packet frames.
  constexpr size_t kPacketSize = 123;
  uint8_t kFrame[kPacketSize];
  rtp_module_->RegisterRtpHeaderExtension(PlayoutDelayLimits::kUri,
                                          kPlayoutDelayExtensionId);
  const VideoPlayoutDelay kExpectedDelay = {10, 20};

  // Send initial key-frame without playout delay.
  RTPVideoHeader hdr;
  hdr.frame_type = VideoFrameType::kVideoFrameKey;
  hdr.codec = VideoCodecType::kVideoCodecVP8;
  auto& vp8_header = hdr.video_type_header.emplace<RTPVideoHeaderVP8>();
  vp8_header.temporalIdx = 0;

  rtp_sender_video_->SendVideo(kPayload, kType, kTimestamp, 0, kFrame, hdr,
                               kDefaultExpectedRetransmissionTimeMs);
  EXPECT_FALSE(
      transport_.last_sent_packet().HasExtension<PlayoutDelayLimits>());

  // Set playout delay on a discardable frame.
  hdr.playout_delay = kExpectedDelay;
  hdr.frame_type = VideoFrameType::kVideoFrameDelta;
  vp8_header.temporalIdx = 1;
  rtp_sender_video_->SendVideo(kPayload, kType, kTimestamp, 0, kFrame, hdr,
                               kDefaultExpectedRetransmissionTimeMs);
  VideoPlayoutDelay received_delay = VideoPlayoutDelay();
  ASSERT_TRUE(transport_.last_sent_packet().GetExtension<PlayoutDelayLimits>(
      &received_delay));
  EXPECT_EQ(received_delay, kExpectedDelay);

  // Set playout delay on a non-discardable frame, the extension should still
  // be populated since dilvery wasn't guaranteed on the last one.
  hdr.playout_delay = VideoPlayoutDelay();  // Indicates "no change".
  vp8_header.temporalIdx = 0;
  rtp_sender_video_->SendVideo(kPayload, kType, kTimestamp, 0, kFrame, hdr,
                               kDefaultExpectedRetransmissionTimeMs);
  ASSERT_TRUE(transport_.last_sent_packet().GetExtension<PlayoutDelayLimits>(
      &received_delay));
  EXPECT_EQ(received_delay, kExpectedDelay);

  // The next frame does not need the extensions since it's delivery has
  // already been guaranteed.
  rtp_sender_video_->SendVideo(kPayload, kType, kTimestamp, 0, kFrame, hdr,
                               kDefaultExpectedRetransmissionTimeMs);
  EXPECT_FALSE(
      transport_.last_sent_packet().HasExtension<PlayoutDelayLimits>());

  // Insert key-frame, we need to refresh the state here.
  hdr.frame_type = VideoFrameType::kVideoFrameKey;
  rtp_sender_video_->SendVideo(kPayload, kType, kTimestamp, 0, kFrame, hdr,
                               kDefaultExpectedRetransmissionTimeMs);
  ASSERT_TRUE(transport_.last_sent_packet().GetExtension<PlayoutDelayLimits>(
      &received_delay));
  EXPECT_EQ(received_delay, kExpectedDelay);
}

<<<<<<< HEAD
=======
TEST_P(RtpSenderVideoTest, SendGenericVideo) {
  const uint8_t kPayloadType = 127;
  const VideoCodecType kCodecType = VideoCodecType::kVideoCodecGeneric;
  const uint8_t kPayload[] = {47, 11, 32, 93, 89};

  // Send keyframe.
  RTPVideoHeader video_header;
  video_header.frame_type = VideoFrameType::kVideoFrameKey;
  ASSERT_TRUE(rtp_sender_video_->SendVideo(kPayloadType, kCodecType, 1234, 4321,
                                           kPayload, video_header,
                                           absl::nullopt));

  rtc::ArrayView<const uint8_t> sent_payload =
      transport_.last_sent_packet().payload();
  uint8_t generic_header = sent_payload[0];
  EXPECT_TRUE(generic_header & RtpFormatVideoGeneric::kKeyFrameBit);
  EXPECT_TRUE(generic_header & RtpFormatVideoGeneric::kFirstPacketBit);
  EXPECT_THAT(sent_payload.subview(1), ElementsAreArray(kPayload));

  // Send delta frame.
  const uint8_t kDeltaPayload[] = {13, 42, 32, 93, 13};
  video_header.frame_type = VideoFrameType::kVideoFrameDelta;
  ASSERT_TRUE(rtp_sender_video_->SendVideo(kPayloadType, kCodecType, 1234, 4321,
                                           kDeltaPayload, video_header,
                                           absl::nullopt));

  sent_payload = sent_payload = transport_.last_sent_packet().payload();
  generic_header = sent_payload[0];
  EXPECT_FALSE(generic_header & RtpFormatVideoGeneric::kKeyFrameBit);
  EXPECT_TRUE(generic_header & RtpFormatVideoGeneric::kFirstPacketBit);
  EXPECT_THAT(sent_payload.subview(1), ElementsAreArray(kDeltaPayload));
}

TEST_P(RtpSenderVideoTest, SendRawVideo) {
  const uint8_t kPayloadType = 111;
  const uint8_t kPayload[] = {11, 22, 33, 44, 55};

  // Send a frame.
  RTPVideoHeader video_header;
  video_header.frame_type = VideoFrameType::kVideoFrameKey;
  ASSERT_TRUE(rtp_sender_video_->SendVideo(kPayloadType, absl::nullopt, 1234,
                                           4321, kPayload, video_header,
                                           absl::nullopt));

  rtc::ArrayView<const uint8_t> sent_payload =
      transport_.last_sent_packet().payload();
  EXPECT_THAT(sent_payload, ElementsAreArray(kPayload));
}

>>>>>>> cbad18b1
INSTANTIATE_TEST_SUITE_P(WithAndWithoutOverhead,
                         RtpSenderVideoTest,
                         ::testing::Bool());

class RtpSenderVideoWithFrameTransformerTest : public ::testing::Test {
 public:
  RtpSenderVideoWithFrameTransformerTest()
      : fake_clock_(kStartTime),
        retransmission_rate_limiter_(&fake_clock_, 1000),
        rtp_module_(ModuleRtpRtcpImpl2::Create([&] {
          RtpRtcpInterface::Configuration config;
          config.clock = &fake_clock_;
          config.outgoing_transport = &transport_;
          config.retransmission_rate_limiter = &retransmission_rate_limiter_;
          config.field_trials = &field_trials_;
          config.local_media_ssrc = kSsrc;
          return config;
        }())) {
    rtp_module_->SetSequenceNumber(kSeqNum);
    rtp_module_->SetStartTimestamp(0);
  }

  std::unique_ptr<RTPSenderVideo> CreateSenderWithFrameTransformer(
      rtc::scoped_refptr<FrameTransformerInterface> transformer) {
    RTPSenderVideo::Config config;
    config.clock = &fake_clock_;
    config.rtp_sender = rtp_module_->RtpSender();
    config.field_trials = &field_trials_;
    config.frame_transformer = transformer;
    return std::make_unique<RTPSenderVideo>(config);
  }

 protected:
  FieldTrialBasedConfig field_trials_;
  SimulatedClock fake_clock_;
  LoopbackTransportTest transport_;
  RateLimiter retransmission_rate_limiter_;
  std::unique_ptr<ModuleRtpRtcpImpl2> rtp_module_;
};

std::unique_ptr<EncodedImage> CreateDefaultEncodedImage() {
  const uint8_t data[] = {1, 2, 3, 4};
  auto encoded_image = std::make_unique<EncodedImage>();
  encoded_image->SetEncodedData(
      webrtc::EncodedImageBuffer::Create(data, sizeof(data)));
  return encoded_image;
}

TEST_F(RtpSenderVideoWithFrameTransformerTest,
       CreateSenderRegistersFrameTransformer) {
  rtc::scoped_refptr<MockFrameTransformer> mock_frame_transformer =
      new rtc::RefCountedObject<NiceMock<MockFrameTransformer>>();
  EXPECT_CALL(*mock_frame_transformer,
              RegisterTransformedFrameSinkCallback(_, kSsrc));
  std::unique_ptr<RTPSenderVideo> rtp_sender_video =
      CreateSenderWithFrameTransformer(mock_frame_transformer);
}

TEST_F(RtpSenderVideoWithFrameTransformerTest,
       DestroySenderUnregistersFrameTransformer) {
  rtc::scoped_refptr<MockFrameTransformer> mock_frame_transformer =
      new rtc::RefCountedObject<NiceMock<MockFrameTransformer>>();
  std::unique_ptr<RTPSenderVideo> rtp_sender_video =
      CreateSenderWithFrameTransformer(mock_frame_transformer);
  EXPECT_CALL(*mock_frame_transformer,
              UnregisterTransformedFrameSinkCallback(kSsrc));
  rtp_sender_video = nullptr;
}

TEST_F(RtpSenderVideoWithFrameTransformerTest,
       SendEncodedImageTransformsFrame) {
  rtc::scoped_refptr<MockFrameTransformer> mock_frame_transformer =
      new rtc::RefCountedObject<NiceMock<MockFrameTransformer>>();
  std::unique_ptr<RTPSenderVideo> rtp_sender_video =
      CreateSenderWithFrameTransformer(mock_frame_transformer);
  auto encoded_image = CreateDefaultEncodedImage();
  RTPVideoHeader video_header;

  EXPECT_CALL(*mock_frame_transformer, Transform);
  rtp_sender_video->SendEncodedImage(kPayload, kType, kTimestamp,
                                     *encoded_image, video_header,
                                     kDefaultExpectedRetransmissionTimeMs);
}

<<<<<<< HEAD
=======
#if RTC_DCHECK_IS_ON && GTEST_HAS_DEATH_TEST && !defined(WEBRTC_ANDROID)
TEST_F(RtpSenderVideoWithFrameTransformerTest, ValidPayloadTypes) {
  rtc::scoped_refptr<MockFrameTransformer> mock_frame_transformer =
      new rtc::RefCountedObject<NiceMock<MockFrameTransformer>>();
  std::unique_ptr<RTPSenderVideo> rtp_sender_video =
      CreateSenderWithFrameTransformer(mock_frame_transformer);
  auto encoded_image = CreateDefaultEncodedImage();
  RTPVideoHeader video_header;

  EXPECT_TRUE(rtp_sender_video->SendEncodedImage(
      0, kType, kTimestamp, *encoded_image, video_header,
      kDefaultExpectedRetransmissionTimeMs));
  EXPECT_TRUE(rtp_sender_video->SendEncodedImage(
      127, kType, kTimestamp, *encoded_image, video_header,
      kDefaultExpectedRetransmissionTimeMs));
  EXPECT_DEATH(rtp_sender_video->SendEncodedImage(
                   -1, kType, kTimestamp, *encoded_image, video_header,
                   kDefaultExpectedRetransmissionTimeMs),
               "");
  EXPECT_DEATH(rtp_sender_video->SendEncodedImage(
                   128, kType, kTimestamp, *encoded_image, video_header,
                   kDefaultExpectedRetransmissionTimeMs),
               "");
}
#endif

>>>>>>> cbad18b1
TEST_F(RtpSenderVideoWithFrameTransformerTest, OnTransformedFrameSendsVideo) {
  rtc::scoped_refptr<MockFrameTransformer> mock_frame_transformer =
      new rtc::RefCountedObject<NiceMock<MockFrameTransformer>>();
  rtc::scoped_refptr<TransformedFrameCallback> callback;
  EXPECT_CALL(*mock_frame_transformer, RegisterTransformedFrameSinkCallback)
      .WillOnce(SaveArg<0>(&callback));
  std::unique_ptr<RTPSenderVideo> rtp_sender_video =
      CreateSenderWithFrameTransformer(mock_frame_transformer);
  ASSERT_TRUE(callback);

  auto encoded_image = CreateDefaultEncodedImage();
  RTPVideoHeader video_header;
  video_header.frame_type = VideoFrameType::kVideoFrameKey;
  ON_CALL(*mock_frame_transformer, Transform)
      .WillByDefault(
          [&callback](std::unique_ptr<TransformableFrameInterface> frame) {
            callback->OnTransformedFrame(std::move(frame));
          });
  TaskQueueForTest encoder_queue;
  encoder_queue.SendTask(
      [&] {
        rtp_sender_video->SendEncodedImage(
            kPayload, kType, kTimestamp, *encoded_image, video_header,
            kDefaultExpectedRetransmissionTimeMs);
      },
      RTC_FROM_HERE);
  encoder_queue.WaitForPreviouslyPostedTasks();
  EXPECT_EQ(transport_.packets_sent(), 1);
}

TEST_F(RtpSenderVideoWithFrameTransformerTest,
       TransformableFrameMetadataHasCorrectValue) {
  rtc::scoped_refptr<MockFrameTransformer> mock_frame_transformer =
      new rtc::RefCountedObject<NiceMock<MockFrameTransformer>>();
  std::unique_ptr<RTPSenderVideo> rtp_sender_video =
      CreateSenderWithFrameTransformer(mock_frame_transformer);
  auto encoded_image = CreateDefaultEncodedImage();
  RTPVideoHeader video_header;
  video_header.width = 1280u;
  video_header.height = 720u;
  RTPVideoHeader::GenericDescriptorInfo& generic =
      video_header.generic.emplace();
  generic.frame_id = 10;
  generic.temporal_index = 3;
  generic.spatial_index = 2;
  generic.decode_target_indications = {DecodeTargetIndication::kSwitch};
  generic.dependencies = {5};

  // Check that the transformable frame passed to the frame transformer has the
  // correct metadata.
  EXPECT_CALL(*mock_frame_transformer, Transform)
      .WillOnce(
          [](std::unique_ptr<TransformableFrameInterface> transformable_frame) {
            auto frame =
                absl::WrapUnique(static_cast<TransformableVideoFrameInterface*>(
                    transformable_frame.release()));
            ASSERT_TRUE(frame);
            auto metadata = frame->GetMetadata();
            EXPECT_EQ(metadata.GetWidth(), 1280u);
            EXPECT_EQ(metadata.GetHeight(), 720u);
            EXPECT_EQ(metadata.GetFrameId(), 10);
            EXPECT_EQ(metadata.GetTemporalIndex(), 3);
            EXPECT_EQ(metadata.GetSpatialIndex(), 2);
            EXPECT_THAT(metadata.GetFrameDependencies(), ElementsAre(5));
            EXPECT_THAT(metadata.GetDecodeTargetIndications(),
                        ElementsAre(DecodeTargetIndication::kSwitch));
          });
  rtp_sender_video->SendEncodedImage(kPayload, kType, kTimestamp,
                                     *encoded_image, video_header,
                                     kDefaultExpectedRetransmissionTimeMs);
}

}  // namespace
}  // namespace webrtc<|MERGE_RESOLUTION|>--- conflicted
+++ resolved
@@ -34,10 +34,6 @@
 #include "modules/rtp_rtcp/source/rtp_packet_received.h"
 #include "modules/rtp_rtcp/source/rtp_rtcp_impl2.h"
 #include "modules/rtp_rtcp/source/rtp_video_layers_allocation_extension.h"
-<<<<<<< HEAD
-#include "modules/rtp_rtcp/source/time_util.h"
-=======
->>>>>>> cbad18b1
 #include "rtc_base/arraysize.h"
 #include "rtc_base/rate_limiter.h"
 #include "rtc_base/task_queue_for_test.h"
@@ -576,73 +572,6 @@
               ElementsAre(1, 501));
 }
 
-TEST_P(RtpSenderVideoTest, PropagatesChainDiffsIntoDependencyDescriptor) {
-  const int64_t kFrameId = 100000;
-  uint8_t kFrame[100];
-  rtp_module_->RegisterRtpHeaderExtension(
-      RtpDependencyDescriptorExtension::kUri, kDependencyDescriptorId);
-  FrameDependencyStructure video_structure;
-  video_structure.num_decode_targets = 2;
-  video_structure.num_chains = 1;
-  video_structure.decode_target_protected_by_chain = {0, 0};
-  video_structure.templates = {
-      FrameDependencyTemplate().S(0).T(0).Dtis("SS").ChainDiffs({1}),
-  };
-  rtp_sender_video_->SetVideoStructure(&video_structure);
-
-  RTPVideoHeader hdr;
-  RTPVideoHeader::GenericDescriptorInfo& generic = hdr.generic.emplace();
-  generic.frame_id = kFrameId;
-  generic.decode_target_indications = {DecodeTargetIndication::kSwitch,
-                                       DecodeTargetIndication::kSwitch};
-  generic.chain_diffs = {2};
-  hdr.frame_type = VideoFrameType::kVideoFrameKey;
-  rtp_sender_video_->SendVideo(kPayload, kType, kTimestamp, 0, kFrame, hdr,
-                               kDefaultExpectedRetransmissionTimeMs);
-
-  ASSERT_EQ(transport_.packets_sent(), 1);
-  DependencyDescriptor descriptor_key;
-  ASSERT_TRUE(transport_.last_sent_packet()
-                  .GetExtension<RtpDependencyDescriptorExtension>(
-                      nullptr, &descriptor_key));
-  EXPECT_THAT(descriptor_key.frame_dependencies.chain_diffs,
-              ContainerEq(generic.chain_diffs));
-}
-
-TEST_P(RtpSenderVideoTest,
-       PropagatesActiveDecodeTargetsIntoDependencyDescriptor) {
-  const int64_t kFrameId = 100000;
-  uint8_t kFrame[100];
-  rtp_module_->RegisterRtpHeaderExtension(
-      RtpDependencyDescriptorExtension::kUri, kDependencyDescriptorId);
-  FrameDependencyStructure video_structure;
-  video_structure.num_decode_targets = 2;
-  video_structure.num_chains = 1;
-  video_structure.decode_target_protected_by_chain = {0, 0};
-  video_structure.templates = {
-      FrameDependencyTemplate().S(0).T(0).Dtis("SS").ChainDiffs({1}),
-  };
-  rtp_sender_video_->SetVideoStructure(&video_structure);
-
-  RTPVideoHeader hdr;
-  RTPVideoHeader::GenericDescriptorInfo& generic = hdr.generic.emplace();
-  generic.frame_id = kFrameId;
-  generic.decode_target_indications = {DecodeTargetIndication::kSwitch,
-                                       DecodeTargetIndication::kSwitch};
-  generic.active_decode_targets = 0b01;
-  generic.chain_diffs = {1};
-  hdr.frame_type = VideoFrameType::kVideoFrameKey;
-  rtp_sender_video_->SendVideo(kPayload, kType, kTimestamp, 0, kFrame, hdr,
-                               kDefaultExpectedRetransmissionTimeMs);
-
-  ASSERT_EQ(transport_.packets_sent(), 1);
-  DependencyDescriptor descriptor_key;
-  ASSERT_TRUE(transport_.last_sent_packet()
-                  .GetExtension<RtpDependencyDescriptorExtension>(
-                      nullptr, &descriptor_key));
-  EXPECT_EQ(descriptor_key.active_decode_targets_bitmask, 0b01u);
-}
-
 TEST_P(RtpSenderVideoTest,
        SkipsDependencyDescriptorOnDeltaFrameWhenFailedToAttachToKeyFrame) {
   const int64_t kFrameId = 100000;
@@ -1168,12 +1097,6 @@
   rtp_sender_video_->SendVideo(kPayload, kType, kTimestamp,
                                kAbsoluteCaptureTimestampMs, kFrame, hdr,
                                kDefaultExpectedRetransmissionTimeMs);
-<<<<<<< HEAD
-
-  // It is expected that one and only one of the packets sent on this video
-  // frame has absolute capture time header extension. And no absolute capture
-  // time header extensions include capture clock offset.
-=======
 
   // It is expected that one and only one of the packets sent on this video
   // frame has absolute capture time header extension. And no absolute capture
@@ -1218,72 +1141,23 @@
   // It is expected that one and only one of the packets sent on this video
   // frame has absolute capture time header extension. And it includes capture
   // clock offset.
->>>>>>> cbad18b1
   int packets_with_abs_capture_time = 0;
   for (const RtpPacketReceived& packet : transport_.sent_packets()) {
     auto absolute_capture_time =
         packet.GetExtension<AbsoluteCaptureTimeExtension>();
     if (absolute_capture_time) {
       ++packets_with_abs_capture_time;
-<<<<<<< HEAD
-      EXPECT_EQ(absolute_capture_time->absolute_capture_timestamp,
-                Int64MsToUQ32x32(kAbsoluteCaptureTimestampMs + NtpOffsetMs()));
-      EXPECT_FALSE(
-          absolute_capture_time->estimated_capture_clock_offset.has_value());
-=======
       EXPECT_EQ(
           absolute_capture_time->absolute_capture_timestamp,
           Int64MsToUQ32x32(fake_clock_.ConvertTimestampToNtpTimeInMilliseconds(
               kAbsoluteCaptureTimestampMs)));
       EXPECT_EQ(kExpectedCaptureClockOffset,
                 absolute_capture_time->estimated_capture_clock_offset);
->>>>>>> cbad18b1
     }
   }
   EXPECT_EQ(packets_with_abs_capture_time, 1);
 }
 
-<<<<<<< HEAD
-// Essentially the same test as AbsoluteCaptureTime but with a field trial.
-// After the field trial is experimented, we will remove AbsoluteCaptureTime.
-TEST_P(RtpSenderVideoTest, AbsoluteCaptureTimeWithCaptureClockOffset) {
-  field_trials_.set_include_capture_clock_offset(true);
-  rtp_sender_video_ = std::make_unique<TestRtpSenderVideo>(
-      &fake_clock_, rtp_module_->RtpSender(), field_trials_);
-
-  constexpr int64_t kAbsoluteCaptureTimestampMs = 12345678;
-  uint8_t kFrame[kMaxPacketLength];
-  rtp_module_->RegisterRtpHeaderExtension(AbsoluteCaptureTimeExtension::kUri,
-                                          kAbsoluteCaptureTimeExtensionId);
-
-  RTPVideoHeader hdr;
-  const absl::optional<int64_t> kExpectedCaptureClockOffset =
-      absl::make_optional(1234);
-  hdr.frame_type = VideoFrameType::kVideoFrameKey;
-  rtp_sender_video_->SendVideo(
-      kPayload, kType, kTimestamp, kAbsoluteCaptureTimestampMs, kFrame, hdr,
-      kDefaultExpectedRetransmissionTimeMs, kExpectedCaptureClockOffset);
-
-  // It is expected that one and only one of the packets sent on this video
-  // frame has absolute capture time header extension. And it includes capture
-  // clock offset.
-  int packets_with_abs_capture_time = 0;
-  for (const RtpPacketReceived& packet : transport_.sent_packets()) {
-    auto absolute_capture_time =
-        packet.GetExtension<AbsoluteCaptureTimeExtension>();
-    if (absolute_capture_time) {
-      ++packets_with_abs_capture_time;
-      EXPECT_EQ(absolute_capture_time->absolute_capture_timestamp,
-                Int64MsToUQ32x32(kAbsoluteCaptureTimestampMs + NtpOffsetMs()));
-      EXPECT_EQ(kExpectedCaptureClockOffset,
-                absolute_capture_time->estimated_capture_clock_offset);
-    }
-  }
-  EXPECT_EQ(packets_with_abs_capture_time, 1);
-}
-
-=======
->>>>>>> cbad18b1
 TEST_P(RtpSenderVideoTest, PopulatesPlayoutDelay) {
   // Single packet frames.
   constexpr size_t kPacketSize = 123;
@@ -1341,8 +1215,6 @@
   EXPECT_EQ(received_delay, kExpectedDelay);
 }
 
-<<<<<<< HEAD
-=======
 TEST_P(RtpSenderVideoTest, SendGenericVideo) {
   const uint8_t kPayloadType = 127;
   const VideoCodecType kCodecType = VideoCodecType::kVideoCodecGeneric;
@@ -1392,7 +1264,6 @@
   EXPECT_THAT(sent_payload, ElementsAreArray(kPayload));
 }
 
->>>>>>> cbad18b1
 INSTANTIATE_TEST_SUITE_P(WithAndWithoutOverhead,
                          RtpSenderVideoTest,
                          ::testing::Bool());
@@ -1477,8 +1348,6 @@
                                      kDefaultExpectedRetransmissionTimeMs);
 }
 
-<<<<<<< HEAD
-=======
 #if RTC_DCHECK_IS_ON && GTEST_HAS_DEATH_TEST && !defined(WEBRTC_ANDROID)
 TEST_F(RtpSenderVideoWithFrameTransformerTest, ValidPayloadTypes) {
   rtc::scoped_refptr<MockFrameTransformer> mock_frame_transformer =
@@ -1505,7 +1374,6 @@
 }
 #endif
 
->>>>>>> cbad18b1
 TEST_F(RtpSenderVideoWithFrameTransformerTest, OnTransformedFrameSendsVideo) {
   rtc::scoped_refptr<MockFrameTransformer> mock_frame_transformer =
       new rtc::RefCountedObject<NiceMock<MockFrameTransformer>>();
