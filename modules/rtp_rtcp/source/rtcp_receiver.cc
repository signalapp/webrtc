--- conflicted
+++ resolved
@@ -64,16 +64,6 @@
 
 // Maximum number of received RRTRs that will be stored.
 const size_t kMaxNumberOfStoredRrtrs = 300;
-<<<<<<< HEAD
-
-constexpr TimeDelta kDefaultVideoReportInterval = TimeDelta::Seconds(1);
-constexpr TimeDelta kDefaultAudioReportInterval = TimeDelta::Seconds(5);
-
-std::set<uint32_t> GetRegisteredSsrcs(
-    const RtpRtcpInterface::Configuration& config) {
-  std::set<uint32_t> ssrcs;
-  ssrcs.insert(config.local_media_ssrc);
-=======
 
 constexpr TimeDelta kDefaultVideoReportInterval = TimeDelta::Seconds(1);
 constexpr TimeDelta kDefaultAudioReportInterval = TimeDelta::Seconds(5);
@@ -104,18 +94,13 @@
     : packet_sequence_checker_(disable_sequence_checker) {
   packet_sequence_checker_.Detach();
   ssrcs_.push_back(config.local_media_ssrc);
->>>>>>> cbad18b1
   if (config.rtx_send_ssrc) {
     ssrcs_.push_back(*config.rtx_send_ssrc);
   }
   if (config.fec_generator) {
     absl::optional<uint32_t> flexfec_ssrc = config.fec_generator->FecSsrc();
     if (flexfec_ssrc) {
-<<<<<<< HEAD
-      ssrcs.insert(*flexfec_ssrc);
-=======
       ssrcs_.push_back(*flexfec_ssrc);
->>>>>>> cbad18b1
     }
   }
   // Ensure that the RegisteredSsrcs can inline the SSRCs.
@@ -136,26 +121,6 @@
   RTC_DCHECK_RUN_ON(&packet_sequence_checker_);
   ssrcs_[kMediaSsrcIndex] = ssrc;
 }
-<<<<<<< HEAD
-
-// Returns true if the |timestamp| has exceeded the |interval *
-// kRrTimeoutIntervals| period and was reset (set to PlusInfinity()). Returns
-// false if the timer was either already reset or if it has not expired.
-bool ResetTimestampIfExpired(const Timestamp now,
-                             Timestamp& timestamp,
-                             TimeDelta interval) {
-  if (timestamp.IsInfinite() ||
-      now <= timestamp + interval * kRrTimeoutIntervals) {
-    return false;
-  }
-
-  timestamp = Timestamp::PlusInfinity();
-  return true;
-}
-
-}  // namespace
-=======
->>>>>>> cbad18b1
 
 struct RTCPReceiver::PacketInformation {
   uint32_t packet_type_flags = 0;  // RTCPPacketTypeFlags bit field.
@@ -227,19 +192,12 @@
       // TODO(bugs.webrtc.org/10774): Remove fallback.
       remote_ssrc_(0),
       remote_sender_rtp_time_(0),
-<<<<<<< HEAD
-      xr_rrtr_status_(config.non_sender_rtt_measurement),
-      xr_rr_rtt_ms_(0),
-      oldest_tmmbr_info_ms_(0),
-      stats_callback_(config.rtcp_statistics_callback),
-=======
       remote_sender_packet_count_(0),
       remote_sender_octet_count_(0),
       remote_sender_reports_count_(0),
       xr_rrtr_status_(config.non_sender_rtt_measurement),
       xr_rr_rtt_ms_(0),
       oldest_tmmbr_info_ms_(0),
->>>>>>> cbad18b1
       cname_callback_(config.rtcp_cname_callback),
       report_block_data_observer_(config.report_block_data_observer),
       packet_type_counter_observer_(config.rtcp_packet_type_counter_observer),
@@ -320,17 +278,6 @@
                           int64_t* min_rtt_ms,
                           int64_t* max_rtt_ms) const {
   MutexLock lock(&rtcp_receiver_lock_);
-<<<<<<< HEAD
-
-  auto it = received_report_blocks_.find(main_ssrc_);
-  if (it == received_report_blocks_.end())
-    return -1;
-
-  auto it_info = it->second.find(remote_ssrc);
-  if (it_info == it->second.end())
-    return -1;
-=======
->>>>>>> cbad18b1
 
   auto it = rtts_.find(remote_ssrc);
   if (it == rtts_.end()) {
@@ -356,8 +303,6 @@
   return 0;
 }
 
-<<<<<<< HEAD
-=======
 RTCPReceiver::NonSenderRttStats RTCPReceiver::GetNonSenderRTT() const {
   MutexLock lock(&rtcp_receiver_lock_);
   auto it = non_sender_rtts_.find(remote_ssrc_);
@@ -372,7 +317,6 @@
   xr_rrtr_status_ = enabled;
 }
 
->>>>>>> cbad18b1
 bool RTCPReceiver::GetAndResetXrRrRtt(int64_t* rtt_ms) {
   RTC_DCHECK(rtt_ms);
   MutexLock lock(&rtcp_receiver_lock_);
@@ -396,28 +340,6 @@
     // amount of time.
     MutexLock lock(&rtcp_receiver_lock_);
     if (last_received_rb_.IsInfinite() || last_received_rb_ > newer_than) {
-<<<<<<< HEAD
-      // Stow away the report block for the main ssrc. We'll use the associated
-      // data map to look up each sender and check the last_rtt_ms().
-      auto main_report_it = received_report_blocks_.find(main_ssrc_);
-      if (main_report_it != received_report_blocks_.end()) {
-        const ReportBlockDataMap& main_data_map = main_report_it->second;
-        int64_t max_rtt = 0;
-        for (const auto& reports_per_receiver : received_report_blocks_) {
-          for (const auto& report : reports_per_receiver.second) {
-            const RTCPReportBlock& block = report.second.report_block();
-            auto it_info = main_data_map.find(block.sender_ssrc);
-            if (it_info != main_data_map.end()) {
-              const ReportBlockData* report_block_data = &it_info->second;
-              if (report_block_data->num_rtts() > 0) {
-                max_rtt = std::max(report_block_data->last_rtt_ms(), max_rtt);
-              }
-            }
-          }
-        }
-        if (max_rtt)
-          rtt.emplace(TimeDelta::Millis(max_rtt));
-=======
       TimeDelta max_rtt = TimeDelta::MinusInfinity();
       for (const auto& rtt_stats : rtts_) {
         if (rtt_stats.second.last_rtt() > max_rtt) {
@@ -426,7 +348,6 @@
       }
       if (max_rtt.IsFinite()) {
         rtt = max_rtt;
->>>>>>> cbad18b1
       }
     }
 
@@ -453,14 +374,10 @@
                        uint32_t* received_ntp_frac,
                        uint32_t* rtcp_arrival_time_secs,
                        uint32_t* rtcp_arrival_time_frac,
-<<<<<<< HEAD
-                       uint32_t* rtcp_timestamp) const {
-=======
                        uint32_t* rtcp_timestamp,
                        uint32_t* remote_sender_packet_count,
                        uint64_t* remote_sender_octet_count,
                        uint64_t* remote_sender_reports_count) const {
->>>>>>> cbad18b1
   MutexLock lock(&rtcp_receiver_lock_);
   if (!last_received_sr_ntp_.Valid())
     return false;
@@ -513,32 +430,12 @@
   return last_xr_rtis;
 }
 
-<<<<<<< HEAD
-// We can get multiple receive reports when we receive the report from a CE.
-int32_t RTCPReceiver::StatisticsReceived(
-    std::vector<RTCPReportBlock>* receive_blocks) const {
-  RTC_DCHECK(receive_blocks);
-  MutexLock lock(&rtcp_receiver_lock_);
-  for (const auto& reports_per_receiver : received_report_blocks_)
-    for (const auto& report : reports_per_receiver.second)
-      receive_blocks->push_back(report.second.report_block());
-  return 0;
-}
-
 std::vector<ReportBlockData> RTCPReceiver::GetLatestReportBlockData() const {
   std::vector<ReportBlockData> result;
   MutexLock lock(&rtcp_receiver_lock_);
-  for (const auto& reports_per_receiver : received_report_blocks_)
-    for (const auto& report : reports_per_receiver.second)
-      result.push_back(report.second);
-=======
-std::vector<ReportBlockData> RTCPReceiver::GetLatestReportBlockData() const {
-  std::vector<ReportBlockData> result;
-  MutexLock lock(&rtcp_receiver_lock_);
   for (const auto& report : received_report_blocks_) {
     result.push_back(report.second);
   }
->>>>>>> cbad18b1
   return result;
 }
 
@@ -547,8 +444,6 @@
   MutexLock lock(&rtcp_receiver_lock_);
 
   CommonHeader rtcp_block;
-<<<<<<< HEAD
-=======
   // If a sender report is received but no DLRR, we need to reset the
   // roundTripTime stat according to the standard, see
   // https://www.w3.org/TR/webrtc-stats/#dom-rtcremoteoutboundrtpstreamstats-roundtriptime
@@ -559,7 +454,6 @@
   // For each remote SSRC we store if we've received a sender report or a DLRR
   // block.
   flat_map<uint32_t, RtcpReceivedBlock> received_blocks;
->>>>>>> cbad18b1
   for (const uint8_t* next_block = packet.begin(); next_block != packet.end();
        next_block = rtcp_block.NextPacket()) {
     ptrdiff_t remaining_blocks_size = packet.end() - next_block;
@@ -787,11 +681,7 @@
     uint32_t delay_ntp = report_block.delay_since_last_sr();
     // Local NTP time.
     uint32_t receive_time_ntp =
-<<<<<<< HEAD
-        CompactNtp(TimeMicrosToNtp(last_received_rb_.us()));
-=======
         CompactNtp(clock_->ConvertTimestampToNtpTime(last_received_rb_));
->>>>>>> cbad18b1
 
     // RTT in 1/(2^16) seconds.
     uint32_t rtt_ntp = receive_time_ntp - delay_ntp - send_time_ntp;
@@ -903,10 +793,6 @@
   }
 
   for (const rtcp::Sdes::Chunk& chunk : sdes.chunks()) {
-<<<<<<< HEAD
-    received_cnames_[chunk.ssrc] = chunk.cname;
-=======
->>>>>>> cbad18b1
     if (cname_callback_)
       cname_callback_->OnCname(chunk.ssrc, chunk.cname);
   }
@@ -1117,13 +1003,8 @@
     auto* entry = &tmmbr_info->tmmbr[sender_ssrc];
     entry->tmmbr_item = rtcp::TmmbItem(sender_ssrc, request.bitrate_bps(),
                                        request.packet_overhead());
-<<<<<<< HEAD
-    // FindOrCreateTmmbrInfo always sets |last_time_received_ms| to
-    // |clock_->TimeInMilliseconds()|.
-=======
     // FindOrCreateTmmbrInfo always sets `last_time_received_ms` to
     // `clock_->TimeInMilliseconds()`.
->>>>>>> cbad18b1
     entry->last_updated_ms = tmmbr_info->last_time_received_ms;
 
     packet_information->packet_type_flags |= kRtcpTmmbr;
@@ -1262,18 +1143,7 @@
     // Might trigger a OnReceivedBandwidthEstimateUpdate.
     NotifyTmmbrUpdated();
   }
-<<<<<<< HEAD
-  uint32_t local_ssrc;
-  std::set<uint32_t> registered_ssrcs;
-  {
-    // We don't want to hold this critsect when triggering the callbacks below.
-    MutexLock lock(&rtcp_receiver_lock_);
-    local_ssrc = main_ssrc_;
-    registered_ssrcs = registered_ssrcs_;
-  }
-=======
-
->>>>>>> cbad18b1
+
   if (!receiver_only_ && (packet_information.packet_type_flags & kRtcpSrReq)) {
     rtp_rtcp_->OnRequestSendReport();
   }
@@ -1360,21 +1230,6 @@
   }
 
   if (!receiver_only_) {
-<<<<<<< HEAD
-    if (stats_callback_) {
-      for (const auto& report_block : packet_information.report_blocks) {
-        RtcpStatistics stats;
-        stats.packets_lost = report_block.packets_lost;
-        stats.extended_highest_sequence_number =
-            report_block.extended_highest_sequence_number;
-        stats.fraction_lost = report_block.fraction_lost;
-        stats.jitter = report_block.jitter;
-
-        stats_callback_->StatisticsUpdated(stats, report_block.source_ssrc);
-      }
-    }
-=======
->>>>>>> cbad18b1
     if (report_block_data_observer_) {
       for (const auto& report_block_data :
            packet_information.report_block_datas) {
@@ -1385,23 +1240,6 @@
   }
 }
 
-<<<<<<< HEAD
-int32_t RTCPReceiver::CNAME(uint32_t remoteSSRC,
-                            char cName[RTCP_CNAME_SIZE]) const {
-  RTC_DCHECK(cName);
-
-  MutexLock lock(&rtcp_receiver_lock_);
-  auto received_cname_it = received_cnames_.find(remoteSSRC);
-  if (received_cname_it == received_cnames_.end())
-    return -1;
-
-  size_t length = received_cname_it->second.copy(cName, RTCP_CNAME_SIZE - 1);
-  cName[length] = 0;
-  return 0;
-}
-
-=======
->>>>>>> cbad18b1
 std::vector<rtcp::TmmbItem> RTCPReceiver::TmmbrReceived() {
   MutexLock lock(&rtcp_receiver_lock_);
   std::vector<rtcp::TmmbItem> candidates;
