/*
 *  Copyright (c) 2012 The WebRTC project authors. All Rights Reserved.
 *
 *  Use of this source code is governed by a BSD-style license
 *  that can be found in the LICENSE file in the root of the source
 *  tree. An additional intellectual property rights grant can be found
 *  in the file PATENTS.  All contributing project authors may
 *  be found in the AUTHORS file in the root of the source tree.
 */

#include "modules/rtp_rtcp/source/rtp_packet_history.h"

#include <algorithm>
#include <limits>
#include <memory>
#include <utility>

#include "modules/include/module_common_types_public.h"
#include "modules/rtp_rtcp/source/rtp_packet_to_send.h"
#include "rtc_base/checks.h"
#include "rtc_base/logging.h"
#include "system_wrappers/include/clock.h"

namespace webrtc {

constexpr size_t RtpPacketHistory::kMaxCapacity;
constexpr size_t RtpPacketHistory::kMaxPaddingHistory;
constexpr int64_t RtpPacketHistory::kMinPacketDurationMs;
constexpr int RtpPacketHistory::kMinPacketDurationRtt;
constexpr int RtpPacketHistory::kPacketCullingDelayFactor;

RtpPacketHistory::PacketState::PacketState() = default;
RtpPacketHistory::PacketState::PacketState(const PacketState&) = default;
RtpPacketHistory::PacketState::~PacketState() = default;

RtpPacketHistory::StoredPacket::StoredPacket(
    std::unique_ptr<RtpPacketToSend> packet,
    absl::optional<int64_t> send_time_ms,
    uint64_t insert_order)
    : send_time_ms_(send_time_ms),
      packet_(std::move(packet)),
      // No send time indicates packet is not sent immediately, but instead will
      // be put in the pacer queue and later retrieved via
      // GetPacketAndSetSendTime().
      pending_transmission_(!send_time_ms.has_value()),
      insert_order_(insert_order),
      times_retransmitted_(0) {}

RtpPacketHistory::StoredPacket::StoredPacket(StoredPacket&&) = default;
RtpPacketHistory::StoredPacket& RtpPacketHistory::StoredPacket::operator=(
    RtpPacketHistory::StoredPacket&&) = default;
RtpPacketHistory::StoredPacket::~StoredPacket() = default;

void RtpPacketHistory::StoredPacket::IncrementTimesRetransmitted(
    PacketPrioritySet* priority_set) {
  // Check if this StoredPacket is in the priority set. If so, we need to remove
  // it before updating `times_retransmitted_` since that is used in sorting,
  // and then add it back.
  const bool in_priority_set = priority_set && priority_set->erase(this) > 0;
  ++times_retransmitted_;
  if (in_priority_set) {
    auto it = priority_set->insert(this);
    RTC_DCHECK(it.second)
        << "ERROR: Priority set already contains matching packet! In set: "
           "insert order = "
        << (*it.first)->insert_order_
        << ", times retransmitted = " << (*it.first)->times_retransmitted_
        << ". Trying to add: insert order = " << insert_order_
        << ", times retransmitted = " << times_retransmitted_;
  }
}

bool RtpPacketHistory::MoreUseful::operator()(StoredPacket* lhs,
                                              StoredPacket* rhs) const {
  // Prefer to send packets we haven't already sent as padding.
  if (lhs->times_retransmitted() != rhs->times_retransmitted()) {
    return lhs->times_retransmitted() < rhs->times_retransmitted();
  }
  // All else being equal, prefer newer packets.
  return lhs->insert_order() > rhs->insert_order();
}

RtpPacketHistory::RtpPacketHistory(Clock* clock, bool enable_padding_prio)
    : clock_(clock),
      enable_padding_prio_(enable_padding_prio),
      number_to_store_(0),
      mode_(StorageMode::kDisabled),
      rtt_ms_(-1),
      packets_inserted_(0) {}

RtpPacketHistory::~RtpPacketHistory() {}

void RtpPacketHistory::SetStorePacketsStatus(StorageMode mode,
                                             size_t number_to_store) {
  RTC_DCHECK_LE(number_to_store, kMaxCapacity);
  MutexLock lock(&lock_);
  if (mode != StorageMode::kDisabled && mode_ != StorageMode::kDisabled) {
    RTC_LOG(LS_WARNING) << "Purging packet history in order to re-set status.";
  }
  Reset();
  mode_ = mode;
  number_to_store_ = std::min(kMaxCapacity, number_to_store);
}

RtpPacketHistory::StorageMode RtpPacketHistory::GetStorageMode() const {
  MutexLock lock(&lock_);
  return mode_;
}

void RtpPacketHistory::SetRtt(int64_t rtt_ms) {
  MutexLock lock(&lock_);
  RTC_DCHECK_GE(rtt_ms, 0);
  rtt_ms_ = rtt_ms;
  // If storage is not disabled,  packets will be removed after a timeout
  // that depends on the RTT. Changing the RTT may thus cause some packets
  // become "old" and subject to removal.
  if (mode_ != StorageMode::kDisabled) {
    CullOldPackets(clock_->TimeInMilliseconds());
  }
}

void RtpPacketHistory::PutRtpPacket(std::unique_ptr<RtpPacketToSend> packet,
                                    absl::optional<int64_t> send_time_ms) {
  RTC_DCHECK(packet);
  MutexLock lock(&lock_);
  int64_t now_ms = clock_->TimeInMilliseconds();
  if (mode_ == StorageMode::kDisabled) {
    return;
  }

  RTC_DCHECK(packet->allow_retransmission());
  CullOldPackets(now_ms);

  // Store packet.
  const uint16_t rtp_seq_no = packet->SequenceNumber();
  int packet_index = GetPacketIndex(rtp_seq_no);
  if (packet_index >= 0 &&
      static_cast<size_t>(packet_index) < packet_history_.size() &&
      packet_history_[packet_index].packet_ != nullptr) {
    RTC_LOG(LS_WARNING) << "Duplicate packet inserted: " << rtp_seq_no;
    // Remove previous packet to avoid inconsistent state.
    RemovePacket(packet_index);
    packet_index = GetPacketIndex(rtp_seq_no);
  }

  // Packet to be inserted ahead of first packet, expand front.
  for (; packet_index < 0; ++packet_index) {
    packet_history_.emplace_front(nullptr, absl::nullopt, 0);
  }
  // Packet to be inserted behind last packet, expand back.
  while (static_cast<int>(packet_history_.size()) <= packet_index) {
    packet_history_.emplace_back(nullptr, absl::nullopt, 0);
  }

  RTC_DCHECK_GE(packet_index, 0);
  RTC_DCHECK_LT(packet_index, packet_history_.size());
  RTC_DCHECK(packet_history_[packet_index].packet_ == nullptr);

  packet_history_[packet_index] =
      StoredPacket(std::move(packet), send_time_ms, packets_inserted_++);

  if (enable_padding_prio_) {
<<<<<<< HEAD
    if (padding_priority_.size() >= kMaxPaddingtHistory - 1) {
=======
    if (padding_priority_.size() >= kMaxPaddingHistory - 1) {
>>>>>>> cbad18b1
      padding_priority_.erase(std::prev(padding_priority_.end()));
    }
    auto prio_it = padding_priority_.insert(&packet_history_[packet_index]);
    RTC_DCHECK(prio_it.second) << "Failed to insert packet into prio set.";
  }
}

std::unique_ptr<RtpPacketToSend> RtpPacketHistory::GetPacketAndSetSendTime(
    uint16_t sequence_number) {
  MutexLock lock(&lock_);
  if (mode_ == StorageMode::kDisabled) {
    return nullptr;
  }

  StoredPacket* packet = GetStoredPacket(sequence_number);
  if (packet == nullptr) {
    return nullptr;
  }

  int64_t now_ms = clock_->TimeInMilliseconds();
  if (!VerifyRtt(*packet, now_ms)) {
    return nullptr;
  }

  if (packet->send_time_ms_) {
    packet->IncrementTimesRetransmitted(
        enable_padding_prio_ ? &padding_priority_ : nullptr);
  }

  // Update send-time and mark as no long in pacer queue.
  packet->send_time_ms_ = now_ms;
  packet->pending_transmission_ = false;

  // Return copy of packet instance since it may need to be retransmitted.
  return std::make_unique<RtpPacketToSend>(*packet->packet_);
}

std::unique_ptr<RtpPacketToSend> RtpPacketHistory::GetPacketAndMarkAsPending(
    uint16_t sequence_number) {
  return GetPacketAndMarkAsPending(
      sequence_number, [](const RtpPacketToSend& packet) {
        return std::make_unique<RtpPacketToSend>(packet);
      });
}

std::unique_ptr<RtpPacketToSend> RtpPacketHistory::GetPacketAndMarkAsPending(
    uint16_t sequence_number,
    rtc::FunctionView<std::unique_ptr<RtpPacketToSend>(const RtpPacketToSend&)>
        encapsulate) {
  MutexLock lock(&lock_);
  if (mode_ == StorageMode::kDisabled) {
    return nullptr;
  }

  StoredPacket* packet = GetStoredPacket(sequence_number);
  if (packet == nullptr) {
    return nullptr;
  }

  if (packet->pending_transmission_) {
    // Packet already in pacer queue, ignore this request.
    return nullptr;
  }

  if (!VerifyRtt(*packet, clock_->TimeInMilliseconds())) {
    // Packet already resent within too short a time window, ignore.
    return nullptr;
  }

  // Copy and/or encapsulate packet.
  std::unique_ptr<RtpPacketToSend> encapsulated_packet =
      encapsulate(*packet->packet_);
  if (encapsulated_packet) {
    packet->pending_transmission_ = true;
  }

  return encapsulated_packet;
}

void RtpPacketHistory::MarkPacketAsSent(uint16_t sequence_number) {
  MutexLock lock(&lock_);
  if (mode_ == StorageMode::kDisabled) {
    return;
  }

  StoredPacket* packet = GetStoredPacket(sequence_number);
  if (packet == nullptr) {
    return;
  }

  RTC_DCHECK(packet->send_time_ms_);

  // Update send-time, mark as no longer in pacer queue, and increment
  // transmission count.
  packet->send_time_ms_ = clock_->TimeInMilliseconds();
  packet->pending_transmission_ = false;
  packet->IncrementTimesRetransmitted(enable_padding_prio_ ? &padding_priority_
                                                           : nullptr);
}

absl::optional<RtpPacketHistory::PacketState> RtpPacketHistory::GetPacketState(
    uint16_t sequence_number) const {
  MutexLock lock(&lock_);
  if (mode_ == StorageMode::kDisabled) {
    return absl::nullopt;
  }

  int packet_index = GetPacketIndex(sequence_number);
  if (packet_index < 0 ||
      static_cast<size_t>(packet_index) >= packet_history_.size()) {
    return absl::nullopt;
  }
  const StoredPacket& packet = packet_history_[packet_index];
  if (packet.packet_ == nullptr) {
    return absl::nullopt;
  }

  if (!VerifyRtt(packet, clock_->TimeInMilliseconds())) {
    return absl::nullopt;
  }

  return StoredPacketToPacketState(packet);
}

bool RtpPacketHistory::VerifyRtt(const RtpPacketHistory::StoredPacket& packet,
                                 int64_t now_ms) const {
  if (packet.send_time_ms_) {
    // Send-time already set, this check must be for a retransmission.
    if (packet.times_retransmitted() > 0 &&
        now_ms < *packet.send_time_ms_ + rtt_ms_) {
      // This packet has already been retransmitted once, and the time since
      // that even is lower than on RTT. Ignore request as this packet is
      // likely already in the network pipe.
      return false;
    }
  }

  return true;
}

std::unique_ptr<RtpPacketToSend> RtpPacketHistory::GetPayloadPaddingPacket() {
  // Default implementation always just returns a copy of the packet.
  return GetPayloadPaddingPacket([](const RtpPacketToSend& packet) {
    return std::make_unique<RtpPacketToSend>(packet);
  });
}

std::unique_ptr<RtpPacketToSend> RtpPacketHistory::GetPayloadPaddingPacket(
    rtc::FunctionView<std::unique_ptr<RtpPacketToSend>(const RtpPacketToSend&)>
        encapsulate) {
  MutexLock lock(&lock_);
  if (mode_ == StorageMode::kDisabled) {
    return nullptr;
  }

  StoredPacket* best_packet = nullptr;
  if (enable_padding_prio_ && !padding_priority_.empty()) {
    auto best_packet_it = padding_priority_.begin();
    best_packet = *best_packet_it;
  } else if (!enable_padding_prio_ && !packet_history_.empty()) {
    // Prioritization not available, pick the last packet.
    for (auto it = packet_history_.rbegin(); it != packet_history_.rend();
         ++it) {
      if (it->packet_ != nullptr) {
        best_packet = &(*it);
        break;
      }
    }
  }
  if (best_packet == nullptr) {
    return nullptr;
  }

  if (best_packet->pending_transmission_) {
    // Because PacedSender releases it's lock when it calls
    // GeneratePadding() there is the potential for a race where a new
    // packet ends up here instead of the regular transmit path. In such a
    // case, just return empty and it will be picked up on the next
    // Process() call.
    return nullptr;
  }

  auto padding_packet = encapsulate(*best_packet->packet_);
  if (!padding_packet) {
    return nullptr;
  }

  best_packet->send_time_ms_ = clock_->TimeInMilliseconds();
  best_packet->IncrementTimesRetransmitted(
      enable_padding_prio_ ? &padding_priority_ : nullptr);

  return padding_packet;
}

void RtpPacketHistory::CullAcknowledgedPackets(
    rtc::ArrayView<const uint16_t> sequence_numbers) {
  MutexLock lock(&lock_);
  for (uint16_t sequence_number : sequence_numbers) {
    int packet_index = GetPacketIndex(sequence_number);
    if (packet_index < 0 ||
        static_cast<size_t>(packet_index) >= packet_history_.size()) {
      continue;
    }
    RemovePacket(packet_index);
  }
}

bool RtpPacketHistory::SetPendingTransmission(uint16_t sequence_number) {
  MutexLock lock(&lock_);
  if (mode_ == StorageMode::kDisabled) {
    return false;
  }

  StoredPacket* packet = GetStoredPacket(sequence_number);
  if (packet == nullptr) {
    return false;
  }

  packet->pending_transmission_ = true;
  return true;
}

void RtpPacketHistory::Clear() {
  MutexLock lock(&lock_);
  Reset();
}

void RtpPacketHistory::Reset() {
  packet_history_.clear();
  padding_priority_.clear();
}

void RtpPacketHistory::CullOldPackets(int64_t now_ms) {
  int64_t packet_duration_ms =
      std::max(kMinPacketDurationRtt * rtt_ms_, kMinPacketDurationMs);
  while (!packet_history_.empty()) {
    if (packet_history_.size() >= kMaxCapacity) {
      // We have reached the absolute max capacity, remove one packet
      // unconditionally.
      RemovePacket(0);
      continue;
    }

    const StoredPacket& stored_packet = packet_history_.front();
    if (stored_packet.pending_transmission_) {
      // Don't remove packets in the pacer queue, pending tranmission.
      return;
    }

    if (*stored_packet.send_time_ms_ + packet_duration_ms > now_ms) {
      // Don't cull packets too early to avoid failed retransmission requests.
      return;
    }

    if (packet_history_.size() >= number_to_store_ ||
        *stored_packet.send_time_ms_ +
                (packet_duration_ms * kPacketCullingDelayFactor) <=
            now_ms) {
      // Too many packets in history, or this packet has timed out. Remove it
      // and continue.
      RemovePacket(0);
    } else {
      // No more packets can be removed right now.
      return;
    }
  }
}

std::unique_ptr<RtpPacketToSend> RtpPacketHistory::RemovePacket(
    int packet_index) {
  // Move the packet out from the StoredPacket container.
  std::unique_ptr<RtpPacketToSend> rtp_packet =
      std::move(packet_history_[packet_index].packet_);

  // Erase from padding priority set, if eligible.
  if (enable_padding_prio_) {
    padding_priority_.erase(&packet_history_[packet_index]);
  }

  if (packet_index == 0) {
    while (!packet_history_.empty() &&
           packet_history_.front().packet_ == nullptr) {
      packet_history_.pop_front();
    }
  }

  return rtp_packet;
}

int RtpPacketHistory::GetPacketIndex(uint16_t sequence_number) const {
  if (packet_history_.empty()) {
    return 0;
  }

  RTC_DCHECK(packet_history_.front().packet_ != nullptr);
  int first_seq = packet_history_.front().packet_->SequenceNumber();
  if (first_seq == sequence_number) {
    return 0;
  }

  int packet_index = sequence_number - first_seq;
  constexpr int kSeqNumSpan = std::numeric_limits<uint16_t>::max() + 1;

  if (IsNewerSequenceNumber(sequence_number, first_seq)) {
    if (sequence_number < first_seq) {
      // Forward wrap.
      packet_index += kSeqNumSpan;
    }
  } else if (sequence_number > first_seq) {
    // Backwards wrap.
    packet_index -= kSeqNumSpan;
  }

  return packet_index;
}

RtpPacketHistory::StoredPacket* RtpPacketHistory::GetStoredPacket(
    uint16_t sequence_number) {
  int index = GetPacketIndex(sequence_number);
  if (index < 0 || static_cast<size_t>(index) >= packet_history_.size() ||
      packet_history_[index].packet_ == nullptr) {
    return nullptr;
  }
  return &packet_history_[index];
}

RtpPacketHistory::PacketState RtpPacketHistory::StoredPacketToPacketState(
    const RtpPacketHistory::StoredPacket& stored_packet) {
  RtpPacketHistory::PacketState state;
  state.rtp_sequence_number = stored_packet.packet_->SequenceNumber();
  state.send_time_ms = stored_packet.send_time_ms_;
  state.capture_time_ms = stored_packet.packet_->capture_time_ms();
  state.ssrc = stored_packet.packet_->Ssrc();
  state.packet_size = stored_packet.packet_->size();
  state.times_retransmitted = stored_packet.times_retransmitted();
  state.pending_transmission = stored_packet.pending_transmission_;
  return state;
}

}  // namespace webrtc<|MERGE_RESOLUTION|>--- conflicted
+++ resolved
@@ -160,11 +160,7 @@
       StoredPacket(std::move(packet), send_time_ms, packets_inserted_++);
 
   if (enable_padding_prio_) {
-<<<<<<< HEAD
-    if (padding_priority_.size() >= kMaxPaddingtHistory - 1) {
-=======
     if (padding_priority_.size() >= kMaxPaddingHistory - 1) {
->>>>>>> cbad18b1
       padding_priority_.erase(std::prev(padding_priority_.end()));
     }
     auto prio_it = padding_priority_.insert(&packet_history_[packet_index]);
