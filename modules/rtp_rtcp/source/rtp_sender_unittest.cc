/*
 *  Copyright (c) 2012 The WebRTC project authors. All Rights Reserved.
 *
 *  Use of this source code is governed by a BSD-style license
 *  that can be found in the LICENSE file in the root of the source
 *  tree. An additional intellectual property rights grant can be found
 *  in the file PATENTS.  All contributing project authors may
 *  be found in the AUTHORS file in the root of the source tree.
 */

#include "modules/rtp_rtcp/source/rtp_sender.h"

#include <memory>
#include <vector>

#include "api/rtc_event_log/rtc_event.h"
#include "api/transport/field_trial_based_config.h"
#include "api/video/video_codec_constants.h"
#include "api/video/video_timing.h"
#include "logging/rtc_event_log/mock/mock_rtc_event_log.h"
#include "modules/rtp_rtcp/include/rtp_cvo.h"
#include "modules/rtp_rtcp/include/rtp_header_extension_map.h"
#include "modules/rtp_rtcp/include/rtp_packet_sender.h"
#include "modules/rtp_rtcp/include/rtp_rtcp_defines.h"
#include "modules/rtp_rtcp/source/rtcp_packet/transport_feedback.h"
#include "modules/rtp_rtcp/source/rtp_format_video_generic.h"
#include "modules/rtp_rtcp/source/rtp_generic_frame_descriptor.h"
#include "modules/rtp_rtcp/source/rtp_generic_frame_descriptor_extension.h"
#include "modules/rtp_rtcp/source/rtp_header_extensions.h"
#include "modules/rtp_rtcp/source/rtp_packet_received.h"
#include "modules/rtp_rtcp/source/rtp_packet_to_send.h"
#include "modules/rtp_rtcp/source/rtp_sender_egress.h"
#include "modules/rtp_rtcp/source/rtp_sender_video.h"
#include "modules/rtp_rtcp/source/rtp_utility.h"
#include "rtc_base/arraysize.h"
#include "rtc_base/rate_limiter.h"
#include "rtc_base/strings/string_builder.h"
#include "test/field_trial.h"
#include "test/gmock.h"
#include "test/gtest.h"
#include "test/mock_transport.h"
#include "test/rtp_header_parser.h"

namespace webrtc {

namespace {
enum : int {  // The first valid value is 1.
  kAbsoluteSendTimeExtensionId = 1,
  kAudioLevelExtensionId,
  kGenericDescriptorId,
  kMidExtensionId,
  kRepairedRidExtensionId,
  kRidExtensionId,
  kTransmissionTimeOffsetExtensionId,
  kTransportSequenceNumberExtensionId,
  kVideoRotationExtensionId,
  kVideoTimingExtensionId,
};

const int kPayload = 100;
const int kRtxPayload = 98;
const uint32_t kTimestamp = 10;
const uint16_t kSeqNum = 33;
const uint32_t kSsrc = 725242;
const uint32_t kRtxSsrc = 12345;
const uint32_t kFlexFecSsrc = 45678;
const uint16_t kTransportSequenceNumber = 1;
const uint64_t kStartTime = 123456789;
const size_t kMaxPaddingSize = 224u;
const uint8_t kPayloadData[] = {47, 11, 32, 93, 89};
const int64_t kDefaultExpectedRetransmissionTimeMs = 125;
const char kNoRid[] = "";
const char kNoMid[] = "";

using ::testing::_;
using ::testing::AllOf;
using ::testing::Contains;
using ::testing::Each;
using ::testing::ElementsAreArray;
using ::testing::Eq;
using ::testing::Field;
using ::testing::Gt;
using ::testing::IsEmpty;
using ::testing::NiceMock;
using ::testing::Not;
using ::testing::Pointee;
using ::testing::Property;
using ::testing::Return;
using ::testing::SizeIs;
using ::testing::StrictMock;

uint64_t ConvertMsToAbsSendTime(int64_t time_ms) {
  return (((time_ms << 18) + 500) / 1000) & 0x00ffffff;
}

class LoopbackTransportTest : public webrtc::Transport {
 public:
  LoopbackTransportTest() : total_bytes_sent_(0) {
    receivers_extensions_.Register<TransmissionOffset>(
        kTransmissionTimeOffsetExtensionId);
    receivers_extensions_.Register<AbsoluteSendTime>(
        kAbsoluteSendTimeExtensionId);
    receivers_extensions_.Register<TransportSequenceNumber>(
        kTransportSequenceNumberExtensionId);
    receivers_extensions_.Register<VideoOrientation>(kVideoRotationExtensionId);
    receivers_extensions_.Register<AudioLevel>(kAudioLevelExtensionId);
    receivers_extensions_.Register<VideoTimingExtension>(
        kVideoTimingExtensionId);
    receivers_extensions_.Register<RtpMid>(kMidExtensionId);
    receivers_extensions_.Register<RtpGenericFrameDescriptorExtension00>(
        kGenericDescriptorId);
    receivers_extensions_.Register<RtpStreamId>(kRidExtensionId);
    receivers_extensions_.Register<RepairedRtpStreamId>(
        kRepairedRidExtensionId);
  }

  bool SendRtp(const uint8_t* data,
               size_t len,
               const PacketOptions& options) override {
    last_options_ = options;
    total_bytes_sent_ += len;
    sent_packets_.push_back(RtpPacketReceived(&receivers_extensions_));
    EXPECT_TRUE(sent_packets_.back().Parse(data, len));
    return true;
  }
  bool SendRtcp(const uint8_t* data, size_t len) override { return false; }
  const RtpPacketReceived& last_sent_packet() { return sent_packets_.back(); }
  int packets_sent() { return sent_packets_.size(); }

  size_t total_bytes_sent_;
  PacketOptions last_options_;
  std::vector<RtpPacketReceived> sent_packets_;

 private:
  RtpHeaderExtensionMap receivers_extensions_;
};

MATCHER_P(SameRtcEventTypeAs, value, "") {
  return value == arg->GetType();
}

struct TestConfig {
  explicit TestConfig(bool with_overhead) : with_overhead(with_overhead) {}
  bool with_overhead = false;
};

class MockRtpPacketPacer : public RtpPacketSender {
 public:
  MockRtpPacketPacer() {}
  virtual ~MockRtpPacketPacer() {}

  MOCK_METHOD1(EnqueuePackets,
               void(std::vector<std::unique_ptr<RtpPacketToSend>>));

  MOCK_METHOD2(CreateProbeCluster, void(int bitrate_bps, int cluster_id));

  MOCK_METHOD0(Pause, void());
  MOCK_METHOD0(Resume, void());
  MOCK_METHOD1(SetCongestionWindow,
               void(absl::optional<int64_t> congestion_window_bytes));
  MOCK_METHOD1(UpdateOutstandingData, void(int64_t outstanding_bytes));
  MOCK_METHOD1(SetAccountForAudioPackets, void(bool account_for_audio));
};

class MockSendSideDelayObserver : public SendSideDelayObserver {
 public:
  MOCK_METHOD4(SendSideDelayUpdated, void(int, int, uint64_t, uint32_t));
};

class MockSendPacketObserver : public SendPacketObserver {
 public:
  MOCK_METHOD3(OnSendPacket, void(uint16_t, int64_t, uint32_t));
};

class MockTransportFeedbackObserver : public TransportFeedbackObserver {
 public:
  MOCK_METHOD1(OnAddPacket, void(const RtpPacketSendInfo&));
  MOCK_METHOD1(OnTransportFeedback, void(const rtcp::TransportFeedback&));
};

class StreamDataTestCallback : public StreamDataCountersCallback {
 public:
  StreamDataTestCallback()
      : StreamDataCountersCallback(), ssrc_(0), counters_() {}
  ~StreamDataTestCallback() override = default;

  void DataCountersUpdated(const StreamDataCounters& counters,
                           uint32_t ssrc) override {
    ssrc_ = ssrc;
    counters_ = counters;
  }

  uint32_t ssrc_;
  StreamDataCounters counters_;

  void MatchPacketCounter(const RtpPacketCounter& expected,
                          const RtpPacketCounter& actual) {
    EXPECT_EQ(expected.payload_bytes, actual.payload_bytes);
    EXPECT_EQ(expected.header_bytes, actual.header_bytes);
    EXPECT_EQ(expected.padding_bytes, actual.padding_bytes);
    EXPECT_EQ(expected.packets, actual.packets);
  }

  void Matches(uint32_t ssrc, const StreamDataCounters& counters) {
    EXPECT_EQ(ssrc, ssrc_);
    MatchPacketCounter(counters.transmitted, counters_.transmitted);
    MatchPacketCounter(counters.retransmitted, counters_.retransmitted);
    EXPECT_EQ(counters.fec.packets, counters_.fec.packets);
  }
};

// Mimics ModuleRtpRtcp::RtpSenderContext.
// TODO(sprang): Split up unit tests and test these components individually
// wherever possible.
struct RtpSenderContext {
  explicit RtpSenderContext(const RtpRtcp::Configuration& config)
      : packet_history_(config.clock, config.enable_rtx_padding_prioritization),
        packet_sender_(config, &packet_history_),
        non_paced_sender_(&packet_sender_),
        packet_generator_(
            config,
            &packet_history_,
            config.paced_sender ? config.paced_sender : &non_paced_sender_) {}
  RtpPacketHistory packet_history_;
  RtpSenderEgress packet_sender_;
  RtpSenderEgress::NonPacedPacketSender non_paced_sender_;
  RTPSender packet_generator_;
};

class FieldTrialConfig : public WebRtcKeyValueConfig {
 public:
  FieldTrialConfig() : overhead_enabled_(false), max_padding_factor_(1200) {}
  ~FieldTrialConfig() override {}

  void SetOverHeadEnabled(bool enabled) { overhead_enabled_ = enabled; }
  void SetMaxPaddingFactor(double factor) { max_padding_factor_ = factor; }

  std::string Lookup(absl::string_view key) const override {
    if (key == "WebRTC-LimitPaddingSize") {
      char string_buf[32];
      rtc::SimpleStringBuilder ssb(string_buf);
      ssb << "factor:" << max_padding_factor_;
      return ssb.str();
    } else if (key == "WebRTC-SendSideBwe-WithOverhead") {
      return overhead_enabled_ ? "Enabled" : "Disabled";
    }
    return "";
  }

 private:
  bool overhead_enabled_;
  double max_padding_factor_;
};

}  // namespace

class RtpSenderTest : public ::testing::TestWithParam<TestConfig> {
 protected:
  RtpSenderTest()
      : fake_clock_(kStartTime),
        retransmission_rate_limiter_(&fake_clock_, 1000),
        flexfec_sender_(0,
                        kFlexFecSsrc,
                        kSsrc,
                        "",
                        std::vector<RtpExtension>(),
                        std::vector<RtpExtensionSize>(),
                        nullptr,
                        &fake_clock_),
        kMarkerBit(true) {
    field_trials_.SetOverHeadEnabled(GetParam().with_overhead);
  }

  void SetUp() override { SetUpRtpSender(true, false, false); }

  RTPSender* rtp_sender() {
    RTC_DCHECK(rtp_sender_context_);
    return &rtp_sender_context_->packet_generator_;
  }

  RtpSenderEgress* rtp_egress() {
    RTC_DCHECK(rtp_sender_context_);
    return &rtp_sender_context_->packet_sender_;
  }

  void SetUpRtpSender(bool pacer,
                      bool populate_network2,
                      bool always_send_mid_and_rid) {
    RtpRtcp::Configuration config;
    config.clock = &fake_clock_;
    config.outgoing_transport = &transport_;
    config.local_media_ssrc = kSsrc;
    config.rtx_send_ssrc = kRtxSsrc;
    config.fec_generator = &flexfec_sender_;
    config.event_log = &mock_rtc_event_log_;
    config.send_packet_observer = &send_packet_observer_;
    config.retransmission_rate_limiter = &retransmission_rate_limiter_;
    config.paced_sender = pacer ? &mock_paced_sender_ : nullptr;
    config.populate_network2_timestamp = populate_network2;
    config.rtp_stats_callback = &rtp_stats_callback_;
    config.always_send_mid_and_rid = always_send_mid_and_rid;
<<<<<<< HEAD
=======
    config.field_trials = &field_trials_;

>>>>>>> 758c388d
    rtp_sender_context_ = std::make_unique<RtpSenderContext>(config);
    rtp_sender()->SetSequenceNumber(kSeqNum);
    rtp_sender()->SetTimestampOffset(0);
  }

  SimulatedClock fake_clock_;
  NiceMock<MockRtcEventLog> mock_rtc_event_log_;
  MockRtpPacketPacer mock_paced_sender_;
  StrictMock<MockSendPacketObserver> send_packet_observer_;
  StrictMock<MockTransportFeedbackObserver> feedback_observer_;
  RateLimiter retransmission_rate_limiter_;
  FlexfecSender flexfec_sender_;

  std::unique_ptr<RtpSenderContext> rtp_sender_context_;

  LoopbackTransportTest transport_;
  const bool kMarkerBit;
  FieldTrialConfig field_trials_;
  StreamDataTestCallback rtp_stats_callback_;

  std::unique_ptr<RtpPacketToSend> BuildRtpPacket(int payload_type,
                                                  bool marker_bit,
                                                  uint32_t timestamp,
                                                  int64_t capture_time_ms) {
    auto packet = rtp_sender()->AllocatePacket();
    packet->SetPayloadType(payload_type);
    packet->set_packet_type(RtpPacketMediaType::kVideo);
    packet->SetMarker(marker_bit);
    packet->SetTimestamp(timestamp);
    packet->set_capture_time_ms(capture_time_ms);
    EXPECT_TRUE(rtp_sender()->AssignSequenceNumber(packet.get()));
    return packet;
  }

  std::unique_ptr<RtpPacketToSend> SendPacket(int64_t capture_time_ms,
                                              int payload_length) {
    uint32_t timestamp = capture_time_ms * 90;
    auto packet =
        BuildRtpPacket(kPayload, kMarkerBit, timestamp, capture_time_ms);
    packet->AllocatePayload(payload_length);
    packet->set_allow_retransmission(true);

    // Packet should be stored in a send bucket.
    EXPECT_TRUE(rtp_sender()->SendToNetwork(
        std::make_unique<RtpPacketToSend>(*packet)));
    return packet;
  }

  std::unique_ptr<RtpPacketToSend> SendGenericPacket() {
    const int64_t kCaptureTimeMs = fake_clock_.TimeInMilliseconds();
    return SendPacket(kCaptureTimeMs, sizeof(kPayloadData));
  }

  size_t GenerateAndSendPadding(size_t target_size_bytes) {
    size_t generated_bytes = 0;
    for (auto& packet :
         rtp_sender()->GeneratePadding(target_size_bytes, true)) {
      generated_bytes += packet->payload_size() + packet->padding_size();
      rtp_egress()->SendPacket(packet.get(), PacedPacketInfo());
    }
    return generated_bytes;
  }

  // The following are helpers for configuring the RTPSender. They must be
  // called before sending any packets.

  // Enable the retransmission stream with sizable packet storage.
  void EnableRtx() {
    // RTX needs to be able to read the source packets from the packet store.
    // Pick a number of packets to store big enough for any unit test.
    constexpr uint16_t kNumberOfPacketsToStore = 100;
    rtp_sender_context_->packet_history_.SetStorePacketsStatus(
        RtpPacketHistory::StorageMode::kStoreAndCull, kNumberOfPacketsToStore);
    rtp_sender()->SetRtxPayloadType(kRtxPayload, kPayload);
    rtp_sender()->SetRtxStatus(kRtxRetransmitted | kRtxRedundantPayloads);
  }

  // Enable sending of the MID header extension for both the primary SSRC and
  // the RTX SSRC.
  void EnableMidSending(const std::string& mid) {
    rtp_sender()->RegisterRtpHeaderExtension(kRtpExtensionMid, kMidExtensionId);
    rtp_sender()->SetMid(mid);
  }

  // Enable sending of the RSID header extension for the primary SSRC and the
  // RRSID header extension for the RTX SSRC.
  void EnableRidSending(const std::string& rid) {
    rtp_sender()->RegisterRtpHeaderExtension(kRtpExtensionRtpStreamId,
                                             kRidExtensionId);
    rtp_sender()->RegisterRtpHeaderExtension(kRtpExtensionRepairedRtpStreamId,
                                             kRepairedRidExtensionId);
    rtp_sender()->SetRid(rid);
  }
};

// TODO(pbos): Move tests over from WithoutPacer to RtpSenderTest as this is our
// default code path.
class RtpSenderTestWithoutPacer : public RtpSenderTest {
 public:
  void SetUp() override { SetUpRtpSender(false, false, false); }
};

TEST_P(RtpSenderTestWithoutPacer, AllocatePacketSetCsrc) {
  // Configure rtp_sender with csrc.
  std::vector<uint32_t> csrcs;
  csrcs.push_back(0x23456789);
  rtp_sender()->SetCsrcs(csrcs);

  auto packet = rtp_sender()->AllocatePacket();

  ASSERT_TRUE(packet);
  EXPECT_EQ(rtp_sender()->SSRC(), packet->Ssrc());
  EXPECT_EQ(csrcs, packet->Csrcs());
}

TEST_P(RtpSenderTestWithoutPacer, AllocatePacketReserveExtensions) {
  // Configure rtp_sender with extensions.
  ASSERT_EQ(0, rtp_sender()->RegisterRtpHeaderExtension(
                   kRtpExtensionTransmissionTimeOffset,
                   kTransmissionTimeOffsetExtensionId));
  ASSERT_EQ(0,
            rtp_sender()->RegisterRtpHeaderExtension(
                kRtpExtensionAbsoluteSendTime, kAbsoluteSendTimeExtensionId));
  ASSERT_EQ(0, rtp_sender()->RegisterRtpHeaderExtension(
                   kRtpExtensionAudioLevel, kAudioLevelExtensionId));
  ASSERT_EQ(0, rtp_sender()->RegisterRtpHeaderExtension(
                   kRtpExtensionTransportSequenceNumber,
                   kTransportSequenceNumberExtensionId));
  ASSERT_EQ(0, rtp_sender()->RegisterRtpHeaderExtension(
                   kRtpExtensionVideoRotation, kVideoRotationExtensionId));

  auto packet = rtp_sender()->AllocatePacket();

  ASSERT_TRUE(packet);
  // Preallocate BWE extensions RtpSender set itself.
  EXPECT_TRUE(packet->HasExtension<TransmissionOffset>());
  EXPECT_TRUE(packet->HasExtension<AbsoluteSendTime>());
  EXPECT_TRUE(packet->HasExtension<TransportSequenceNumber>());
  // Do not allocate media specific extensions.
  EXPECT_FALSE(packet->HasExtension<AudioLevel>());
  EXPECT_FALSE(packet->HasExtension<VideoOrientation>());
}

TEST_P(RtpSenderTestWithoutPacer, AssignSequenceNumberAdvanceSequenceNumber) {
  auto packet = rtp_sender()->AllocatePacket();
  ASSERT_TRUE(packet);
  const uint16_t sequence_number = rtp_sender()->SequenceNumber();

  EXPECT_TRUE(rtp_sender()->AssignSequenceNumber(packet.get()));

  EXPECT_EQ(sequence_number, packet->SequenceNumber());
  EXPECT_EQ(sequence_number + 1, rtp_sender()->SequenceNumber());
}

TEST_P(RtpSenderTestWithoutPacer, AssignSequenceNumberFailsOnNotSending) {
  auto packet = rtp_sender()->AllocatePacket();
  ASSERT_TRUE(packet);

  rtp_sender()->SetSendingMediaStatus(false);
  EXPECT_FALSE(rtp_sender()->AssignSequenceNumber(packet.get()));
}

TEST_P(RtpSenderTestWithoutPacer, AssignSequenceNumberMayAllowPaddingOnVideo) {
  constexpr size_t kPaddingSize = 100;
  auto packet = rtp_sender()->AllocatePacket();
  ASSERT_TRUE(packet);

  ASSERT_TRUE(rtp_sender()->GeneratePadding(kPaddingSize, true).empty());
  packet->SetMarker(false);
  ASSERT_TRUE(rtp_sender()->AssignSequenceNumber(packet.get()));
  // Packet without marker bit doesn't allow padding on video stream.
  ASSERT_TRUE(rtp_sender()->GeneratePadding(kPaddingSize, true).empty());

  packet->SetMarker(true);
  ASSERT_TRUE(rtp_sender()->AssignSequenceNumber(packet.get()));
  // Packet with marker bit allows send padding.
  ASSERT_FALSE(rtp_sender()->GeneratePadding(kPaddingSize, true).empty());
}

TEST_P(RtpSenderTest, AssignSequenceNumberAllowsPaddingOnAudio) {
  MockTransport transport;
  RtpRtcp::Configuration config;
  config.audio = true;
  config.clock = &fake_clock_;
  config.outgoing_transport = &transport;
  config.paced_sender = &mock_paced_sender_;
  config.local_media_ssrc = kSsrc;
  config.event_log = &mock_rtc_event_log_;
  config.retransmission_rate_limiter = &retransmission_rate_limiter_;
  rtp_sender_context_ = std::make_unique<RtpSenderContext>(config);

  rtp_sender()->SetTimestampOffset(0);

  std::unique_ptr<RtpPacketToSend> audio_packet =
      rtp_sender()->AllocatePacket();
  // Padding on audio stream allowed regardless of marker in the last packet.
  audio_packet->SetMarker(false);
  audio_packet->SetPayloadType(kPayload);
  rtp_sender()->AssignSequenceNumber(audio_packet.get());

  const size_t kPaddingSize = 59;
  EXPECT_CALL(transport, SendRtp(_, kPaddingSize + kRtpHeaderSize, _))
      .WillOnce(Return(true));
  EXPECT_EQ(kPaddingSize, GenerateAndSendPadding(kPaddingSize));

  // Requested padding size is too small, will send a larger one.
  const size_t kMinPaddingSize = 50;
  EXPECT_CALL(transport, SendRtp(_, kMinPaddingSize + kRtpHeaderSize, _))
      .WillOnce(Return(true));
  EXPECT_EQ(kMinPaddingSize, GenerateAndSendPadding(kMinPaddingSize - 5));
}

TEST_P(RtpSenderTestWithoutPacer, AssignSequenceNumberSetPaddingTimestamps) {
  constexpr size_t kPaddingSize = 100;
  auto packet = rtp_sender()->AllocatePacket();
  ASSERT_TRUE(packet);
  packet->SetMarker(true);
  packet->SetTimestamp(kTimestamp);

  ASSERT_TRUE(rtp_sender()->AssignSequenceNumber(packet.get()));
  auto padding_packets = rtp_sender()->GeneratePadding(kPaddingSize, true);

  ASSERT_EQ(1u, padding_packets.size());
  // Verify padding packet timestamp.
  EXPECT_EQ(kTimestamp, padding_packets[0]->Timestamp());
}

TEST_P(RtpSenderTestWithoutPacer,
       TransportFeedbackObserverGetsCorrectByteCount) {
  constexpr size_t kRtpOverheadBytesPerPacket = 12 + 8;

  RtpRtcp::Configuration config;
  config.clock = &fake_clock_;
  config.outgoing_transport = &transport_;
  config.local_media_ssrc = kSsrc;
  config.transport_feedback_callback = &feedback_observer_;
  config.event_log = &mock_rtc_event_log_;
  config.retransmission_rate_limiter = &retransmission_rate_limiter_;
  config.field_trials = &field_trials_;
  rtp_sender_context_ = std::make_unique<RtpSenderContext>(config);

  EXPECT_EQ(0, rtp_sender()->RegisterRtpHeaderExtension(
                   kRtpExtensionTransportSequenceNumber,
                   kTransportSequenceNumberExtensionId));

  const size_t expected_bytes =
      GetParam().with_overhead
          ? sizeof(kPayloadData) + kRtpOverheadBytesPerPacket
          : sizeof(kPayloadData);

  EXPECT_CALL(feedback_observer_,
              OnAddPacket(AllOf(
                  Field(&RtpPacketSendInfo::ssrc, rtp_sender()->SSRC()),
                  Field(&RtpPacketSendInfo::transport_sequence_number,
                        kTransportSequenceNumber),
                  Field(&RtpPacketSendInfo::rtp_sequence_number,
                        rtp_sender()->SequenceNumber()),
                  Field(&RtpPacketSendInfo::length, expected_bytes),
                  Field(&RtpPacketSendInfo::pacing_info, PacedPacketInfo()))))
      .Times(1);
  EXPECT_EQ(rtp_sender()->ExpectedPerPacketOverhead(),
            kRtpOverheadBytesPerPacket);
  SendGenericPacket();
}

TEST_P(RtpSenderTestWithoutPacer, SendsPacketsWithTransportSequenceNumber) {
  RtpRtcp::Configuration config;
  config.clock = &fake_clock_;
  config.outgoing_transport = &transport_;
  config.local_media_ssrc = kSsrc;
  config.transport_feedback_callback = &feedback_observer_;
  config.event_log = &mock_rtc_event_log_;
  config.send_packet_observer = &send_packet_observer_;
  config.retransmission_rate_limiter = &retransmission_rate_limiter_;
  rtp_sender_context_ = std::make_unique<RtpSenderContext>(config);

  EXPECT_EQ(0, rtp_sender()->RegisterRtpHeaderExtension(
                   kRtpExtensionTransportSequenceNumber,
                   kTransportSequenceNumberExtensionId));

  EXPECT_CALL(send_packet_observer_,
              OnSendPacket(kTransportSequenceNumber, _, _))
      .Times(1);

  EXPECT_CALL(feedback_observer_,
              OnAddPacket(AllOf(
                  Field(&RtpPacketSendInfo::ssrc, rtp_sender()->SSRC()),
                  Field(&RtpPacketSendInfo::transport_sequence_number,
                        kTransportSequenceNumber),
                  Field(&RtpPacketSendInfo::rtp_sequence_number,
                        rtp_sender()->SequenceNumber()),
                  Field(&RtpPacketSendInfo::pacing_info, PacedPacketInfo()))))
      .Times(1);

  SendGenericPacket();

  const auto& packet = transport_.last_sent_packet();
  uint16_t transport_seq_no;
  ASSERT_TRUE(packet.GetExtension<TransportSequenceNumber>(&transport_seq_no));
  EXPECT_EQ(kTransportSequenceNumber, transport_seq_no);
  EXPECT_EQ(transport_.last_options_.packet_id, transport_seq_no);
  EXPECT_TRUE(transport_.last_options_.included_in_allocation);
}

TEST_P(RtpSenderTestWithoutPacer, PacketOptionsNoRetransmission) {
  RtpRtcp::Configuration config;
  config.clock = &fake_clock_;
  config.outgoing_transport = &transport_;
  config.local_media_ssrc = kSsrc;
  config.transport_feedback_callback = &feedback_observer_;
  config.event_log = &mock_rtc_event_log_;
  config.send_packet_observer = &send_packet_observer_;
  config.retransmission_rate_limiter = &retransmission_rate_limiter_;
  rtp_sender_context_ = std::make_unique<RtpSenderContext>(config);

  SendGenericPacket();

  EXPECT_FALSE(transport_.last_options_.is_retransmit);
}

TEST_P(RtpSenderTestWithoutPacer,
       SetsIncludedInFeedbackWhenTransportSequenceNumberExtensionIsRegistered) {
  SetUpRtpSender(false, false, false);
  rtp_sender()->RegisterRtpHeaderExtension(kRtpExtensionTransportSequenceNumber,
                                           kTransportSequenceNumberExtensionId);
  EXPECT_CALL(send_packet_observer_, OnSendPacket).Times(1);
  SendGenericPacket();
  EXPECT_TRUE(transport_.last_options_.included_in_feedback);
}

TEST_P(
    RtpSenderTestWithoutPacer,
    SetsIncludedInAllocationWhenTransportSequenceNumberExtensionIsRegistered) {
  SetUpRtpSender(false, false, false);
  rtp_sender()->RegisterRtpHeaderExtension(kRtpExtensionTransportSequenceNumber,
                                           kTransportSequenceNumberExtensionId);
  EXPECT_CALL(send_packet_observer_, OnSendPacket).Times(1);
  SendGenericPacket();
  EXPECT_TRUE(transport_.last_options_.included_in_allocation);
}

TEST_P(RtpSenderTestWithoutPacer,
       SetsIncludedInAllocationWhenForcedAsPartOfAllocation) {
  SetUpRtpSender(false, false, false);
  rtp_egress()->ForceIncludeSendPacketsInAllocation(true);
  SendGenericPacket();
  EXPECT_FALSE(transport_.last_options_.included_in_feedback);
  EXPECT_TRUE(transport_.last_options_.included_in_allocation);
}

TEST_P(RtpSenderTestWithoutPacer, DoesnSetIncludedInAllocationByDefault) {
  SetUpRtpSender(false, false, false);
  SendGenericPacket();
  EXPECT_FALSE(transport_.last_options_.included_in_feedback);
  EXPECT_FALSE(transport_.last_options_.included_in_allocation);
}

TEST_P(RtpSenderTestWithoutPacer, OnSendSideDelayUpdated) {
  StrictMock<MockSendSideDelayObserver> send_side_delay_observer_;

  RtpRtcp::Configuration config;
  config.clock = &fake_clock_;
  config.outgoing_transport = &transport_;
  config.local_media_ssrc = kSsrc;
  config.send_side_delay_observer = &send_side_delay_observer_;
  config.event_log = &mock_rtc_event_log_;
  rtp_sender_context_ = std::make_unique<RtpSenderContext>(config);

  FieldTrialBasedConfig field_trials;
  RTPSenderVideo::Config video_config;
  video_config.clock = &fake_clock_;
  video_config.rtp_sender = rtp_sender();
  video_config.field_trials = &field_trials;
  RTPSenderVideo rtp_sender_video(video_config);

  const uint8_t kPayloadType = 127;
  const absl::optional<VideoCodecType> kCodecType =
      VideoCodecType::kVideoCodecGeneric;

  const uint32_t kCaptureTimeMsToRtpTimestamp = 90;  // 90 kHz clock
  RTPVideoHeader video_header;

  // Send packet with 10 ms send-side delay. The average, max and total should
  // be 10 ms.
  EXPECT_CALL(send_side_delay_observer_,
              SendSideDelayUpdated(10, 10, 10, kSsrc))
      .Times(1);
  int64_t capture_time_ms = fake_clock_.TimeInMilliseconds();
  fake_clock_.AdvanceTimeMilliseconds(10);
  video_header.frame_type = VideoFrameType::kVideoFrameKey;
  EXPECT_TRUE(rtp_sender_video.SendVideo(
      kPayloadType, kCodecType, capture_time_ms * kCaptureTimeMsToRtpTimestamp,
      capture_time_ms, kPayloadData, nullptr, video_header,
      kDefaultExpectedRetransmissionTimeMs));

  // Send another packet with 20 ms delay. The average, max and total should be
  // 15, 20 and 30 ms respectively.
  EXPECT_CALL(send_side_delay_observer_,
              SendSideDelayUpdated(15, 20, 30, kSsrc))
      .Times(1);
  fake_clock_.AdvanceTimeMilliseconds(10);
  video_header.frame_type = VideoFrameType::kVideoFrameKey;
  EXPECT_TRUE(rtp_sender_video.SendVideo(
      kPayloadType, kCodecType, capture_time_ms * kCaptureTimeMsToRtpTimestamp,
      capture_time_ms, kPayloadData, nullptr, video_header,
      kDefaultExpectedRetransmissionTimeMs));

  // Send another packet at the same time, which replaces the last packet.
  // Since this packet has 0 ms delay, the average is now 5 ms and max is 10 ms.
  // The total counter stays the same though.
  // TODO(terelius): Is is not clear that this is the right behavior.
  EXPECT_CALL(send_side_delay_observer_, SendSideDelayUpdated(5, 10, 30, kSsrc))
      .Times(1);
  capture_time_ms = fake_clock_.TimeInMilliseconds();
  video_header.frame_type = VideoFrameType::kVideoFrameKey;
  EXPECT_TRUE(rtp_sender_video.SendVideo(
      kPayloadType, kCodecType, capture_time_ms * kCaptureTimeMsToRtpTimestamp,
      capture_time_ms, kPayloadData, nullptr, video_header,
      kDefaultExpectedRetransmissionTimeMs));

  // Send a packet 1 second later. The earlier packets should have timed
  // out, so both max and average should be the delay of this packet. The total
  // keeps increasing.
  fake_clock_.AdvanceTimeMilliseconds(1000);
  capture_time_ms = fake_clock_.TimeInMilliseconds();
  fake_clock_.AdvanceTimeMilliseconds(1);
  EXPECT_CALL(send_side_delay_observer_, SendSideDelayUpdated(1, 1, 31, kSsrc))
      .Times(1);
  video_header.frame_type = VideoFrameType::kVideoFrameKey;
  EXPECT_TRUE(rtp_sender_video.SendVideo(
      kPayloadType, kCodecType, capture_time_ms * kCaptureTimeMsToRtpTimestamp,
      capture_time_ms, kPayloadData, nullptr, video_header,
      kDefaultExpectedRetransmissionTimeMs));
}

TEST_P(RtpSenderTestWithoutPacer, OnSendPacketUpdated) {
  EXPECT_EQ(0, rtp_sender()->RegisterRtpHeaderExtension(
                   kRtpExtensionTransportSequenceNumber,
                   kTransportSequenceNumberExtensionId));
  EXPECT_CALL(send_packet_observer_,
              OnSendPacket(kTransportSequenceNumber, _, _))
      .Times(1);

  SendGenericPacket();
}

TEST_P(RtpSenderTest, SendsPacketsWithTransportSequenceNumber) {
  RtpRtcp::Configuration config;
  config.clock = &fake_clock_;
  config.outgoing_transport = &transport_;
  config.paced_sender = &mock_paced_sender_;
  config.local_media_ssrc = kSsrc;
  config.transport_feedback_callback = &feedback_observer_;
  config.event_log = &mock_rtc_event_log_;
  config.send_packet_observer = &send_packet_observer_;
  config.retransmission_rate_limiter = &retransmission_rate_limiter_;
  rtp_sender_context_ = std::make_unique<RtpSenderContext>(config);

  rtp_sender()->SetSequenceNumber(kSeqNum);
  rtp_sender_context_->packet_history_.SetStorePacketsStatus(
      RtpPacketHistory::StorageMode::kStoreAndCull, 10);
  EXPECT_EQ(0, rtp_sender()->RegisterRtpHeaderExtension(
                   kRtpExtensionTransportSequenceNumber,
                   kTransportSequenceNumberExtensionId));

  EXPECT_CALL(send_packet_observer_,
              OnSendPacket(kTransportSequenceNumber, _, _))
      .Times(1);
  EXPECT_CALL(feedback_observer_,
              OnAddPacket(AllOf(
                  Field(&RtpPacketSendInfo::ssrc, rtp_sender()->SSRC()),
                  Field(&RtpPacketSendInfo::transport_sequence_number,
                        kTransportSequenceNumber),
                  Field(&RtpPacketSendInfo::rtp_sequence_number,
                        rtp_sender()->SequenceNumber()),
                  Field(&RtpPacketSendInfo::pacing_info, PacedPacketInfo()))))
      .Times(1);

  EXPECT_CALL(
      mock_paced_sender_,
      EnqueuePackets(Contains(AllOf(
          Pointee(Property(&RtpPacketToSend::Ssrc, kSsrc)),
          Pointee(Property(&RtpPacketToSend::SequenceNumber, kSeqNum))))));
  auto packet = SendGenericPacket();
  packet->set_packet_type(RtpPacketMediaType::kVideo);
  // Transport sequence number is set by PacketRouter, before SendPacket().
  packet->SetExtension<TransportSequenceNumber>(kTransportSequenceNumber);
  rtp_egress()->SendPacket(packet.get(), PacedPacketInfo());

  uint16_t transport_seq_no;
  EXPECT_TRUE(
      transport_.last_sent_packet().GetExtension<TransportSequenceNumber>(
          &transport_seq_no));
  EXPECT_EQ(kTransportSequenceNumber, transport_seq_no);
  EXPECT_EQ(transport_.last_options_.packet_id, transport_seq_no);
}

TEST_P(RtpSenderTest, WritesPacerExitToTimingExtension) {
  rtp_sender_context_->packet_history_.SetStorePacketsStatus(
      RtpPacketHistory::StorageMode::kStoreAndCull, 10);
  EXPECT_EQ(0, rtp_sender()->RegisterRtpHeaderExtension(
                   kRtpExtensionVideoTiming, kVideoTimingExtensionId));
  int64_t capture_time_ms = fake_clock_.TimeInMilliseconds();
  auto packet = rtp_sender()->AllocatePacket();
  packet->SetPayloadType(kPayload);
  packet->SetMarker(true);
  packet->SetTimestamp(kTimestamp);
  packet->set_capture_time_ms(capture_time_ms);
  const VideoSendTiming kVideoTiming = {0u, 0u, 0u, 0u, 0u, 0u, true};
  packet->SetExtension<VideoTimingExtension>(kVideoTiming);
  EXPECT_TRUE(rtp_sender()->AssignSequenceNumber(packet.get()));
  size_t packet_size = packet->size();

  const int kStoredTimeInMs = 100;
  packet->set_packet_type(RtpPacketMediaType::kVideo);
  packet->set_allow_retransmission(true);
  EXPECT_CALL(mock_paced_sender_, EnqueuePackets(Contains(Pointee(Property(
                                      &RtpPacketToSend::Ssrc, kSsrc)))));
  EXPECT_TRUE(
      rtp_sender()->SendToNetwork(std::make_unique<RtpPacketToSend>(*packet)));
  fake_clock_.AdvanceTimeMilliseconds(kStoredTimeInMs);
  rtp_egress()->SendPacket(packet.get(), PacedPacketInfo());
  EXPECT_EQ(1, transport_.packets_sent());
  EXPECT_EQ(packet_size, transport_.last_sent_packet().size());

  VideoSendTiming video_timing;
  EXPECT_TRUE(transport_.last_sent_packet().GetExtension<VideoTimingExtension>(
      &video_timing));
  EXPECT_EQ(kStoredTimeInMs, video_timing.pacer_exit_delta_ms);
}

TEST_P(RtpSenderTest, WritesNetwork2ToTimingExtensionWithPacer) {
  SetUpRtpSender(/*pacer=*/true, /*populate_network2=*/true, false);
  rtp_sender_context_->packet_history_.SetStorePacketsStatus(
      RtpPacketHistory::StorageMode::kStoreAndCull, 10);
  EXPECT_EQ(0, rtp_sender()->RegisterRtpHeaderExtension(
                   kRtpExtensionVideoTiming, kVideoTimingExtensionId));
  int64_t capture_time_ms = fake_clock_.TimeInMilliseconds();
  auto packet = rtp_sender()->AllocatePacket();
  packet->SetPayloadType(kPayload);
  packet->SetMarker(true);
  packet->SetTimestamp(kTimestamp);
  packet->set_capture_time_ms(capture_time_ms);
  const uint16_t kPacerExitMs = 1234u;
  const VideoSendTiming kVideoTiming = {0u, 0u, 0u, kPacerExitMs, 0u, 0u, true};
  packet->SetExtension<VideoTimingExtension>(kVideoTiming);
  EXPECT_TRUE(rtp_sender()->AssignSequenceNumber(packet.get()));
  size_t packet_size = packet->size();

  const int kStoredTimeInMs = 100;

  packet->set_packet_type(RtpPacketMediaType::kVideo);
  packet->set_allow_retransmission(true);
  EXPECT_CALL(mock_paced_sender_, EnqueuePackets(Contains(Pointee(Property(
                                      &RtpPacketToSend::Ssrc, kSsrc)))));
  EXPECT_TRUE(
      rtp_sender()->SendToNetwork(std::make_unique<RtpPacketToSend>(*packet)));
  fake_clock_.AdvanceTimeMilliseconds(kStoredTimeInMs);
  rtp_egress()->SendPacket(packet.get(), PacedPacketInfo());

  EXPECT_EQ(1, transport_.packets_sent());
  EXPECT_EQ(packet_size, transport_.last_sent_packet().size());

  VideoSendTiming video_timing;
  EXPECT_TRUE(transport_.last_sent_packet().GetExtension<VideoTimingExtension>(
      &video_timing));
  EXPECT_EQ(kStoredTimeInMs, video_timing.network2_timestamp_delta_ms);
  EXPECT_EQ(kPacerExitMs, video_timing.pacer_exit_delta_ms);
}

TEST_P(RtpSenderTest, WritesNetwork2ToTimingExtensionWithoutPacer) {
  SetUpRtpSender(/*pacer=*/false, /*populate_network2=*/true, false);
  EXPECT_EQ(0, rtp_sender()->RegisterRtpHeaderExtension(
                   kRtpExtensionVideoTiming, kVideoTimingExtensionId));
  auto packet = rtp_sender()->AllocatePacket();
  packet->SetMarker(true);
  packet->set_capture_time_ms(fake_clock_.TimeInMilliseconds());
  const VideoSendTiming kVideoTiming = {0u, 0u, 0u, 0u, 0u, 0u, true};
  packet->SetExtension<VideoTimingExtension>(kVideoTiming);
  packet->set_allow_retransmission(true);
  EXPECT_TRUE(rtp_sender()->AssignSequenceNumber(packet.get()));
  packet->set_packet_type(RtpPacketMediaType::kVideo);

  const int kPropagateTimeMs = 10;
  fake_clock_.AdvanceTimeMilliseconds(kPropagateTimeMs);

  EXPECT_TRUE(rtp_sender()->SendToNetwork(std::move(packet)));

  EXPECT_EQ(1, transport_.packets_sent());
  absl::optional<VideoSendTiming> video_timing =
      transport_.last_sent_packet().GetExtension<VideoTimingExtension>();
  ASSERT_TRUE(video_timing);
  EXPECT_EQ(kPropagateTimeMs, video_timing->network2_timestamp_delta_ms);
}

TEST_P(RtpSenderTest, TrafficSmoothingWithExtensions) {
  EXPECT_CALL(mock_rtc_event_log_,
              LogProxy(SameRtcEventTypeAs(RtcEvent::Type::RtpPacketOutgoing)));

  rtp_sender_context_->packet_history_.SetStorePacketsStatus(
      RtpPacketHistory::StorageMode::kStoreAndCull, 10);
  EXPECT_EQ(0, rtp_sender()->RegisterRtpHeaderExtension(
                   kRtpExtensionTransmissionTimeOffset,
                   kTransmissionTimeOffsetExtensionId));
  EXPECT_EQ(0,
            rtp_sender()->RegisterRtpHeaderExtension(
                kRtpExtensionAbsoluteSendTime, kAbsoluteSendTimeExtensionId));
  int64_t capture_time_ms = fake_clock_.TimeInMilliseconds();
  auto packet =
      BuildRtpPacket(kPayload, kMarkerBit, kTimestamp, capture_time_ms);
  size_t packet_size = packet->size();

  const int kStoredTimeInMs = 100;
  EXPECT_CALL(
      mock_paced_sender_,
      EnqueuePackets(Contains(AllOf(
          Pointee(Property(&RtpPacketToSend::Ssrc, kSsrc)),
          Pointee(Property(&RtpPacketToSend::SequenceNumber, kSeqNum))))));
  packet->set_packet_type(RtpPacketMediaType::kVideo);
  packet->set_allow_retransmission(true);
  EXPECT_TRUE(
      rtp_sender()->SendToNetwork(std::make_unique<RtpPacketToSend>(*packet)));
  EXPECT_EQ(0, transport_.packets_sent());
  fake_clock_.AdvanceTimeMilliseconds(kStoredTimeInMs);
  rtp_egress()->SendPacket(packet.get(), PacedPacketInfo());

  // Process send bucket. Packet should now be sent.
  EXPECT_EQ(1, transport_.packets_sent());
  EXPECT_EQ(packet_size, transport_.last_sent_packet().size());

  webrtc::RTPHeader rtp_header;
  transport_.last_sent_packet().GetHeader(&rtp_header);

  // Verify transmission time offset.
  EXPECT_EQ(kStoredTimeInMs * 90, rtp_header.extension.transmissionTimeOffset);
  uint64_t expected_send_time =
      ConvertMsToAbsSendTime(fake_clock_.TimeInMilliseconds());
  EXPECT_EQ(expected_send_time, rtp_header.extension.absoluteSendTime);
}

TEST_P(RtpSenderTest, TrafficSmoothingRetransmits) {
  EXPECT_CALL(mock_rtc_event_log_,
              LogProxy(SameRtcEventTypeAs(RtcEvent::Type::RtpPacketOutgoing)));

  rtp_sender_context_->packet_history_.SetStorePacketsStatus(
      RtpPacketHistory::StorageMode::kStoreAndCull, 10);
  EXPECT_EQ(0, rtp_sender()->RegisterRtpHeaderExtension(
                   kRtpExtensionTransmissionTimeOffset,
                   kTransmissionTimeOffsetExtensionId));
  EXPECT_EQ(0,
            rtp_sender()->RegisterRtpHeaderExtension(
                kRtpExtensionAbsoluteSendTime, kAbsoluteSendTimeExtensionId));
  int64_t capture_time_ms = fake_clock_.TimeInMilliseconds();
  auto packet =
      BuildRtpPacket(kPayload, kMarkerBit, kTimestamp, capture_time_ms);
  size_t packet_size = packet->size();

  // Packet should be stored in a send bucket.
  EXPECT_CALL(
      mock_paced_sender_,
      EnqueuePackets(Contains(AllOf(
          Pointee(Property(&RtpPacketToSend::Ssrc, kSsrc)),
          Pointee(Property(&RtpPacketToSend::SequenceNumber, kSeqNum))))));
  packet->set_packet_type(RtpPacketMediaType::kVideo);
  packet->set_allow_retransmission(true);
  EXPECT_TRUE(
      rtp_sender()->SendToNetwork(std::make_unique<RtpPacketToSend>(*packet)));
  // Immediately process send bucket and send packet.
  rtp_egress()->SendPacket(packet.get(), PacedPacketInfo());

  EXPECT_EQ(1, transport_.packets_sent());

  // Retransmit packet.
  const int kStoredTimeInMs = 100;
  fake_clock_.AdvanceTimeMilliseconds(kStoredTimeInMs);

  EXPECT_CALL(mock_rtc_event_log_,
              LogProxy(SameRtcEventTypeAs(RtcEvent::Type::RtpPacketOutgoing)));
  packet->set_packet_type(RtpPacketMediaType::kRetransmission);
  packet->set_retransmitted_sequence_number(kSeqNum);
  EXPECT_CALL(
      mock_paced_sender_,
      EnqueuePackets(Contains(AllOf(
          Pointee(Property(&RtpPacketToSend::Ssrc, kSsrc)),
          Pointee(Property(&RtpPacketToSend::SequenceNumber, kSeqNum))))));
  EXPECT_EQ(static_cast<int>(packet_size), rtp_sender()->ReSendPacket(kSeqNum));
  EXPECT_EQ(1, transport_.packets_sent());
  rtp_egress()->SendPacket(packet.get(), PacedPacketInfo());

  // Process send bucket. Packet should now be sent.
  EXPECT_EQ(2, transport_.packets_sent());
  EXPECT_EQ(packet_size, transport_.last_sent_packet().size());

  webrtc::RTPHeader rtp_header;
  transport_.last_sent_packet().GetHeader(&rtp_header);

  // Verify transmission time offset.
  EXPECT_EQ(kStoredTimeInMs * 90, rtp_header.extension.transmissionTimeOffset);
  uint64_t expected_send_time =
      ConvertMsToAbsSendTime(fake_clock_.TimeInMilliseconds());
  EXPECT_EQ(expected_send_time, rtp_header.extension.absoluteSendTime);
}

// This test sends 1 regular video packet, then 4 padding packets, and then
// 1 more regular packet.
TEST_P(RtpSenderTest, SendPadding) {
  // Make all (non-padding) packets go to send queue.
  EXPECT_CALL(mock_rtc_event_log_,
              LogProxy(SameRtcEventTypeAs(RtcEvent::Type::RtpPacketOutgoing)))
      .Times(1 + 4 + 1);

  uint16_t seq_num = kSeqNum;
  uint32_t timestamp = kTimestamp;
  rtp_sender_context_->packet_history_.SetStorePacketsStatus(
      RtpPacketHistory::StorageMode::kStoreAndCull, 10);
  size_t rtp_header_len = kRtpHeaderSize;
  EXPECT_EQ(0, rtp_sender()->RegisterRtpHeaderExtension(
                   kRtpExtensionTransmissionTimeOffset,
                   kTransmissionTimeOffsetExtensionId));
  rtp_header_len += 4;  // 4 bytes extension.
  EXPECT_EQ(0,
            rtp_sender()->RegisterRtpHeaderExtension(
                kRtpExtensionAbsoluteSendTime, kAbsoluteSendTimeExtensionId));
  rtp_header_len += 4;  // 4 bytes extension.
  rtp_header_len += 4;  // 4 extra bytes common to all extension headers.

  webrtc::RTPHeader rtp_header;

  int64_t capture_time_ms = fake_clock_.TimeInMilliseconds();
  auto packet =
      BuildRtpPacket(kPayload, kMarkerBit, timestamp, capture_time_ms);
  const uint32_t media_packet_timestamp = timestamp;
  size_t packet_size = packet->size();
  int total_packets_sent = 0;
  const int kStoredTimeInMs = 100;

  // Packet should be stored in a send bucket.
  EXPECT_CALL(
      mock_paced_sender_,
      EnqueuePackets(Contains(AllOf(
          Pointee(Property(&RtpPacketToSend::Ssrc, kSsrc)),
          Pointee(Property(&RtpPacketToSend::SequenceNumber, kSeqNum))))));
  packet->set_packet_type(RtpPacketMediaType::kVideo);
  packet->set_allow_retransmission(true);
  EXPECT_TRUE(
      rtp_sender()->SendToNetwork(std::make_unique<RtpPacketToSend>(*packet)));
  EXPECT_EQ(total_packets_sent, transport_.packets_sent());
  fake_clock_.AdvanceTimeMilliseconds(kStoredTimeInMs);
  rtp_egress()->SendPacket(packet.get(), PacedPacketInfo());
  ++seq_num;

  // Packet should now be sent. This test doesn't verify the regular video
  // packet, since it is tested in another test.
  EXPECT_EQ(++total_packets_sent, transport_.packets_sent());
  timestamp += 90 * kStoredTimeInMs;

  // Send padding 4 times, waiting 50 ms between each.
  for (int i = 0; i < 4; ++i) {
    const int kPaddingPeriodMs = 50;
    const size_t kPaddingBytes = 100;
    const size_t kMaxPaddingLength = 224;  // Value taken from rtp_sender.cc.
    // Padding will be forced to full packets.
    EXPECT_EQ(kMaxPaddingLength, GenerateAndSendPadding(kPaddingBytes));

    // Process send bucket. Padding should now be sent.
    EXPECT_EQ(++total_packets_sent, transport_.packets_sent());
    EXPECT_EQ(kMaxPaddingLength + rtp_header_len,
              transport_.last_sent_packet().size());

    transport_.last_sent_packet().GetHeader(&rtp_header);
    EXPECT_EQ(kMaxPaddingLength, rtp_header.paddingLength);

    // Verify sequence number and timestamp. The timestamp should be the same
    // as the last media packet.
    EXPECT_EQ(seq_num++, rtp_header.sequenceNumber);
    EXPECT_EQ(media_packet_timestamp, rtp_header.timestamp);
    // Verify transmission time offset.
    int offset = timestamp - media_packet_timestamp;
    EXPECT_EQ(offset, rtp_header.extension.transmissionTimeOffset);
    uint64_t expected_send_time =
        ConvertMsToAbsSendTime(fake_clock_.TimeInMilliseconds());
    EXPECT_EQ(expected_send_time, rtp_header.extension.absoluteSendTime);
    fake_clock_.AdvanceTimeMilliseconds(kPaddingPeriodMs);
    timestamp += 90 * kPaddingPeriodMs;
  }

  // Send a regular video packet again.
  capture_time_ms = fake_clock_.TimeInMilliseconds();
  packet = BuildRtpPacket(kPayload, kMarkerBit, timestamp, capture_time_ms);
  packet_size = packet->size();

  packet->set_packet_type(RtpPacketMediaType::kVideo);
  packet->set_allow_retransmission(true);
  EXPECT_CALL(
      mock_paced_sender_,
      EnqueuePackets(Contains(AllOf(
          Pointee(Property(&RtpPacketToSend::Ssrc, kSsrc)),
          Pointee(Property(&RtpPacketToSend::SequenceNumber, seq_num))))));
  EXPECT_TRUE(
      rtp_sender()->SendToNetwork(std::make_unique<RtpPacketToSend>(*packet)));
  rtp_egress()->SendPacket(packet.get(), PacedPacketInfo());

  // Process send bucket.
  EXPECT_EQ(++total_packets_sent, transport_.packets_sent());
  EXPECT_EQ(packet_size, transport_.last_sent_packet().size());
  transport_.last_sent_packet().GetHeader(&rtp_header);

  // Verify sequence number and timestamp.
  EXPECT_EQ(seq_num, rtp_header.sequenceNumber);
  EXPECT_EQ(timestamp, rtp_header.timestamp);
  // Verify transmission time offset. This packet is sent without delay.
  EXPECT_EQ(0, rtp_header.extension.transmissionTimeOffset);
  uint64_t expected_send_time =
      ConvertMsToAbsSendTime(fake_clock_.TimeInMilliseconds());
  EXPECT_EQ(expected_send_time, rtp_header.extension.absoluteSendTime);
}

TEST_P(RtpSenderTest, OnSendPacketUpdated) {
  EXPECT_EQ(0, rtp_sender()->RegisterRtpHeaderExtension(
                   kRtpExtensionTransportSequenceNumber,
                   kTransportSequenceNumberExtensionId));
  rtp_sender_context_->packet_history_.SetStorePacketsStatus(
      RtpPacketHistory::StorageMode::kStoreAndCull, 10);

  EXPECT_CALL(send_packet_observer_,
              OnSendPacket(kTransportSequenceNumber, _, _))
      .Times(1);

  EXPECT_CALL(
      mock_paced_sender_,
      EnqueuePackets(Contains(AllOf(
          Pointee(Property(&RtpPacketToSend::Ssrc, kSsrc)),
          Pointee(Property(&RtpPacketToSend::SequenceNumber, kSeqNum))))));
  auto packet = SendGenericPacket();
  packet->set_packet_type(RtpPacketMediaType::kVideo);
  packet->SetExtension<TransportSequenceNumber>(kTransportSequenceNumber);
  rtp_egress()->SendPacket(packet.get(), PacedPacketInfo());

  EXPECT_EQ(1, transport_.packets_sent());
}

TEST_P(RtpSenderTest, OnSendPacketNotUpdatedForRetransmits) {
  EXPECT_EQ(0, rtp_sender()->RegisterRtpHeaderExtension(
                   kRtpExtensionTransportSequenceNumber,
                   kTransportSequenceNumberExtensionId));
  rtp_sender_context_->packet_history_.SetStorePacketsStatus(
      RtpPacketHistory::StorageMode::kStoreAndCull, 10);

  EXPECT_CALL(send_packet_observer_, OnSendPacket(_, _, _)).Times(0);

  EXPECT_CALL(
      mock_paced_sender_,
      EnqueuePackets(Contains(AllOf(
          Pointee(Property(&RtpPacketToSend::Ssrc, kSsrc)),
          Pointee(Property(&RtpPacketToSend::SequenceNumber, kSeqNum))))));
  auto packet = SendGenericPacket();
  packet->set_packet_type(RtpPacketMediaType::kRetransmission);
  packet->SetExtension<TransportSequenceNumber>(kTransportSequenceNumber);
  rtp_egress()->SendPacket(packet.get(), PacedPacketInfo());

  EXPECT_EQ(1, transport_.packets_sent());
  EXPECT_TRUE(transport_.last_options_.is_retransmit);
}

TEST_P(RtpSenderTestWithoutPacer, SendGenericVideo) {
  const uint8_t kPayloadType = 127;
  const VideoCodecType kCodecType = VideoCodecType::kVideoCodecGeneric;
  FieldTrialBasedConfig field_trials;
  RTPSenderVideo::Config video_config;
  video_config.clock = &fake_clock_;
  video_config.rtp_sender = rtp_sender();
  video_config.field_trials = &field_trials;
  RTPSenderVideo rtp_sender_video(video_config);
  uint8_t payload[] = {47, 11, 32, 93, 89};

  // Send keyframe
  RTPVideoHeader video_header;
  video_header.frame_type = VideoFrameType::kVideoFrameKey;
  ASSERT_TRUE(rtp_sender_video.SendVideo(kPayloadType, kCodecType, 1234, 4321,
                                         payload, nullptr, video_header,
                                         kDefaultExpectedRetransmissionTimeMs));

  auto sent_payload = transport_.last_sent_packet().payload();
  uint8_t generic_header = sent_payload[0];
  EXPECT_TRUE(generic_header & RtpFormatVideoGeneric::kKeyFrameBit);
  EXPECT_TRUE(generic_header & RtpFormatVideoGeneric::kFirstPacketBit);
  EXPECT_THAT(sent_payload.subview(1), ElementsAreArray(payload));

  // Send delta frame
  payload[0] = 13;
  payload[1] = 42;
  payload[4] = 13;

  video_header.frame_type = VideoFrameType::kVideoFrameDelta;
  ASSERT_TRUE(rtp_sender_video.SendVideo(kPayloadType, kCodecType, 1234, 4321,
                                         payload, nullptr, video_header,
                                         kDefaultExpectedRetransmissionTimeMs));

  sent_payload = transport_.last_sent_packet().payload();
  generic_header = sent_payload[0];
  EXPECT_FALSE(generic_header & RtpFormatVideoGeneric::kKeyFrameBit);
  EXPECT_TRUE(generic_header & RtpFormatVideoGeneric::kFirstPacketBit);
  EXPECT_THAT(sent_payload.subview(1), ElementsAreArray(payload));
}

TEST_P(RtpSenderTestWithoutPacer, SendRawVideo) {
  const uint8_t kPayloadType = 111;
  const uint8_t payload[] = {11, 22, 33, 44, 55};

  FieldTrialBasedConfig field_trials;
  RTPSenderVideo::Config video_config;
  video_config.clock = &fake_clock_;
  video_config.rtp_sender = rtp_sender();
  video_config.field_trials = &field_trials;
  RTPSenderVideo rtp_sender_video(video_config);

  // Send a frame.
  RTPVideoHeader video_header;
  video_header.frame_type = VideoFrameType::kVideoFrameKey;
  ASSERT_TRUE(rtp_sender_video.SendVideo(kPayloadType, absl::nullopt, 1234,
                                         4321, payload, nullptr, video_header,
                                         kDefaultExpectedRetransmissionTimeMs));

  auto sent_payload = transport_.last_sent_packet().payload();
  EXPECT_THAT(sent_payload, ElementsAreArray(payload));
}

TEST_P(RtpSenderTest, SendFlexfecPackets) {
  constexpr uint32_t kTimestamp = 1234;
  constexpr int kMediaPayloadType = 127;
  constexpr VideoCodecType kCodecType = VideoCodecType::kVideoCodecGeneric;
  constexpr int kFlexfecPayloadType = 118;
  const std::vector<RtpExtension> kNoRtpExtensions;
  const std::vector<RtpExtensionSize> kNoRtpExtensionSizes;
  FlexfecSender flexfec_sender(kFlexfecPayloadType, kFlexFecSsrc, kSsrc, kNoMid,
                               kNoRtpExtensions, kNoRtpExtensionSizes,
                               nullptr /* rtp_state */, &fake_clock_);

  // Reset |rtp_sender_| to use FlexFEC.
  RtpRtcp::Configuration config;
  config.clock = &fake_clock_;
  config.outgoing_transport = &transport_;
  config.paced_sender = &mock_paced_sender_;
  config.local_media_ssrc = kSsrc;
  config.fec_generator = &flexfec_sender_;
  config.event_log = &mock_rtc_event_log_;
  config.send_packet_observer = &send_packet_observer_;
  config.retransmission_rate_limiter = &retransmission_rate_limiter_;
  rtp_sender_context_ = std::make_unique<RtpSenderContext>(config);

  rtp_sender()->SetSequenceNumber(kSeqNum);
  rtp_sender_context_->packet_history_.SetStorePacketsStatus(
      RtpPacketHistory::StorageMode::kStoreAndCull, 10);

  FieldTrialBasedConfig field_trials;
  RTPSenderVideo::Config video_config;
  video_config.clock = &fake_clock_;
  video_config.rtp_sender = rtp_sender();
  video_config.fec_generator = &flexfec_sender;
<<<<<<< HEAD
=======
  video_config.fec_type = flexfec_sender.GetFecType();
  video_config.fec_overhead_bytes = flexfec_sender.MaxPacketOverhead();
>>>>>>> 758c388d
  video_config.field_trials = &field_trials;
  RTPSenderVideo rtp_sender_video(video_config);

  // Parameters selected to generate a single FEC packet per media packet.
  FecProtectionParams params;
  params.fec_rate = 15;
  params.max_fec_frames = 1;
  params.fec_mask_type = kFecMaskRandom;
  flexfec_sender.SetProtectionParameters(params, params);

  uint16_t flexfec_seq_num;
  RTPVideoHeader video_header;

    std::unique_ptr<RtpPacketToSend> media_packet;
    std::unique_ptr<RtpPacketToSend> fec_packet;

    EXPECT_CALL(mock_paced_sender_, EnqueuePackets)
        .WillOnce([&](std::vector<std::unique_ptr<RtpPacketToSend>> packets) {
          for (auto& packet : packets) {
            if (packet->packet_type() == RtpPacketMediaType::kVideo) {
              EXPECT_EQ(packet->Ssrc(), kSsrc);
              EXPECT_EQ(packet->SequenceNumber(), kSeqNum);
              media_packet = std::move(packet);
            } else {
              EXPECT_EQ(packet->packet_type(),
                        RtpPacketMediaType::kForwardErrorCorrection);
              EXPECT_EQ(packet->Ssrc(), kFlexFecSsrc);
              fec_packet = std::move(packet);
            }
          }
        });

    video_header.frame_type = VideoFrameType::kVideoFrameKey;
    EXPECT_TRUE(rtp_sender_video.SendVideo(
        kMediaPayloadType, kCodecType, kTimestamp,
        fake_clock_.TimeInMilliseconds(), kPayloadData, nullptr, video_header,
        kDefaultExpectedRetransmissionTimeMs));
    ASSERT_TRUE(media_packet != nullptr);
    ASSERT_TRUE(fec_packet != nullptr);

    flexfec_seq_num = fec_packet->SequenceNumber();
    rtp_egress()->SendPacket(media_packet.get(), PacedPacketInfo());
    rtp_egress()->SendPacket(fec_packet.get(), PacedPacketInfo());

    ASSERT_EQ(2, transport_.packets_sent());
    const RtpPacketReceived& sent_media_packet = transport_.sent_packets_[0];
    EXPECT_EQ(kMediaPayloadType, sent_media_packet.PayloadType());
    EXPECT_EQ(kSeqNum, sent_media_packet.SequenceNumber());
    EXPECT_EQ(kSsrc, sent_media_packet.Ssrc());
    const RtpPacketReceived& sent_flexfec_packet = transport_.sent_packets_[1];
    EXPECT_EQ(kFlexfecPayloadType, sent_flexfec_packet.PayloadType());
    EXPECT_EQ(flexfec_seq_num, sent_flexfec_packet.SequenceNumber());
    EXPECT_EQ(kFlexFecSsrc, sent_flexfec_packet.Ssrc());
}

TEST_P(RtpSenderTestWithoutPacer, SendFlexfecPackets) {
  constexpr uint32_t kTimestamp = 1234;
  constexpr int kMediaPayloadType = 127;
  constexpr VideoCodecType kCodecType = VideoCodecType::kVideoCodecGeneric;
  constexpr int kFlexfecPayloadType = 118;
  const std::vector<RtpExtension> kNoRtpExtensions;
  const std::vector<RtpExtensionSize> kNoRtpExtensionSizes;
  FlexfecSender flexfec_sender(kFlexfecPayloadType, kFlexFecSsrc, kSsrc, kNoMid,
                               kNoRtpExtensions, kNoRtpExtensionSizes,
                               nullptr /* rtp_state */, &fake_clock_);

  // Reset |rtp_sender_| to use FlexFEC.
  RtpRtcp::Configuration config;
  config.clock = &fake_clock_;
  config.outgoing_transport = &transport_;
  config.local_media_ssrc = kSsrc;
  config.fec_generator = &flexfec_sender;
  config.event_log = &mock_rtc_event_log_;
  config.send_packet_observer = &send_packet_observer_;
  config.retransmission_rate_limiter = &retransmission_rate_limiter_;
  rtp_sender_context_ = std::make_unique<RtpSenderContext>(config);

  rtp_sender()->SetSequenceNumber(kSeqNum);

  FieldTrialBasedConfig field_trials;
  RTPSenderVideo::Config video_config;
  video_config.clock = &fake_clock_;
  video_config.rtp_sender = rtp_sender();
  video_config.fec_generator = &flexfec_sender;
<<<<<<< HEAD
=======
  video_config.fec_type = flexfec_sender.GetFecType();
  video_config.fec_overhead_bytes = flexfec_sender_.MaxPacketOverhead();
>>>>>>> 758c388d
  video_config.field_trials = &field_trials;
  RTPSenderVideo rtp_sender_video(video_config);

  // Parameters selected to generate a single FEC packet per media packet.
  FecProtectionParams params;
  params.fec_rate = 15;
  params.max_fec_frames = 1;
  params.fec_mask_type = kFecMaskRandom;
  flexfec_sender.SetProtectionParameters(params, params);

  EXPECT_CALL(mock_rtc_event_log_,
              LogProxy(SameRtcEventTypeAs(RtcEvent::Type::RtpPacketOutgoing)))
      .Times(2);
  RTPVideoHeader video_header;
  video_header.frame_type = VideoFrameType::kVideoFrameKey;
  EXPECT_TRUE(rtp_sender_video.SendVideo(
      kMediaPayloadType, kCodecType, kTimestamp,
      fake_clock_.TimeInMilliseconds(), kPayloadData, nullptr, video_header,
      kDefaultExpectedRetransmissionTimeMs));

  ASSERT_EQ(2, transport_.packets_sent());
  const RtpPacketReceived& media_packet = transport_.sent_packets_[0];
  EXPECT_EQ(kMediaPayloadType, media_packet.PayloadType());
  EXPECT_EQ(kSsrc, media_packet.Ssrc());
  const RtpPacketReceived& flexfec_packet = transport_.sent_packets_[1];
  EXPECT_EQ(kFlexfecPayloadType, flexfec_packet.PayloadType());
  EXPECT_EQ(kFlexFecSsrc, flexfec_packet.Ssrc());
}

// Test that the MID header extension is included on sent packets when
// configured.
TEST_P(RtpSenderTestWithoutPacer, MidIncludedOnSentPackets) {
  const char kMid[] = "mid";

  EnableMidSending(kMid);

  // Send a couple packets.
  SendGenericPacket();
  SendGenericPacket();

  // Expect both packets to have the MID set.
  ASSERT_EQ(2u, transport_.sent_packets_.size());
  for (const RtpPacketReceived& packet : transport_.sent_packets_) {
    std::string mid;
    ASSERT_TRUE(packet.GetExtension<RtpMid>(&mid));
    EXPECT_EQ(kMid, mid);
  }
}

TEST_P(RtpSenderTestWithoutPacer, RidIncludedOnSentPackets) {
  const char kRid[] = "f";

  EnableRidSending(kRid);

  SendGenericPacket();

  ASSERT_EQ(1u, transport_.sent_packets_.size());
  const RtpPacketReceived& packet = transport_.sent_packets_[0];
  std::string rid;
  ASSERT_TRUE(packet.GetExtension<RtpStreamId>(&rid));
  EXPECT_EQ(kRid, rid);
}

TEST_P(RtpSenderTestWithoutPacer, RidIncludedOnRtxSentPackets) {
  const char kRid[] = "f";

  EnableRtx();
  EnableRidSending(kRid);

  SendGenericPacket();
  ASSERT_EQ(1u, transport_.sent_packets_.size());
  const RtpPacketReceived& packet = transport_.sent_packets_[0];
  std::string rid;
  ASSERT_TRUE(packet.GetExtension<RtpStreamId>(&rid));
  EXPECT_EQ(kRid, rid);
  rid = kNoRid;
  EXPECT_FALSE(packet.HasExtension<RepairedRtpStreamId>());

  uint16_t packet_id = packet.SequenceNumber();
  rtp_sender()->ReSendPacket(packet_id);
  ASSERT_EQ(2u, transport_.sent_packets_.size());
  const RtpPacketReceived& rtx_packet = transport_.sent_packets_[1];
  ASSERT_TRUE(rtx_packet.GetExtension<RepairedRtpStreamId>(&rid));
  EXPECT_EQ(kRid, rid);
  EXPECT_FALSE(rtx_packet.HasExtension<RtpStreamId>());
}

TEST_P(RtpSenderTestWithoutPacer, MidAndRidNotIncludedOnSentPacketsAfterAck) {
  const char kMid[] = "mid";
  const char kRid[] = "f";

  EnableMidSending(kMid);
  EnableRidSending(kRid);

  // This first packet should include both MID and RID.
  auto first_built_packet = SendGenericPacket();

  rtp_sender()->OnReceivedAckOnSsrc(first_built_packet->SequenceNumber());

  // The second packet should include neither since an ack was received.
  SendGenericPacket();

  ASSERT_EQ(2u, transport_.sent_packets_.size());

  const RtpPacketReceived& first_packet = transport_.sent_packets_[0];
  std::string mid, rid;
  ASSERT_TRUE(first_packet.GetExtension<RtpMid>(&mid));
  EXPECT_EQ(kMid, mid);
  ASSERT_TRUE(first_packet.GetExtension<RtpStreamId>(&rid));
  EXPECT_EQ(kRid, rid);

  const RtpPacketReceived& second_packet = transport_.sent_packets_[1];
  EXPECT_FALSE(second_packet.HasExtension<RtpMid>());
  EXPECT_FALSE(second_packet.HasExtension<RtpStreamId>());
}

TEST_P(RtpSenderTestWithoutPacer,
       MidAndRidAlwaysIncludedOnSentPacketsWhenConfigured) {
  SetUpRtpSender(false, false, /*always_send_mid_and_rid=*/true);
  const char kMid[] = "mid";
  const char kRid[] = "f";
  EnableMidSending(kMid);
  EnableRidSending(kRid);

  // Send two media packets: one before and one after the ack.
  auto first_packet = SendGenericPacket();
  rtp_sender()->OnReceivedAckOnSsrc(first_packet->SequenceNumber());
  SendGenericPacket();

  // Due to the configuration, both sent packets should contain MID and RID.
  ASSERT_EQ(2u, transport_.sent_packets_.size());
  for (const RtpPacketReceived& packet : transport_.sent_packets_) {
    EXPECT_EQ(packet.GetExtension<RtpMid>(), kMid);
    EXPECT_EQ(packet.GetExtension<RtpStreamId>(), kRid);
  }
}

// Test that the first RTX packet includes both MID and RRID even if the packet
// being retransmitted did not have MID or RID. The MID and RID are needed on
// the first packets for a given SSRC, and RTX packets are sent on a separate
// SSRC.
TEST_P(RtpSenderTestWithoutPacer, MidAndRidIncludedOnFirstRtxPacket) {
  const char kMid[] = "mid";
  const char kRid[] = "f";

  EnableRtx();
  EnableMidSending(kMid);
  EnableRidSending(kRid);

  // This first packet will include both MID and RID.
  auto first_built_packet = SendGenericPacket();
  rtp_sender()->OnReceivedAckOnSsrc(first_built_packet->SequenceNumber());

  // The second packet will include neither since an ack was received.
  auto second_built_packet = SendGenericPacket();

  // The first RTX packet should include MID and RRID.
  ASSERT_LT(0,
            rtp_sender()->ReSendPacket(second_built_packet->SequenceNumber()));

  ASSERT_EQ(3u, transport_.sent_packets_.size());

  const RtpPacketReceived& rtx_packet = transport_.sent_packets_[2];
  std::string mid, rrid;
  ASSERT_TRUE(rtx_packet.GetExtension<RtpMid>(&mid));
  EXPECT_EQ(kMid, mid);
  ASSERT_TRUE(rtx_packet.GetExtension<RepairedRtpStreamId>(&rrid));
  EXPECT_EQ(kRid, rrid);
}

// Test that the RTX packets sent after receving an ACK on the RTX SSRC does
// not include either MID or RRID even if the packet being retransmitted did
// had a MID or RID.
TEST_P(RtpSenderTestWithoutPacer, MidAndRidNotIncludedOnRtxPacketsAfterAck) {
  const char kMid[] = "mid";
  const char kRid[] = "f";

  EnableRtx();
  EnableMidSending(kMid);
  EnableRidSending(kRid);

  // This first packet will include both MID and RID.
  auto first_built_packet = SendGenericPacket();
  rtp_sender()->OnReceivedAckOnSsrc(first_built_packet->SequenceNumber());

  // The second packet will include neither since an ack was received.
  auto second_built_packet = SendGenericPacket();

  // The first RTX packet will include MID and RRID.
  ASSERT_LT(0,
            rtp_sender()->ReSendPacket(second_built_packet->SequenceNumber()));

  ASSERT_EQ(3u, transport_.sent_packets_.size());
  const RtpPacketReceived& first_rtx_packet = transport_.sent_packets_[2];

  rtp_sender()->OnReceivedAckOnRtxSsrc(first_rtx_packet.SequenceNumber());

  // The second and third RTX packets should not include MID nor RRID.
  ASSERT_LT(0,
            rtp_sender()->ReSendPacket(first_built_packet->SequenceNumber()));
  ASSERT_LT(0,
            rtp_sender()->ReSendPacket(second_built_packet->SequenceNumber()));

  ASSERT_EQ(5u, transport_.sent_packets_.size());

  const RtpPacketReceived& second_rtx_packet = transport_.sent_packets_[3];
  EXPECT_FALSE(second_rtx_packet.HasExtension<RtpMid>());
  EXPECT_FALSE(second_rtx_packet.HasExtension<RepairedRtpStreamId>());

  const RtpPacketReceived& third_rtx_packet = transport_.sent_packets_[4];
  EXPECT_FALSE(third_rtx_packet.HasExtension<RtpMid>());
  EXPECT_FALSE(third_rtx_packet.HasExtension<RepairedRtpStreamId>());
}

TEST_P(RtpSenderTestWithoutPacer,
       MidAndRidAlwaysIncludedOnRtxPacketsWhenConfigured) {
  SetUpRtpSender(false, false, /*always_send_mid_and_rid=*/true);
  const char kMid[] = "mid";
  const char kRid[] = "f";
  EnableRtx();
  EnableMidSending(kMid);
  EnableRidSending(kRid);

  // Send two media packets: one before and one after the ack.
  auto media_packet1 = SendGenericPacket();
  rtp_sender()->OnReceivedAckOnSsrc(media_packet1->SequenceNumber());
  auto media_packet2 = SendGenericPacket();

  // Send three RTX packets with different combinations of orders w.r.t. the
  // media and RTX acks.
  ASSERT_LT(0, rtp_sender()->ReSendPacket(media_packet2->SequenceNumber()));
  ASSERT_EQ(3u, transport_.sent_packets_.size());
  rtp_sender()->OnReceivedAckOnRtxSsrc(
      transport_.sent_packets_[2].SequenceNumber());
  ASSERT_LT(0, rtp_sender()->ReSendPacket(media_packet1->SequenceNumber()));
  ASSERT_LT(0, rtp_sender()->ReSendPacket(media_packet2->SequenceNumber()));

  // Due to the configuration, all sent packets should contain MID
  // and either RID (media) or RRID (RTX).
  ASSERT_EQ(5u, transport_.sent_packets_.size());
  for (const auto& packet : transport_.sent_packets_) {
    EXPECT_EQ(packet.GetExtension<RtpMid>(), kMid);
  }
  for (size_t i = 0; i < 2; ++i) {
    const RtpPacketReceived& packet = transport_.sent_packets_[i];
    EXPECT_EQ(packet.GetExtension<RtpStreamId>(), kRid);
  }
  for (size_t i = 2; i < transport_.sent_packets_.size(); ++i) {
    const RtpPacketReceived& packet = transport_.sent_packets_[i];
    EXPECT_EQ(packet.GetExtension<RepairedRtpStreamId>(), kRid);
  }
}

// Test that if the RtpState indicates an ACK has been received on that SSRC
// then neither the MID nor RID header extensions will be sent.
TEST_P(RtpSenderTestWithoutPacer,
       MidAndRidNotIncludedOnSentPacketsAfterRtpStateRestored) {
  const char kMid[] = "mid";
  const char kRid[] = "f";

  EnableMidSending(kMid);
  EnableRidSending(kRid);

  RtpState state = rtp_sender()->GetRtpState();
  EXPECT_FALSE(state.ssrc_has_acked);
  state.ssrc_has_acked = true;
  rtp_sender()->SetRtpState(state);

  SendGenericPacket();

  ASSERT_EQ(1u, transport_.sent_packets_.size());
  const RtpPacketReceived& packet = transport_.sent_packets_[0];
  EXPECT_FALSE(packet.HasExtension<RtpMid>());
  EXPECT_FALSE(packet.HasExtension<RtpStreamId>());
}

// Test that if the RTX RtpState indicates an ACK has been received on that
// RTX SSRC then neither the MID nor RRID header extensions will be sent on
// RTX packets.
TEST_P(RtpSenderTestWithoutPacer,
       MidAndRridNotIncludedOnRtxPacketsAfterRtpStateRestored) {
  const char kMid[] = "mid";
  const char kRid[] = "f";

  EnableRtx();
  EnableMidSending(kMid);
  EnableRidSending(kRid);

  RtpState rtx_state = rtp_sender()->GetRtxRtpState();
  EXPECT_FALSE(rtx_state.ssrc_has_acked);
  rtx_state.ssrc_has_acked = true;
  rtp_sender()->SetRtxRtpState(rtx_state);

  auto built_packet = SendGenericPacket();
  ASSERT_LT(0, rtp_sender()->ReSendPacket(built_packet->SequenceNumber()));

  ASSERT_EQ(2u, transport_.sent_packets_.size());
  const RtpPacketReceived& rtx_packet = transport_.sent_packets_[1];
  EXPECT_FALSE(rtx_packet.HasExtension<RtpMid>());
  EXPECT_FALSE(rtx_packet.HasExtension<RepairedRtpStreamId>());
}

TEST_P(RtpSenderTest, FecOverheadRate) {
  constexpr uint32_t kTimestamp = 1234;
  constexpr int kMediaPayloadType = 127;
  constexpr VideoCodecType kCodecType = VideoCodecType::kVideoCodecGeneric;
  constexpr int kFlexfecPayloadType = 118;
  const std::vector<RtpExtension> kNoRtpExtensions;
  const std::vector<RtpExtensionSize> kNoRtpExtensionSizes;
  FlexfecSender flexfec_sender(kFlexfecPayloadType, kFlexFecSsrc, kSsrc, kNoMid,
                               kNoRtpExtensions, kNoRtpExtensionSizes,
                               nullptr /* rtp_state */, &fake_clock_);

  // Reset |rtp_sender_| to use FlexFEC.
  RtpRtcp::Configuration config;
  config.clock = &fake_clock_;
  config.outgoing_transport = &transport_;
  config.paced_sender = &mock_paced_sender_;
  config.local_media_ssrc = kSsrc;
  config.fec_generator = &flexfec_sender;
  config.event_log = &mock_rtc_event_log_;
  config.send_packet_observer = &send_packet_observer_;
  config.retransmission_rate_limiter = &retransmission_rate_limiter_;
  rtp_sender_context_ = std::make_unique<RtpSenderContext>(config);

  rtp_sender()->SetSequenceNumber(kSeqNum);

  FieldTrialBasedConfig field_trials;
  RTPSenderVideo::Config video_config;
  video_config.clock = &fake_clock_;
  video_config.rtp_sender = rtp_sender();
  video_config.fec_generator = &flexfec_sender;
<<<<<<< HEAD
=======
  video_config.fec_type = flexfec_sender.GetFecType();
  video_config.fec_overhead_bytes = flexfec_sender.MaxPacketOverhead();
>>>>>>> 758c388d
  video_config.field_trials = &field_trials;
  RTPSenderVideo rtp_sender_video(video_config);
  // Parameters selected to generate a single FEC packet per media packet.
  FecProtectionParams params;
  params.fec_rate = 15;
  params.max_fec_frames = 1;
  params.fec_mask_type = kFecMaskRandom;
  flexfec_sender.SetProtectionParameters(params, params);

  constexpr size_t kNumMediaPackets = 10;
  constexpr size_t kNumFecPackets = kNumMediaPackets;
  constexpr int64_t kTimeBetweenPacketsMs = 10;
  EXPECT_CALL(mock_paced_sender_, EnqueuePackets).Times(kNumMediaPackets);
  for (size_t i = 0; i < kNumMediaPackets; ++i) {
    RTPVideoHeader video_header;

    video_header.frame_type = VideoFrameType::kVideoFrameKey;
    EXPECT_TRUE(rtp_sender_video.SendVideo(
        kMediaPayloadType, kCodecType, kTimestamp,
        fake_clock_.TimeInMilliseconds(), kPayloadData, nullptr, video_header,
        kDefaultExpectedRetransmissionTimeMs));

    fake_clock_.AdvanceTimeMilliseconds(kTimeBetweenPacketsMs);
  }
  constexpr size_t kRtpHeaderLength = 12;
  constexpr size_t kFlexfecHeaderLength = 20;
  constexpr size_t kGenericCodecHeaderLength = 1;
  constexpr size_t kPayloadLength = sizeof(kPayloadData);
  constexpr size_t kPacketLength = kRtpHeaderLength + kFlexfecHeaderLength +
                                   kGenericCodecHeaderLength + kPayloadLength;
  EXPECT_NEAR(kNumFecPackets * kPacketLength * 8 /
                  (kNumFecPackets * kTimeBetweenPacketsMs / 1000.0f),
              flexfec_sender.CurrentFecRate().bps<double>(), 500);
}

TEST_P(RtpSenderTest, BitrateCallbacks) {
  class TestCallback : public BitrateStatisticsObserver {
   public:
    TestCallback()
        : BitrateStatisticsObserver(),
          num_calls_(0),
          ssrc_(0),
          total_bitrate_(0),
          retransmit_bitrate_(0) {}
    ~TestCallback() override = default;

    void Notify(uint32_t total_bitrate,
                uint32_t retransmit_bitrate,
                uint32_t ssrc) override {
      ++num_calls_;
      ssrc_ = ssrc;
      total_bitrate_ = total_bitrate;
      retransmit_bitrate_ = retransmit_bitrate;
    }

    uint32_t num_calls_;
    uint32_t ssrc_;
    uint32_t total_bitrate_;
    uint32_t retransmit_bitrate_;
  } callback;

  RtpRtcp::Configuration config;
  config.clock = &fake_clock_;
  config.outgoing_transport = &transport_;
  config.local_media_ssrc = kSsrc;
  config.send_bitrate_observer = &callback;
  config.retransmission_rate_limiter = &retransmission_rate_limiter_;
  rtp_sender_context_ = std::make_unique<RtpSenderContext>(config);

  FieldTrialBasedConfig field_trials;
  RTPSenderVideo::Config video_config;
  video_config.clock = &fake_clock_;
  video_config.rtp_sender = rtp_sender();
  video_config.field_trials = &field_trials;
  RTPSenderVideo rtp_sender_video(video_config);
  const VideoCodecType kCodecType = VideoCodecType::kVideoCodecGeneric;
  const uint8_t kPayloadType = 127;

  // Simulate kNumPackets sent with kPacketInterval ms intervals, with the
  // number of packets selected so that we fill (but don't overflow) the one
  // second averaging window.
  const uint32_t kWindowSizeMs = 1000;
  const uint32_t kPacketInterval = 20;
  const uint32_t kNumPackets =
      (kWindowSizeMs - kPacketInterval) / kPacketInterval;
  // Overhead = 12 bytes RTP header + 1 byte generic header.
  const uint32_t kPacketOverhead = 13;

  uint8_t payload[] = {47, 11, 32, 93, 89};
  rtp_sender_context_->packet_history_.SetStorePacketsStatus(
      RtpPacketHistory::StorageMode::kStoreAndCull, 1);
  uint32_t ssrc = rtp_sender()->SSRC();

  // Initial process call so we get a new time window.
  rtp_egress()->ProcessBitrateAndNotifyObservers();

  // Send a few frames.
  RTPVideoHeader video_header;
  for (uint32_t i = 0; i < kNumPackets; ++i) {
    video_header.frame_type = VideoFrameType::kVideoFrameKey;
    ASSERT_TRUE(rtp_sender_video.SendVideo(
        kPayloadType, kCodecType, 1234, 4321, payload, nullptr, video_header,
        kDefaultExpectedRetransmissionTimeMs));
    fake_clock_.AdvanceTimeMilliseconds(kPacketInterval);
  }

  rtp_egress()->ProcessBitrateAndNotifyObservers();

  // We get one call for every stats updated, thus two calls since both the
  // stream stats and the retransmit stats are updated once.
  EXPECT_EQ(2u, callback.num_calls_);
  EXPECT_EQ(ssrc, callback.ssrc_);
  const uint32_t kTotalPacketSize = kPacketOverhead + sizeof(payload);
  // Bitrate measured over delta between last and first timestamp, plus one.
  const uint32_t kExpectedWindowMs = kNumPackets * kPacketInterval + 1;
  const uint32_t kExpectedBitsAccumulated = kTotalPacketSize * kNumPackets * 8;
  const uint32_t kExpectedRateBps =
      (kExpectedBitsAccumulated * 1000 + (kExpectedWindowMs / 2)) /
      kExpectedWindowMs;
  EXPECT_EQ(kExpectedRateBps, callback.total_bitrate_);
}

TEST_P(RtpSenderTestWithoutPacer, StreamDataCountersCallbacks) {
  const uint8_t kPayloadType = 127;
  const VideoCodecType kCodecType = VideoCodecType::kVideoCodecGeneric;
  FieldTrialBasedConfig field_trials;
  RTPSenderVideo::Config video_config;
  video_config.clock = &fake_clock_;
  video_config.rtp_sender = rtp_sender();
  video_config.field_trials = &field_trials;
  RTPSenderVideo rtp_sender_video(video_config);
  uint8_t payload[] = {47, 11, 32, 93, 89};
  rtp_sender_context_->packet_history_.SetStorePacketsStatus(
      RtpPacketHistory::StorageMode::kStoreAndCull, 1);
  uint32_t ssrc = rtp_sender()->SSRC();

  // Send a frame.
  RTPVideoHeader video_header;
  video_header.frame_type = VideoFrameType::kVideoFrameKey;
  ASSERT_TRUE(rtp_sender_video.SendVideo(kPayloadType, kCodecType, 1234, 4321,
                                         payload, nullptr, video_header,
                                         kDefaultExpectedRetransmissionTimeMs));
  StreamDataCounters expected;
  expected.transmitted.payload_bytes = 6;
  expected.transmitted.header_bytes = 12;
  expected.transmitted.padding_bytes = 0;
  expected.transmitted.packets = 1;
  expected.retransmitted.payload_bytes = 0;
  expected.retransmitted.header_bytes = 0;
  expected.retransmitted.padding_bytes = 0;
  expected.retransmitted.packets = 0;
  expected.fec.packets = 0;
  rtp_stats_callback_.Matches(ssrc, expected);

  // Retransmit a frame.
  uint16_t seqno = rtp_sender()->SequenceNumber() - 1;
  rtp_sender()->ReSendPacket(seqno);
  expected.transmitted.payload_bytes = 12;
  expected.transmitted.header_bytes = 24;
  expected.transmitted.packets = 2;
  expected.retransmitted.payload_bytes = 6;
  expected.retransmitted.header_bytes = 12;
  expected.retransmitted.padding_bytes = 0;
  expected.retransmitted.packets = 1;
  rtp_stats_callback_.Matches(ssrc, expected);

  // Send padding.
  GenerateAndSendPadding(kMaxPaddingSize);
  expected.transmitted.payload_bytes = 12;
  expected.transmitted.header_bytes = 36;
  expected.transmitted.padding_bytes = kMaxPaddingSize;
  expected.transmitted.packets = 3;
  rtp_stats_callback_.Matches(ssrc, expected);
}

TEST_P(RtpSenderTestWithoutPacer, StreamDataCountersCallbacksUlpfec) {
  const uint8_t kRedPayloadType = 96;
  const uint8_t kUlpfecPayloadType = 97;
  const uint8_t kPayloadType = 127;
  const VideoCodecType kCodecType = VideoCodecType::kVideoCodecGeneric;
  FieldTrialBasedConfig field_trials;
  UlpfecGenerator ulpfec_generator(kRedPayloadType, kUlpfecPayloadType,
                                   &fake_clock_);
  RTPSenderVideo::Config video_config;
  video_config.clock = &fake_clock_;
  video_config.rtp_sender = rtp_sender();
  video_config.field_trials = &field_trials;
  video_config.red_payload_type = kRedPayloadType;
  video_config.fec_generator = &ulpfec_generator;
<<<<<<< HEAD
=======
  video_config.fec_type = ulpfec_generator.GetFecType();
  video_config.fec_overhead_bytes = ulpfec_generator.MaxPacketOverhead();
>>>>>>> 758c388d
  RTPSenderVideo rtp_sender_video(video_config);
  uint8_t payload[] = {47, 11, 32, 93, 89};
  rtp_sender_context_->packet_history_.SetStorePacketsStatus(
      RtpPacketHistory::StorageMode::kStoreAndCull, 1);
  uint32_t ssrc = rtp_sender()->SSRC();

  RTPVideoHeader video_header;
  StreamDataCounters expected;

  // Send ULPFEC.
  FecProtectionParams fec_params;
  fec_params.fec_mask_type = kFecMaskRandom;
  fec_params.fec_rate = 1;
  fec_params.max_fec_frames = 1;
  ulpfec_generator.SetProtectionParameters(fec_params, fec_params);
  video_header.frame_type = VideoFrameType::kVideoFrameDelta;
  ASSERT_TRUE(rtp_sender_video.SendVideo(kPayloadType, kCodecType, 1234, 4321,
                                         payload, nullptr, video_header,
                                         kDefaultExpectedRetransmissionTimeMs));
  expected.transmitted.payload_bytes = 28;
  expected.transmitted.header_bytes = 24;
  expected.transmitted.packets = 2;
  expected.fec.packets = 1;
  rtp_stats_callback_.Matches(ssrc, expected);
}

TEST_P(RtpSenderTestWithoutPacer, BytesReportedCorrectly) {
  // XXX const char* kPayloadName = "GENERIC";
  const uint8_t kPayloadType = 127;
  rtp_sender()->SetRtxPayloadType(kPayloadType - 1, kPayloadType);
  rtp_sender()->SetRtxStatus(kRtxRetransmitted | kRtxRedundantPayloads);

  SendGenericPacket();
  // Will send 2 full-size padding packets.
  GenerateAndSendPadding(1);
  GenerateAndSendPadding(1);

  StreamDataCounters rtp_stats;
  StreamDataCounters rtx_stats;
  rtp_egress()->GetDataCounters(&rtp_stats, &rtx_stats);

  // Payload
  EXPECT_GT(rtp_stats.first_packet_time_ms, -1);
  EXPECT_EQ(rtp_stats.transmitted.payload_bytes, sizeof(kPayloadData));
  EXPECT_EQ(rtp_stats.transmitted.header_bytes, 12u);
  EXPECT_EQ(rtp_stats.transmitted.padding_bytes, 0u);
  EXPECT_EQ(rtx_stats.transmitted.payload_bytes, 0u);
  EXPECT_EQ(rtx_stats.transmitted.header_bytes, 24u);
  EXPECT_EQ(rtx_stats.transmitted.padding_bytes, 2 * kMaxPaddingSize);

  EXPECT_EQ(rtp_stats.transmitted.TotalBytes(),
            rtp_stats.transmitted.payload_bytes +
                rtp_stats.transmitted.header_bytes +
                rtp_stats.transmitted.padding_bytes);
  EXPECT_EQ(rtx_stats.transmitted.TotalBytes(),
            rtx_stats.transmitted.payload_bytes +
                rtx_stats.transmitted.header_bytes +
                rtx_stats.transmitted.padding_bytes);

  EXPECT_EQ(
      transport_.total_bytes_sent_,
      rtp_stats.transmitted.TotalBytes() + rtx_stats.transmitted.TotalBytes());
}

TEST_P(RtpSenderTestWithoutPacer, RespectsNackBitrateLimit) {
  const int32_t kPacketSize = 1400;
  const int32_t kNumPackets = 30;

  retransmission_rate_limiter_.SetMaxRate(kPacketSize * kNumPackets * 8);

  rtp_sender_context_->packet_history_.SetStorePacketsStatus(
      RtpPacketHistory::StorageMode::kStoreAndCull, kNumPackets);
  const uint16_t kStartSequenceNumber = rtp_sender()->SequenceNumber();
  std::vector<uint16_t> sequence_numbers;
  for (int32_t i = 0; i < kNumPackets; ++i) {
    sequence_numbers.push_back(kStartSequenceNumber + i);
    fake_clock_.AdvanceTimeMilliseconds(1);
    SendPacket(fake_clock_.TimeInMilliseconds(), kPacketSize);
  }
  EXPECT_EQ(kNumPackets, transport_.packets_sent());

  fake_clock_.AdvanceTimeMilliseconds(1000 - kNumPackets);

  // Resending should work - brings the bandwidth up to the limit.
  // NACK bitrate is capped to the same bitrate as the encoder, since the max
  // protection overhead is 50% (see MediaOptimization::SetTargetRates).
  rtp_sender()->OnReceivedNack(sequence_numbers, 0);
  EXPECT_EQ(kNumPackets * 2, transport_.packets_sent());

  // Must be at least 5ms in between retransmission attempts.
  fake_clock_.AdvanceTimeMilliseconds(5);

  // Resending should not work, bandwidth exceeded.
  rtp_sender()->OnReceivedNack(sequence_numbers, 0);
  EXPECT_EQ(kNumPackets * 2, transport_.packets_sent());
}

TEST_P(RtpSenderTest, UpdatingCsrcsUpdatedOverhead) {
  RtpRtcp::Configuration config;
  config.clock = &fake_clock_;
  config.outgoing_transport = &transport_;
  config.local_media_ssrc = kSsrc;
  config.retransmission_rate_limiter = &retransmission_rate_limiter_;
  rtp_sender_context_ = std::make_unique<RtpSenderContext>(config);

  // Base RTP overhead is 12B.
  EXPECT_EQ(rtp_sender()->ExpectedPerPacketOverhead(), 12u);

  // Adding two csrcs adds 2*4 bytes to the header.
  rtp_sender()->SetCsrcs({1, 2});
  EXPECT_EQ(rtp_sender()->ExpectedPerPacketOverhead(), 20u);
}

TEST_P(RtpSenderTest, OnOverheadChanged) {
  RtpRtcp::Configuration config;
  config.clock = &fake_clock_;
  config.outgoing_transport = &transport_;
  config.local_media_ssrc = kSsrc;
  config.retransmission_rate_limiter = &retransmission_rate_limiter_;
  rtp_sender_context_ = std::make_unique<RtpSenderContext>(config);

  // Base RTP overhead is 12B.
  EXPECT_EQ(rtp_sender()->ExpectedPerPacketOverhead(), 12u);

  rtp_sender()->RegisterRtpHeaderExtension(kRtpExtensionTransmissionTimeOffset,
                                           kTransmissionTimeOffsetExtensionId);

  // TransmissionTimeOffset extension has a size of 3B, but with the addition
  // of header index and rounding to 4 byte boundary we end up with 20B total.
  EXPECT_EQ(rtp_sender()->ExpectedPerPacketOverhead(), 20u);
}

TEST_P(RtpSenderTest, CountMidOnlyUntilAcked) {
  RtpRtcp::Configuration config;
  config.clock = &fake_clock_;
  config.outgoing_transport = &transport_;
  config.local_media_ssrc = kSsrc;
  config.retransmission_rate_limiter = &retransmission_rate_limiter_;
  rtp_sender_context_ = std::make_unique<RtpSenderContext>(config);

  // Base RTP overhead is 12B.
  EXPECT_EQ(rtp_sender()->ExpectedPerPacketOverhead(), 12u);

  rtp_sender()->RegisterRtpHeaderExtension(kRtpExtensionMid, kMidExtensionId);
  rtp_sender()->RegisterRtpHeaderExtension(kRtpExtensionRtpStreamId,
                                           kRidExtensionId);

  // Counted only if set.
  EXPECT_EQ(rtp_sender()->ExpectedPerPacketOverhead(), 12u);
  rtp_sender()->SetMid("foo");
  EXPECT_EQ(rtp_sender()->ExpectedPerPacketOverhead(), 36u);
  rtp_sender()->SetRid("bar");
  EXPECT_EQ(rtp_sender()->ExpectedPerPacketOverhead(), 52u);

  // Ack received, mid/rid no longer sent.
  rtp_sender()->OnReceivedAckOnSsrc(0);
  EXPECT_EQ(rtp_sender()->ExpectedPerPacketOverhead(), 12u);
}

TEST_P(RtpSenderTest, DontCountVolatileExtensionsIntoOverhead) {
  RtpRtcp::Configuration config;
  config.clock = &fake_clock_;
  config.outgoing_transport = &transport_;
  config.local_media_ssrc = kSsrc;
  config.retransmission_rate_limiter = &retransmission_rate_limiter_;
  rtp_sender_context_ = std::make_unique<RtpSenderContext>(config);

  // Base RTP overhead is 12B.
  EXPECT_EQ(rtp_sender()->ExpectedPerPacketOverhead(), 12u);

  rtp_sender()->RegisterRtpHeaderExtension(kRtpExtensionInbandComfortNoise, 1);
  rtp_sender()->RegisterRtpHeaderExtension(kRtpExtensionAbsoluteCaptureTime, 2);
  rtp_sender()->RegisterRtpHeaderExtension(kRtpExtensionVideoRotation, 3);
  rtp_sender()->RegisterRtpHeaderExtension(kRtpExtensionPlayoutDelay, 4);
  rtp_sender()->RegisterRtpHeaderExtension(kRtpExtensionVideoContentType, 5);
  rtp_sender()->RegisterRtpHeaderExtension(kRtpExtensionVideoTiming, 6);
  rtp_sender()->RegisterRtpHeaderExtension(kRtpExtensionRepairedRtpStreamId, 7);
  rtp_sender()->RegisterRtpHeaderExtension(kRtpExtensionColorSpace, 8);

  // Still only 12B counted since can't count on above being sent.
  EXPECT_EQ(rtp_sender()->ExpectedPerPacketOverhead(), 12u);
}

TEST_P(RtpSenderTest, SendPacketMatchesVideo) {
  std::unique_ptr<RtpPacketToSend> packet =
      BuildRtpPacket(kPayload, true, 0, fake_clock_.TimeInMilliseconds());
  packet->set_packet_type(RtpPacketMediaType::kVideo);

  // Verify sent with correct SSRC.
  packet = BuildRtpPacket(kPayload, true, 0, fake_clock_.TimeInMilliseconds());
  packet->SetSsrc(kSsrc);
  packet->set_packet_type(RtpPacketMediaType::kVideo);
  rtp_egress()->SendPacket(packet.get(), PacedPacketInfo());
  EXPECT_EQ(transport_.packets_sent(), 1);
}

TEST_P(RtpSenderTest, SendPacketMatchesAudio) {
  std::unique_ptr<RtpPacketToSend> packet =
      BuildRtpPacket(kPayload, true, 0, fake_clock_.TimeInMilliseconds());
  packet->set_packet_type(RtpPacketMediaType::kAudio);

  // Verify sent with correct SSRC.
  packet = BuildRtpPacket(kPayload, true, 0, fake_clock_.TimeInMilliseconds());
  packet->SetSsrc(kSsrc);
  packet->set_packet_type(RtpPacketMediaType::kAudio);
  rtp_egress()->SendPacket(packet.get(), PacedPacketInfo());
  EXPECT_EQ(transport_.packets_sent(), 1);
}

TEST_P(RtpSenderTest, SendPacketMatchesRetransmissions) {
  std::unique_ptr<RtpPacketToSend> packet =
      BuildRtpPacket(kPayload, true, 0, fake_clock_.TimeInMilliseconds());
  packet->set_packet_type(RtpPacketMediaType::kRetransmission);

  // Verify sent with correct SSRC (non-RTX).
  packet = BuildRtpPacket(kPayload, true, 0, fake_clock_.TimeInMilliseconds());
  packet->SetSsrc(kSsrc);
  packet->set_packet_type(RtpPacketMediaType::kRetransmission);
  rtp_egress()->SendPacket(packet.get(), PacedPacketInfo());
  EXPECT_EQ(transport_.packets_sent(), 1);

  // RTX retransmission.
  packet = BuildRtpPacket(kPayload, true, 0, fake_clock_.TimeInMilliseconds());
  packet->SetSsrc(kRtxSsrc);
  packet->set_packet_type(RtpPacketMediaType::kRetransmission);
  rtp_egress()->SendPacket(packet.get(), PacedPacketInfo());
  EXPECT_EQ(transport_.packets_sent(), 2);
}

TEST_P(RtpSenderTest, SendPacketMatchesPadding) {
  std::unique_ptr<RtpPacketToSend> packet =
      BuildRtpPacket(kPayload, true, 0, fake_clock_.TimeInMilliseconds());
  packet->set_packet_type(RtpPacketMediaType::kPadding);

  // Verify sent with correct SSRC (non-RTX).
  packet = BuildRtpPacket(kPayload, true, 0, fake_clock_.TimeInMilliseconds());
  packet->SetSsrc(kSsrc);
  packet->set_packet_type(RtpPacketMediaType::kPadding);
  rtp_egress()->SendPacket(packet.get(), PacedPacketInfo());
  EXPECT_EQ(transport_.packets_sent(), 1);

  // RTX padding.
  packet = BuildRtpPacket(kPayload, true, 0, fake_clock_.TimeInMilliseconds());
  packet->SetSsrc(kRtxSsrc);
  packet->set_packet_type(RtpPacketMediaType::kPadding);
  rtp_egress()->SendPacket(packet.get(), PacedPacketInfo());
  EXPECT_EQ(transport_.packets_sent(), 2);
}

TEST_P(RtpSenderTest, SendPacketMatchesFlexfec) {
  std::unique_ptr<RtpPacketToSend> packet =
      BuildRtpPacket(kPayload, true, 0, fake_clock_.TimeInMilliseconds());
  packet->set_packet_type(RtpPacketMediaType::kForwardErrorCorrection);

  // Verify sent with correct SSRC.
  packet = BuildRtpPacket(kPayload, true, 0, fake_clock_.TimeInMilliseconds());
  packet->SetSsrc(kFlexFecSsrc);
  packet->set_packet_type(RtpPacketMediaType::kForwardErrorCorrection);
  rtp_egress()->SendPacket(packet.get(), PacedPacketInfo());
  EXPECT_EQ(transport_.packets_sent(), 1);
}

TEST_P(RtpSenderTest, SendPacketMatchesUlpfec) {
  std::unique_ptr<RtpPacketToSend> packet =
      BuildRtpPacket(kPayload, true, 0, fake_clock_.TimeInMilliseconds());
  packet->set_packet_type(RtpPacketMediaType::kForwardErrorCorrection);

  // Verify sent with correct SSRC.
  packet = BuildRtpPacket(kPayload, true, 0, fake_clock_.TimeInMilliseconds());
  packet->SetSsrc(kSsrc);
  packet->set_packet_type(RtpPacketMediaType::kForwardErrorCorrection);
  rtp_egress()->SendPacket(packet.get(), PacedPacketInfo());
  EXPECT_EQ(transport_.packets_sent(), 1);
}

TEST_P(RtpSenderTest, SendPacketHandlesRetransmissionHistory) {
  rtp_sender_context_->packet_history_.SetStorePacketsStatus(
      RtpPacketHistory::StorageMode::kStoreAndCull, 10);

  // Build a media packet and send it.
  std::unique_ptr<RtpPacketToSend> packet =
      BuildRtpPacket(kPayload, true, 0, fake_clock_.TimeInMilliseconds());
  const uint16_t media_sequence_number = packet->SequenceNumber();
  packet->set_packet_type(RtpPacketMediaType::kVideo);
  packet->set_allow_retransmission(true);
  rtp_egress()->SendPacket(packet.get(), PacedPacketInfo());

  // Simulate retransmission request.
  fake_clock_.AdvanceTimeMilliseconds(30);
  EXPECT_GT(rtp_sender()->ReSendPacket(media_sequence_number), 0);

  // Packet already pending, retransmission not allowed.
  fake_clock_.AdvanceTimeMilliseconds(30);
  EXPECT_EQ(rtp_sender()->ReSendPacket(media_sequence_number), 0);

  // Packet exiting pacer, mark as not longer pending.
  packet = BuildRtpPacket(kPayload, true, 0, fake_clock_.TimeInMilliseconds());
  EXPECT_NE(packet->SequenceNumber(), media_sequence_number);
  packet->set_packet_type(RtpPacketMediaType::kRetransmission);
  packet->SetSsrc(kRtxSsrc);
  packet->set_retransmitted_sequence_number(media_sequence_number);
  packet->set_allow_retransmission(false);
  rtp_egress()->SendPacket(packet.get(), PacedPacketInfo());

  // Retransmissions allowed again.
  fake_clock_.AdvanceTimeMilliseconds(30);
  EXPECT_GT(rtp_sender()->ReSendPacket(media_sequence_number), 0);

  // Retransmission of RTX packet should not be allowed.
  EXPECT_EQ(rtp_sender()->ReSendPacket(packet->SequenceNumber()), 0);
}

TEST_P(RtpSenderTest, SendPacketUpdatesExtensions) {
  ASSERT_EQ(rtp_sender()->RegisterRtpHeaderExtension(
                kRtpExtensionTransmissionTimeOffset,
                kTransmissionTimeOffsetExtensionId),
            0);
  ASSERT_EQ(rtp_sender()->RegisterRtpHeaderExtension(
                kRtpExtensionAbsoluteSendTime, kAbsoluteSendTimeExtensionId),
            0);
  ASSERT_EQ(rtp_sender()->RegisterRtpHeaderExtension(kRtpExtensionVideoTiming,
                                                     kVideoTimingExtensionId),
            0);

  std::unique_ptr<RtpPacketToSend> packet =
      BuildRtpPacket(kPayload, true, 0, fake_clock_.TimeInMilliseconds());
  packet->set_packetization_finish_time_ms(fake_clock_.TimeInMilliseconds());

  const int32_t kDiffMs = 10;
  fake_clock_.AdvanceTimeMilliseconds(kDiffMs);

  packet->set_packet_type(RtpPacketMediaType::kVideo);
  rtp_egress()->SendPacket(packet.get(), PacedPacketInfo());

  const RtpPacketReceived& received_packet = transport_.last_sent_packet();

  EXPECT_EQ(received_packet.GetExtension<TransmissionOffset>(), kDiffMs * 90);

  EXPECT_EQ(received_packet.GetExtension<AbsoluteSendTime>(),
            AbsoluteSendTime::MsTo24Bits(fake_clock_.TimeInMilliseconds()));

  VideoSendTiming timing;
  EXPECT_TRUE(received_packet.GetExtension<VideoTimingExtension>(&timing));
  EXPECT_EQ(timing.pacer_exit_delta_ms, kDiffMs);
}

TEST_P(RtpSenderTest, SendPacketSetsPacketOptions) {
  const uint16_t kPacketId = 42;
  ASSERT_EQ(rtp_sender()->RegisterRtpHeaderExtension(
                kRtpExtensionTransportSequenceNumber,
                kTransportSequenceNumberExtensionId),
            0);
  std::unique_ptr<RtpPacketToSend> packet =
      BuildRtpPacket(kPayload, true, 0, fake_clock_.TimeInMilliseconds());
  packet->SetExtension<TransportSequenceNumber>(kPacketId);

  packet->set_packet_type(RtpPacketMediaType::kVideo);
  EXPECT_CALL(send_packet_observer_, OnSendPacket);
  rtp_egress()->SendPacket(packet.get(), PacedPacketInfo());

  EXPECT_EQ(transport_.last_options_.packet_id, kPacketId);
  EXPECT_TRUE(transport_.last_options_.included_in_allocation);
  EXPECT_TRUE(transport_.last_options_.included_in_feedback);
  EXPECT_FALSE(transport_.last_options_.is_retransmit);

  // Send another packet as retransmission, verify options are populated.
  packet = BuildRtpPacket(kPayload, true, 0, fake_clock_.TimeInMilliseconds());
  packet->SetExtension<TransportSequenceNumber>(kPacketId + 1);
  packet->set_packet_type(RtpPacketMediaType::kRetransmission);
  rtp_egress()->SendPacket(packet.get(), PacedPacketInfo());
  EXPECT_TRUE(transport_.last_options_.is_retransmit);
}

TEST_P(RtpSenderTest, SendPacketUpdatesStats) {
  const size_t kPayloadSize = 1000;

  StrictMock<MockSendSideDelayObserver> send_side_delay_observer;

  RtpRtcp::Configuration config;
  config.clock = &fake_clock_;
  config.outgoing_transport = &transport_;
  config.local_media_ssrc = kSsrc;
  config.rtx_send_ssrc = kRtxSsrc;
  config.fec_generator = &flexfec_sender_;
  config.send_side_delay_observer = &send_side_delay_observer;
  config.event_log = &mock_rtc_event_log_;
  config.send_packet_observer = &send_packet_observer_;
  rtp_sender_context_ = std::make_unique<RtpSenderContext>(config);
  ASSERT_EQ(0, rtp_sender()->RegisterRtpHeaderExtension(
                   kRtpExtensionTransportSequenceNumber,
                   kTransportSequenceNumberExtensionId));

  const int64_t capture_time_ms = fake_clock_.TimeInMilliseconds();

  std::unique_ptr<RtpPacketToSend> video_packet =
      BuildRtpPacket(kPayload, true, 0, fake_clock_.TimeInMilliseconds());
  video_packet->set_packet_type(RtpPacketMediaType::kVideo);
  video_packet->SetPayloadSize(kPayloadSize);
  video_packet->SetExtension<TransportSequenceNumber>(1);

  std::unique_ptr<RtpPacketToSend> rtx_packet =
      BuildRtpPacket(kPayload, true, 0, fake_clock_.TimeInMilliseconds());
  rtx_packet->SetSsrc(kRtxSsrc);
  rtx_packet->set_packet_type(RtpPacketMediaType::kRetransmission);
  rtx_packet->SetPayloadSize(kPayloadSize);
  rtx_packet->SetExtension<TransportSequenceNumber>(2);

  std::unique_ptr<RtpPacketToSend> fec_packet =
      BuildRtpPacket(kPayload, true, 0, fake_clock_.TimeInMilliseconds());
  fec_packet->SetSsrc(kFlexFecSsrc);
  fec_packet->set_packet_type(RtpPacketMediaType::kForwardErrorCorrection);
  fec_packet->SetPayloadSize(kPayloadSize);
  fec_packet->SetExtension<TransportSequenceNumber>(3);

  const int64_t kDiffMs = 25;
  fake_clock_.AdvanceTimeMilliseconds(kDiffMs);

  EXPECT_CALL(send_side_delay_observer,
              SendSideDelayUpdated(kDiffMs, kDiffMs, kDiffMs, kSsrc));
  EXPECT_CALL(
      send_side_delay_observer,
      SendSideDelayUpdated(kDiffMs, kDiffMs, 2 * kDiffMs, kFlexFecSsrc));

  EXPECT_CALL(send_packet_observer_, OnSendPacket(1, capture_time_ms, kSsrc));

  rtp_egress()->SendPacket(video_packet.get(), PacedPacketInfo());

  // Send packet observer not called for padding/retransmissions.
  EXPECT_CALL(send_packet_observer_, OnSendPacket(2, _, _)).Times(0);
  rtp_egress()->SendPacket(rtx_packet.get(), PacedPacketInfo());

  EXPECT_CALL(send_packet_observer_,
              OnSendPacket(3, capture_time_ms, kFlexFecSsrc));
  rtp_egress()->SendPacket(fec_packet.get(), PacedPacketInfo());

  StreamDataCounters rtp_stats;
  StreamDataCounters rtx_stats;
  rtp_egress()->GetDataCounters(&rtp_stats, &rtx_stats);
  EXPECT_EQ(rtp_stats.transmitted.packets, 2u);
  EXPECT_EQ(rtp_stats.fec.packets, 1u);
  EXPECT_EQ(rtx_stats.retransmitted.packets, 1u);
}

TEST_P(RtpSenderTest, GeneratedPaddingHasBweExtensions) {
  // Min requested size in order to use RTX payload.
  const size_t kMinPaddingSize = 50;

  rtp_sender()->SetRtxStatus(kRtxRetransmitted | kRtxRedundantPayloads);
  rtp_sender()->SetRtxPayloadType(kRtxPayload, kPayload);
  rtp_sender_context_->packet_history_.SetStorePacketsStatus(
      RtpPacketHistory::StorageMode::kStoreAndCull, 1);

  ASSERT_EQ(0, rtp_sender()->RegisterRtpHeaderExtension(
                   kRtpExtensionTransmissionTimeOffset,
                   kTransmissionTimeOffsetExtensionId));
  ASSERT_EQ(0,
            rtp_sender()->RegisterRtpHeaderExtension(
                kRtpExtensionAbsoluteSendTime, kAbsoluteSendTimeExtensionId));
  ASSERT_EQ(0, rtp_sender()->RegisterRtpHeaderExtension(
                   kRtpExtensionTransportSequenceNumber,
                   kTransportSequenceNumberExtensionId));

  // Send a payload packet first, to enable padding and populate the packet
  // history.
  std::unique_ptr<RtpPacketToSend> packet =
      BuildRtpPacket(kPayload, true, 0, fake_clock_.TimeInMilliseconds());
  packet->set_allow_retransmission(true);
  packet->SetPayloadSize(kMinPaddingSize);
  packet->set_packet_type(RtpPacketMediaType::kVideo);
  EXPECT_CALL(send_packet_observer_, OnSendPacket).Times(1);
  rtp_egress()->SendPacket(packet.get(), PacedPacketInfo());

  // Generate a plain padding packet, check that extensions are registered.
  std::vector<std::unique_ptr<RtpPacketToSend>> generated_packets =
      rtp_sender()->GeneratePadding(/*target_size_bytes=*/1, true);
  ASSERT_THAT(generated_packets, SizeIs(1));
  auto& plain_padding = generated_packets.front();
  EXPECT_GT(plain_padding->padding_size(), 0u);
  EXPECT_TRUE(plain_padding->HasExtension<TransportSequenceNumber>());
  EXPECT_TRUE(plain_padding->HasExtension<AbsoluteSendTime>());
  EXPECT_TRUE(plain_padding->HasExtension<TransmissionOffset>());

  // Verify all header extensions have been written.
  rtp_egress()->SendPacket(plain_padding.get(), PacedPacketInfo());
  const auto& sent_plain_padding = transport_.last_sent_packet();
  EXPECT_TRUE(sent_plain_padding.HasExtension<TransportSequenceNumber>());
  EXPECT_TRUE(sent_plain_padding.HasExtension<AbsoluteSendTime>());
  EXPECT_TRUE(sent_plain_padding.HasExtension<TransmissionOffset>());
  webrtc::RTPHeader rtp_header;
  sent_plain_padding.GetHeader(&rtp_header);
  EXPECT_TRUE(rtp_header.extension.hasAbsoluteSendTime);
  EXPECT_TRUE(rtp_header.extension.hasTransmissionTimeOffset);
  EXPECT_TRUE(rtp_header.extension.hasTransportSequenceNumber);

  // Generate a payload padding packets, check that extensions are registered.
  generated_packets = rtp_sender()->GeneratePadding(kMinPaddingSize, true);
  ASSERT_EQ(generated_packets.size(), 1u);
  auto& payload_padding = generated_packets.front();
  EXPECT_EQ(payload_padding->padding_size(), 0u);
  EXPECT_TRUE(payload_padding->HasExtension<TransportSequenceNumber>());
  EXPECT_TRUE(payload_padding->HasExtension<AbsoluteSendTime>());
  EXPECT_TRUE(payload_padding->HasExtension<TransmissionOffset>());

  // Verify all header extensions have been written.
  rtp_egress()->SendPacket(payload_padding.get(), PacedPacketInfo());
  const auto& sent_payload_padding = transport_.last_sent_packet();
  EXPECT_TRUE(sent_payload_padding.HasExtension<TransportSequenceNumber>());
  EXPECT_TRUE(sent_payload_padding.HasExtension<AbsoluteSendTime>());
  EXPECT_TRUE(sent_payload_padding.HasExtension<TransmissionOffset>());
  sent_payload_padding.GetHeader(&rtp_header);
  EXPECT_TRUE(rtp_header.extension.hasAbsoluteSendTime);
  EXPECT_TRUE(rtp_header.extension.hasTransmissionTimeOffset);
  EXPECT_TRUE(rtp_header.extension.hasTransportSequenceNumber);
}

TEST_P(RtpSenderTest, GeneratePaddingResendsOldPacketsWithRtx) {
  // Min requested size in order to use RTX payload.
  const size_t kMinPaddingSize = 50;

  rtp_sender()->SetRtxStatus(kRtxRetransmitted | kRtxRedundantPayloads);
  rtp_sender()->SetRtxPayloadType(kRtxPayload, kPayload);
  rtp_sender_context_->packet_history_.SetStorePacketsStatus(
      RtpPacketHistory::StorageMode::kStoreAndCull, 1);

  ASSERT_EQ(0, rtp_sender()->RegisterRtpHeaderExtension(
                   kRtpExtensionTransportSequenceNumber,
                   kTransportSequenceNumberExtensionId));

  const size_t kPayloadPacketSize = kMinPaddingSize;
  std::unique_ptr<RtpPacketToSend> packet =
      BuildRtpPacket(kPayload, true, 0, fake_clock_.TimeInMilliseconds());
  packet->set_allow_retransmission(true);
  packet->SetPayloadSize(kPayloadPacketSize);
  packet->set_packet_type(RtpPacketMediaType::kVideo);

  // Send a dummy video packet so it ends up in the packet history.
  EXPECT_CALL(send_packet_observer_, OnSendPacket).Times(1);
  rtp_egress()->SendPacket(packet.get(), PacedPacketInfo());

  // Generated padding has large enough budget that the video packet should be
  // retransmitted as padding.
  std::vector<std::unique_ptr<RtpPacketToSend>> generated_packets =
      rtp_sender()->GeneratePadding(kMinPaddingSize, true);
  ASSERT_EQ(generated_packets.size(), 1u);
  auto& padding_packet = generated_packets.front();
  EXPECT_EQ(padding_packet->packet_type(), RtpPacketMediaType::kPadding);
  EXPECT_EQ(padding_packet->Ssrc(), kRtxSsrc);
  EXPECT_EQ(padding_packet->payload_size(),
            kPayloadPacketSize + kRtxHeaderSize);

  // Not enough budged for payload padding, use plain padding instead.
  const size_t kPaddingBytesRequested = kMinPaddingSize - 1;

  size_t padding_bytes_generated = 0;
  generated_packets =
      rtp_sender()->GeneratePadding(kPaddingBytesRequested, true);
  EXPECT_EQ(generated_packets.size(), 1u);
  for (auto& packet : generated_packets) {
    EXPECT_EQ(packet->packet_type(), RtpPacketMediaType::kPadding);
    EXPECT_EQ(packet->Ssrc(), kRtxSsrc);
    EXPECT_EQ(packet->payload_size(), 0u);
    EXPECT_GT(packet->padding_size(), 0u);
    padding_bytes_generated += packet->padding_size();
  }

  EXPECT_EQ(padding_bytes_generated, kMaxPaddingSize);
}

TEST_P(RtpSenderTest, LimitsPayloadPaddingSize) {
  // Limit RTX payload padding to 2x target size.
  const double kFactor = 2.0;
  field_trials_.SetMaxPaddingFactor(kFactor);
  SetUpRtpSender(true, false, false);
  rtp_sender()->SetRtxStatus(kRtxRetransmitted | kRtxRedundantPayloads);
  rtp_sender()->SetRtxPayloadType(kRtxPayload, kPayload);
  rtp_sender_context_->packet_history_.SetStorePacketsStatus(
      RtpPacketHistory::StorageMode::kStoreAndCull, 1);

  ASSERT_EQ(0, rtp_sender()->RegisterRtpHeaderExtension(
                   kRtpExtensionTransportSequenceNumber,
                   kTransportSequenceNumberExtensionId));

  // Send a dummy video packet so it ends up in the packet history.
  const size_t kPayloadPacketSize = 1234u;
  std::unique_ptr<RtpPacketToSend> packet =
      BuildRtpPacket(kPayload, true, 0, fake_clock_.TimeInMilliseconds());
  packet->set_allow_retransmission(true);
  packet->SetPayloadSize(kPayloadPacketSize);
  packet->set_packet_type(RtpPacketMediaType::kVideo);
  EXPECT_CALL(send_packet_observer_, OnSendPacket).Times(1);
  rtp_egress()->SendPacket(packet.get(), PacedPacketInfo());

  // Smallest target size that will result in the sent packet being returned as
  // padding.
  const size_t kMinTargerSizeForPayload =
      (kPayloadPacketSize + kRtxHeaderSize) / kFactor;

  // Generated padding has large enough budget that the video packet should be
  // retransmitted as padding.
  EXPECT_THAT(
      rtp_sender()->GeneratePadding(kMinTargerSizeForPayload, true),
      AllOf(Not(IsEmpty()),
            Each(Pointee(Property(&RtpPacketToSend::padding_size, Eq(0u))))));

  // If payload padding is > 2x requested size, plain padding is returned
  // instead.
  EXPECT_THAT(
      rtp_sender()->GeneratePadding(kMinTargerSizeForPayload - 1, true),
      AllOf(Not(IsEmpty()),
            Each(Pointee(Property(&RtpPacketToSend::padding_size, Gt(0u))))));
}

TEST_P(RtpSenderTest, GeneratePaddingCreatesPurePaddingWithoutRtx) {
  rtp_sender_context_->packet_history_.SetStorePacketsStatus(
      RtpPacketHistory::StorageMode::kStoreAndCull, 1);
  ASSERT_EQ(0, rtp_sender()->RegisterRtpHeaderExtension(
                   kRtpExtensionTransmissionTimeOffset,
                   kTransmissionTimeOffsetExtensionId));
  ASSERT_EQ(0,
            rtp_sender()->RegisterRtpHeaderExtension(
                kRtpExtensionAbsoluteSendTime, kAbsoluteSendTimeExtensionId));
  ASSERT_EQ(0, rtp_sender()->RegisterRtpHeaderExtension(
                   kRtpExtensionTransportSequenceNumber,
                   kTransportSequenceNumberExtensionId));

  const size_t kPayloadPacketSize = 1234;
  // Send a dummy video packet so it ends up in the packet history. Since we
  // are not using RTX, it should never be used as padding.
  std::unique_ptr<RtpPacketToSend> packet =
      BuildRtpPacket(kPayload, true, 0, fake_clock_.TimeInMilliseconds());
  packet->set_allow_retransmission(true);
  packet->SetPayloadSize(kPayloadPacketSize);
  packet->set_packet_type(RtpPacketMediaType::kVideo);
  EXPECT_CALL(send_packet_observer_, OnSendPacket).Times(1);
  rtp_egress()->SendPacket(packet.get(), PacedPacketInfo());

  // Payload padding not available without RTX, only generate plain padding on
  // the media SSRC.
  // Number of padding packets is the requested padding size divided by max
  // padding packet size, rounded up. Pure padding packets are always of the
  // maximum size.
  const size_t kPaddingBytesRequested = kPayloadPacketSize + kRtxHeaderSize;
  const size_t kExpectedNumPaddingPackets =
      (kPaddingBytesRequested + kMaxPaddingSize - 1) / kMaxPaddingSize;
  size_t padding_bytes_generated = 0;
  std::vector<std::unique_ptr<RtpPacketToSend>> padding_packets =
      rtp_sender()->GeneratePadding(kPaddingBytesRequested, true);
  EXPECT_EQ(padding_packets.size(), kExpectedNumPaddingPackets);
  for (auto& packet : padding_packets) {
    EXPECT_EQ(packet->packet_type(), RtpPacketMediaType::kPadding);
    EXPECT_EQ(packet->Ssrc(), kSsrc);
    EXPECT_EQ(packet->payload_size(), 0u);
    EXPECT_GT(packet->padding_size(), 0u);
    padding_bytes_generated += packet->padding_size();
    EXPECT_TRUE(packet->HasExtension<TransportSequenceNumber>());
    EXPECT_TRUE(packet->HasExtension<AbsoluteSendTime>());
    EXPECT_TRUE(packet->HasExtension<TransmissionOffset>());

    // Verify all header extensions are received.
    rtp_egress()->SendPacket(packet.get(), PacedPacketInfo());
    webrtc::RTPHeader rtp_header;
    transport_.last_sent_packet().GetHeader(&rtp_header);
    EXPECT_TRUE(rtp_header.extension.hasAbsoluteSendTime);
    EXPECT_TRUE(rtp_header.extension.hasTransmissionTimeOffset);
    EXPECT_TRUE(rtp_header.extension.hasTransportSequenceNumber);
  }

  EXPECT_EQ(padding_bytes_generated,
            kExpectedNumPaddingPackets * kMaxPaddingSize);
}

TEST_P(RtpSenderTest, SupportsPadding) {
  bool kSendingMediaStats[] = {true, false};
  bool kEnableRedundantPayloads[] = {true, false};
  RTPExtensionType kBweExtensionTypes[] = {
      kRtpExtensionTransportSequenceNumber,
      kRtpExtensionTransportSequenceNumber02, kRtpExtensionAbsoluteSendTime,
      kRtpExtensionTransmissionTimeOffset};
  const int kExtensionsId = 7;

  for (bool sending_media : kSendingMediaStats) {
    rtp_sender()->SetSendingMediaStatus(sending_media);
    for (bool redundant_payloads : kEnableRedundantPayloads) {
      int rtx_mode = kRtxRetransmitted;
      if (redundant_payloads) {
        rtx_mode |= kRtxRedundantPayloads;
      }
      rtp_sender()->SetRtxStatus(rtx_mode);

      for (auto extension_type : kBweExtensionTypes) {
        EXPECT_FALSE(rtp_sender()->SupportsPadding());
        rtp_sender()->RegisterRtpHeaderExtension(extension_type, kExtensionsId);
        if (!sending_media) {
          EXPECT_FALSE(rtp_sender()->SupportsPadding());
        } else {
          EXPECT_TRUE(rtp_sender()->SupportsPadding());
          if (redundant_payloads) {
            EXPECT_TRUE(rtp_sender()->SupportsRtxPayloadPadding());
          } else {
            EXPECT_FALSE(rtp_sender()->SupportsRtxPayloadPadding());
          }
        }
        rtp_sender()->DeregisterRtpHeaderExtension(extension_type);
        EXPECT_FALSE(rtp_sender()->SupportsPadding());
      }
    }
  }
}

TEST_P(RtpSenderTest, SetsCaptureTimeAndPopulatesTransmissionOffset) {
  rtp_sender()->RegisterRtpHeaderExtension(kRtpExtensionTransmissionTimeOffset,
                                           kTransmissionTimeOffsetExtensionId);

  rtp_sender()->SetSendingMediaStatus(true);
  rtp_sender()->SetRtxStatus(kRtxRetransmitted | kRtxRedundantPayloads);
  rtp_sender()->SetRtxPayloadType(kRtxPayload, kPayload);
  rtp_sender_context_->packet_history_.SetStorePacketsStatus(
      RtpPacketHistory::StorageMode::kStoreAndCull, 10);

  const int64_t kMissingCaptureTimeMs = 0;
  const uint32_t kTimestampTicksPerMs = 90;
  const int64_t kOffsetMs = 10;

    auto packet =
        BuildRtpPacket(kPayload, kMarkerBit, fake_clock_.TimeInMilliseconds(),
                       kMissingCaptureTimeMs);
    packet->set_packet_type(RtpPacketMediaType::kVideo);
    packet->ReserveExtension<TransmissionOffset>();
    packet->AllocatePayload(sizeof(kPayloadData));

    std::unique_ptr<RtpPacketToSend> packet_to_pace;
    EXPECT_CALL(mock_paced_sender_, EnqueuePackets)
        .WillOnce([&](std::vector<std::unique_ptr<RtpPacketToSend>> packets) {
          EXPECT_EQ(packets.size(), 1u);
          EXPECT_GT(packets[0]->capture_time_ms(), 0);
          packet_to_pace = std::move(packets[0]);
        });

    packet->set_allow_retransmission(true);
    EXPECT_TRUE(rtp_sender()->SendToNetwork(std::move(packet)));

    fake_clock_.AdvanceTimeMilliseconds(kOffsetMs);

    rtp_egress()->SendPacket(packet_to_pace.get(), PacedPacketInfo());

    EXPECT_EQ(1, transport_.packets_sent());
    absl::optional<int32_t> transmission_time_extension =
        transport_.sent_packets_.back().GetExtension<TransmissionOffset>();
    ASSERT_TRUE(transmission_time_extension.has_value());
    EXPECT_EQ(*transmission_time_extension, kOffsetMs * kTimestampTicksPerMs);

    // Retransmit packet. The RTX packet should get the same capture time as the
    // original packet, so offset is delta from original packet to now.
    fake_clock_.AdvanceTimeMilliseconds(kOffsetMs);

    std::unique_ptr<RtpPacketToSend> rtx_packet_to_pace;
    EXPECT_CALL(mock_paced_sender_, EnqueuePackets)
        .WillOnce([&](std::vector<std::unique_ptr<RtpPacketToSend>> packets) {
          EXPECT_GT(packets[0]->capture_time_ms(), 0);
          rtx_packet_to_pace = std::move(packets[0]);
        });

    EXPECT_GT(rtp_sender()->ReSendPacket(kSeqNum), 0);
    rtp_egress()->SendPacket(rtx_packet_to_pace.get(), PacedPacketInfo());

    EXPECT_EQ(2, transport_.packets_sent());
    transmission_time_extension =
        transport_.sent_packets_.back().GetExtension<TransmissionOffset>();
    ASSERT_TRUE(transmission_time_extension.has_value());
    EXPECT_EQ(*transmission_time_extension,
              2 * kOffsetMs * kTimestampTicksPerMs);
}

TEST_P(RtpSenderTestWithoutPacer, ClearHistoryOnSequenceNumberCange) {
  const int64_t kRtt = 10;

  rtp_sender()->SetSendingMediaStatus(true);
  rtp_sender()->SetRtxStatus(kRtxRetransmitted | kRtxRedundantPayloads);
  rtp_sender()->SetRtxPayloadType(kRtxPayload, kPayload);
  rtp_sender_context_->packet_history_.SetStorePacketsStatus(
      RtpPacketHistory::StorageMode::kStoreAndCull, 10);
  rtp_sender_context_->packet_history_.SetRtt(kRtt);

  // Send a packet and record its sequence numbers.
  SendGenericPacket();
  ASSERT_EQ(1u, transport_.sent_packets_.size());
  const uint16_t packet_seqence_number =
      transport_.sent_packets_.back().SequenceNumber();

  // Advance time and make sure it can be retransmitted, even if we try to set
  // the ssrc the what it already is.
  rtp_sender()->SetSequenceNumber(rtp_sender()->SequenceNumber());
  fake_clock_.AdvanceTimeMilliseconds(kRtt);
  EXPECT_GT(rtp_sender()->ReSendPacket(packet_seqence_number), 0);

  // Change the sequence number, then move the time and try to retransmit again.
  // The old packet should now be gone.
  rtp_sender()->SetSequenceNumber(rtp_sender()->SequenceNumber() - 1);
  fake_clock_.AdvanceTimeMilliseconds(kRtt);
  EXPECT_EQ(rtp_sender()->ReSendPacket(packet_seqence_number), 0);
}

TEST_P(RtpSenderTest, IgnoresNackAfterDisablingMedia) {
  const int64_t kRtt = 10;

  rtp_sender()->SetSendingMediaStatus(true);
  rtp_sender()->SetRtxStatus(kRtxRetransmitted | kRtxRedundantPayloads);
  rtp_sender()->SetRtxPayloadType(kRtxPayload, kPayload);
  rtp_sender_context_->packet_history_.SetStorePacketsStatus(
      RtpPacketHistory::StorageMode::kStoreAndCull, 10);
  rtp_sender_context_->packet_history_.SetRtt(kRtt);

  // Send a packet so it is in the packet history.
    std::unique_ptr<RtpPacketToSend> packet_to_pace;
    EXPECT_CALL(mock_paced_sender_, EnqueuePackets)
        .WillOnce([&](std::vector<std::unique_ptr<RtpPacketToSend>> packets) {
          packet_to_pace = std::move(packets[0]);
        });

    SendGenericPacket();
    rtp_egress()->SendPacket(packet_to_pace.get(), PacedPacketInfo());

    ASSERT_EQ(1u, transport_.sent_packets_.size());

    // Disable media sending and try to retransmit the packet, it should fail.
    rtp_sender()->SetSendingMediaStatus(false);
    fake_clock_.AdvanceTimeMilliseconds(kRtt);
    EXPECT_LT(rtp_sender()->ReSendPacket(kSeqNum), 0);
}

INSTANTIATE_TEST_SUITE_P(WithAndWithoutOverhead,
                         RtpSenderTest,
                         ::testing::Values(TestConfig{false},
                                           TestConfig{true}));

INSTANTIATE_TEST_SUITE_P(WithAndWithoutOverhead,
                         RtpSenderTestWithoutPacer,
                         ::testing::Values(TestConfig{false},
                                           TestConfig{true}));

}  // namespace webrtc<|MERGE_RESOLUTION|>--- conflicted
+++ resolved
@@ -299,11 +299,8 @@
     config.populate_network2_timestamp = populate_network2;
     config.rtp_stats_callback = &rtp_stats_callback_;
     config.always_send_mid_and_rid = always_send_mid_and_rid;
-<<<<<<< HEAD
-=======
     config.field_trials = &field_trials_;
 
->>>>>>> 758c388d
     rtp_sender_context_ = std::make_unique<RtpSenderContext>(config);
     rtp_sender()->SetSequenceNumber(kSeqNum);
     rtp_sender()->SetTimestampOffset(0);
@@ -1263,11 +1260,8 @@
   video_config.clock = &fake_clock_;
   video_config.rtp_sender = rtp_sender();
   video_config.fec_generator = &flexfec_sender;
-<<<<<<< HEAD
-=======
   video_config.fec_type = flexfec_sender.GetFecType();
   video_config.fec_overhead_bytes = flexfec_sender.MaxPacketOverhead();
->>>>>>> 758c388d
   video_config.field_trials = &field_trials;
   RTPSenderVideo rtp_sender_video(video_config);
 
@@ -1352,11 +1346,8 @@
   video_config.clock = &fake_clock_;
   video_config.rtp_sender = rtp_sender();
   video_config.fec_generator = &flexfec_sender;
-<<<<<<< HEAD
-=======
   video_config.fec_type = flexfec_sender.GetFecType();
   video_config.fec_overhead_bytes = flexfec_sender_.MaxPacketOverhead();
->>>>>>> 758c388d
   video_config.field_trials = &field_trials;
   RTPSenderVideo rtp_sender_video(video_config);
 
@@ -1689,11 +1680,8 @@
   video_config.clock = &fake_clock_;
   video_config.rtp_sender = rtp_sender();
   video_config.fec_generator = &flexfec_sender;
-<<<<<<< HEAD
-=======
   video_config.fec_type = flexfec_sender.GetFecType();
   video_config.fec_overhead_bytes = flexfec_sender.MaxPacketOverhead();
->>>>>>> 758c388d
   video_config.field_trials = &field_trials;
   RTPSenderVideo rtp_sender_video(video_config);
   // Parameters selected to generate a single FEC packet per media packet.
@@ -1883,11 +1871,8 @@
   video_config.field_trials = &field_trials;
   video_config.red_payload_type = kRedPayloadType;
   video_config.fec_generator = &ulpfec_generator;
-<<<<<<< HEAD
-=======
   video_config.fec_type = ulpfec_generator.GetFecType();
   video_config.fec_overhead_bytes = ulpfec_generator.MaxPacketOverhead();
->>>>>>> 758c388d
   RTPSenderVideo rtp_sender_video(video_config);
   uint8_t payload[] = {47, 11, 32, 93, 89};
   rtp_sender_context_->packet_history_.SetStorePacketsStatus(
