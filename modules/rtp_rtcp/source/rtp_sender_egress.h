/*
 *  Copyright (c) 2019 The WebRTC project authors. All Rights Reserved.
 *
 *  Use of this source code is governed by a BSD-style license
 *  that can be found in the LICENSE file in the root of the source
 *  tree. An additional intellectual property rights grant can be found
 *  in the file PATENTS.  All contributing project authors may
 *  be found in the AUTHORS file in the root of the source tree.
 */

#ifndef MODULES_RTP_RTCP_SOURCE_RTP_SENDER_EGRESS_H_
#define MODULES_RTP_RTCP_SOURCE_RTP_SENDER_EGRESS_H_

#include <map>
#include <memory>
#include <vector>

#include "absl/types/optional.h"
#include "api/call/transport.h"
#include "api/rtc_event_log/rtc_event_log.h"
#include "api/units/data_rate.h"
#include "modules/rtp_rtcp/include/rtp_rtcp.h"
#include "modules/rtp_rtcp/include/rtp_rtcp_defines.h"
#include "modules/rtp_rtcp/source/rtp_packet_history.h"
#include "modules/rtp_rtcp/source/rtp_packet_to_send.h"
#include "modules/rtp_rtcp/source/rtp_sequence_number_map.h"
#include "rtc_base/critical_section.h"
#include "rtc_base/rate_statistics.h"
#include "rtc_base/thread_annotations.h"

namespace webrtc {

class RtpSenderEgress {
 public:
  // Helper class that redirects packets directly to the send part of this class
  // without passing through an actual paced sender.
  class NonPacedPacketSender : public RtpPacketSender {
   public:
    explicit NonPacedPacketSender(RtpSenderEgress* sender);
    virtual ~NonPacedPacketSender();

    void EnqueuePackets(
        std::vector<std::unique_ptr<RtpPacketToSend>> packets) override;

   private:
    uint16_t transport_sequence_number_;
    RtpSenderEgress* const sender_;
  };

  RtpSenderEgress(const RtpRtcp::Configuration& config,
                  RtpPacketHistory* packet_history);
  ~RtpSenderEgress() = default;

  void SendPacket(RtpPacketToSend* packet, const PacedPacketInfo& pacing_info)
      RTC_LOCKS_EXCLUDED(lock_);
  uint32_t Ssrc() const { return ssrc_; }
  absl::optional<uint32_t> RtxSsrc() const { return rtx_ssrc_; }
  absl::optional<uint32_t> FlexFecSsrc() const { return flexfec_ssrc_; }

  void ProcessBitrateAndNotifyObservers() RTC_LOCKS_EXCLUDED(lock_);
  RtpSendRates GetSendRates() const RTC_LOCKS_EXCLUDED(lock_);
  void GetDataCounters(StreamDataCounters* rtp_stats,
<<<<<<< HEAD
                       StreamDataCounters* rtx_stats) const;

  void ForceIncludeSendPacketsInAllocation(bool part_of_allocation);
  bool MediaHasBeenSent() const;
  void SetMediaHasBeenSent(bool media_sent);
  void SetTimestampOffset(uint32_t timestamp);
=======
                       StreamDataCounters* rtx_stats) const
      RTC_LOCKS_EXCLUDED(lock_);

  void ForceIncludeSendPacketsInAllocation(bool part_of_allocation)
      RTC_LOCKS_EXCLUDED(lock_);
  bool MediaHasBeenSent() const RTC_LOCKS_EXCLUDED(lock_);
  void SetMediaHasBeenSent(bool media_sent) RTC_LOCKS_EXCLUDED(lock_);
  void SetTimestampOffset(uint32_t timestamp) RTC_LOCKS_EXCLUDED(lock_);
>>>>>>> 758c388d

  // For each sequence number in |sequence_number|, recall the last RTP packet
  // which bore it - its timestamp and whether it was the first and/or last
  // packet in that frame. If all of the given sequence numbers could be
  // recalled, return a vector with all of them (in corresponding order).
  // If any could not be recalled, return an empty vector.
  std::vector<RtpSequenceNumberMap::Info> GetSentRtpPacketInfos(
<<<<<<< HEAD
      rtc::ArrayView<const uint16_t> sequence_numbers) const;
=======
      rtc::ArrayView<const uint16_t> sequence_numbers) const
      RTC_LOCKS_EXCLUDED(lock_);
>>>>>>> 758c388d

 private:
  // Maps capture time in milliseconds to send-side delay in milliseconds.
  // Send-side delay is the difference between transmission time and capture
  // time.
  typedef std::map<int64_t, int> SendDelayMap;

  RtpSendRates GetSendRatesLocked() const RTC_EXCLUSIVE_LOCKS_REQUIRED(lock_);
  bool HasCorrectSsrc(const RtpPacketToSend& packet) const;
  void AddPacketToTransportFeedback(uint16_t packet_id,
                                    const RtpPacketToSend& packet,
                                    const PacedPacketInfo& pacing_info);
  void UpdateDelayStatistics(int64_t capture_time_ms,
                             int64_t now_ms,
                             uint32_t ssrc);
  void RecomputeMaxSendDelay() RTC_EXCLUSIVE_LOCKS_REQUIRED(lock_);
  void UpdateOnSendPacket(int packet_id,
                          int64_t capture_time_ms,
                          uint32_t ssrc);
  // Sends packet on to |transport_|, leaving the RTP module.
  bool SendPacketToNetwork(const RtpPacketToSend& packet,
                           const PacketOptions& options,
                           const PacedPacketInfo& pacing_info);
  void UpdateRtpStats(const RtpPacketToSend& packet)
      RTC_EXCLUSIVE_LOCKS_REQUIRED(lock_);

  const uint32_t ssrc_;
  const absl::optional<uint32_t> rtx_ssrc_;
  const absl::optional<uint32_t> flexfec_ssrc_;
  const bool populate_network2_timestamp_;
  const bool send_side_bwe_with_overhead_;
  Clock* const clock_;
  RtpPacketHistory* const packet_history_;
  Transport* const transport_;
  RtcEventLog* const event_log_;
  const bool is_audio_;
  const bool need_rtp_packet_infos_;

  TransportFeedbackObserver* const transport_feedback_observer_;
  SendSideDelayObserver* const send_side_delay_observer_;
  SendPacketObserver* const send_packet_observer_;
  StreamDataCountersCallback* const rtp_stats_callback_;
  BitrateStatisticsObserver* const bitrate_callback_;

  rtc::CriticalSection lock_;
  bool media_has_been_sent_ RTC_GUARDED_BY(lock_);
  bool force_part_of_allocation_ RTC_GUARDED_BY(lock_);
  uint32_t timestamp_offset_ RTC_GUARDED_BY(lock_);

  SendDelayMap send_delays_ RTC_GUARDED_BY(lock_);
  SendDelayMap::const_iterator max_delay_it_ RTC_GUARDED_BY(lock_);
  // The sum of delays over a kSendSideDelayWindowMs sliding window.
  int64_t sum_delays_ms_ RTC_GUARDED_BY(lock_);
  uint64_t total_packet_send_delay_ms_ RTC_GUARDED_BY(lock_);
  StreamDataCounters rtp_stats_ RTC_GUARDED_BY(lock_);
  StreamDataCounters rtx_rtp_stats_ RTC_GUARDED_BY(lock_);
<<<<<<< HEAD
  RateStatistics total_bitrate_sent_ RTC_GUARDED_BY(lock_);
  RateStatistics nack_bitrate_sent_ RTC_GUARDED_BY(lock_);
=======
  // One element per value in RtpPacketMediaType, with index matching value.
  std::vector<RateStatistics> send_rates_ RTC_GUARDED_BY(lock_);
>>>>>>> 758c388d

  // Maps sent packets' sequence numbers to a tuple consisting of:
  // 1. The timestamp, without the randomizing offset mandated by the RFC.
  // 2. Whether the packet was the first in its frame.
  // 3. Whether the packet was the last in its frame.
  const std::unique_ptr<RtpSequenceNumberMap> rtp_sequence_number_map_
      RTC_GUARDED_BY(lock_);
};

}  // namespace webrtc

#endif  // MODULES_RTP_RTCP_SOURCE_RTP_SENDER_EGRESS_H_<|MERGE_RESOLUTION|>--- conflicted
+++ resolved
@@ -60,14 +60,6 @@
   void ProcessBitrateAndNotifyObservers() RTC_LOCKS_EXCLUDED(lock_);
   RtpSendRates GetSendRates() const RTC_LOCKS_EXCLUDED(lock_);
   void GetDataCounters(StreamDataCounters* rtp_stats,
-<<<<<<< HEAD
-                       StreamDataCounters* rtx_stats) const;
-
-  void ForceIncludeSendPacketsInAllocation(bool part_of_allocation);
-  bool MediaHasBeenSent() const;
-  void SetMediaHasBeenSent(bool media_sent);
-  void SetTimestampOffset(uint32_t timestamp);
-=======
                        StreamDataCounters* rtx_stats) const
       RTC_LOCKS_EXCLUDED(lock_);
 
@@ -76,7 +68,6 @@
   bool MediaHasBeenSent() const RTC_LOCKS_EXCLUDED(lock_);
   void SetMediaHasBeenSent(bool media_sent) RTC_LOCKS_EXCLUDED(lock_);
   void SetTimestampOffset(uint32_t timestamp) RTC_LOCKS_EXCLUDED(lock_);
->>>>>>> 758c388d
 
   // For each sequence number in |sequence_number|, recall the last RTP packet
   // which bore it - its timestamp and whether it was the first and/or last
@@ -84,12 +75,8 @@
   // recalled, return a vector with all of them (in corresponding order).
   // If any could not be recalled, return an empty vector.
   std::vector<RtpSequenceNumberMap::Info> GetSentRtpPacketInfos(
-<<<<<<< HEAD
-      rtc::ArrayView<const uint16_t> sequence_numbers) const;
-=======
       rtc::ArrayView<const uint16_t> sequence_numbers) const
       RTC_LOCKS_EXCLUDED(lock_);
->>>>>>> 758c388d
 
  private:
   // Maps capture time in milliseconds to send-side delay in milliseconds.
@@ -146,13 +133,8 @@
   uint64_t total_packet_send_delay_ms_ RTC_GUARDED_BY(lock_);
   StreamDataCounters rtp_stats_ RTC_GUARDED_BY(lock_);
   StreamDataCounters rtx_rtp_stats_ RTC_GUARDED_BY(lock_);
-<<<<<<< HEAD
-  RateStatistics total_bitrate_sent_ RTC_GUARDED_BY(lock_);
-  RateStatistics nack_bitrate_sent_ RTC_GUARDED_BY(lock_);
-=======
   // One element per value in RtpPacketMediaType, with index matching value.
   std::vector<RateStatistics> send_rates_ RTC_GUARDED_BY(lock_);
->>>>>>> 758c388d
 
   // Maps sent packets' sequence numbers to a tuple consisting of:
   // 1. The timestamp, without the randomizing offset mandated by the RFC.
