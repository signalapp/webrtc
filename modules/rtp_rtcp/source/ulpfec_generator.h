--- conflicted
+++ resolved
@@ -48,16 +48,6 @@
   // have been added, the FEC packets are generated and stored internally.
   // These FEC packets are then obtained by calling GetFecPacketsAsRed().
   void AddPacketAndGenerateFec(const RtpPacketToSend& packet) override;
-<<<<<<< HEAD
-
-  // Returns the overhead, per packet, for FEC (and possibly RED).
-  size_t MaxPacketOverhead() const override;
-
-  std::vector<std::unique_ptr<RtpPacketToSend>> GetFecPackets() override;
-
-  // Current rate of FEC packets generated, including all RTP-level headers.
-  DataRate CurrentFecRate() const override;
-=======
 
   // Returns the overhead, per packet, for FEC (and possibly RED).
   size_t MaxPacketOverhead() const override;
@@ -68,7 +58,6 @@
   DataRate CurrentFecRate() const override;
 
   absl::optional<RtpState> GetRtpState() override { return absl::nullopt; }
->>>>>>> 758c388d
 
  private:
   struct Params {
