/*
 *  Copyright (c) 2012 The WebRTC project authors. All Rights Reserved.
 *
 *  Use of this source code is governed by a BSD-style license
 *  that can be found in the LICENSE file in the root of the source
 *  tree. An additional intellectual property rights grant can be found
 *  in the file PATENTS.  All contributing project authors may
 *  be found in the AUTHORS file in the root of the source tree.
 */

#include <list>
#include <memory>

#include "absl/algorithm/container.h"
#include "modules/rtp_rtcp/source/byte_io.h"
#include "modules/rtp_rtcp/source/fec_test_helper.h"
#include "modules/rtp_rtcp/source/flexfec_header_reader_writer.h"
#include "modules/rtp_rtcp/source/forward_error_correction.h"
#include "modules/rtp_rtcp/source/ulpfec_header_reader_writer.h"
#include "rtc_base/random.h"
#include "test/gtest.h"

namespace webrtc {

namespace {

// Transport header size in bytes. Assume UDP/IPv4 as a reasonable minimum.
constexpr size_t kTransportOverhead = 28;

constexpr uint32_t kMediaSsrc = 83542;
constexpr uint32_t kFlexfecSsrc = 43245;

constexpr size_t kMaxMediaPackets = 48;

// Deep copies `src` to `dst`, but only keeps every Nth packet.
void DeepCopyEveryNthPacket(const ForwardErrorCorrection::PacketList& src,
                            int n,
                            ForwardErrorCorrection::PacketList* dst) {
  RTC_DCHECK_GT(n, 0);
  int i = 0;
  for (const auto& packet : src) {
    if (i % n == 0) {
      dst->emplace_back(new ForwardErrorCorrection::Packet(*packet));
    }
    ++i;
  }
}

}  // namespace

using ::testing::Types;

template <typename ForwardErrorCorrectionType>
class RtpFecTest : public ::testing::Test {
 protected:
  RtpFecTest()
      : random_(0xabcdef123456),
        media_packet_generator_(
            kRtpHeaderSize,  // Minimum packet size.
            IP_PACKET_SIZE - kRtpHeaderSize - kTransportOverhead -
                fec_.MaxPacketOverhead(),  // Maximum packet size.
            kMediaSsrc,
            &random_) {}

  // Construct `received_packets_`: a subset of the media and FEC packets.
  //
  // Media packet "i" is lost if media_loss_mask_[i] = 1, received if
  // media_loss_mask_[i] = 0.
  // FEC packet "i" is lost if fec_loss_mask_[i] = 1, received if
  // fec_loss_mask_[i] = 0.
  void NetworkReceivedPackets(int* media_loss_mask, int* fec_loss_mask);

  // Add packet from `packet_list` to list of received packets, using the
  // `loss_mask`.
  // The `packet_list` may be a media packet list (is_fec = false), or a
  // FEC packet list (is_fec = true).
  template <typename T>
  void ReceivedPackets(const T& packet_list, int* loss_mask, bool is_fec);

  // Check for complete recovery after FEC decoding.
  bool IsRecoveryComplete();

  ForwardErrorCorrectionType fec_;

  Random random_;
  test::fec::MediaPacketGenerator media_packet_generator_;

  ForwardErrorCorrection::PacketList media_packets_;
  std::list<ForwardErrorCorrection::Packet*> generated_fec_packets_;
  std::vector<std::unique_ptr<ForwardErrorCorrection::ReceivedPacket>>
      received_packets_;
  ForwardErrorCorrection::RecoveredPacketList recovered_packets_;

  int media_loss_mask_[kUlpfecMaxMediaPackets];
  int fec_loss_mask_[kUlpfecMaxMediaPackets];
};

template <typename ForwardErrorCorrectionType>
void RtpFecTest<ForwardErrorCorrectionType>::NetworkReceivedPackets(
    int* media_loss_mask,
    int* fec_loss_mask) {
  constexpr bool kFecPacket = true;
  this->received_packets_.clear();
  ReceivedPackets(media_packets_, media_loss_mask, !kFecPacket);
  ReceivedPackets(generated_fec_packets_, fec_loss_mask, kFecPacket);
}

template <typename ForwardErrorCorrectionType>
template <typename PacketListType>
void RtpFecTest<ForwardErrorCorrectionType>::ReceivedPackets(
    const PacketListType& packet_list,
    int* loss_mask,
    bool is_fec) {
  uint16_t fec_seq_num = ForwardErrorCorrectionType::GetFirstFecSeqNum(
      media_packet_generator_.GetNextSeqNum());
  int packet_idx = 0;

  for (const auto& packet : packet_list) {
    if (loss_mask[packet_idx] == 0) {
      std::unique_ptr<ForwardErrorCorrection::ReceivedPacket> received_packet(
          new ForwardErrorCorrection::ReceivedPacket());
      received_packet->pkt = new ForwardErrorCorrection::Packet();
      received_packet->pkt->data = packet->data;
      received_packet->is_fec = is_fec;
      if (!is_fec) {
        received_packet->ssrc = kMediaSsrc;
        // For media packets, the sequence number is obtained from the
        // RTP header as written by MediaPacketGenerator::ConstructMediaPackets.
        received_packet->seq_num =
            ByteReader<uint16_t>::ReadBigEndian(packet->data.data() + 2);
      } else {
        received_packet->ssrc = ForwardErrorCorrectionType::kFecSsrc;
        // For FEC packets, we simulate the sequence numbers differently
        // depending on if ULPFEC or FlexFEC is used. See the definition of
        // ForwardErrorCorrectionType::GetFirstFecSeqNum.
        received_packet->seq_num = fec_seq_num;
      }
      received_packets_.push_back(std::move(received_packet));
    }
    packet_idx++;
    // Sequence number of FEC packets are defined as increment by 1 from
    // last media packet in frame.
    if (is_fec)
      fec_seq_num++;
  }
}

template <typename ForwardErrorCorrectionType>
bool RtpFecTest<ForwardErrorCorrectionType>::IsRecoveryComplete() {
  // We must have equally many recovered packets as original packets and all
  // recovered packets must be identical to the corresponding original packets.
  return absl::c_equal(
      media_packets_, recovered_packets_,
      [](const std::unique_ptr<ForwardErrorCorrection::Packet>& media_packet,
         const std::unique_ptr<ForwardErrorCorrection::RecoveredPacket>&
             recovered_packet) {
        if (media_packet->data.size() != recovered_packet->pkt->data.size()) {
          return false;
        }
        if (memcmp(media_packet->data.cdata(),
                   recovered_packet->pkt->data.cdata(),
                   media_packet->data.size()) != 0) {
          return false;
        }
        return true;
      });
}

// Define gTest typed test to loop over both ULPFEC and FlexFEC.
// Since the tests now are parameterized, we need to access
// member variables using `this`, thereby enforcing runtime
// resolution.

class FlexfecForwardErrorCorrection : public ForwardErrorCorrection {
 public:
  static const uint32_t kFecSsrc = kFlexfecSsrc;

  FlexfecForwardErrorCorrection()
      : ForwardErrorCorrection(
            std::unique_ptr<FecHeaderReader>(new FlexfecHeaderReader()),
            std::unique_ptr<FecHeaderWriter>(new FlexfecHeaderWriter()),
            kFecSsrc,
            kMediaSsrc) {}

  // For FlexFEC we let the FEC packet sequence numbers be independent of
  // the media packet sequence numbers.
  static uint16_t GetFirstFecSeqNum(uint16_t next_media_seq_num) {
    Random random(0xbe110);
    return random.Rand<uint16_t>();
  }
};

class UlpfecForwardErrorCorrection : public ForwardErrorCorrection {
 public:
  static const uint32_t kFecSsrc = kMediaSsrc;

  UlpfecForwardErrorCorrection()
      : ForwardErrorCorrection(
            std::unique_ptr<FecHeaderReader>(new UlpfecHeaderReader()),
            std::unique_ptr<FecHeaderWriter>(new UlpfecHeaderWriter()),
            kFecSsrc,
            kMediaSsrc) {}

  // For ULPFEC we assume that the FEC packets are subsequent to the media
  // packets in terms of sequence number.
  static uint16_t GetFirstFecSeqNum(uint16_t next_media_seq_num) {
    return next_media_seq_num;
  }
};

using FecTypes =
    Types<FlexfecForwardErrorCorrection, UlpfecForwardErrorCorrection>;
TYPED_TEST_SUITE(RtpFecTest, FecTypes);

TYPED_TEST(RtpFecTest, WillProtectMediaPacketsWithLargeSequenceNumberGap) {
  constexpr int kNumImportantPackets = 0;
  constexpr bool kUseUnequalProtection = false;
  constexpr int kNumMediaPackets = 2;
  constexpr uint8_t kProtectionFactor = 127;

  this->media_packets_ =
      this->media_packet_generator_.ConstructMediaPackets(kNumMediaPackets);

  // Create |kMaxMediaPackets - 1| sequence number difference.
  ByteWriter<uint16_t>::WriteBigEndian(
      this->media_packets_.front()->data.MutableData() + 2, 1);
  ByteWriter<uint16_t>::WriteBigEndian(
      this->media_packets_.back()->data.MutableData() + 2, kMaxMediaPackets);

  EXPECT_EQ(
      0, this->fec_.EncodeFec(this->media_packets_, kProtectionFactor,
                              kNumImportantPackets, kUseUnequalProtection,
                              kFecMaskBursty, &this->generated_fec_packets_));
  EXPECT_EQ(1u, this->generated_fec_packets_.size());
}

TYPED_TEST(RtpFecTest,
           WillNotProtectMediaPacketsWithTooLargeSequenceNumberGap) {
  constexpr int kNumImportantPackets = 0;
  constexpr bool kUseUnequalProtection = false;
  constexpr int kNumMediaPackets = 2;
  constexpr uint8_t kProtectionFactor = 127;

  this->media_packets_ =
      this->media_packet_generator_.ConstructMediaPackets(kNumMediaPackets);

<<<<<<< HEAD
  // Create |kMaxMediaPackets| sequence number difference.
=======
  // Create `kMaxMediaPackets` sequence number difference.
>>>>>>> cbad18b1
  ByteWriter<uint16_t>::WriteBigEndian(
      this->media_packets_.front()->data.MutableData() + 2, 1);
  ByteWriter<uint16_t>::WriteBigEndian(
      this->media_packets_.back()->data.MutableData() + 2,
      kMaxMediaPackets + 1);

  EXPECT_EQ(
      -1, this->fec_.EncodeFec(this->media_packets_, kProtectionFactor,
                               kNumImportantPackets, kUseUnequalProtection,
                               kFecMaskBursty, &this->generated_fec_packets_));
  EXPECT_TRUE(this->generated_fec_packets_.empty());
}

TYPED_TEST(RtpFecTest, FecRecoveryNoLoss) {
  constexpr int kNumImportantPackets = 0;
  constexpr bool kUseUnequalProtection = false;
  constexpr int kNumMediaPackets = 4;
  constexpr uint8_t kProtectionFactor = 60;

  this->media_packets_ =
      this->media_packet_generator_.ConstructMediaPackets(kNumMediaPackets);

  EXPECT_EQ(
      0, this->fec_.EncodeFec(this->media_packets_, kProtectionFactor,
                              kNumImportantPackets, kUseUnequalProtection,
                              kFecMaskBursty, &this->generated_fec_packets_));

  // Expect 1 FEC packet.
  EXPECT_EQ(1u, this->generated_fec_packets_.size());

  // No packets lost.
  memset(this->media_loss_mask_, 0, sizeof(this->media_loss_mask_));
  memset(this->fec_loss_mask_, 0, sizeof(this->fec_loss_mask_));
  this->NetworkReceivedPackets(this->media_loss_mask_, this->fec_loss_mask_);

  for (const auto& received_packet : this->received_packets_) {
    this->fec_.DecodeFec(*received_packet, &this->recovered_packets_);
  }

  // No packets lost, expect complete recovery.
  EXPECT_TRUE(this->IsRecoveryComplete());
}

TYPED_TEST(RtpFecTest, FecRecoveryWithLoss) {
  constexpr int kNumImportantPackets = 0;
  constexpr bool kUseUnequalProtection = false;
  constexpr int kNumMediaPackets = 4;
  constexpr uint8_t kProtectionFactor = 60;

  this->media_packets_ =
      this->media_packet_generator_.ConstructMediaPackets(kNumMediaPackets);

  EXPECT_EQ(
      0, this->fec_.EncodeFec(this->media_packets_, kProtectionFactor,
                              kNumImportantPackets, kUseUnequalProtection,
                              kFecMaskBursty, &this->generated_fec_packets_));

  // Expect 1 FEC packet.
  EXPECT_EQ(1u, this->generated_fec_packets_.size());

  // 1 media packet lost
  memset(this->media_loss_mask_, 0, sizeof(this->media_loss_mask_));
  memset(this->fec_loss_mask_, 0, sizeof(this->fec_loss_mask_));
  this->media_loss_mask_[3] = 1;
  this->NetworkReceivedPackets(this->media_loss_mask_, this->fec_loss_mask_);

  for (const auto& received_packet : this->received_packets_) {
    this->fec_.DecodeFec(*received_packet, &this->recovered_packets_);
  }

  // One packet lost, one FEC packet, expect complete recovery.
  EXPECT_TRUE(this->IsRecoveryComplete());
  this->recovered_packets_.clear();

  // 2 media packets lost.
  memset(this->media_loss_mask_, 0, sizeof(this->media_loss_mask_));
  memset(this->fec_loss_mask_, 0, sizeof(this->fec_loss_mask_));
  this->media_loss_mask_[1] = 1;
  this->media_loss_mask_[3] = 1;
  this->NetworkReceivedPackets(this->media_loss_mask_, this->fec_loss_mask_);

  for (const auto& received_packet : this->received_packets_) {
    this->fec_.DecodeFec(*received_packet, &this->recovered_packets_);
  }

  // 2 packets lost, one FEC packet, cannot get complete recovery.
  EXPECT_FALSE(this->IsRecoveryComplete());
}

// Verify that we don't use an old FEC packet for FEC decoding.
TYPED_TEST(RtpFecTest, NoFecRecoveryWithOldFecPacket) {
  constexpr int kNumImportantPackets = 0;
  constexpr bool kUseUnequalProtection = false;
  constexpr uint8_t kProtectionFactor = 20;

  // Two frames: first frame (old) with two media packets and 1 FEC packet.
  // Third frame (new) with 3 media packets, and no FEC packets.
  //
  //  #0(media) #1(media) #2(FEC)              ----Frame 1-----
  //  #32767(media) 32768(media) 32769(media)  ----Frame 2-----
  //  #65535(media) #0(media) #1(media).       ----Frame 3-----
  // If we lose either packet 0 or 1 of third frame, FEC decoding should not
  // try to decode using "old" FEC packet #2.

  // Construct media packets for first frame, starting at sequence number 0.
  this->media_packets_ =
      this->media_packet_generator_.ConstructMediaPackets(2, 0);

  EXPECT_EQ(
      0, this->fec_.EncodeFec(this->media_packets_, kProtectionFactor,
                              kNumImportantPackets, kUseUnequalProtection,
                              kFecMaskBursty, &this->generated_fec_packets_));
  // Expect 1 FEC packet.
  EXPECT_EQ(1u, this->generated_fec_packets_.size());
  // Add FEC packet (seq#2) of this first frame to received list (i.e., assume
  // the two media packet were lost).
  memset(this->fec_loss_mask_, 0, sizeof(this->fec_loss_mask_));
  this->ReceivedPackets(this->generated_fec_packets_, this->fec_loss_mask_,
                        true);

  // Construct media packets for second frame, with sequence number wrap.
  this->media_packets_ =
      this->media_packet_generator_.ConstructMediaPackets(3, 32767);

  // Expect 3 media packets for this frame.
  EXPECT_EQ(3u, this->media_packets_.size());

  // No packets lost
  memset(this->media_loss_mask_, 0, sizeof(this->media_loss_mask_));
  this->ReceivedPackets(this->media_packets_, this->media_loss_mask_, false);

  // Construct media packets for third frame, with sequence number wrap.
  this->media_packets_ =
      this->media_packet_generator_.ConstructMediaPackets(3, 65535);

  // Expect 3 media packets for this frame.
  EXPECT_EQ(3u, this->media_packets_.size());

  // Second media packet lost (seq#0).
  memset(this->media_loss_mask_, 0, sizeof(this->media_loss_mask_));
  this->media_loss_mask_[1] = 1;
  // Add packets #65535, and #1 to received list.
  this->ReceivedPackets(this->media_packets_, this->media_loss_mask_, false);

  for (const auto& received_packet : this->received_packets_) {
    this->fec_.DecodeFec(*received_packet, &this->recovered_packets_);
  }

  // Expect that no decoding is done to get missing packet (seq#0) of third
  // frame, using old FEC packet (seq#2) from first (old) frame. So number of
  // recovered packets is 5 (0 from first frame, three from second frame, and 2
  // for the third frame, with no packets recovered via FEC).
  EXPECT_EQ(5u, this->recovered_packets_.size());
  EXPECT_TRUE(this->recovered_packets_.size() != this->media_packets_.size());
}

// Verify we can still recover frame if sequence number wrap occurs within
// the frame and FEC packet following wrap is received after media packets.
TYPED_TEST(RtpFecTest, FecRecoveryWithSeqNumGapOneFrameRecovery) {
  constexpr int kNumImportantPackets = 0;
  constexpr bool kUseUnequalProtection = false;
  constexpr uint8_t kProtectionFactor = 20;

  // One frame, with sequence number wrap in media packets.
  //         -----Frame 1----
  //  #65534(media) #65535(media) #0(media) #1(FEC).
  this->media_packets_ =
      this->media_packet_generator_.ConstructMediaPackets(3, 65534);

  EXPECT_EQ(
      0, this->fec_.EncodeFec(this->media_packets_, kProtectionFactor,
                              kNumImportantPackets, kUseUnequalProtection,
                              kFecMaskBursty, &this->generated_fec_packets_));

  // Expect 1 FEC packet.
  EXPECT_EQ(1u, this->generated_fec_packets_.size());

  // Lose one media packet (seq# 65535).
  memset(this->media_loss_mask_, 0, sizeof(this->media_loss_mask_));
  memset(this->fec_loss_mask_, 0, sizeof(this->fec_loss_mask_));
  this->media_loss_mask_[1] = 1;
  this->ReceivedPackets(this->media_packets_, this->media_loss_mask_, false);
  // Add FEC packet to received list following the media packets.
  this->ReceivedPackets(this->generated_fec_packets_, this->fec_loss_mask_,
                        true);

  for (const auto& received_packet : this->received_packets_) {
    this->fec_.DecodeFec(*received_packet, &this->recovered_packets_);
  }

  // Expect 3 media packets in recovered list, and complete recovery.
  // Wrap-around won't remove FEC packet, as it follows the wrap.
  EXPECT_EQ(3u, this->recovered_packets_.size());
  EXPECT_TRUE(this->IsRecoveryComplete());
}

// Sequence number wrap occurs within the ULPFEC packets for the frame.
// Same problem will occur if wrap is within media packets but ULPFEC packet is
// received before the media packets. This may be improved if timing information
// is used to detect old ULPFEC packets.

// TODO(nisse): There's some logic to discard ULPFEC packets at wrap-around,
// however, that is not actually exercised by this test: When the first FEC
// packet is processed, it results in full recovery of one media packet and the
// FEC packet is forgotten. And then the wraparound isn't noticed when the next
// FEC packet is received. We should fix wraparound handling, which currently
// appears broken, and then figure out how to test it properly.
using RtpFecTestUlpfecOnly = RtpFecTest<UlpfecForwardErrorCorrection>;
TEST_F(RtpFecTestUlpfecOnly, FecRecoveryWithSeqNumGapOneFrameRecovery) {
  constexpr int kNumImportantPackets = 0;
  constexpr bool kUseUnequalProtection = false;
  constexpr uint8_t kProtectionFactor = 200;

  // 1 frame: 3 media packets and 2 FEC packets.
  // Sequence number wrap in FEC packets.
  //           -----Frame 1----
  // #65532(media) #65533(media) #65534(media) #65535(FEC) #0(FEC).
  this->media_packets_ =
      this->media_packet_generator_.ConstructMediaPackets(3, 65532);

  EXPECT_EQ(
      0, this->fec_.EncodeFec(this->media_packets_, kProtectionFactor,
                              kNumImportantPackets, kUseUnequalProtection,
                              kFecMaskBursty, &this->generated_fec_packets_));

  // Expect 2 FEC packets.
  EXPECT_EQ(2u, this->generated_fec_packets_.size());

  // Lose the last two media packets (seq# 65533, 65534).
  memset(this->media_loss_mask_, 0, sizeof(this->media_loss_mask_));
  memset(this->fec_loss_mask_, 0, sizeof(this->fec_loss_mask_));
  this->media_loss_mask_[1] = 1;
  this->media_loss_mask_[2] = 1;
  this->ReceivedPackets(this->media_packets_, this->media_loss_mask_, false);
  this->ReceivedPackets(this->generated_fec_packets_, this->fec_loss_mask_,
                        true);

  for (const auto& received_packet : this->received_packets_) {
    this->fec_.DecodeFec(*received_packet, &this->recovered_packets_);
  }

  // The two FEC packets are received and should allow for complete recovery,
  // but because of the wrap the first FEC packet will be discarded, and only
  // one media packet is recoverable. So expect 2 media packets on recovered
  // list and no complete recovery.
  EXPECT_EQ(3u, this->recovered_packets_.size());
  EXPECT_EQ(this->recovered_packets_.size(), this->media_packets_.size());
  EXPECT_TRUE(this->IsRecoveryComplete());
}

// TODO(brandtr): This test mimics the one above, ensuring that the recovery
// strategy of FlexFEC matches the recovery strategy of ULPFEC. Since FlexFEC
// does not share the sequence number space with the media, however, having a
// matching recovery strategy may be suboptimal. Study this further.
// TODO(nisse): In this test, recovery based on the first FEC packet fails with
// the log message "The recovered packet had a length larger than a typical IP
// packet, and is thus dropped." This is probably not intended, and needs
// investigation.
using RtpFecTestFlexfecOnly = RtpFecTest<FlexfecForwardErrorCorrection>;
TEST_F(RtpFecTestFlexfecOnly, FecRecoveryWithSeqNumGapOneFrameNoRecovery) {
  constexpr int kNumImportantPackets = 0;
  constexpr bool kUseUnequalProtection = false;
  constexpr uint8_t kProtectionFactor = 200;

  // 1 frame: 3 media packets and 2 FEC packets.
  // Sequence number wrap in FEC packets.
  //           -----Frame 1----
  // #65532(media) #65533(media) #65534(media) #65535(FEC) #0(FEC).
  this->media_packets_ =
      this->media_packet_generator_.ConstructMediaPackets(3, 65532);

  EXPECT_EQ(
      0, this->fec_.EncodeFec(this->media_packets_, kProtectionFactor,
                              kNumImportantPackets, kUseUnequalProtection,
                              kFecMaskBursty, &this->generated_fec_packets_));

  // Expect 2 FEC packets.
  EXPECT_EQ(2u, this->generated_fec_packets_.size());

  // Overwrite the sequence numbers generated by ConstructMediaPackets,
  // to make sure that we do have a wrap.
  auto it = this->generated_fec_packets_.begin();
  ByteWriter<uint16_t>::WriteBigEndian(&(*it)->data.MutableData()[2], 65535);
  ++it;
  ByteWriter<uint16_t>::WriteBigEndian(&(*it)->data.MutableData()[2], 0);

  // Lose the last two media packets (seq# 65533, 65534).
  memset(this->media_loss_mask_, 0, sizeof(this->media_loss_mask_));
  memset(this->fec_loss_mask_, 0, sizeof(this->fec_loss_mask_));
  this->media_loss_mask_[1] = 1;
  this->media_loss_mask_[2] = 1;
  this->ReceivedPackets(this->media_packets_, this->media_loss_mask_, false);
  this->ReceivedPackets(this->generated_fec_packets_, this->fec_loss_mask_,
                        true);

  for (const auto& received_packet : this->received_packets_) {
    this->fec_.DecodeFec(*received_packet, &this->recovered_packets_);
  }

  // The two FEC packets are received and should allow for complete recovery,
  // but because of the wrap the first FEC packet will be discarded, and only
  // one media packet is recoverable. So expect 2 media packets on recovered
  // list and no complete recovery.
  EXPECT_EQ(2u, this->recovered_packets_.size());
  EXPECT_TRUE(this->recovered_packets_.size() != this->media_packets_.size());
  EXPECT_FALSE(this->IsRecoveryComplete());
}

// Verify we can still recover frame if media packets are reordered.
TYPED_TEST(RtpFecTest, FecRecoveryWithMediaOutOfOrder) {
  constexpr int kNumImportantPackets = 0;
  constexpr bool kUseUnequalProtection = false;
  constexpr uint8_t kProtectionFactor = 20;

  // One frame: 3 media packets, 1 FEC packet.
  //         -----Frame 1----
  //  #0(media) #1(media) #2(media) #3(FEC).
  this->media_packets_ =
      this->media_packet_generator_.ConstructMediaPackets(3, 0);

  EXPECT_EQ(
      0, this->fec_.EncodeFec(this->media_packets_, kProtectionFactor,
                              kNumImportantPackets, kUseUnequalProtection,
                              kFecMaskBursty, &this->generated_fec_packets_));

  // Expect 1 FEC packet.
  EXPECT_EQ(1u, this->generated_fec_packets_.size());

  // Lose one media packet (seq# 1).
  memset(this->media_loss_mask_, 0, sizeof(this->media_loss_mask_));
  memset(this->fec_loss_mask_, 0, sizeof(this->fec_loss_mask_));
  this->media_loss_mask_[1] = 1;
  this->NetworkReceivedPackets(this->media_loss_mask_, this->fec_loss_mask_);

  // Reorder received media packets.
  auto it0 = this->received_packets_.begin();
  auto it1 = this->received_packets_.begin();
  it1++;
  std::swap(*it0, *it1);

  for (const auto& received_packet : this->received_packets_) {
    this->fec_.DecodeFec(*received_packet, &this->recovered_packets_);
  }

  // Expect 3 media packets in recovered list, and complete recovery.
  EXPECT_EQ(3u, this->recovered_packets_.size());
  EXPECT_TRUE(this->IsRecoveryComplete());
}

// Verify we can still recover frame if FEC is received before media packets.
TYPED_TEST(RtpFecTest, FecRecoveryWithFecOutOfOrder) {
  constexpr int kNumImportantPackets = 0;
  constexpr bool kUseUnequalProtection = false;
  constexpr uint8_t kProtectionFactor = 20;

  // One frame: 3 media packets, 1 FEC packet.
  //         -----Frame 1----
  //  #0(media) #1(media) #2(media) #3(FEC).
  this->media_packets_ =
      this->media_packet_generator_.ConstructMediaPackets(3, 0);

  EXPECT_EQ(
      0, this->fec_.EncodeFec(this->media_packets_, kProtectionFactor,
                              kNumImportantPackets, kUseUnequalProtection,
                              kFecMaskBursty, &this->generated_fec_packets_));

  // Expect 1 FEC packet.
  EXPECT_EQ(1u, this->generated_fec_packets_.size());

  // Lose one media packet (seq# 1).
  memset(this->media_loss_mask_, 0, sizeof(this->media_loss_mask_));
  memset(this->fec_loss_mask_, 0, sizeof(this->fec_loss_mask_));
  this->media_loss_mask_[1] = 1;
  // Add FEC packet to received list before the media packets.
  this->ReceivedPackets(this->generated_fec_packets_, this->fec_loss_mask_,
                        true);
  // Add media packets to received list.
  this->ReceivedPackets(this->media_packets_, this->media_loss_mask_, false);

  for (const auto& received_packet : this->received_packets_) {
    this->fec_.DecodeFec(*received_packet, &this->recovered_packets_);
  }

  // Expect 3 media packets in recovered list, and complete recovery.
  EXPECT_EQ(3u, this->recovered_packets_.size());
  EXPECT_TRUE(this->IsRecoveryComplete());
}

// Test 50% protection with random mask type: Two cases are considered:
// a 50% non-consecutive loss which can be fully recovered, and a 50%
// consecutive loss which cannot be fully recovered.
TYPED_TEST(RtpFecTest, FecRecoveryWithLoss50percRandomMask) {
  constexpr int kNumImportantPackets = 0;
  constexpr bool kUseUnequalProtection = false;
  constexpr int kNumMediaPackets = 4;
  constexpr uint8_t kProtectionFactor = 255;

  // Packet Mask for (4,4,0) code, from random mask table.
  // (kNumMediaPackets = 4; num_fec_packets = 4, kNumImportantPackets = 0)

  //         media#0   media#1  media#2    media#3
  // fec#0:    1          1        0          0
  // fec#1:    1          0        1          0
  // fec#2:    0          0        1          1
  // fec#3:    0          1        0          1
  //

  this->media_packets_ =
      this->media_packet_generator_.ConstructMediaPackets(kNumMediaPackets);

  EXPECT_EQ(
      0, this->fec_.EncodeFec(this->media_packets_, kProtectionFactor,
                              kNumImportantPackets, kUseUnequalProtection,
                              kFecMaskRandom, &this->generated_fec_packets_));

  // Expect 4 FEC packets.
  EXPECT_EQ(4u, this->generated_fec_packets_.size());

  // 4 packets lost: 3 media packets (0, 2, 3), and one FEC packet (0) lost.
  memset(this->media_loss_mask_, 0, sizeof(this->media_loss_mask_));
  memset(this->fec_loss_mask_, 0, sizeof(this->fec_loss_mask_));
  this->fec_loss_mask_[0] = 1;
  this->media_loss_mask_[0] = 1;
  this->media_loss_mask_[2] = 1;
  this->media_loss_mask_[3] = 1;
  this->NetworkReceivedPackets(this->media_loss_mask_, this->fec_loss_mask_);

  for (const auto& received_packet : this->received_packets_) {
    this->fec_.DecodeFec(*received_packet, &this->recovered_packets_);
  }

  // With media packet#1 and FEC packets #1, #2, #3, expect complete recovery.
  EXPECT_TRUE(this->IsRecoveryComplete());
  this->recovered_packets_.clear();

  // 4 consecutive packets lost: media packets 0, 1, 2, 3.
  memset(this->media_loss_mask_, 0, sizeof(this->media_loss_mask_));
  memset(this->fec_loss_mask_, 0, sizeof(this->fec_loss_mask_));
  this->media_loss_mask_[0] = 1;
  this->media_loss_mask_[1] = 1;
  this->media_loss_mask_[2] = 1;
  this->media_loss_mask_[3] = 1;
  this->NetworkReceivedPackets(this->media_loss_mask_, this->fec_loss_mask_);

  for (const auto& received_packet : this->received_packets_) {
    this->fec_.DecodeFec(*received_packet, &this->recovered_packets_);
  }

  // Cannot get complete recovery for this loss configuration with random mask.
  EXPECT_FALSE(this->IsRecoveryComplete());
}

// Test 50% protection with bursty type: Three cases are considered:
// two 50% consecutive losses which can be fully recovered, and one
// non-consecutive which cannot be fully recovered.
TYPED_TEST(RtpFecTest, FecRecoveryWithLoss50percBurstyMask) {
  constexpr int kNumImportantPackets = 0;
  constexpr bool kUseUnequalProtection = false;
  constexpr int kNumMediaPackets = 4;
  constexpr uint8_t kProtectionFactor = 255;

  // Packet Mask for (4,4,0) code, from bursty mask table.
  // (kNumMediaPackets = 4; num_fec_packets = 4, kNumImportantPackets = 0)

  //         media#0   media#1  media#2    media#3
  // fec#0:    1          0        0          0
  // fec#1:    1          1        0          0
  // fec#2:    0          1        1          0
  // fec#3:    0          0        1          1
  //

  this->media_packets_ =
      this->media_packet_generator_.ConstructMediaPackets(kNumMediaPackets);

  EXPECT_EQ(
      0, this->fec_.EncodeFec(this->media_packets_, kProtectionFactor,
                              kNumImportantPackets, kUseUnequalProtection,
                              kFecMaskBursty, &this->generated_fec_packets_));

  // Expect 4 FEC packets.
  EXPECT_EQ(4u, this->generated_fec_packets_.size());

  // 4 consecutive packets lost: media packets 0,1,2,3.
  memset(this->media_loss_mask_, 0, sizeof(this->media_loss_mask_));
  memset(this->fec_loss_mask_, 0, sizeof(this->fec_loss_mask_));
  this->media_loss_mask_[0] = 1;
  this->media_loss_mask_[1] = 1;
  this->media_loss_mask_[2] = 1;
  this->media_loss_mask_[3] = 1;
  this->NetworkReceivedPackets(this->media_loss_mask_, this->fec_loss_mask_);

  for (const auto& received_packet : this->received_packets_) {
    this->fec_.DecodeFec(*received_packet, &this->recovered_packets_);
  }

  // Expect complete recovery for consecutive packet loss <= 50%.
  EXPECT_TRUE(this->IsRecoveryComplete());
  this->recovered_packets_.clear();

  // 4 consecutive packets lost: media packets 1,2, 3, and FEC packet 0.
  memset(this->media_loss_mask_, 0, sizeof(this->media_loss_mask_));
  memset(this->fec_loss_mask_, 0, sizeof(this->fec_loss_mask_));
  this->fec_loss_mask_[0] = 1;
  this->media_loss_mask_[1] = 1;
  this->media_loss_mask_[2] = 1;
  this->media_loss_mask_[3] = 1;
  this->NetworkReceivedPackets(this->media_loss_mask_, this->fec_loss_mask_);

  for (const auto& received_packet : this->received_packets_) {
    this->fec_.DecodeFec(*received_packet, &this->recovered_packets_);
  }

  // Expect complete recovery for consecutive packet loss <= 50%.
  EXPECT_TRUE(this->IsRecoveryComplete());
  this->recovered_packets_.clear();

  // 4 packets lost (non-consecutive loss): media packets 0, 3, and FEC# 0, 3.
  memset(this->media_loss_mask_, 0, sizeof(this->media_loss_mask_));
  memset(this->fec_loss_mask_, 0, sizeof(this->fec_loss_mask_));
  this->fec_loss_mask_[0] = 1;
  this->fec_loss_mask_[3] = 1;
  this->media_loss_mask_[0] = 1;
  this->media_loss_mask_[3] = 1;
  this->NetworkReceivedPackets(this->media_loss_mask_, this->fec_loss_mask_);

  for (const auto& received_packet : this->received_packets_) {
    this->fec_.DecodeFec(*received_packet, &this->recovered_packets_);
  }

  // Cannot get complete recovery for this loss configuration.
  EXPECT_FALSE(this->IsRecoveryComplete());
}

TYPED_TEST(RtpFecTest, FecRecoveryNoLossUep) {
  constexpr int kNumImportantPackets = 2;
  constexpr bool kUseUnequalProtection = true;
  constexpr int kNumMediaPackets = 4;
  constexpr uint8_t kProtectionFactor = 60;

  this->media_packets_ =
      this->media_packet_generator_.ConstructMediaPackets(kNumMediaPackets);

  EXPECT_EQ(
      0, this->fec_.EncodeFec(this->media_packets_, kProtectionFactor,
                              kNumImportantPackets, kUseUnequalProtection,
                              kFecMaskBursty, &this->generated_fec_packets_));

  // Expect 1 FEC packet.
  EXPECT_EQ(1u, this->generated_fec_packets_.size());

  // No packets lost.
  memset(this->media_loss_mask_, 0, sizeof(this->media_loss_mask_));
  memset(this->fec_loss_mask_, 0, sizeof(this->fec_loss_mask_));
  this->NetworkReceivedPackets(this->media_loss_mask_, this->fec_loss_mask_);

  for (const auto& received_packet : this->received_packets_) {
    this->fec_.DecodeFec(*received_packet, &this->recovered_packets_);
  }

  // No packets lost, expect complete recovery.
  EXPECT_TRUE(this->IsRecoveryComplete());
}

TYPED_TEST(RtpFecTest, FecRecoveryWithLossUep) {
  constexpr int kNumImportantPackets = 2;
  constexpr bool kUseUnequalProtection = true;
  constexpr int kNumMediaPackets = 4;
  constexpr uint8_t kProtectionFactor = 60;

  this->media_packets_ =
      this->media_packet_generator_.ConstructMediaPackets(kNumMediaPackets);

  EXPECT_EQ(
      0, this->fec_.EncodeFec(this->media_packets_, kProtectionFactor,
                              kNumImportantPackets, kUseUnequalProtection,
                              kFecMaskBursty, &this->generated_fec_packets_));

  // Expect 1 FEC packet.
  EXPECT_EQ(1u, this->generated_fec_packets_.size());

  // 1 media packet lost.
  memset(this->media_loss_mask_, 0, sizeof(this->media_loss_mask_));
  memset(this->fec_loss_mask_, 0, sizeof(this->fec_loss_mask_));
  this->media_loss_mask_[3] = 1;
  this->NetworkReceivedPackets(this->media_loss_mask_, this->fec_loss_mask_);

  for (const auto& received_packet : this->received_packets_) {
    this->fec_.DecodeFec(*received_packet, &this->recovered_packets_);
  }

  // One packet lost, one FEC packet, expect complete recovery.
  EXPECT_TRUE(this->IsRecoveryComplete());
  this->recovered_packets_.clear();

  // 2 media packets lost.
  memset(this->media_loss_mask_, 0, sizeof(this->media_loss_mask_));
  memset(this->fec_loss_mask_, 0, sizeof(this->fec_loss_mask_));
  this->media_loss_mask_[1] = 1;
  this->media_loss_mask_[3] = 1;
  this->NetworkReceivedPackets(this->media_loss_mask_, this->fec_loss_mask_);

  for (const auto& received_packet : this->received_packets_) {
    this->fec_.DecodeFec(*received_packet, &this->recovered_packets_);
  }

  // 2 packets lost, one FEC packet, cannot get complete recovery.
  EXPECT_FALSE(this->IsRecoveryComplete());
}

// Test 50% protection with random mask type for UEP on.
TYPED_TEST(RtpFecTest, FecRecoveryWithLoss50percUepRandomMask) {
  constexpr int kNumImportantPackets = 1;
  constexpr bool kUseUnequalProtection = true;
  constexpr int kNumMediaPackets = 4;
  constexpr uint8_t kProtectionFactor = 255;

  // Packet Mask for (4,4,1) code, from random mask table.
  // (kNumMediaPackets = 4; num_fec_packets = 4, kNumImportantPackets = 1)

  //         media#0   media#1  media#2    media#3
  // fec#0:    1          0        0          0
  // fec#1:    1          1        0          0
  // fec#2:    1          0        1          1
  // fec#3:    0          1        1          0
  //

  this->media_packets_ =
      this->media_packet_generator_.ConstructMediaPackets(kNumMediaPackets);

  EXPECT_EQ(
      0, this->fec_.EncodeFec(this->media_packets_, kProtectionFactor,
                              kNumImportantPackets, kUseUnequalProtection,
                              kFecMaskRandom, &this->generated_fec_packets_));

  // Expect 4 FEC packets.
  EXPECT_EQ(4u, this->generated_fec_packets_.size());

  // 4 packets lost: 3 media packets and FEC packet#1 lost.
  memset(this->media_loss_mask_, 0, sizeof(this->media_loss_mask_));
  memset(this->fec_loss_mask_, 0, sizeof(this->fec_loss_mask_));
  this->fec_loss_mask_[1] = 1;
  this->media_loss_mask_[0] = 1;
  this->media_loss_mask_[2] = 1;
  this->media_loss_mask_[3] = 1;
  this->NetworkReceivedPackets(this->media_loss_mask_, this->fec_loss_mask_);

  for (const auto& received_packet : this->received_packets_) {
    this->fec_.DecodeFec(*received_packet, &this->recovered_packets_);
  }

  // With media packet#3 and FEC packets #0, #1, #3, expect complete recovery.
  EXPECT_TRUE(this->IsRecoveryComplete());
  this->recovered_packets_.clear();

  // 5 packets lost: 4 media packets and one FEC packet#2 lost.
  memset(this->media_loss_mask_, 0, sizeof(this->media_loss_mask_));
  memset(this->fec_loss_mask_, 0, sizeof(this->fec_loss_mask_));
  this->fec_loss_mask_[2] = 1;
  this->media_loss_mask_[0] = 1;
  this->media_loss_mask_[1] = 1;
  this->media_loss_mask_[2] = 1;
  this->media_loss_mask_[3] = 1;
  this->NetworkReceivedPackets(this->media_loss_mask_, this->fec_loss_mask_);

  for (const auto& received_packet : this->received_packets_) {
    this->fec_.DecodeFec(*received_packet, &this->recovered_packets_);
  }

  // Cannot get complete recovery for this loss configuration.
  EXPECT_FALSE(this->IsRecoveryComplete());
}

TYPED_TEST(RtpFecTest, FecRecoveryNonConsecutivePackets) {
  constexpr int kNumImportantPackets = 0;
  constexpr bool kUseUnequalProtection = false;
  constexpr int kNumMediaPackets = 5;
  constexpr uint8_t kProtectionFactor = 60;

  this->media_packets_ =
      this->media_packet_generator_.ConstructMediaPackets(kNumMediaPackets);

  // Create a new temporary packet list for generating FEC packets.
  // This list should have every other packet removed.
  ForwardErrorCorrection::PacketList protected_media_packets;
  DeepCopyEveryNthPacket(this->media_packets_, 2, &protected_media_packets);

  EXPECT_EQ(
      0, this->fec_.EncodeFec(protected_media_packets, kProtectionFactor,
                              kNumImportantPackets, kUseUnequalProtection,
                              kFecMaskBursty, &this->generated_fec_packets_));

  // Expect 1 FEC packet.
  EXPECT_EQ(1u, this->generated_fec_packets_.size());

  // 1 protected media packet lost
  memset(this->media_loss_mask_, 0, sizeof(this->media_loss_mask_));
  memset(this->fec_loss_mask_, 0, sizeof(this->fec_loss_mask_));
  this->media_loss_mask_[2] = 1;
  this->NetworkReceivedPackets(this->media_loss_mask_, this->fec_loss_mask_);

  for (const auto& received_packet : this->received_packets_) {
    this->fec_.DecodeFec(*received_packet, &this->recovered_packets_);
  }

  // One packet lost, one FEC packet, expect complete recovery.
  EXPECT_TRUE(this->IsRecoveryComplete());
  this->recovered_packets_.clear();

  // Unprotected packet lost.
  memset(this->media_loss_mask_, 0, sizeof(this->media_loss_mask_));
  memset(this->fec_loss_mask_, 0, sizeof(this->fec_loss_mask_));
  this->media_loss_mask_[1] = 1;
  this->NetworkReceivedPackets(this->media_loss_mask_, this->fec_loss_mask_);

  for (const auto& received_packet : this->received_packets_) {
    this->fec_.DecodeFec(*received_packet, &this->recovered_packets_);
  }

  // Unprotected packet lost. Recovery not possible.
  EXPECT_FALSE(this->IsRecoveryComplete());
  this->recovered_packets_.clear();

  // 2 media packets lost.
  memset(this->media_loss_mask_, 0, sizeof(this->media_loss_mask_));
  memset(this->fec_loss_mask_, 0, sizeof(this->fec_loss_mask_));
  this->media_loss_mask_[0] = 1;
  this->media_loss_mask_[2] = 1;
  this->NetworkReceivedPackets(this->media_loss_mask_, this->fec_loss_mask_);

  for (const auto& received_packet : this->received_packets_) {
    this->fec_.DecodeFec(*received_packet, &this->recovered_packets_);
  }

  // 2 protected packets lost, one FEC packet, cannot get complete recovery.
  EXPECT_FALSE(this->IsRecoveryComplete());
}

TYPED_TEST(RtpFecTest, FecRecoveryNonConsecutivePacketsExtension) {
  constexpr int kNumImportantPackets = 0;
  constexpr bool kUseUnequalProtection = false;
  constexpr int kNumMediaPackets = 21;
  uint8_t kProtectionFactor = 127;

  this->media_packets_ =
      this->media_packet_generator_.ConstructMediaPackets(kNumMediaPackets);

  // Create a new temporary packet list for generating FEC packets.
  // This list should have every other packet removed.
  ForwardErrorCorrection::PacketList protected_media_packets;
  DeepCopyEveryNthPacket(this->media_packets_, 2, &protected_media_packets);

  // Zero column insertion will have to extend the size of the packet
  // mask since the number of actual packets are 21, while the number
  // of protected packets are 11.
  EXPECT_EQ(
      0, this->fec_.EncodeFec(protected_media_packets, kProtectionFactor,
                              kNumImportantPackets, kUseUnequalProtection,
                              kFecMaskBursty, &this->generated_fec_packets_));

  // Expect 5 FEC packet.
  EXPECT_EQ(5u, this->generated_fec_packets_.size());

  // Last protected media packet lost
  memset(this->media_loss_mask_, 0, sizeof(this->media_loss_mask_));
  memset(this->fec_loss_mask_, 0, sizeof(this->fec_loss_mask_));
  this->media_loss_mask_[kNumMediaPackets - 1] = 1;
  this->NetworkReceivedPackets(this->media_loss_mask_, this->fec_loss_mask_);

  for (const auto& received_packet : this->received_packets_) {
    this->fec_.DecodeFec(*received_packet, &this->recovered_packets_);
  }

  // One packet lost, one FEC packet, expect complete recovery.
  EXPECT_TRUE(this->IsRecoveryComplete());
  this->recovered_packets_.clear();

  // Last unprotected packet lost.
  memset(this->media_loss_mask_, 0, sizeof(this->media_loss_mask_));
  memset(this->fec_loss_mask_, 0, sizeof(this->fec_loss_mask_));
  this->media_loss_mask_[kNumMediaPackets - 2] = 1;
  this->NetworkReceivedPackets(this->media_loss_mask_, this->fec_loss_mask_);

  for (const auto& received_packet : this->received_packets_) {
    this->fec_.DecodeFec(*received_packet, &this->recovered_packets_);
  }

  // Unprotected packet lost. Recovery not possible.
  EXPECT_FALSE(this->IsRecoveryComplete());
  this->recovered_packets_.clear();

  // 6 media packets lost.
  memset(this->media_loss_mask_, 0, sizeof(this->media_loss_mask_));
  memset(this->fec_loss_mask_, 0, sizeof(this->fec_loss_mask_));
  this->media_loss_mask_[kNumMediaPackets - 11] = 1;
  this->media_loss_mask_[kNumMediaPackets - 9] = 1;
  this->media_loss_mask_[kNumMediaPackets - 7] = 1;
  this->media_loss_mask_[kNumMediaPackets - 5] = 1;
  this->media_loss_mask_[kNumMediaPackets - 3] = 1;
  this->media_loss_mask_[kNumMediaPackets - 1] = 1;
  this->NetworkReceivedPackets(this->media_loss_mask_, this->fec_loss_mask_);

  for (const auto& received_packet : this->received_packets_) {
    this->fec_.DecodeFec(*received_packet, &this->recovered_packets_);
  }

  // 5 protected packets lost, one FEC packet, cannot get complete recovery.
  EXPECT_FALSE(this->IsRecoveryComplete());
}

TYPED_TEST(RtpFecTest, FecRecoveryNonConsecutivePacketsWrap) {
  constexpr int kNumImportantPackets = 0;
  constexpr bool kUseUnequalProtection = false;
  constexpr int kNumMediaPackets = 21;
  uint8_t kProtectionFactor = 127;

  this->media_packets_ = this->media_packet_generator_.ConstructMediaPackets(
      kNumMediaPackets, 0xFFFF - 5);

  // Create a new temporary packet list for generating FEC packets.
  // This list should have every other packet removed.
  ForwardErrorCorrection::PacketList protected_media_packets;
  DeepCopyEveryNthPacket(this->media_packets_, 2, &protected_media_packets);

  // Zero column insertion will have to extend the size of the packet
  // mask since the number of actual packets are 21, while the number
  // of protected packets are 11.
  EXPECT_EQ(
      0, this->fec_.EncodeFec(protected_media_packets, kProtectionFactor,
                              kNumImportantPackets, kUseUnequalProtection,
                              kFecMaskBursty, &this->generated_fec_packets_));

  // Expect 5 FEC packet.
  EXPECT_EQ(5u, this->generated_fec_packets_.size());

  // Last protected media packet lost
  memset(this->media_loss_mask_, 0, sizeof(this->media_loss_mask_));
  memset(this->fec_loss_mask_, 0, sizeof(this->fec_loss_mask_));
  this->media_loss_mask_[kNumMediaPackets - 1] = 1;
  this->NetworkReceivedPackets(this->media_loss_mask_, this->fec_loss_mask_);

  for (const auto& received_packet : this->received_packets_) {
    this->fec_.DecodeFec(*received_packet, &this->recovered_packets_);
  }

  // One packet lost, one FEC packet, expect complete recovery.
  EXPECT_TRUE(this->IsRecoveryComplete());
  this->recovered_packets_.clear();

  // Last unprotected packet lost.
  memset(this->media_loss_mask_, 0, sizeof(this->media_loss_mask_));
  memset(this->fec_loss_mask_, 0, sizeof(this->fec_loss_mask_));
  this->media_loss_mask_[kNumMediaPackets - 2] = 1;
  this->NetworkReceivedPackets(this->media_loss_mask_, this->fec_loss_mask_);

  for (const auto& received_packet : this->received_packets_) {
    this->fec_.DecodeFec(*received_packet, &this->recovered_packets_);
  }

  // Unprotected packet lost. Recovery not possible.
  EXPECT_FALSE(this->IsRecoveryComplete());
  this->recovered_packets_.clear();

  // 6 media packets lost.
  memset(this->media_loss_mask_, 0, sizeof(this->media_loss_mask_));
  memset(this->fec_loss_mask_, 0, sizeof(this->fec_loss_mask_));
  this->media_loss_mask_[kNumMediaPackets - 11] = 1;
  this->media_loss_mask_[kNumMediaPackets - 9] = 1;
  this->media_loss_mask_[kNumMediaPackets - 7] = 1;
  this->media_loss_mask_[kNumMediaPackets - 5] = 1;
  this->media_loss_mask_[kNumMediaPackets - 3] = 1;
  this->media_loss_mask_[kNumMediaPackets - 1] = 1;
  this->NetworkReceivedPackets(this->media_loss_mask_, this->fec_loss_mask_);

  for (const auto& received_packet : this->received_packets_) {
    this->fec_.DecodeFec(*received_packet, &this->recovered_packets_);
  }

  // 5 protected packets lost, one FEC packet, cannot get complete recovery.
  EXPECT_FALSE(this->IsRecoveryComplete());
}

}  // namespace webrtc<|MERGE_RESOLUTION|>--- conflicted
+++ resolved
@@ -244,11 +244,7 @@
   this->media_packets_ =
       this->media_packet_generator_.ConstructMediaPackets(kNumMediaPackets);
 
-<<<<<<< HEAD
-  // Create |kMaxMediaPackets| sequence number difference.
-=======
   // Create `kMaxMediaPackets` sequence number difference.
->>>>>>> cbad18b1
   ByteWriter<uint16_t>::WriteBigEndian(
       this->media_packets_.front()->data.MutableData() + 2, 1);
   ByteWriter<uint16_t>::WriteBigEndian(
