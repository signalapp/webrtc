--- conflicted
+++ resolved
@@ -10,10 +10,6 @@
 
 #include "modules/rtp_rtcp/include/remote_ntp_time_estimator.h"
 #include "absl/types/optional.h"
-<<<<<<< HEAD
-#include "modules/rtp_rtcp/source/time_util.h"
-=======
->>>>>>> cbad18b1
 #include "system_wrappers/include/clock.h"
 #include "system_wrappers/include/ntp_time.h"
 #include "test/gmock.h"
@@ -46,13 +42,7 @@
            kTimestampOffset;
   }
 
-<<<<<<< HEAD
-  NtpTime GetRemoteNtpTime() {
-    return TimeMicrosToNtp(remote_clock_.TimeInMicroseconds());
-  }
-=======
   NtpTime GetRemoteNtpTime() { return remote_clock_.CurrentNtpTime(); }
->>>>>>> cbad18b1
 
   void SendRtcpSr() {
     uint32_t rtcp_timestamp = GetRemoteTimestamp();
