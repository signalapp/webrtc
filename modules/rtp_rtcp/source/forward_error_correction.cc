/*
 *  Copyright (c) 2012 The WebRTC project authors. All Rights Reserved.
 *
 *  Use of this source code is governed by a BSD-style license
 *  that can be found in the LICENSE file in the root of the source
 *  tree. An additional intellectual property rights grant can be found
 *  in the file PATENTS.  All contributing project authors may
 *  be found in the AUTHORS file in the root of the source tree.
 */

#include "modules/rtp_rtcp/source/forward_error_correction.h"

#include <string.h>

#include <algorithm>
#include <utility>

#include "absl/algorithm/container.h"
#include "modules/include/module_common_types_public.h"
#include "modules/rtp_rtcp/include/rtp_rtcp_defines.h"
#include "modules/rtp_rtcp/source/byte_io.h"
#include "modules/rtp_rtcp/source/flexfec_header_reader_writer.h"
#include "modules/rtp_rtcp/source/forward_error_correction_internal.h"
#include "modules/rtp_rtcp/source/ulpfec_header_reader_writer.h"
#include "rtc_base/checks.h"
#include "rtc_base/logging.h"
#include "rtc_base/numerics/mod_ops.h"

namespace webrtc {

namespace {
// Transport header size in bytes. Assume UDP/IPv4 as a reasonable minimum.
constexpr size_t kTransportOverhead = 28;

constexpr uint16_t kOldSequenceThreshold = 0x3fff;
}  // namespace

ForwardErrorCorrection::Packet::Packet() : data(0), ref_count_(0) {}
ForwardErrorCorrection::Packet::~Packet() = default;

int32_t ForwardErrorCorrection::Packet::AddRef() {
  return ++ref_count_;
}

int32_t ForwardErrorCorrection::Packet::Release() {
  int32_t ref_count;
  ref_count = --ref_count_;
  if (ref_count == 0)
    delete this;
  return ref_count;
}

// This comparator is used to compare std::unique_ptr's pointing to
// subclasses of SortablePackets. It needs to be parametric since
// the std::unique_ptr's are not covariant w.r.t. the types that
// they are pointing to.
template <typename S, typename T>
bool ForwardErrorCorrection::SortablePacket::LessThan::operator()(
    const S& first,
    const T& second) {
  RTC_DCHECK_EQ(first->ssrc, second->ssrc);
  return IsNewerSequenceNumber(second->seq_num, first->seq_num);
}

ForwardErrorCorrection::ReceivedPacket::ReceivedPacket() = default;
ForwardErrorCorrection::ReceivedPacket::~ReceivedPacket() = default;

ForwardErrorCorrection::RecoveredPacket::RecoveredPacket() = default;
ForwardErrorCorrection::RecoveredPacket::~RecoveredPacket() = default;

ForwardErrorCorrection::ProtectedPacket::ProtectedPacket() = default;
ForwardErrorCorrection::ProtectedPacket::~ProtectedPacket() = default;

ForwardErrorCorrection::ReceivedFecPacket::ReceivedFecPacket() = default;
ForwardErrorCorrection::ReceivedFecPacket::~ReceivedFecPacket() = default;

ForwardErrorCorrection::ForwardErrorCorrection(
    std::unique_ptr<FecHeaderReader> fec_header_reader,
    std::unique_ptr<FecHeaderWriter> fec_header_writer,
    uint32_t ssrc,
    uint32_t protected_media_ssrc)
    : ssrc_(ssrc),
      protected_media_ssrc_(protected_media_ssrc),
      fec_header_reader_(std::move(fec_header_reader)),
      fec_header_writer_(std::move(fec_header_writer)),
      generated_fec_packets_(fec_header_writer_->MaxFecPackets()),
      packet_mask_size_(0) {}

ForwardErrorCorrection::~ForwardErrorCorrection() = default;

std::unique_ptr<ForwardErrorCorrection> ForwardErrorCorrection::CreateUlpfec(
    uint32_t ssrc) {
  std::unique_ptr<FecHeaderReader> fec_header_reader(new UlpfecHeaderReader());
  std::unique_ptr<FecHeaderWriter> fec_header_writer(new UlpfecHeaderWriter());
  return std::unique_ptr<ForwardErrorCorrection>(new ForwardErrorCorrection(
      std::move(fec_header_reader), std::move(fec_header_writer), ssrc, ssrc));
}

std::unique_ptr<ForwardErrorCorrection> ForwardErrorCorrection::CreateFlexfec(
    uint32_t ssrc,
    uint32_t protected_media_ssrc) {
  std::unique_ptr<FecHeaderReader> fec_header_reader(new FlexfecHeaderReader());
  std::unique_ptr<FecHeaderWriter> fec_header_writer(new FlexfecHeaderWriter());
  return std::unique_ptr<ForwardErrorCorrection>(new ForwardErrorCorrection(
      std::move(fec_header_reader), std::move(fec_header_writer), ssrc,
      protected_media_ssrc));
}

int ForwardErrorCorrection::EncodeFec(const PacketList& media_packets,
                                      uint8_t protection_factor,
                                      int num_important_packets,
                                      bool use_unequal_protection,
                                      FecMaskType fec_mask_type,
                                      std::list<Packet*>* fec_packets) {
  const size_t num_media_packets = media_packets.size();

  // Sanity check arguments.
  RTC_DCHECK_GT(num_media_packets, 0);
  RTC_DCHECK_GE(num_important_packets, 0);
  RTC_DCHECK_LE(num_important_packets, num_media_packets);
  RTC_DCHECK(fec_packets->empty());
  const size_t max_media_packets = fec_header_writer_->MaxMediaPackets();
  if (num_media_packets > max_media_packets) {
    RTC_LOG(LS_WARNING) << "Can't protect " << num_media_packets
                        << " media packets per frame. Max is "
                        << max_media_packets << ".";
    return -1;
  }

  // Error check the media packets.
  for (const auto& media_packet : media_packets) {
    RTC_DCHECK(media_packet);
    if (media_packet->data.size() < kRtpHeaderSize) {
      RTC_LOG(LS_WARNING) << "Media packet " << media_packet->data.size()
                          << " bytes "
                             "is smaller than RTP header.";
      return -1;
    }
    // Ensure the FEC packets will fit in a typical MTU.
    if (media_packet->data.size() + MaxPacketOverhead() + kTransportOverhead >
        IP_PACKET_SIZE) {
      RTC_LOG(LS_WARNING) << "Media packet " << media_packet->data.size()
                          << " bytes "
                             "with overhead is larger than "
                          << IP_PACKET_SIZE << " bytes.";
    }
  }

  // Prepare generated FEC packets.
  int num_fec_packets = NumFecPackets(num_media_packets, protection_factor);
  if (num_fec_packets == 0) {
    return 0;
  }
  for (int i = 0; i < num_fec_packets; ++i) {
    generated_fec_packets_[i].data.EnsureCapacity(IP_PACKET_SIZE);
    memset(generated_fec_packets_[i].data.MutableData(), 0, IP_PACKET_SIZE);
    // Use this as a marker for untouched packets.
    generated_fec_packets_[i].data.SetSize(0);
    fec_packets->push_back(&generated_fec_packets_[i]);
  }

  internal::PacketMaskTable mask_table(fec_mask_type, num_media_packets);
  packet_mask_size_ = internal::PacketMaskSize(num_media_packets);
  memset(packet_masks_, 0, num_fec_packets * packet_mask_size_);
  internal::GeneratePacketMasks(num_media_packets, num_fec_packets,
                                num_important_packets, use_unequal_protection,
                                &mask_table, packet_masks_);

  // Adapt packet masks to missing media packets.
  int num_mask_bits = InsertZerosInPacketMasks(media_packets, num_fec_packets);
  if (num_mask_bits < 0) {
    RTC_LOG(LS_INFO) << "Due to sequence number gaps, cannot protect media "
                        "packets with a single block of FEC packets.";
    fec_packets->clear();
    return -1;
  }
  packet_mask_size_ = internal::PacketMaskSize(num_mask_bits);

  // Write FEC packets to `generated_fec_packets_`.
  GenerateFecPayloads(media_packets, num_fec_packets);
  // TODO(brandtr): Generalize this when multistream protection support is
  // added.
  const uint32_t media_ssrc = ParseSsrc(media_packets.front()->data.data());
  const uint16_t seq_num_base =
      ParseSequenceNumber(media_packets.front()->data.data());
  FinalizeFecHeaders(num_fec_packets, media_ssrc, seq_num_base);

  return 0;
}

int ForwardErrorCorrection::NumFecPackets(int num_media_packets,
                                          int protection_factor) {
  // Result in Q0 with an unsigned round.
  int num_fec_packets = (num_media_packets * protection_factor + (1 << 7)) >> 8;
  // Generate at least one FEC packet if we need protection.
  if (protection_factor > 0 && num_fec_packets == 0) {
    num_fec_packets = 1;
  }
  RTC_DCHECK_LE(num_fec_packets, num_media_packets);
  return num_fec_packets;
}

void ForwardErrorCorrection::GenerateFecPayloads(
    const PacketList& media_packets,
    size_t num_fec_packets) {
  RTC_DCHECK(!media_packets.empty());
  for (size_t i = 0; i < num_fec_packets; ++i) {
    Packet* const fec_packet = &generated_fec_packets_[i];
    size_t pkt_mask_idx = i * packet_mask_size_;
    const size_t min_packet_mask_size = fec_header_writer_->MinPacketMaskSize(
        &packet_masks_[pkt_mask_idx], packet_mask_size_);
    const size_t fec_header_size =
        fec_header_writer_->FecHeaderSize(min_packet_mask_size);

    size_t media_pkt_idx = 0;
    auto media_packets_it = media_packets.cbegin();
    uint16_t prev_seq_num =
        ParseSequenceNumber((*media_packets_it)->data.data());
    while (media_packets_it != media_packets.end()) {
      Packet* const media_packet = media_packets_it->get();
      const uint8_t* media_packet_data = media_packet->data.cdata();
      // Should `media_packet` be protected by `fec_packet`?
      if (packet_masks_[pkt_mask_idx] & (1 << (7 - media_pkt_idx))) {
        size_t media_payload_length =
            media_packet->data.size() - kRtpHeaderSize;

        bool first_protected_packet = (fec_packet->data.size() == 0);
        size_t fec_packet_length = fec_header_size + media_payload_length;
        if (fec_packet_length > fec_packet->data.size()) {
          // Recall that XORing with zero (which the FEC packets are prefilled
          // with) is the identity operator, thus all prior XORs are
          // still correct even though we expand the packet length here.
          fec_packet->data.SetSize(fec_packet_length);
        }
        if (first_protected_packet) {
          uint8_t* data = fec_packet->data.MutableData();
          // Write P, X, CC, M, and PT recovery fields.
          // Note that bits 0, 1, and 16 are overwritten in FinalizeFecHeaders.
          memcpy(&data[0], &media_packet_data[0], 2);
          // Write length recovery field. (This is a temporary location for
          // ULPFEC.)
          ByteWriter<uint16_t>::WriteBigEndian(&data[2], media_payload_length);
          // Write timestamp recovery field.
          memcpy(&data[4], &media_packet_data[4], 4);
          // Write payload.
          if (media_payload_length > 0) {
            memcpy(&data[fec_header_size], &media_packet_data[kRtpHeaderSize],
                   media_payload_length);
          }
        } else {
          XorHeaders(*media_packet, fec_packet);
          XorPayloads(*media_packet, media_payload_length, fec_header_size,
                      fec_packet);
        }
      }
      media_packets_it++;
      if (media_packets_it != media_packets.end()) {
        uint16_t seq_num =
            ParseSequenceNumber((*media_packets_it)->data.data());
        media_pkt_idx += static_cast<uint16_t>(seq_num - prev_seq_num);
        prev_seq_num = seq_num;
      }
      pkt_mask_idx += media_pkt_idx / 8;
      media_pkt_idx %= 8;
    }
    RTC_DCHECK_GT(fec_packet->data.size(), 0)
        << "Packet mask is wrong or poorly designed.";
  }
}

int ForwardErrorCorrection::InsertZerosInPacketMasks(
    const PacketList& media_packets,
    size_t num_fec_packets) {
  size_t num_media_packets = media_packets.size();
  if (num_media_packets <= 1) {
    return num_media_packets;
  }
  uint16_t last_seq_num =
      ParseSequenceNumber(media_packets.back()->data.data());
  uint16_t first_seq_num =
      ParseSequenceNumber(media_packets.front()->data.data());
  size_t total_missing_seq_nums =
      static_cast<uint16_t>(last_seq_num - first_seq_num) - num_media_packets +
      1;
  if (total_missing_seq_nums == 0) {
    // All sequence numbers are covered by the packet mask.
    // No zero insertion required.
    return num_media_packets;
  }
  const size_t max_media_packets = fec_header_writer_->MaxMediaPackets();
  if (total_missing_seq_nums + num_media_packets > max_media_packets) {
    return -1;
  }
  // Allocate the new mask.
  size_t tmp_packet_mask_size =
      internal::PacketMaskSize(total_missing_seq_nums + num_media_packets);
  memset(tmp_packet_masks_, 0, num_fec_packets * tmp_packet_mask_size);

  auto media_packets_it = media_packets.cbegin();
  uint16_t prev_seq_num = first_seq_num;
  ++media_packets_it;

  // Insert the first column.
  internal::CopyColumn(tmp_packet_masks_, tmp_packet_mask_size, packet_masks_,
                       packet_mask_size_, num_fec_packets, 0, 0);
  size_t new_bit_index = 1;
  size_t old_bit_index = 1;
  // Insert zeros in the bit mask for every hole in the sequence.
  while (media_packets_it != media_packets.end()) {
    if (new_bit_index == max_media_packets) {
      // We can only cover up to 48 packets.
      break;
    }
    uint16_t seq_num = ParseSequenceNumber((*media_packets_it)->data.data());
    const int num_zeros_to_insert =
        static_cast<uint16_t>(seq_num - prev_seq_num - 1);
    if (num_zeros_to_insert > 0) {
      internal::InsertZeroColumns(num_zeros_to_insert, tmp_packet_masks_,
                                  tmp_packet_mask_size, num_fec_packets,
                                  new_bit_index);
    }
    new_bit_index += num_zeros_to_insert;
    internal::CopyColumn(tmp_packet_masks_, tmp_packet_mask_size, packet_masks_,
                         packet_mask_size_, num_fec_packets, new_bit_index,
                         old_bit_index);
    ++new_bit_index;
    ++old_bit_index;
    prev_seq_num = seq_num;
    ++media_packets_it;
  }
  if (new_bit_index % 8 != 0) {
    // We didn't fill the last byte. Shift bits to correct position.
    for (uint16_t row = 0; row < num_fec_packets; ++row) {
      int new_byte_index = row * tmp_packet_mask_size + new_bit_index / 8;
      tmp_packet_masks_[new_byte_index] <<= (7 - (new_bit_index % 8));
    }
  }
  // Replace the old mask with the new.
  memcpy(packet_masks_, tmp_packet_masks_,
         num_fec_packets * tmp_packet_mask_size);
  return new_bit_index;
}

void ForwardErrorCorrection::FinalizeFecHeaders(size_t num_fec_packets,
                                                uint32_t media_ssrc,
                                                uint16_t seq_num_base) {
  for (size_t i = 0; i < num_fec_packets; ++i) {
    fec_header_writer_->FinalizeFecHeader(
        media_ssrc, seq_num_base, &packet_masks_[i * packet_mask_size_],
        packet_mask_size_, &generated_fec_packets_[i]);
  }
}

void ForwardErrorCorrection::ResetState(
    RecoveredPacketList* recovered_packets) {
  // Free the memory for any existing recovered packets, if the caller hasn't.
  recovered_packets->clear();
  received_fec_packets_.clear();
}

void ForwardErrorCorrection::InsertMediaPacket(
    RecoveredPacketList* recovered_packets,
    const ReceivedPacket& received_packet) {
  RTC_DCHECK_EQ(received_packet.ssrc, protected_media_ssrc_);

  // Search for duplicate packets.
  for (const auto& recovered_packet : *recovered_packets) {
    RTC_DCHECK_EQ(recovered_packet->ssrc, received_packet.ssrc);
    if (recovered_packet->seq_num == received_packet.seq_num) {
      // Duplicate packet, no need to add to list.
      return;
    }
  }

  std::unique_ptr<RecoveredPacket> recovered_packet(new RecoveredPacket());
  // This "recovered packet" was not recovered using parity packets.
  recovered_packet->was_recovered = false;
  // This media packet has already been passed on.
  recovered_packet->returned = true;
  recovered_packet->ssrc = received_packet.ssrc;
  recovered_packet->seq_num = received_packet.seq_num;
  recovered_packet->pkt = received_packet.pkt;
  // TODO(holmer): Consider replacing this with a binary search for the right
  // position, and then just insert the new packet. Would get rid of the sort.
  RecoveredPacket* recovered_packet_ptr = recovered_packet.get();
  recovered_packets->push_back(std::move(recovered_packet));
  recovered_packets->sort(SortablePacket::LessThan());
  UpdateCoveringFecPackets(*recovered_packet_ptr);
}

void ForwardErrorCorrection::UpdateCoveringFecPackets(
    const RecoveredPacket& packet) {
  for (auto& fec_packet : received_fec_packets_) {
    // Is this FEC packet protecting the media packet `packet`?
    auto protected_it = absl::c_lower_bound(
        fec_packet->protected_packets, &packet, SortablePacket::LessThan());
    if (protected_it != fec_packet->protected_packets.end() &&
        (*protected_it)->seq_num == packet.seq_num) {
      // Found an FEC packet which is protecting `packet`.
      (*protected_it)->pkt = packet.pkt;
    }
  }
}

void ForwardErrorCorrection::InsertFecPacket(
    const RecoveredPacketList& recovered_packets,
    const ReceivedPacket& received_packet) {
  RTC_DCHECK_EQ(received_packet.ssrc, ssrc_);

  // Check for duplicate.
  for (const auto& existing_fec_packet : received_fec_packets_) {
    RTC_DCHECK_EQ(existing_fec_packet->ssrc, received_packet.ssrc);
    if (existing_fec_packet->seq_num == received_packet.seq_num) {
      // Drop duplicate FEC packet data.
      return;
    }
  }

  std::unique_ptr<ReceivedFecPacket> fec_packet(new ReceivedFecPacket());
  fec_packet->pkt = received_packet.pkt;
  fec_packet->ssrc = received_packet.ssrc;
  fec_packet->seq_num = received_packet.seq_num;
  // Parse ULPFEC/FlexFEC header specific info.
  bool ret = fec_header_reader_->ReadFecHeader(fec_packet.get());
  if (!ret) {
    return;
  }

  // TODO(brandtr): Update here when we support multistream protection.
  if (fec_packet->protected_ssrc != protected_media_ssrc_) {
    RTC_LOG(LS_INFO)
        << "Received FEC packet is protecting an unknown media SSRC; dropping.";
    return;
  }

  if (fec_packet->packet_mask_offset + fec_packet->packet_mask_size >
      fec_packet->pkt->data.size()) {
    RTC_LOG(LS_INFO) << "Received corrupted FEC packet; dropping.";
    return;
  }

  // Parse packet mask from header and represent as protected packets.
  for (uint16_t byte_idx = 0; byte_idx < fec_packet->packet_mask_size;
       ++byte_idx) {
    uint8_t packet_mask =
        fec_packet->pkt->data[fec_packet->packet_mask_offset + byte_idx];
    for (uint16_t bit_idx = 0; bit_idx < 8; ++bit_idx) {
      if (packet_mask & (1 << (7 - bit_idx))) {
        std::unique_ptr<ProtectedPacket> protected_packet(
            new ProtectedPacket());
        // This wraps naturally with the sequence number.
        protected_packet->ssrc = protected_media_ssrc_;
        protected_packet->seq_num = static_cast<uint16_t>(
            fec_packet->seq_num_base + (byte_idx << 3) + bit_idx);
        protected_packet->pkt = nullptr;
        fec_packet->protected_packets.push_back(std::move(protected_packet));
      }
    }
  }

  if (fec_packet->protected_packets.empty()) {
    // All-zero packet mask; we can discard this FEC packet.
    RTC_LOG(LS_WARNING) << "Received FEC packet has an all-zero packet mask.";
  } else {
    AssignRecoveredPackets(recovered_packets, fec_packet.get());
    // TODO(holmer): Consider replacing this with a binary search for the right
    // position, and then just insert the new packet. Would get rid of the sort.
    received_fec_packets_.push_back(std::move(fec_packet));
    received_fec_packets_.sort(SortablePacket::LessThan());
    const size_t max_fec_packets = fec_header_reader_->MaxFecPackets();
    if (received_fec_packets_.size() > max_fec_packets) {
      received_fec_packets_.pop_front();
    }
    RTC_DCHECK_LE(received_fec_packets_.size(), max_fec_packets);
  }
}

void ForwardErrorCorrection::AssignRecoveredPackets(
    const RecoveredPacketList& recovered_packets,
    ReceivedFecPacket* fec_packet) {
  ProtectedPacketList* protected_packets = &fec_packet->protected_packets;
  std::vector<RecoveredPacket*> recovered_protected_packets;

  // Find intersection between the (sorted) containers `protected_packets`
  // and `recovered_packets`, i.e. all protected packets that have already
  // been recovered. Update the corresponding protected packets to point to
  // the recovered packets.
  auto it_p = protected_packets->cbegin();
  auto it_r = recovered_packets.cbegin();
  SortablePacket::LessThan less_than;
  while (it_p != protected_packets->end() && it_r != recovered_packets.end()) {
    if (less_than(*it_p, *it_r)) {
      ++it_p;
    } else if (less_than(*it_r, *it_p)) {
      ++it_r;
    } else {  // *it_p == *it_r.
      // This protected packet has already been recovered.
      (*it_p)->pkt = (*it_r)->pkt;
      ++it_p;
      ++it_r;
    }
  }
}

void ForwardErrorCorrection::InsertPacket(
    const ReceivedPacket& received_packet,
    RecoveredPacketList* recovered_packets) {
  // Discard old FEC packets such that the sequence numbers in
  // `received_fec_packets_` span at most 1/2 of the sequence number space.
  // This is important for keeping `received_fec_packets_` sorted, and may
  // also reduce the possibility of incorrect decoding due to sequence number
  // wrap-around.
  if (!received_fec_packets_.empty() &&
      received_packet.ssrc == received_fec_packets_.front()->ssrc) {
    // It only makes sense to detect wrap-around when `received_packet`
    // and `front_received_fec_packet` belong to the same sequence number
    // space, i.e., the same SSRC. This happens when `received_packet`
    // is a FEC packet, or if `received_packet` is a media packet and
    // RED+ULPFEC is used.
    auto it = received_fec_packets_.begin();
    while (it != received_fec_packets_.end()) {
      uint16_t seq_num_diff = MinDiff(received_packet.seq_num, (*it)->seq_num);
      if (seq_num_diff > kOldSequenceThreshold) {
        it = received_fec_packets_.erase(it);
      } else {
        // No need to keep iterating, since `received_fec_packets_` is sorted.
        break;
      }
    }
  }

  if (received_packet.is_fec) {
    InsertFecPacket(*recovered_packets, received_packet);
  } else {
    InsertMediaPacket(recovered_packets, received_packet);
  }

  DiscardOldRecoveredPackets(recovered_packets);
}

bool ForwardErrorCorrection::StartPacketRecovery(
    const ReceivedFecPacket& fec_packet,
    RecoveredPacket* recovered_packet) {
  // Ensure pkt is initialized.
  recovered_packet->pkt = new Packet();
  // Sanity check packet length.
  if (fec_packet.pkt->data.size() <
      fec_packet.fec_header_size + fec_packet.protection_length) {
    RTC_LOG(LS_WARNING)
        << "The FEC packet is truncated: it does not contain enough room "
           "for its own header.";
    return false;
  }
  if (fec_packet.protection_length >
      std::min(size_t{IP_PACKET_SIZE - kRtpHeaderSize},
               IP_PACKET_SIZE - fec_packet.fec_header_size)) {
    RTC_LOG(LS_WARNING) << "Incorrect protection length, dropping FEC packet.";
    return false;
  }
  // Initialize recovered packet data.
  recovered_packet->pkt->data.EnsureCapacity(IP_PACKET_SIZE);
  recovered_packet->pkt->data.SetSize(fec_packet.protection_length +
                                      kRtpHeaderSize);
  recovered_packet->returned = false;
  recovered_packet->was_recovered = true;
  // Copy bytes corresponding to minimum RTP header size.
  // Note that the sequence number and SSRC fields will be overwritten
  // at the end of packet recovery.
  memcpy(recovered_packet->pkt->data.MutableData(),
         fec_packet.pkt->data.cdata(), kRtpHeaderSize);
  // Copy remaining FEC payload.
  if (fec_packet.protection_length > 0) {
    memcpy(recovered_packet->pkt->data.MutableData() + kRtpHeaderSize,
           fec_packet.pkt->data.cdata() + fec_packet.fec_header_size,
           fec_packet.protection_length);
  }
  return true;
}

bool ForwardErrorCorrection::FinishPacketRecovery(
    const ReceivedFecPacket& fec_packet,
    RecoveredPacket* recovered_packet) {
  uint8_t* data = recovered_packet->pkt->data.MutableData();
  // Set the RTP version to 2.
  data[0] |= 0x80;  // Set the 1st bit.
  data[0] &= 0xbf;  // Clear the 2nd bit.
  // Recover the packet length, from temporary location.
  const size_t new_size =
      ByteReader<uint16_t>::ReadBigEndian(&data[2]) + kRtpHeaderSize;
  if (new_size > size_t{IP_PACKET_SIZE - kRtpHeaderSize}) {
    RTC_LOG(LS_WARNING) << "The recovered packet had a length larger than a "
                           "typical IP packet, and is thus dropped.";
    return false;
  }
  recovered_packet->pkt->data.SetSize(new_size);
  // Set the SN field.
  ByteWriter<uint16_t>::WriteBigEndian(&data[2], recovered_packet->seq_num);
  // Set the SSRC field.
  ByteWriter<uint32_t>::WriteBigEndian(&data[8], fec_packet.protected_ssrc);
  recovered_packet->ssrc = fec_packet.protected_ssrc;
  return true;
}

void ForwardErrorCorrection::XorHeaders(const Packet& src, Packet* dst) {
  uint8_t* dst_data = dst->data.MutableData();
  const uint8_t* src_data = src.data.cdata();
  // XOR the first 2 bytes of the header: V, P, X, CC, M, PT fields.
  dst_data[0] ^= src_data[0];
  dst_data[1] ^= src_data[1];

  // XOR the length recovery field.
  uint8_t src_payload_length_network_order[2];
  ByteWriter<uint16_t>::WriteBigEndian(src_payload_length_network_order,
                                       src.data.size() - kRtpHeaderSize);
  dst_data[2] ^= src_payload_length_network_order[0];
  dst_data[3] ^= src_payload_length_network_order[1];

  // XOR the 5th to 8th bytes of the header: the timestamp field.
  dst_data[4] ^= src_data[4];
  dst_data[5] ^= src_data[5];
  dst_data[6] ^= src_data[6];
  dst_data[7] ^= src_data[7];

  // Skip the 9th to 12th bytes of the header.
}

void ForwardErrorCorrection::XorPayloads(const Packet& src,
                                         size_t payload_length,
                                         size_t dst_offset,
                                         Packet* dst) {
  // XOR the payload.
  RTC_DCHECK_LE(kRtpHeaderSize + payload_length, src.data.size());
  RTC_DCHECK_LE(dst_offset + payload_length, dst->data.capacity());
  if (dst_offset + payload_length > dst->data.size()) {
    dst->data.SetSize(dst_offset + payload_length);
  }
  uint8_t* dst_data = dst->data.MutableData();
  const uint8_t* src_data = src.data.cdata();
  for (size_t i = 0; i < payload_length; ++i) {
    dst_data[dst_offset + i] ^= src_data[kRtpHeaderSize + i];
  }
}

bool ForwardErrorCorrection::RecoverPacket(const ReceivedFecPacket& fec_packet,
                                           RecoveredPacket* recovered_packet) {
  if (!StartPacketRecovery(fec_packet, recovered_packet)) {
    return false;
  }
  for (const auto& protected_packet : fec_packet.protected_packets) {
    if (protected_packet->pkt == nullptr) {
      // This is the packet we're recovering.
      recovered_packet->seq_num = protected_packet->seq_num;
    } else {
      XorHeaders(*protected_packet->pkt, recovered_packet->pkt);
      XorPayloads(*protected_packet->pkt,
                  protected_packet->pkt->data.size() - kRtpHeaderSize,
                  kRtpHeaderSize, recovered_packet->pkt);
    }
  }
  if (!FinishPacketRecovery(fec_packet, recovered_packet)) {
    return false;
  }
  return true;
}

void ForwardErrorCorrection::AttemptRecovery(
    RecoveredPacketList* recovered_packets) {
  auto fec_packet_it = received_fec_packets_.begin();
  while (fec_packet_it != received_fec_packets_.end()) {
    // Search for each FEC packet's protected media packets.
    int packets_missing = NumCoveredPacketsMissing(**fec_packet_it);

    // We can only recover one packet with an FEC packet.
    if (packets_missing == 1) {
      // Recovery possible.
      std::unique_ptr<RecoveredPacket> recovered_packet(new RecoveredPacket());
      recovered_packet->pkt = nullptr;
      if (!RecoverPacket(**fec_packet_it, recovered_packet.get())) {
        // Can't recover using this packet, drop it.
        fec_packet_it = received_fec_packets_.erase(fec_packet_it);
        continue;
      }

      auto* recovered_packet_ptr = recovered_packet.get();
      // Add recovered packet to the list of recovered packets and update any
      // FEC packets covering this packet with a pointer to the data.
      // TODO(holmer): Consider replacing this with a binary search for the
      // right position, and then just insert the new packet. Would get rid of
      // the sort.
      recovered_packets->push_back(std::move(recovered_packet));
      recovered_packets->sort(SortablePacket::LessThan());
      UpdateCoveringFecPackets(*recovered_packet_ptr);
      DiscardOldRecoveredPackets(recovered_packets);
      fec_packet_it = received_fec_packets_.erase(fec_packet_it);

      // A packet has been recovered. We need to check the FEC list again, as
      // this may allow additional packets to be recovered.
      // Restart for first FEC packet.
      fec_packet_it = received_fec_packets_.begin();
    } else if (packets_missing == 0 ||
               IsOldFecPacket(**fec_packet_it, recovered_packets)) {
      // Either all protected packets arrived or have been recovered, or the FEC
      // packet is old. We can discard this FEC packet.
      fec_packet_it = received_fec_packets_.erase(fec_packet_it);
    } else {
      fec_packet_it++;
    }
  }
}

int ForwardErrorCorrection::NumCoveredPacketsMissing(
    const ReceivedFecPacket& fec_packet) {
  int packets_missing = 0;
  for (const auto& protected_packet : fec_packet.protected_packets) {
    if (protected_packet->pkt == nullptr) {
      ++packets_missing;
      if (packets_missing > 1) {
        break;  // We can't recover more than one packet.
      }
    }
  }
  return packets_missing;
}

void ForwardErrorCorrection::DiscardOldRecoveredPackets(
    RecoveredPacketList* recovered_packets) {
  const size_t max_media_packets = fec_header_reader_->MaxMediaPackets();
  while (recovered_packets->size() > max_media_packets) {
    recovered_packets->pop_front();
  }
  RTC_DCHECK_LE(recovered_packets->size(), max_media_packets);
}

<<<<<<< HEAD
=======
bool ForwardErrorCorrection::IsOldFecPacket(
    const ReceivedFecPacket& fec_packet,
    const RecoveredPacketList* recovered_packets) {
  if (recovered_packets->empty()) {
    return false;
  }

  const uint16_t back_recovered_seq_num = recovered_packets->back()->seq_num;
  const uint16_t last_protected_seq_num =
      fec_packet.protected_packets.back()->seq_num;

  // FEC packet is old if its last protected sequence number is much
  // older than the latest protected sequence number received.
  return (MinDiff(back_recovered_seq_num, last_protected_seq_num) >
          kOldSequenceThreshold);
}

>>>>>>> cbad18b1
uint16_t ForwardErrorCorrection::ParseSequenceNumber(const uint8_t* packet) {
  return (packet[2] << 8) + packet[3];
}

uint32_t ForwardErrorCorrection::ParseSsrc(const uint8_t* packet) {
  return (packet[8] << 24) + (packet[9] << 16) + (packet[10] << 8) + packet[11];
}

void ForwardErrorCorrection::DecodeFec(const ReceivedPacket& received_packet,
                                       RecoveredPacketList* recovered_packets) {
  RTC_DCHECK(recovered_packets);

  const size_t max_media_packets = fec_header_reader_->MaxMediaPackets();
  if (recovered_packets->size() == max_media_packets) {
    const RecoveredPacket* back_recovered_packet =
        recovered_packets->back().get();

    if (received_packet.ssrc == back_recovered_packet->ssrc) {
      const unsigned int seq_num_diff =
          MinDiff(received_packet.seq_num, back_recovered_packet->seq_num);
      if (seq_num_diff > max_media_packets) {
        // A big gap in sequence numbers. The old recovered packets
        // are now useless, so it's safe to do a reset.
        RTC_LOG(LS_INFO) << "Big gap in media/ULPFEC sequence numbers. No need "
                            "to keep the old packets in the FEC buffers, thus "
                            "resetting them.";
        ResetState(recovered_packets);
      }
    }
  }

  InsertPacket(received_packet, recovered_packets);
  AttemptRecovery(recovered_packets);
}

size_t ForwardErrorCorrection::MaxPacketOverhead() const {
  return fec_header_writer_->MaxPacketOverhead();
}

FecHeaderReader::FecHeaderReader(size_t max_media_packets,
                                 size_t max_fec_packets)
    : max_media_packets_(max_media_packets),
      max_fec_packets_(max_fec_packets) {}

FecHeaderReader::~FecHeaderReader() = default;

size_t FecHeaderReader::MaxMediaPackets() const {
  return max_media_packets_;
}

size_t FecHeaderReader::MaxFecPackets() const {
  return max_fec_packets_;
}

FecHeaderWriter::FecHeaderWriter(size_t max_media_packets,
                                 size_t max_fec_packets,
                                 size_t max_packet_overhead)
    : max_media_packets_(max_media_packets),
      max_fec_packets_(max_fec_packets),
      max_packet_overhead_(max_packet_overhead) {}

FecHeaderWriter::~FecHeaderWriter() = default;

size_t FecHeaderWriter::MaxMediaPackets() const {
  return max_media_packets_;
}

size_t FecHeaderWriter::MaxFecPackets() const {
  return max_fec_packets_;
}

size_t FecHeaderWriter::MaxPacketOverhead() const {
  return max_packet_overhead_;
}

}  // namespace webrtc<|MERGE_RESOLUTION|>--- conflicted
+++ resolved
@@ -731,8 +731,6 @@
   RTC_DCHECK_LE(recovered_packets->size(), max_media_packets);
 }
 
-<<<<<<< HEAD
-=======
 bool ForwardErrorCorrection::IsOldFecPacket(
     const ReceivedFecPacket& fec_packet,
     const RecoveredPacketList* recovered_packets) {
@@ -750,7 +748,6 @@
           kOldSequenceThreshold);
 }
 
->>>>>>> cbad18b1
 uint16_t ForwardErrorCorrection::ParseSequenceNumber(const uint8_t* packet) {
   return (packet[2] << 8) + packet[3];
 }
