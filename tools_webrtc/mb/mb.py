#!/usr/bin/env vpython3

# Copyright (c) 2016 The WebRTC project authors. All Rights Reserved.
#
# Use of this source code is governed by a BSD-style license
# that can be found in the LICENSE file in the root of the source
# tree. An additional intellectual property rights grant can be found
# in the file PATENTS.  All contributing project authors may
# be found in the AUTHORS file in the root of the source tree.

"""MB - the Meta-Build wrapper around GN.

MB is a wrapper script for GN that can be used to generate build files
for sets of canned configurations and analyze them.
"""

<<<<<<< HEAD
import argparse
import ast
import errno
import json
=======
>>>>>>> 8f9b44ba
import os
import sys
<<<<<<< HEAD
import subprocess
import tempfile
import traceback
from urllib.request import urlopen
=======

_SCRIPT_DIR = os.path.dirname(os.path.realpath(__file__))
_SRC_DIR = os.path.dirname(os.path.dirname(_SCRIPT_DIR))
sys.path.insert(0, _SRC_DIR)
>>>>>>> 8f9b44ba

from tools.mb import mb


def _GetExecutable(target, platform):
  executable_prefix = '.\\' if platform == 'win32' else './'
  executable_suffix = '.exe' if platform == 'win32' else ''
  return executable_prefix + target + executable_suffix


def main(args):
  mbw = WebRTCMetaBuildWrapper()
  return mbw.Main(args)


<<<<<<< HEAD
class MetaBuildWrapper:
  def __init__(self):
    self.src_dir = SRC_DIR
    self.default_config = os.path.join(SCRIPT_DIR, 'mb_config.pyl')
    self.default_isolate_map = os.path.join(SCRIPT_DIR, 'gn_isolate_map.pyl')
    self.executable = sys.executable
    self.platform = sys.platform
    self.sep = os.sep
    self.args = argparse.Namespace()
    self.configs = {}
    self.builder_groups = {}
    self.mixins = {}
    self.isolate_exe = 'isolate.exe' if self.platform.startswith(
        'win') else 'isolate'

  def Main(self, args):
    self.ParseArgs(args)
    try:
      ret = self.args.func()
      if ret:
        self.DumpInputFiles()
      return ret
    except KeyboardInterrupt:
      self.Print('interrupted, exiting')
      return 130
    except Exception:
      self.DumpInputFiles()
      s = traceback.format_exc()
      for l in s.splitlines():
        self.Print(l)
      return 1

  def ParseArgs(self, argv):
    def AddCommonOptions(subp):
      subp.add_argument('-b',
                        '--builder',
                        help='builder name to look up config from')
      subp.add_argument('-m',
                        '--builder-group',
                        help='builder group name to look up config from')
      subp.add_argument('-c', '--config', help='configuration to analyze')
      subp.add_argument('--phase',
                        help='optional phase name (used when builders '
                        'do multiple compiles with different '
                        'arguments in a single build)')
      subp.add_argument('-f',
                        '--config-file',
                        metavar='PATH',
                        default=self.default_config,
                        help='path to config file '
                        '(default is %(default)s)')
      subp.add_argument('-i',
                        '--isolate-map-file',
                        metavar='PATH',
                        default=self.default_isolate_map,
                        help='path to isolate map file '
                        '(default is %(default)s)')
      subp.add_argument('-r',
                        '--realm',
                        default='webrtc:try',
                        help='optional LUCI realm to use (for example '
                        'when triggering tasks on Swarming)')
      subp.add_argument('-g', '--goma-dir', help='path to goma directory')
      subp.add_argument('--android-version-code',
                        help='Sets GN arg android_default_version_code')
      subp.add_argument('--android-version-name',
                        help='Sets GN arg android_default_version_name')
      subp.add_argument('-n',
                        '--dryrun',
                        action='store_true',
                        help='Do a dry run (i.e., do nothing, just '
                        'print the commands that will run)')
      subp.add_argument('-v',
                        '--verbose',
                        action='store_true',
                        help='verbose logging')

    parser = argparse.ArgumentParser(prog='mb')
    subps = parser.add_subparsers()

    subp = subps.add_parser('analyze',
                            help='analyze whether changes to a set of '
                            'files will cause a set of binaries '
                            'to be rebuilt.')
    AddCommonOptions(subp)
    subp.add_argument('path', nargs=1, help='path build was generated into.')
    subp.add_argument('input_path',
                      nargs=1,
                      help='path to a file containing the input '
                      'arguments as a JSON object.')
    subp.add_argument('output_path',
                      nargs=1,
                      help='path to a file containing the output '
                      'arguments as a JSON object.')
    subp.add_argument('--json-output', help='Write errors to json.output')
    subp.set_defaults(func=self.CmdAnalyze)

    subp = subps.add_parser('export',
                            help='print out the expanded configuration for'
                            'each builder as a JSON object')
    subp.add_argument('-f',
                      '--config-file',
                      metavar='PATH',
                      default=self.default_config,
                      help='path to config file (default is %(default)s)')
    subp.add_argument('-g', '--goma-dir', help='path to goma directory')
    subp.set_defaults(func=self.CmdExport)

    subp = subps.add_parser('gen', help='generate a new set of build files')
    AddCommonOptions(subp)
    subp.add_argument('--swarming-targets-file',
                      help='save runtime dependencies for targets listed '
                      'in file.')
    subp.add_argument('--json-output', help='Write errors to json.output')
    subp.add_argument('path', nargs=1, help='path to generate build into')
    subp.set_defaults(func=self.CmdGen)

    subp = subps.add_parser('isolate',
                            help='generate the .isolate files for a given'
                            'binary')
    AddCommonOptions(subp)
    subp.add_argument('path', nargs=1, help='path build was generated into')
    subp.add_argument('target',
                      nargs=1,
                      help='ninja target to generate the isolate for')
    subp.set_defaults(func=self.CmdIsolate)

    subp = subps.add_parser('lookup',
                            help='look up the command for a given config '
                            'or builder')
    AddCommonOptions(subp)
    subp.add_argument('--quiet',
                      default=False,
                      action='store_true',
                      help='Print out just the arguments, do '
                      'not emulate the output of the gen subcommand.')
    subp.set_defaults(func=self.CmdLookup)

    subp = subps.add_parser(
        'run',
        help='build and run the isolated version of a '
        'binary',
        formatter_class=argparse.RawDescriptionHelpFormatter)
    subp.description = (
        'Build, isolate, and run the given binary with the command line\n'
        'listed in the isolate. You may pass extra arguments after the\n'
        'target; use "--" if the extra arguments need to include switches.'
        '\n\n'
        'Examples:\n'
        '\n'
        '  % tools/mb/mb.py run -m chromium.linux -b "Linux Builder" \\\n'
        '    //out/Default content_browsertests\n'
        '\n'
        '  % tools/mb/mb.py run out/Default content_browsertests\n'
        '\n'
        '  % tools/mb/mb.py run out/Default content_browsertests -- \\\n'
        '    --test-launcher-retry-limit=0'
        '\n')
    AddCommonOptions(subp)
    subp.add_argument('-j',
                      '--jobs',
                      dest='jobs',
                      type=int,
                      help='Number of jobs to pass to ninja')
    subp.add_argument('--no-build',
                      dest='build',
                      default=True,
                      action='store_false',
                      help='Do not build, just isolate and run')
    subp.add_argument('path',
                      nargs=1,
                      help=('path to generate build into (or use).'
                            ' This can be either a regular path or a '
                            'GN-style source-relative path like '
                            '//out/Default.'))
    subp.add_argument('-s',
                      '--swarmed',
                      action='store_true',
                      help='Run under swarming')
    subp.add_argument('-d',
                      '--dimension',
                      default=[],
                      action='append',
                      nargs=2,
                      dest='dimensions',
                      metavar='FOO bar',
                      help='dimension to filter on')
    subp.add_argument('target', nargs=1, help='ninja target to build and run')
    subp.add_argument('extra_args',
                      nargs='*',
                      help=('extra args to pass to the isolate to run. '
                            'Use "--" as the first arg if you need to '
                            'pass switches'))
    subp.set_defaults(func=self.CmdRun)

    subp = subps.add_parser('validate', help='validate the config file')
    subp.add_argument('-f',
                      '--config-file',
                      metavar='PATH',
                      default=self.default_config,
                      help='path to config file (default is %(default)s)')
    subp.set_defaults(func=self.CmdValidate)

    subp = subps.add_parser('help', help='Get help on a subcommand.')
    subp.add_argument(nargs='?',
                      action='store',
                      dest='subcommand',
                      help='The command to get help for.')
    subp.set_defaults(func=self.CmdHelp)

    self.args = parser.parse_args(argv)

  def DumpInputFiles(self):
    def DumpContentsOfFilePassedTo(arg_name, path):
      if path and self.Exists(path):
        self.Print("\n# To recreate the file passed to %s:" % arg_name)
        self.Print("%% cat > %s <<EOF" % path)
        contents = self.ReadFile(path)
        self.Print(contents)
        self.Print("EOF\n%\n")

    if getattr(self.args, 'input_path', None):
      DumpContentsOfFilePassedTo('argv[0] (input_path)',
                                 self.args.input_path[0])
    if getattr(self.args, 'swarming_targets_file', None):
      DumpContentsOfFilePassedTo('--swarming-targets-file',
                                 self.args.swarming_targets_file)

  def CmdAnalyze(self):
    vals = self.Lookup()
    return self.RunGNAnalyze(vals)

  def CmdExport(self):
    self.ReadConfigFile()
    obj = {}
    for builder_group, builders in list(self.builder_groups.items()):
      obj[builder_group] = {}
      for builder in builders:
        config = self.builder_groups[builder_group][builder]
        if not config:
          continue

        if isinstance(config, dict):
          args = {
              k: self.FlattenConfig(v)['gn_args']
              for k, v in list(config.items())
          }
        elif config.startswith('//'):
          args = config
        else:
          args = self.FlattenConfig(config)['gn_args']
          if 'error' in args:
            continue

        obj[builder_group][builder] = args

    # Dump object and trim trailing whitespace.
    s = '\n'.join(
        l.rstrip()
        for l in json.dumps(obj, sort_keys=True, indent=2).splitlines())
    self.Print(s)
    return 0

  def CmdGen(self):
    vals = self.Lookup()
    return self.RunGNGen(vals)

  def CmdHelp(self):
    if self.args.subcommand:
      self.ParseArgs([self.args.subcommand, '--help'])
    else:
      self.ParseArgs(['--help'])

  def CmdIsolate(self):
    vals = self.GetConfig()
    if not vals:
      return 1
    return self.RunGNIsolate(vals)

  def CmdLookup(self):
    vals = self.Lookup()
    gn_args = self.GNArgs(vals)
    if self.args.quiet:
      self.Print(gn_args, end='')
    else:
      cmd = self.GNCmd('gen', '_path_')
      self.Print('\nWriting """\\\n%s""" to _path_/args.gn.\n' % gn_args)
      env = None

      self.PrintCmd(cmd, env)
    return 0

  def CmdRun(self):
    vals = self.GetConfig()
    if not vals:
      return 1

    build_dir = self.args.path[0]
    target = self.args.target[0]

    if self.args.build:
      ret = self.Build(target)
      if ret:
        return ret
    ret = self.RunGNIsolate(vals)
    if ret:
      return ret

    if self.args.swarmed:
      cmd, _ = self.GetSwarmingCommand(self.args.target[0], vals)
      return self._RunUnderSwarming(build_dir, target, cmd)
    return self._RunLocallyIsolated(build_dir, target)

  def _RunUnderSwarming(self, build_dir, target, isolate_cmd):
    cas_instance = 'chromium-swarm'
    swarming_server = 'chromium-swarm.appspot.com'
    # TODO(dpranke): Look up the information for the target in
    # the //testing/buildbot.json file, if possible, so that we
    # can determine the isolate target, command line, and additional
    # swarming parameters, if possible.
    #
    # TODO(dpranke): Also, add support for sharding and merging results.
    dimensions = []
    for k, v in self.args.dimensions:
      dimensions += ['-d', '%s=%s' % (k, v)]

    archive_json_path = self.ToSrcRelPath('%s/%s.archive.json' %
                                          (build_dir, target))
    cmd = [
        self.PathJoin(self.src_dir, 'tools', 'luci-go', self.isolate_exe),
        'archive',
        '-i',
        self.ToSrcRelPath('%s/%s.isolate' % (build_dir, target)),
        '-cas-instance',
        cas_instance,
        '-dump-json',
        archive_json_path,
    ]

    # Talking to the isolateserver may fail because we're not logged in.
    # We trap the command explicitly and rewrite the error output so that
    # the error message is actually correct for a Chromium check out.
    self.PrintCmd(cmd, env=None)
    ret, out, err = self.Run(cmd, force_verbose=False)
    if ret:
      self.Print('  -> returned %d' % ret)
      if out:
        self.Print(out, end='')
      if err:
        self.Print(err, end='', file=sys.stderr)

      return ret

    try:
      archive_hashes = json.loads(self.ReadFile(archive_json_path))
    except Exception:
      self.Print('Failed to read JSON file "%s"' % archive_json_path,
                 file=sys.stderr)
      return 1
    try:
      cas_digest = archive_hashes[target]
    except Exception:
      self.Print('Cannot find hash for "%s" in "%s", file content: %s' %
                 (target, archive_json_path, archive_hashes),
                 file=sys.stderr)
      return 1

    try:
      json_dir = self.TempDir()
      json_file = self.PathJoin(json_dir, 'task.json')

      cmd = [
          self.PathJoin('tools', 'luci-go', 'swarming'),
          'trigger',
          '-realm',
          self.args.realm,
          '-digest',
          cas_digest,
          '-server',
          swarming_server,
          '-tag=purpose:user-debug-mb',
          '-relative-cwd',
          self.ToSrcRelPath(build_dir),
          '-dump-json',
          json_file,
      ] + dimensions + ['--'] + list(isolate_cmd)

      if self.args.extra_args:
        cmd += ['--'] + self.args.extra_args
      self.Print('')
      ret, _, _ = self.Run(cmd, force_verbose=True, buffer_output=False)
      if ret:
        return ret
      task_json = self.ReadFile(json_file)
      task_id = json.loads(task_json)["tasks"][0]['task_id']
    finally:
      if json_dir:
        self.RemoveDirectory(json_dir)

    cmd = [
        self.PathJoin('tools', 'luci-go', 'swarming'),
        'collect',
        '-server',
        swarming_server,
        '-task-output-stdout=console',
        task_id,
    ]
    ret, _, _ = self.Run(cmd, force_verbose=True, buffer_output=False)
    return ret

  def _RunLocallyIsolated(self, build_dir, target):
    cmd = [
        self.PathJoin(self.src_dir, 'tools', 'luci-go', self.isolate_exe),
        'run',
        '-i',
        self.ToSrcRelPath('%s/%s.isolate' % (build_dir, target)),
    ]
    if self.args.extra_args:
      cmd += ['--'] + self.args.extra_args
    ret, _, _ = self.Run(cmd, force_verbose=True, buffer_output=False)
    return ret

  def CmdValidate(self, print_ok=True):
    errs = []

    # Read the file to make sure it parses.
    self.ReadConfigFile()

    # Build a list of all of the configs referenced by builders.
    all_configs = {}
    for builder_group in self.builder_groups:
      for config in list(self.builder_groups[builder_group].values()):
        if isinstance(config, dict):
          for c in list(config.values()):
            all_configs[c] = builder_group
        else:
          all_configs[config] = builder_group

    # Check that every referenced args file or config actually exists.
    for config, loc in list(all_configs.items()):
      if config.startswith('//'):
        if not self.Exists(self.ToAbsPath(config)):
          errs.append('Unknown args file "%s" referenced from "%s".' %
                      (config, loc))
      elif not config in self.configs:
        errs.append('Unknown config "%s" referenced from "%s".' % (config, loc))

    # Check that every actual config is actually referenced.
    for config in self.configs:
      if not config in all_configs:
        errs.append('Unused config "%s".' % config)

    # Figure out the whole list of mixins, and check that every mixin
    # listed by a config or another mixin actually exists.
    referenced_mixins = set()
    for config, mixins in list(self.configs.items()):
      for mixin in mixins:
        if not mixin in self.mixins:
          errs.append('Unknown mixin "%s" referenced by config "%s".' %
                      (mixin, config))
        referenced_mixins.add(mixin)

    for mixin in self.mixins:
      for sub_mixin in self.mixins[mixin].get('mixins', []):
        if not sub_mixin in self.mixins:
          errs.append('Unknown mixin "%s" referenced by mixin "%s".' %
                      (sub_mixin, mixin))
        referenced_mixins.add(sub_mixin)

    # Check that every mixin defined is actually referenced somewhere.
    for mixin in self.mixins:
      if not mixin in referenced_mixins:
        errs.append('Unreferenced mixin "%s".' % mixin)

    if errs:
      raise MBErr(('mb config file %s has problems:' % self.args.config_file) +
                  '\n  ' + '\n  '.join(errs))

    if print_ok:
      self.Print('mb config file %s looks ok.' % self.args.config_file)
    return 0

  def GetConfig(self):
    build_dir = self.args.path[0]

    vals = self.DefaultVals()
    if self.args.builder or self.args.builder_group or self.args.config:
      vals = self.Lookup()
      # Re-run gn gen in order to ensure the config is consistent with
      # the build dir.
      self.RunGNGen(vals)
      return vals

    toolchain_path = self.PathJoin(self.ToAbsPath(build_dir), 'toolchain.ninja')
    if not self.Exists(toolchain_path):
      self.Print('Must either specify a path to an existing GN build '
                 'dir or pass in a -m/-b pair or a -c flag to specify '
                 'the configuration')
      return {}

    vals['gn_args'] = self.GNArgsFromDir(build_dir)
    return vals

  def GNArgsFromDir(self, build_dir):
    args_contents = ""
    gn_args_path = self.PathJoin(self.ToAbsPath(build_dir), 'args.gn')
    if self.Exists(gn_args_path):
      args_contents = self.ReadFile(gn_args_path)
    gn_args = []
    for l in args_contents.splitlines():
      fields = l.split(' ')
      name = fields[0]
      val = ' '.join(fields[2:])
      gn_args.append('%s=%s' % (name, val))

    return ' '.join(gn_args)

  def Lookup(self):
    self.ReadConfigFile()
    config = self.ConfigFromArgs()
    if config.startswith('//'):
      if not self.Exists(self.ToAbsPath(config)):
        raise MBErr('args file "%s" not found' % config)
      vals = self.DefaultVals()
      vals['args_file'] = config
    else:
      if not config in self.configs:
        raise MBErr('Config "%s" not found in %s' %
                    (config, self.args.config_file))
      vals = self.FlattenConfig(config)
    return vals

  def ReadConfigFile(self):
    if not self.Exists(self.args.config_file):
      raise MBErr('config file not found at %s' % self.args.config_file)

    try:
      contents = ast.literal_eval(self.ReadFile(self.args.config_file))
    except SyntaxError as e:
      raise MBErr('Failed to parse config file "%s"' %
                  self.args.config_file) from e

    self.configs = contents['configs']
    self.builder_groups = contents['builder_groups']
    self.mixins = contents['mixins']

  def ReadIsolateMap(self):
    isolate_map = self.args.isolate_map_file
    if not self.Exists(isolate_map):
      raise MBErr('isolate map file not found at %s' % isolate_map)
    try:
      return ast.literal_eval(self.ReadFile(isolate_map))
    except SyntaxError as e:
      raise MBErr('Failed to parse isolate map file "%s"' % isolate_map) from e

  def ConfigFromArgs(self):
    if self.args.config:
      if self.args.builder_group or self.args.builder:
        raise MBErr('Can not specific both -c/--config and '
                    '-m/--builder-group or -b/--builder')

      return self.args.config

    if not self.args.builder_group or not self.args.builder:
      raise MBErr('Must specify either -c/--config or '
                  '(-m/--builder-group and -b/--builder)')

    if not self.args.builder_group in self.builder_groups:
      raise MBErr('Master name "%s" not found in "%s"' %
                  (self.args.builder_group, self.args.config_file))

    if not self.args.builder in self.builder_groups[self.args.builder_group]:
      raise MBErr(
          'Builder name "%s"  not found under builder_groups[%s] in "%s"' %
          (self.args.builder, self.args.builder_group, self.args.config_file))

    config = (self.builder_groups[self.args.builder_group][self.args.builder])
    if isinstance(config, dict):
      if self.args.phase is None:
        raise MBErr('Must specify a build --phase for %s on %s' %
                    (self.args.builder, self.args.builder_group))
      phase = str(self.args.phase)
      if phase not in config:
        raise MBErr('Phase %s doesn\'t exist for %s on %s' %
                    (phase, self.args.builder, self.args.builder_group))
      return config[phase]

    if self.args.phase is not None:
      raise MBErr('Must not specify a build --phase for %s on %s' %
                  (self.args.builder, self.args.builder_group))
    return config

  def FlattenConfig(self, config):
    mixins = self.configs[config]
    vals = self.DefaultVals()

    visited = []
    self.FlattenMixins(mixins, vals, visited)
    return vals

  @staticmethod
  def DefaultVals():
    return {
        'args_file': '',
        'cros_passthrough': False,
        'gn_args': '',
    }

  def FlattenMixins(self, mixins, vals, visited):
    for m in mixins:
      if m not in self.mixins:
        raise MBErr('Unknown mixin "%s"' % m)

      visited.append(m)

      mixin_vals = self.mixins[m]

      if 'cros_passthrough' in mixin_vals:
        vals['cros_passthrough'] = mixin_vals['cros_passthrough']
      if 'gn_args' in mixin_vals:
        if vals['gn_args']:
          vals['gn_args'] += ' ' + mixin_vals['gn_args']
        else:
          vals['gn_args'] = mixin_vals['gn_args']

      if 'mixins' in mixin_vals:
        self.FlattenMixins(mixin_vals['mixins'], vals, visited)
    return vals

  def RunGNGen(self, vals):
    build_dir = self.args.path[0]

    cmd = self.GNCmd('gen', build_dir, '--check')
    gn_args = self.GNArgs(vals)

    # Since GN hasn't run yet, the build directory may not even exist.
    self.MaybeMakeDirectory(self.ToAbsPath(build_dir))

    gn_args_path = self.ToAbsPath(build_dir, 'args.gn')
    self.WriteFile(gn_args_path, gn_args, force_verbose=True)

    swarming_targets = set()
    if getattr(self.args, 'swarming_targets_file', None):
      # We need GN to generate the list of runtime dependencies for
      # the compile targets listed (one per line) in the file so
      # we can run them via swarming. We use gn_isolate_map.pyl to
      # convert the compile targets to the matching GN labels.
      path = self.args.swarming_targets_file
      if not self.Exists(path):
        self.WriteFailureAndRaise('"%s" does not exist' % path,
                                  output_path=None)
      contents = self.ReadFile(path)
      swarming_targets = set(contents.splitlines())

      isolate_map = self.ReadIsolateMap()
      err, labels = self.MapTargetsToLabels(isolate_map, swarming_targets)
      if err:
        raise MBErr(err)

      gn_runtime_deps_path = self.ToAbsPath(build_dir, 'runtime_deps')
      self.WriteFile(gn_runtime_deps_path, '\n'.join(labels) + '\n')
      cmd.append('--runtime-deps-list-file=%s' % gn_runtime_deps_path)

    ret, output, _ = self.Run(cmd)
    if ret:
      if self.args.json_output:
        # write errors to json.output
        self.WriteJSON({'output': output}, self.args.json_output)
      # If `gn gen` failed, we should exit early rather than trying to
      # generate isolates. Run() will have already logged any error
      # output.
      self.Print('GN gen failed: %d' % ret)
      return ret

    android = 'target_os="android"' in vals['gn_args']
    for target in swarming_targets:
      if android:
        # Android targets may be either android_apk or executable. The
        # former will result in runtime_deps associated with the stamp
        # file, while the latter will result in runtime_deps associated
        # with the executable.
        label = isolate_map[target]['label']
        runtime_deps_targets = [
            target + '.runtime_deps',
            'obj/%s.stamp.runtime_deps' % label.replace(':', '/')
        ]
      elif isolate_map[target]['type'] == 'gpu_browser_test':
        if self.platform == 'win32':
          runtime_deps_targets = ['browser_tests.exe.runtime_deps']
        else:
          runtime_deps_targets = ['browser_tests.runtime_deps']
      elif isolate_map[target]['type'] == 'script':
        label = isolate_map[target]['label'].split(':')[1]
        runtime_deps_targets = ['%s.runtime_deps' % label]
        if self.platform == 'win32':
          runtime_deps_targets += [label + '.exe.runtime_deps']
        else:
          runtime_deps_targets += [label + '.runtime_deps']
      elif self.platform == 'win32':
        runtime_deps_targets = [target + '.exe.runtime_deps']
      else:
        runtime_deps_targets = [target + '.runtime_deps']

      for r in runtime_deps_targets:
        runtime_deps_path = self.ToAbsPath(build_dir, r)
        if self.Exists(runtime_deps_path):
          break
      else:
        raise MBErr('did not generate any of %s' %
                    ', '.join(runtime_deps_targets))

      command, extra_files = self.GetSwarmingCommand(target, vals)

      runtime_deps = self.ReadFile(runtime_deps_path).splitlines()

      self.WriteIsolateFiles(build_dir, command, target, runtime_deps,
                             extra_files)

    return 0

  def RunGNIsolate(self, vals):
    target = self.args.target[0]
    isolate_map = self.ReadIsolateMap()
    err, labels = self.MapTargetsToLabels(isolate_map, [target])
    if err:
      raise MBErr(err)
    label = labels[0]

    build_dir = self.args.path[0]
    command, extra_files = self.GetSwarmingCommand(target, vals)

    cmd = self.GNCmd('desc', build_dir, label, 'runtime_deps')
    ret, out, _ = self.Call(cmd)
    if ret:
      if out:
        self.Print(out)
      return ret

    runtime_deps = out.splitlines()

    self.WriteIsolateFiles(build_dir, command, target, runtime_deps,
                           extra_files)

    ret, _, _ = self.Run([
        self.PathJoin(self.src_dir, 'tools', 'luci-go', self.isolate_exe),
        'check', '-i',
        self.ToSrcRelPath('%s/%s.isolate' % (build_dir, target))
    ],
                         buffer_output=False)

    return ret

  def WriteIsolateFiles(self, build_dir, command, target, runtime_deps,
                        extra_files):
    isolate_path = self.ToAbsPath(build_dir, target + '.isolate')
    self.WriteFile(
        isolate_path,
        pprint.pformat({
            'variables': {
                'command': command,
                'files': sorted(runtime_deps + extra_files),
            }
        }) + '\n')

    self.WriteJSON(
        {
            'args': [
                '--isolate',
                self.ToSrcRelPath('%s/%s.isolate' % (build_dir, target)),
            ],
            'dir':
            self.src_dir,
            'version':
            1,
        },
        isolate_path + 'd.gen.json',
    )

  @staticmethod
  def MapTargetsToLabels(isolate_map, targets):
    labels = []
    err = ''

    def StripTestSuffixes(target):
      for suffix in ('_apk_run', '_apk', '_run'):
        if target.endswith(suffix):
          return target[:-len(suffix)], suffix
      return None, None

    for target in targets:
      if target == 'all':
        labels.append(target)
      elif target.startswith('//'):
        labels.append(target)
      else:
        if target in isolate_map:
          stripped_target, suffix = target, ''
        else:
          stripped_target, suffix = StripTestSuffixes(target)
        if stripped_target in isolate_map:
          if isolate_map[stripped_target]['type'] == 'unknown':
            err += ('test target "%s" type is unknown\n' % target)
          else:
            labels.append(isolate_map[stripped_target]['label'] + suffix)
        else:
          err += ('target "%s" not found in '
                  '//testing/buildbot/gn_isolate_map.pyl\n' % target)

    return err, labels

  def GNCmd(self, subcommand, path, *args):
    if self.platform.startswith('linux'):
      subdir, exe = 'linux64', 'gn'
    elif self.platform == 'darwin':
      subdir, exe = 'mac', 'gn'
    else:
      subdir, exe = 'win', 'gn.exe'

    gn_path = self.PathJoin(self.src_dir, 'buildtools', subdir, exe)
    return [gn_path, subcommand, path] + list(args)

  def GNArgs(self, vals):
    if vals['cros_passthrough']:
      if not 'GN_ARGS' in os.environ:
        raise MBErr('MB is expecting GN_ARGS to be in the environment')
      gn_args = os.environ['GN_ARGS']
      if not re.search('target_os.*=.*"chromeos"', gn_args):
        raise MBErr('GN_ARGS is missing target_os = "chromeos": '
                    '(GN_ARGS=%s)' % gn_args)
    else:
      gn_args = vals['gn_args']

    if self.args.goma_dir:
      gn_args += ' goma_dir="%s"' % self.args.goma_dir

    android_version_code = self.args.android_version_code
    if android_version_code:
      gn_args += (' android_default_version_code="%s"' % android_version_code)

    android_version_name = self.args.android_version_name
    if android_version_name:
      gn_args += (' android_default_version_name="%s"' % android_version_name)

    # Canonicalize the arg string into a sorted, newline-separated list
    # of key-value pairs, and de-dup the keys if need be so that only
    # the last instance of each arg is listed.
    gn_args = gn_helpers.ToGNString(gn_helpers.FromGNArgs(gn_args))

    args_file = vals.get('args_file', None)
    if args_file:
      gn_args = ('import("%s")\n' % vals['args_file']) + gn_args
    return gn_args
=======
class WebRTCMetaBuildWrapper(mb.MetaBuildWrapper):
  def __init__(self):
    super().__init__()
    # Make sure default_config and default_isolate_map are attributes of the
    # parent class before changing their values.
    # pylint: disable=access-member-before-definition
    assert self.default_config
    assert self.default_isolate_map
    self.default_config = os.path.join(_SCRIPT_DIR, 'mb_config.pyl')
    self.default_isolate_map = os.path.join(_SRC_DIR, 'infra', 'specs',
                                            'gn_isolate_map.pyl')
>>>>>>> 8f9b44ba

  def GetSwarmingCommand(self, target, vals):
    isolate_map = self.ReadIsolateMap()
    test_type = isolate_map[target]['type']

    is_android = 'target_os="android"' in vals['gn_args']
    is_linux = self.platform.startswith('linux') and not is_android
    is_ios = 'target_os="ios"' in vals['gn_args']

    if test_type == 'nontest':
      self.WriteFailureAndRaise('We should not be isolating %s.' % target,
                                output_path=None)
    if test_type not in ('console_test_launcher', 'windowed_test_launcher',
                         'non_parallel_console_test_launcher', 'raw',
                         'additional_compile_target', 'junit_test', 'script'):
      self.WriteFailureAndRaise('No command line for '
                                '%s found (test type %s).' %
                                (target, test_type),
                                output_path=None)

    cmdline = []
    extra_files = [
        '../../.vpython3',
        '../../testing/test_env.py',
    ]
    vpython_exe = 'vpython3'

<<<<<<< HEAD
    must_retry = False
    if test_type == 'script':
=======
    if isolate_map[target].get('script'):
>>>>>>> 8f9b44ba
      cmdline += [
          vpython_exe,
          '../../' + self.ToSrcRelPath(isolate_map[target]['script'])
      ]
    elif is_android:
      cmdline += [
          vpython_exe, '../../build/android/test_wrapper/logdog_wrapper.py',
          '--target', target, '--logdog-bin-cmd', '../../bin/logdog_butler',
          '--logcat-output-file', '${ISOLATED_OUTDIR}/logcats',
          '--store-tombstones'
      ]
    elif is_ios:
      cmdline += [
          vpython_exe, '../../tools_webrtc/flags_compatibility.py',
<<<<<<< HEAD
          'bin/run_%s' % target, '--out-dir', '${ISOLATED_OUTDIR}'
      ]
      extra_files.append('../../tools_webrtc/flags_compatibility.py')
    else:
      if test_type == 'raw':
        cmdline += [vpython_exe, '../../tools_webrtc/flags_compatibility.py']
        extra_files.append('../../tools_webrtc/flags_compatibility.py')

=======
          'bin/run_%s' % target
      ]
      extra_files.append('../../tools_webrtc/flags_compatibility.py')
    elif test_type == 'raw':
      cmdline += [vpython_exe, '../../tools_webrtc/flags_compatibility.py']
      extra_files.append('../../tools_webrtc/flags_compatibility.py')
      cmdline.append(_GetExecutable(target, self.platform))
    else:
>>>>>>> 8f9b44ba
      if isolate_map[target].get('use_webcam', False):
        cmdline += [
            vpython_exe, '../../tools_webrtc/ensure_webcam_is_running.py'
        ]
        extra_files.append('../../tools_webrtc/ensure_webcam_is_running.py')

      # is_linux uses use_ozone and x11 by default.
      use_x11 = is_linux

      xvfb = use_x11 and test_type == 'windowed_test_launcher'
      if xvfb:
        cmdline += [vpython_exe, '../../testing/xvfb.py']
        extra_files.append('../../testing/xvfb.py')
      else:
        cmdline += [vpython_exe, '../../testing/test_env.py']

<<<<<<< HEAD
      if test_type != 'raw':
        extra_files += [
            '../../third_party/gtest-parallel/gtest-parallel',
            '../../third_party/gtest-parallel/gtest_parallel.py',
            '../../tools_webrtc/gtest-parallel-wrapper.py',
        ]
        sep = '\\' if self.platform == 'win32' else '/'
        output_dir = '${ISOLATED_OUTDIR}' + sep + 'test_logs'
        timeout = isolate_map[target].get('timeout', 900)
        cmdline += [
            '../../tools_webrtc/gtest-parallel-wrapper.py',
            '--output_dir=%s' % output_dir,
            '--gtest_color=no',
            # We tell gtest-parallel to interrupt the test after 900
            # seconds, so it can exit cleanly and report results,
            # instead of being interrupted by swarming and not
            # reporting anything.
            '--timeout=%s' % timeout,
        ]
        if test_type == 'non_parallel_console_test_launcher':
          # Still use the gtest-parallel-wrapper.py script since we
          # need it to run tests on swarming, but don't execute tests
          # in parallel.
          cmdline.append('--workers=1')
        must_retry = True
=======
      extra_files += [
          '../../third_party/gtest-parallel/gtest-parallel',
          '../../third_party/gtest-parallel/gtest_parallel.py',
          '../../tools_webrtc/gtest-parallel-wrapper.py',
      ]
      sep = '\\' if self.platform == 'win32' else '/'
      output_dir = '${ISOLATED_OUTDIR}' + sep + 'test_logs'
      timeout = isolate_map[target].get('timeout', 900)
      cmdline += [
          '../../tools_webrtc/gtest-parallel-wrapper.py',
          '--output_dir=%s' % output_dir,
          '--gtest_color=no',
          # We tell gtest-parallel to interrupt the test after 900
          # seconds, so it can exit cleanly and report results,
          # instead of being interrupted by swarming and not
          # reporting anything.
          '--timeout=%s' % timeout,
      ]
      if test_type == 'non_parallel_console_test_launcher':
        # Still use the gtest-parallel-wrapper.py script since we
        # need it to run tests on swarming, but don't execute tests
        # in parallel.
        cmdline.append('--workers=1')
>>>>>>> 8f9b44ba

      asan = 'is_asan=true' in vals['gn_args']
      lsan = 'is_lsan=true' in vals['gn_args']
      msan = 'is_msan=true' in vals['gn_args']
      tsan = 'is_tsan=true' in vals['gn_args']
      sanitizer = asan or lsan or msan or tsan
      if not sanitizer:
        # Retry would hide most sanitizers detections.
        cmdline.append('--retry_failed=3')

      cmdline.append(_GetExecutable(target, self.platform))

      cmdline.extend([
          '--asan=%d' % asan,
          '--lsan=%d' % lsan,
          '--msan=%d' % msan,
          '--tsan=%d' % tsan,
      ])

    cmdline += isolate_map[target].get('args', [])

    return cmdline, extra_files

<<<<<<< HEAD
  def ToAbsPath(self, build_path, *comps):
    return self.PathJoin(self.src_dir, self.ToSrcRelPath(build_path), *comps)

  def ToSrcRelPath(self, path):
    """Returns a relative path from the top of the repo."""
    if path.startswith('//'):
      return path[2:].replace('/', self.sep)
    return self.RelPath(path, self.src_dir)

  def RunGNAnalyze(self, vals):
    # Analyze runs before 'gn gen' now, so we need to run gn gen
    # in order to ensure that we have a build directory.
    ret = self.RunGNGen(vals)
    if ret:
      return ret

    build_path = self.args.path[0]
    input_path = self.args.input_path[0]
    gn_input_path = input_path + '.gn'
    output_path = self.args.output_path[0]
    gn_output_path = output_path + '.gn'

    inp = self.ReadInputJSON(
        ['files', 'test_targets', 'additional_compile_targets'])
    if self.args.verbose:
      self.Print()
      self.Print('analyze input:')
      self.PrintJSON(inp)
      self.Print()

    # This shouldn't normally happen, but could due to unusual race
    # conditions, like a try job that gets scheduled before a patch
    # lands but runs after the patch has landed.
    if not inp['files']:
      self.Print('Warning: No files modified in patch, bailing out early.')
      self.WriteJSON(
          {
              'status': 'No dependency',
              'compile_targets': [],
              'test_targets': [],
          }, output_path)
      return 0

    gn_inp = {}
    gn_inp['files'] = ['//' + f for f in inp['files'] if not f.startswith('//')]

    isolate_map = self.ReadIsolateMap()
    err, gn_inp['additional_compile_targets'] = self.MapTargetsToLabels(
        isolate_map, inp['additional_compile_targets'])
    if err:
      raise MBErr(err)

    err, gn_inp['test_targets'] = self.MapTargetsToLabels(
        isolate_map, inp['test_targets'])
    if err:
      raise MBErr(err)
    labels_to_targets = {}
    for i, label in enumerate(gn_inp['test_targets']):
      labels_to_targets[label] = inp['test_targets'][i]

    try:
      self.WriteJSON(gn_inp, gn_input_path)
      cmd = self.GNCmd('analyze', build_path, gn_input_path, gn_output_path)
      ret, output, _ = self.Run(cmd, force_verbose=True)
      if ret:
        if self.args.json_output:
          # write errors to json.output
          self.WriteJSON({'output': output}, self.args.json_output)
        return ret

      gn_outp_str = self.ReadFile(gn_output_path)
      try:
        gn_outp = json.loads(gn_outp_str)
      except Exception as e:
        self.Print("Failed to parse the JSON string GN "
                   "returned: %s\n%s" % (repr(gn_outp_str), str(e)))
        raise

      outp = {}
      if 'status' in gn_outp:
        outp['status'] = gn_outp['status']
      if 'error' in gn_outp:
        outp['error'] = gn_outp['error']
      if 'invalid_targets' in gn_outp:
        outp['invalid_targets'] = gn_outp['invalid_targets']
      if 'compile_targets' in gn_outp:
        if 'all' in gn_outp['compile_targets']:
          outp['compile_targets'] = ['all']
        else:
          outp['compile_targets'] = [
              label.replace('//', '') for label in gn_outp['compile_targets']
          ]
      if 'test_targets' in gn_outp:
        outp['test_targets'] = [
            labels_to_targets[label] for label in gn_outp['test_targets']
        ]

      if self.args.verbose:
        self.Print()
        self.Print('analyze output:')
        self.PrintJSON(outp)
        self.Print()

      self.WriteJSON(outp, output_path)

    finally:
      if self.Exists(gn_input_path):
        self.RemoveFile(gn_input_path)
      if self.Exists(gn_output_path):
        self.RemoveFile(gn_output_path)

    return 0

  def ReadInputJSON(self, required_keys):
    path = self.args.input_path[0]
    output_path = self.args.output_path[0]
    if not self.Exists(path):
      self.WriteFailureAndRaise('"%s" does not exist' % path, output_path)

    try:
      inp = json.loads(self.ReadFile(path))
    except Exception as e:
      self.WriteFailureAndRaise(
          'Failed to read JSON input from "%s": %s' % (path, e), output_path)

    for k in required_keys:
      if not k in inp:
        self.WriteFailureAndRaise('input file is missing a "%s" key' % k,
                                  output_path)

    return inp

  def WriteFailureAndRaise(self, msg, output_path):
    if output_path:
      self.WriteJSON({'error': msg}, output_path, force_verbose=True)
    raise MBErr(msg)

  def WriteJSON(self, obj, path, force_verbose=False):
    try:
      self.WriteFile(path,
                     json.dumps(obj, indent=2, sort_keys=True) + '\n',
                     force_verbose=force_verbose)
    except Exception as e:
      raise MBErr('Error writing to the output path "%s"' % path) from e

  def PrintCmd(self, cmd, env):
    if self.platform == 'win32':
      env_prefix = 'set '
      env_quoter = QuoteForSet
      shell_quoter = QuoteForCmd
    else:
      env_prefix = ''
      env_quoter = pipes.quote
      shell_quoter = pipes.quote

    var = 'LLVM_FORCE_HEAD_REVISION'
    if env and var in env:
      self.Print('%s%s=%s' % (env_prefix, var, env_quoter(env[var])))

    if cmd[0] == self.executable:
      cmd = ['vpython3'] + cmd[1:]
    self.Print(*[shell_quoter(arg) for arg in cmd])

  def PrintJSON(self, obj):
    self.Print(json.dumps(obj, indent=2, sort_keys=True))

  def Build(self, target):
    build_dir = self.ToSrcRelPath(self.args.path[0])
    ninja_cmd = ['ninja', '-C', build_dir]
    if self.args.jobs:
      ninja_cmd.extend(['-j', '%d' % self.args.jobs])
    ninja_cmd.append(target)
    ret, _, _ = self.Run(ninja_cmd, force_verbose=False, buffer_output=False)
    return ret

  def Run(self, cmd, env=None, force_verbose=True, buffer_output=True):
    # This function largely exists so it can be overridden for testing.
    if self.args.dryrun or self.args.verbose or force_verbose:
      self.PrintCmd(cmd, env)
    if self.args.dryrun:
      return 0, '', ''

    ret, out, err = self.Call(cmd, env=env, buffer_output=buffer_output)
    if self.args.verbose or force_verbose:
      if ret:
        self.Print('  -> returned %d' % ret)
      if out:
        self.Print(out, end='')
      if err:
        self.Print(err, end='', file=sys.stderr)
    return ret, out, err

  def Call(self, cmd, env=None, buffer_output=True):
    if buffer_output:
      p = subprocess.Popen(cmd,
                           shell=False,
                           cwd=self.src_dir,
                           stdout=subprocess.PIPE,
                           stderr=subprocess.PIPE,
                           env=env)
      out, err = p.communicate()
      out = out.decode('utf-8')
      err = err.decode('utf-8')
    else:
      p = subprocess.Popen(cmd, shell=False, cwd=self.src_dir, env=env)
      p.wait()
      out = err = ''
    return p.returncode, out, err

  @staticmethod
  def ExpandUser(path):
    # This function largely exists so it can be overridden for testing.
    return os.path.expanduser(path)

  @staticmethod
  def Exists(path):
    # This function largely exists so it can be overridden for testing.
    return os.path.exists(path)

  @staticmethod
  def Fetch(url):
    # This function largely exists so it can be overridden for testing.
    f = urlopen(url)
    contents = f.read()
    f.close()
    return contents

  @staticmethod
  def MaybeMakeDirectory(path):
    try:
      os.makedirs(path)
    except OSError as e:
      if e.errno != errno.EEXIST:
        raise

  @staticmethod
  def PathJoin(*comps):
    # This function largely exists so it can be overriden for testing.
    return os.path.join(*comps)

  @staticmethod
  def Print(*args, **kwargs):
    # This function largely exists so it can be overridden for testing.
    print(*args, **kwargs)
    if kwargs.get('stream', sys.stdout) == sys.stdout:
      sys.stdout.flush()

  @staticmethod
  def ReadFile(path):
    # This function largely exists so it can be overriden for testing.
    with open(path) as fp:
      return fp.read()

  @staticmethod
  def RelPath(path, start='.'):
    # This function largely exists so it can be overriden for testing.
    return os.path.relpath(path, start)

  @staticmethod
  def RemoveFile(path):
    # This function largely exists so it can be overriden for testing.
    os.remove(path)

  def RemoveDirectory(self, abs_path):
    if self.platform == 'win32':
      # In other places in chromium, we often have to retry this command
      # because we're worried about other processes still holding on to
      # file handles, but when MB is invoked, it will be early enough in
      # the build that their should be no other processes to interfere.
      # We can change this if need be.
      self.Run(['cmd.exe', '/c', 'rmdir', '/q', '/s', abs_path])
    else:
      shutil.rmtree(abs_path, ignore_errors=True)

  @staticmethod
  def TempDir():
    # This function largely exists so it can be overriden for testing.
    return tempfile.mkdtemp(prefix='mb_')

  @staticmethod
  def TempFile(mode='w'):
    # This function largely exists so it can be overriden for testing.
    return tempfile.NamedTemporaryFile(mode=mode, delete=False)

  def WriteFile(self, path, contents, force_verbose=False):
    # This function largely exists so it can be overriden for testing.
    if self.args.dryrun or self.args.verbose or force_verbose:
      self.Print('\nWriting """\\\n%s""" to %s.\n' % (contents, path))
    with open(path, 'w') as fp:
      return fp.write(contents)


class MBErr(Exception):
  pass


# See http://goo.gl/l5NPDW and http://goo.gl/4Diozm for the painful
# details of this next section, which handles escaping command lines
# so that they can be copied and pasted into a cmd window.
UNSAFE_FOR_SET = set('^<>&|')
UNSAFE_FOR_CMD = UNSAFE_FOR_SET.union(set('()%'))
ALL_META_CHARS = UNSAFE_FOR_CMD.union(set('"'))


def QuoteForSet(arg):
  if any(a in UNSAFE_FOR_SET for a in arg):
    arg = ''.join('^' + a if a in UNSAFE_FOR_SET else a for a in arg)
  return arg


def QuoteForCmd(arg):
  # First, escape the arg so that CommandLineToArgvW will parse it properly.
  if arg == '' or ' ' in arg or '"' in arg:
    quote_re = re.compile(r'(\\*)"')
    arg = '"%s"' % (quote_re.sub(lambda mo: 2 * mo.group(1) + '\\"', arg))

  # Then check to see if the arg contains any metacharacters other than
  # double quotes; if it does, quote everything (including the double
  # quotes) for safety.
  if any(a in UNSAFE_FOR_CMD for a in arg):
    arg = ''.join('^' + a if a in ALL_META_CHARS else a for a in arg)
  return arg


=======
>>>>>>> 8f9b44ba
if __name__ == '__main__':
  sys.exit(main(sys.argv[1:]))<|MERGE_RESOLUTION|>--- conflicted
+++ resolved
@@ -14,26 +14,12 @@
 for sets of canned configurations and analyze them.
 """
 
-<<<<<<< HEAD
-import argparse
-import ast
-import errno
-import json
-=======
->>>>>>> 8f9b44ba
 import os
 import sys
-<<<<<<< HEAD
-import subprocess
-import tempfile
-import traceback
-from urllib.request import urlopen
-=======
 
 _SCRIPT_DIR = os.path.dirname(os.path.realpath(__file__))
 _SRC_DIR = os.path.dirname(os.path.dirname(_SCRIPT_DIR))
 sys.path.insert(0, _SRC_DIR)
->>>>>>> 8f9b44ba
 
 from tools.mb import mb
 
@@ -49,860 +35,6 @@
   return mbw.Main(args)
 
 
-<<<<<<< HEAD
-class MetaBuildWrapper:
-  def __init__(self):
-    self.src_dir = SRC_DIR
-    self.default_config = os.path.join(SCRIPT_DIR, 'mb_config.pyl')
-    self.default_isolate_map = os.path.join(SCRIPT_DIR, 'gn_isolate_map.pyl')
-    self.executable = sys.executable
-    self.platform = sys.platform
-    self.sep = os.sep
-    self.args = argparse.Namespace()
-    self.configs = {}
-    self.builder_groups = {}
-    self.mixins = {}
-    self.isolate_exe = 'isolate.exe' if self.platform.startswith(
-        'win') else 'isolate'
-
-  def Main(self, args):
-    self.ParseArgs(args)
-    try:
-      ret = self.args.func()
-      if ret:
-        self.DumpInputFiles()
-      return ret
-    except KeyboardInterrupt:
-      self.Print('interrupted, exiting')
-      return 130
-    except Exception:
-      self.DumpInputFiles()
-      s = traceback.format_exc()
-      for l in s.splitlines():
-        self.Print(l)
-      return 1
-
-  def ParseArgs(self, argv):
-    def AddCommonOptions(subp):
-      subp.add_argument('-b',
-                        '--builder',
-                        help='builder name to look up config from')
-      subp.add_argument('-m',
-                        '--builder-group',
-                        help='builder group name to look up config from')
-      subp.add_argument('-c', '--config', help='configuration to analyze')
-      subp.add_argument('--phase',
-                        help='optional phase name (used when builders '
-                        'do multiple compiles with different '
-                        'arguments in a single build)')
-      subp.add_argument('-f',
-                        '--config-file',
-                        metavar='PATH',
-                        default=self.default_config,
-                        help='path to config file '
-                        '(default is %(default)s)')
-      subp.add_argument('-i',
-                        '--isolate-map-file',
-                        metavar='PATH',
-                        default=self.default_isolate_map,
-                        help='path to isolate map file '
-                        '(default is %(default)s)')
-      subp.add_argument('-r',
-                        '--realm',
-                        default='webrtc:try',
-                        help='optional LUCI realm to use (for example '
-                        'when triggering tasks on Swarming)')
-      subp.add_argument('-g', '--goma-dir', help='path to goma directory')
-      subp.add_argument('--android-version-code',
-                        help='Sets GN arg android_default_version_code')
-      subp.add_argument('--android-version-name',
-                        help='Sets GN arg android_default_version_name')
-      subp.add_argument('-n',
-                        '--dryrun',
-                        action='store_true',
-                        help='Do a dry run (i.e., do nothing, just '
-                        'print the commands that will run)')
-      subp.add_argument('-v',
-                        '--verbose',
-                        action='store_true',
-                        help='verbose logging')
-
-    parser = argparse.ArgumentParser(prog='mb')
-    subps = parser.add_subparsers()
-
-    subp = subps.add_parser('analyze',
-                            help='analyze whether changes to a set of '
-                            'files will cause a set of binaries '
-                            'to be rebuilt.')
-    AddCommonOptions(subp)
-    subp.add_argument('path', nargs=1, help='path build was generated into.')
-    subp.add_argument('input_path',
-                      nargs=1,
-                      help='path to a file containing the input '
-                      'arguments as a JSON object.')
-    subp.add_argument('output_path',
-                      nargs=1,
-                      help='path to a file containing the output '
-                      'arguments as a JSON object.')
-    subp.add_argument('--json-output', help='Write errors to json.output')
-    subp.set_defaults(func=self.CmdAnalyze)
-
-    subp = subps.add_parser('export',
-                            help='print out the expanded configuration for'
-                            'each builder as a JSON object')
-    subp.add_argument('-f',
-                      '--config-file',
-                      metavar='PATH',
-                      default=self.default_config,
-                      help='path to config file (default is %(default)s)')
-    subp.add_argument('-g', '--goma-dir', help='path to goma directory')
-    subp.set_defaults(func=self.CmdExport)
-
-    subp = subps.add_parser('gen', help='generate a new set of build files')
-    AddCommonOptions(subp)
-    subp.add_argument('--swarming-targets-file',
-                      help='save runtime dependencies for targets listed '
-                      'in file.')
-    subp.add_argument('--json-output', help='Write errors to json.output')
-    subp.add_argument('path', nargs=1, help='path to generate build into')
-    subp.set_defaults(func=self.CmdGen)
-
-    subp = subps.add_parser('isolate',
-                            help='generate the .isolate files for a given'
-                            'binary')
-    AddCommonOptions(subp)
-    subp.add_argument('path', nargs=1, help='path build was generated into')
-    subp.add_argument('target',
-                      nargs=1,
-                      help='ninja target to generate the isolate for')
-    subp.set_defaults(func=self.CmdIsolate)
-
-    subp = subps.add_parser('lookup',
-                            help='look up the command for a given config '
-                            'or builder')
-    AddCommonOptions(subp)
-    subp.add_argument('--quiet',
-                      default=False,
-                      action='store_true',
-                      help='Print out just the arguments, do '
-                      'not emulate the output of the gen subcommand.')
-    subp.set_defaults(func=self.CmdLookup)
-
-    subp = subps.add_parser(
-        'run',
-        help='build and run the isolated version of a '
-        'binary',
-        formatter_class=argparse.RawDescriptionHelpFormatter)
-    subp.description = (
-        'Build, isolate, and run the given binary with the command line\n'
-        'listed in the isolate. You may pass extra arguments after the\n'
-        'target; use "--" if the extra arguments need to include switches.'
-        '\n\n'
-        'Examples:\n'
-        '\n'
-        '  % tools/mb/mb.py run -m chromium.linux -b "Linux Builder" \\\n'
-        '    //out/Default content_browsertests\n'
-        '\n'
-        '  % tools/mb/mb.py run out/Default content_browsertests\n'
-        '\n'
-        '  % tools/mb/mb.py run out/Default content_browsertests -- \\\n'
-        '    --test-launcher-retry-limit=0'
-        '\n')
-    AddCommonOptions(subp)
-    subp.add_argument('-j',
-                      '--jobs',
-                      dest='jobs',
-                      type=int,
-                      help='Number of jobs to pass to ninja')
-    subp.add_argument('--no-build',
-                      dest='build',
-                      default=True,
-                      action='store_false',
-                      help='Do not build, just isolate and run')
-    subp.add_argument('path',
-                      nargs=1,
-                      help=('path to generate build into (or use).'
-                            ' This can be either a regular path or a '
-                            'GN-style source-relative path like '
-                            '//out/Default.'))
-    subp.add_argument('-s',
-                      '--swarmed',
-                      action='store_true',
-                      help='Run under swarming')
-    subp.add_argument('-d',
-                      '--dimension',
-                      default=[],
-                      action='append',
-                      nargs=2,
-                      dest='dimensions',
-                      metavar='FOO bar',
-                      help='dimension to filter on')
-    subp.add_argument('target', nargs=1, help='ninja target to build and run')
-    subp.add_argument('extra_args',
-                      nargs='*',
-                      help=('extra args to pass to the isolate to run. '
-                            'Use "--" as the first arg if you need to '
-                            'pass switches'))
-    subp.set_defaults(func=self.CmdRun)
-
-    subp = subps.add_parser('validate', help='validate the config file')
-    subp.add_argument('-f',
-                      '--config-file',
-                      metavar='PATH',
-                      default=self.default_config,
-                      help='path to config file (default is %(default)s)')
-    subp.set_defaults(func=self.CmdValidate)
-
-    subp = subps.add_parser('help', help='Get help on a subcommand.')
-    subp.add_argument(nargs='?',
-                      action='store',
-                      dest='subcommand',
-                      help='The command to get help for.')
-    subp.set_defaults(func=self.CmdHelp)
-
-    self.args = parser.parse_args(argv)
-
-  def DumpInputFiles(self):
-    def DumpContentsOfFilePassedTo(arg_name, path):
-      if path and self.Exists(path):
-        self.Print("\n# To recreate the file passed to %s:" % arg_name)
-        self.Print("%% cat > %s <<EOF" % path)
-        contents = self.ReadFile(path)
-        self.Print(contents)
-        self.Print("EOF\n%\n")
-
-    if getattr(self.args, 'input_path', None):
-      DumpContentsOfFilePassedTo('argv[0] (input_path)',
-                                 self.args.input_path[0])
-    if getattr(self.args, 'swarming_targets_file', None):
-      DumpContentsOfFilePassedTo('--swarming-targets-file',
-                                 self.args.swarming_targets_file)
-
-  def CmdAnalyze(self):
-    vals = self.Lookup()
-    return self.RunGNAnalyze(vals)
-
-  def CmdExport(self):
-    self.ReadConfigFile()
-    obj = {}
-    for builder_group, builders in list(self.builder_groups.items()):
-      obj[builder_group] = {}
-      for builder in builders:
-        config = self.builder_groups[builder_group][builder]
-        if not config:
-          continue
-
-        if isinstance(config, dict):
-          args = {
-              k: self.FlattenConfig(v)['gn_args']
-              for k, v in list(config.items())
-          }
-        elif config.startswith('//'):
-          args = config
-        else:
-          args = self.FlattenConfig(config)['gn_args']
-          if 'error' in args:
-            continue
-
-        obj[builder_group][builder] = args
-
-    # Dump object and trim trailing whitespace.
-    s = '\n'.join(
-        l.rstrip()
-        for l in json.dumps(obj, sort_keys=True, indent=2).splitlines())
-    self.Print(s)
-    return 0
-
-  def CmdGen(self):
-    vals = self.Lookup()
-    return self.RunGNGen(vals)
-
-  def CmdHelp(self):
-    if self.args.subcommand:
-      self.ParseArgs([self.args.subcommand, '--help'])
-    else:
-      self.ParseArgs(['--help'])
-
-  def CmdIsolate(self):
-    vals = self.GetConfig()
-    if not vals:
-      return 1
-    return self.RunGNIsolate(vals)
-
-  def CmdLookup(self):
-    vals = self.Lookup()
-    gn_args = self.GNArgs(vals)
-    if self.args.quiet:
-      self.Print(gn_args, end='')
-    else:
-      cmd = self.GNCmd('gen', '_path_')
-      self.Print('\nWriting """\\\n%s""" to _path_/args.gn.\n' % gn_args)
-      env = None
-
-      self.PrintCmd(cmd, env)
-    return 0
-
-  def CmdRun(self):
-    vals = self.GetConfig()
-    if not vals:
-      return 1
-
-    build_dir = self.args.path[0]
-    target = self.args.target[0]
-
-    if self.args.build:
-      ret = self.Build(target)
-      if ret:
-        return ret
-    ret = self.RunGNIsolate(vals)
-    if ret:
-      return ret
-
-    if self.args.swarmed:
-      cmd, _ = self.GetSwarmingCommand(self.args.target[0], vals)
-      return self._RunUnderSwarming(build_dir, target, cmd)
-    return self._RunLocallyIsolated(build_dir, target)
-
-  def _RunUnderSwarming(self, build_dir, target, isolate_cmd):
-    cas_instance = 'chromium-swarm'
-    swarming_server = 'chromium-swarm.appspot.com'
-    # TODO(dpranke): Look up the information for the target in
-    # the //testing/buildbot.json file, if possible, so that we
-    # can determine the isolate target, command line, and additional
-    # swarming parameters, if possible.
-    #
-    # TODO(dpranke): Also, add support for sharding and merging results.
-    dimensions = []
-    for k, v in self.args.dimensions:
-      dimensions += ['-d', '%s=%s' % (k, v)]
-
-    archive_json_path = self.ToSrcRelPath('%s/%s.archive.json' %
-                                          (build_dir, target))
-    cmd = [
-        self.PathJoin(self.src_dir, 'tools', 'luci-go', self.isolate_exe),
-        'archive',
-        '-i',
-        self.ToSrcRelPath('%s/%s.isolate' % (build_dir, target)),
-        '-cas-instance',
-        cas_instance,
-        '-dump-json',
-        archive_json_path,
-    ]
-
-    # Talking to the isolateserver may fail because we're not logged in.
-    # We trap the command explicitly and rewrite the error output so that
-    # the error message is actually correct for a Chromium check out.
-    self.PrintCmd(cmd, env=None)
-    ret, out, err = self.Run(cmd, force_verbose=False)
-    if ret:
-      self.Print('  -> returned %d' % ret)
-      if out:
-        self.Print(out, end='')
-      if err:
-        self.Print(err, end='', file=sys.stderr)
-
-      return ret
-
-    try:
-      archive_hashes = json.loads(self.ReadFile(archive_json_path))
-    except Exception:
-      self.Print('Failed to read JSON file "%s"' % archive_json_path,
-                 file=sys.stderr)
-      return 1
-    try:
-      cas_digest = archive_hashes[target]
-    except Exception:
-      self.Print('Cannot find hash for "%s" in "%s", file content: %s' %
-                 (target, archive_json_path, archive_hashes),
-                 file=sys.stderr)
-      return 1
-
-    try:
-      json_dir = self.TempDir()
-      json_file = self.PathJoin(json_dir, 'task.json')
-
-      cmd = [
-          self.PathJoin('tools', 'luci-go', 'swarming'),
-          'trigger',
-          '-realm',
-          self.args.realm,
-          '-digest',
-          cas_digest,
-          '-server',
-          swarming_server,
-          '-tag=purpose:user-debug-mb',
-          '-relative-cwd',
-          self.ToSrcRelPath(build_dir),
-          '-dump-json',
-          json_file,
-      ] + dimensions + ['--'] + list(isolate_cmd)
-
-      if self.args.extra_args:
-        cmd += ['--'] + self.args.extra_args
-      self.Print('')
-      ret, _, _ = self.Run(cmd, force_verbose=True, buffer_output=False)
-      if ret:
-        return ret
-      task_json = self.ReadFile(json_file)
-      task_id = json.loads(task_json)["tasks"][0]['task_id']
-    finally:
-      if json_dir:
-        self.RemoveDirectory(json_dir)
-
-    cmd = [
-        self.PathJoin('tools', 'luci-go', 'swarming'),
-        'collect',
-        '-server',
-        swarming_server,
-        '-task-output-stdout=console',
-        task_id,
-    ]
-    ret, _, _ = self.Run(cmd, force_verbose=True, buffer_output=False)
-    return ret
-
-  def _RunLocallyIsolated(self, build_dir, target):
-    cmd = [
-        self.PathJoin(self.src_dir, 'tools', 'luci-go', self.isolate_exe),
-        'run',
-        '-i',
-        self.ToSrcRelPath('%s/%s.isolate' % (build_dir, target)),
-    ]
-    if self.args.extra_args:
-      cmd += ['--'] + self.args.extra_args
-    ret, _, _ = self.Run(cmd, force_verbose=True, buffer_output=False)
-    return ret
-
-  def CmdValidate(self, print_ok=True):
-    errs = []
-
-    # Read the file to make sure it parses.
-    self.ReadConfigFile()
-
-    # Build a list of all of the configs referenced by builders.
-    all_configs = {}
-    for builder_group in self.builder_groups:
-      for config in list(self.builder_groups[builder_group].values()):
-        if isinstance(config, dict):
-          for c in list(config.values()):
-            all_configs[c] = builder_group
-        else:
-          all_configs[config] = builder_group
-
-    # Check that every referenced args file or config actually exists.
-    for config, loc in list(all_configs.items()):
-      if config.startswith('//'):
-        if not self.Exists(self.ToAbsPath(config)):
-          errs.append('Unknown args file "%s" referenced from "%s".' %
-                      (config, loc))
-      elif not config in self.configs:
-        errs.append('Unknown config "%s" referenced from "%s".' % (config, loc))
-
-    # Check that every actual config is actually referenced.
-    for config in self.configs:
-      if not config in all_configs:
-        errs.append('Unused config "%s".' % config)
-
-    # Figure out the whole list of mixins, and check that every mixin
-    # listed by a config or another mixin actually exists.
-    referenced_mixins = set()
-    for config, mixins in list(self.configs.items()):
-      for mixin in mixins:
-        if not mixin in self.mixins:
-          errs.append('Unknown mixin "%s" referenced by config "%s".' %
-                      (mixin, config))
-        referenced_mixins.add(mixin)
-
-    for mixin in self.mixins:
-      for sub_mixin in self.mixins[mixin].get('mixins', []):
-        if not sub_mixin in self.mixins:
-          errs.append('Unknown mixin "%s" referenced by mixin "%s".' %
-                      (sub_mixin, mixin))
-        referenced_mixins.add(sub_mixin)
-
-    # Check that every mixin defined is actually referenced somewhere.
-    for mixin in self.mixins:
-      if not mixin in referenced_mixins:
-        errs.append('Unreferenced mixin "%s".' % mixin)
-
-    if errs:
-      raise MBErr(('mb config file %s has problems:' % self.args.config_file) +
-                  '\n  ' + '\n  '.join(errs))
-
-    if print_ok:
-      self.Print('mb config file %s looks ok.' % self.args.config_file)
-    return 0
-
-  def GetConfig(self):
-    build_dir = self.args.path[0]
-
-    vals = self.DefaultVals()
-    if self.args.builder or self.args.builder_group or self.args.config:
-      vals = self.Lookup()
-      # Re-run gn gen in order to ensure the config is consistent with
-      # the build dir.
-      self.RunGNGen(vals)
-      return vals
-
-    toolchain_path = self.PathJoin(self.ToAbsPath(build_dir), 'toolchain.ninja')
-    if not self.Exists(toolchain_path):
-      self.Print('Must either specify a path to an existing GN build '
-                 'dir or pass in a -m/-b pair or a -c flag to specify '
-                 'the configuration')
-      return {}
-
-    vals['gn_args'] = self.GNArgsFromDir(build_dir)
-    return vals
-
-  def GNArgsFromDir(self, build_dir):
-    args_contents = ""
-    gn_args_path = self.PathJoin(self.ToAbsPath(build_dir), 'args.gn')
-    if self.Exists(gn_args_path):
-      args_contents = self.ReadFile(gn_args_path)
-    gn_args = []
-    for l in args_contents.splitlines():
-      fields = l.split(' ')
-      name = fields[0]
-      val = ' '.join(fields[2:])
-      gn_args.append('%s=%s' % (name, val))
-
-    return ' '.join(gn_args)
-
-  def Lookup(self):
-    self.ReadConfigFile()
-    config = self.ConfigFromArgs()
-    if config.startswith('//'):
-      if not self.Exists(self.ToAbsPath(config)):
-        raise MBErr('args file "%s" not found' % config)
-      vals = self.DefaultVals()
-      vals['args_file'] = config
-    else:
-      if not config in self.configs:
-        raise MBErr('Config "%s" not found in %s' %
-                    (config, self.args.config_file))
-      vals = self.FlattenConfig(config)
-    return vals
-
-  def ReadConfigFile(self):
-    if not self.Exists(self.args.config_file):
-      raise MBErr('config file not found at %s' % self.args.config_file)
-
-    try:
-      contents = ast.literal_eval(self.ReadFile(self.args.config_file))
-    except SyntaxError as e:
-      raise MBErr('Failed to parse config file "%s"' %
-                  self.args.config_file) from e
-
-    self.configs = contents['configs']
-    self.builder_groups = contents['builder_groups']
-    self.mixins = contents['mixins']
-
-  def ReadIsolateMap(self):
-    isolate_map = self.args.isolate_map_file
-    if not self.Exists(isolate_map):
-      raise MBErr('isolate map file not found at %s' % isolate_map)
-    try:
-      return ast.literal_eval(self.ReadFile(isolate_map))
-    except SyntaxError as e:
-      raise MBErr('Failed to parse isolate map file "%s"' % isolate_map) from e
-
-  def ConfigFromArgs(self):
-    if self.args.config:
-      if self.args.builder_group or self.args.builder:
-        raise MBErr('Can not specific both -c/--config and '
-                    '-m/--builder-group or -b/--builder')
-
-      return self.args.config
-
-    if not self.args.builder_group or not self.args.builder:
-      raise MBErr('Must specify either -c/--config or '
-                  '(-m/--builder-group and -b/--builder)')
-
-    if not self.args.builder_group in self.builder_groups:
-      raise MBErr('Master name "%s" not found in "%s"' %
-                  (self.args.builder_group, self.args.config_file))
-
-    if not self.args.builder in self.builder_groups[self.args.builder_group]:
-      raise MBErr(
-          'Builder name "%s"  not found under builder_groups[%s] in "%s"' %
-          (self.args.builder, self.args.builder_group, self.args.config_file))
-
-    config = (self.builder_groups[self.args.builder_group][self.args.builder])
-    if isinstance(config, dict):
-      if self.args.phase is None:
-        raise MBErr('Must specify a build --phase for %s on %s' %
-                    (self.args.builder, self.args.builder_group))
-      phase = str(self.args.phase)
-      if phase not in config:
-        raise MBErr('Phase %s doesn\'t exist for %s on %s' %
-                    (phase, self.args.builder, self.args.builder_group))
-      return config[phase]
-
-    if self.args.phase is not None:
-      raise MBErr('Must not specify a build --phase for %s on %s' %
-                  (self.args.builder, self.args.builder_group))
-    return config
-
-  def FlattenConfig(self, config):
-    mixins = self.configs[config]
-    vals = self.DefaultVals()
-
-    visited = []
-    self.FlattenMixins(mixins, vals, visited)
-    return vals
-
-  @staticmethod
-  def DefaultVals():
-    return {
-        'args_file': '',
-        'cros_passthrough': False,
-        'gn_args': '',
-    }
-
-  def FlattenMixins(self, mixins, vals, visited):
-    for m in mixins:
-      if m not in self.mixins:
-        raise MBErr('Unknown mixin "%s"' % m)
-
-      visited.append(m)
-
-      mixin_vals = self.mixins[m]
-
-      if 'cros_passthrough' in mixin_vals:
-        vals['cros_passthrough'] = mixin_vals['cros_passthrough']
-      if 'gn_args' in mixin_vals:
-        if vals['gn_args']:
-          vals['gn_args'] += ' ' + mixin_vals['gn_args']
-        else:
-          vals['gn_args'] = mixin_vals['gn_args']
-
-      if 'mixins' in mixin_vals:
-        self.FlattenMixins(mixin_vals['mixins'], vals, visited)
-    return vals
-
-  def RunGNGen(self, vals):
-    build_dir = self.args.path[0]
-
-    cmd = self.GNCmd('gen', build_dir, '--check')
-    gn_args = self.GNArgs(vals)
-
-    # Since GN hasn't run yet, the build directory may not even exist.
-    self.MaybeMakeDirectory(self.ToAbsPath(build_dir))
-
-    gn_args_path = self.ToAbsPath(build_dir, 'args.gn')
-    self.WriteFile(gn_args_path, gn_args, force_verbose=True)
-
-    swarming_targets = set()
-    if getattr(self.args, 'swarming_targets_file', None):
-      # We need GN to generate the list of runtime dependencies for
-      # the compile targets listed (one per line) in the file so
-      # we can run them via swarming. We use gn_isolate_map.pyl to
-      # convert the compile targets to the matching GN labels.
-      path = self.args.swarming_targets_file
-      if not self.Exists(path):
-        self.WriteFailureAndRaise('"%s" does not exist' % path,
-                                  output_path=None)
-      contents = self.ReadFile(path)
-      swarming_targets = set(contents.splitlines())
-
-      isolate_map = self.ReadIsolateMap()
-      err, labels = self.MapTargetsToLabels(isolate_map, swarming_targets)
-      if err:
-        raise MBErr(err)
-
-      gn_runtime_deps_path = self.ToAbsPath(build_dir, 'runtime_deps')
-      self.WriteFile(gn_runtime_deps_path, '\n'.join(labels) + '\n')
-      cmd.append('--runtime-deps-list-file=%s' % gn_runtime_deps_path)
-
-    ret, output, _ = self.Run(cmd)
-    if ret:
-      if self.args.json_output:
-        # write errors to json.output
-        self.WriteJSON({'output': output}, self.args.json_output)
-      # If `gn gen` failed, we should exit early rather than trying to
-      # generate isolates. Run() will have already logged any error
-      # output.
-      self.Print('GN gen failed: %d' % ret)
-      return ret
-
-    android = 'target_os="android"' in vals['gn_args']
-    for target in swarming_targets:
-      if android:
-        # Android targets may be either android_apk or executable. The
-        # former will result in runtime_deps associated with the stamp
-        # file, while the latter will result in runtime_deps associated
-        # with the executable.
-        label = isolate_map[target]['label']
-        runtime_deps_targets = [
-            target + '.runtime_deps',
-            'obj/%s.stamp.runtime_deps' % label.replace(':', '/')
-        ]
-      elif isolate_map[target]['type'] == 'gpu_browser_test':
-        if self.platform == 'win32':
-          runtime_deps_targets = ['browser_tests.exe.runtime_deps']
-        else:
-          runtime_deps_targets = ['browser_tests.runtime_deps']
-      elif isolate_map[target]['type'] == 'script':
-        label = isolate_map[target]['label'].split(':')[1]
-        runtime_deps_targets = ['%s.runtime_deps' % label]
-        if self.platform == 'win32':
-          runtime_deps_targets += [label + '.exe.runtime_deps']
-        else:
-          runtime_deps_targets += [label + '.runtime_deps']
-      elif self.platform == 'win32':
-        runtime_deps_targets = [target + '.exe.runtime_deps']
-      else:
-        runtime_deps_targets = [target + '.runtime_deps']
-
-      for r in runtime_deps_targets:
-        runtime_deps_path = self.ToAbsPath(build_dir, r)
-        if self.Exists(runtime_deps_path):
-          break
-      else:
-        raise MBErr('did not generate any of %s' %
-                    ', '.join(runtime_deps_targets))
-
-      command, extra_files = self.GetSwarmingCommand(target, vals)
-
-      runtime_deps = self.ReadFile(runtime_deps_path).splitlines()
-
-      self.WriteIsolateFiles(build_dir, command, target, runtime_deps,
-                             extra_files)
-
-    return 0
-
-  def RunGNIsolate(self, vals):
-    target = self.args.target[0]
-    isolate_map = self.ReadIsolateMap()
-    err, labels = self.MapTargetsToLabels(isolate_map, [target])
-    if err:
-      raise MBErr(err)
-    label = labels[0]
-
-    build_dir = self.args.path[0]
-    command, extra_files = self.GetSwarmingCommand(target, vals)
-
-    cmd = self.GNCmd('desc', build_dir, label, 'runtime_deps')
-    ret, out, _ = self.Call(cmd)
-    if ret:
-      if out:
-        self.Print(out)
-      return ret
-
-    runtime_deps = out.splitlines()
-
-    self.WriteIsolateFiles(build_dir, command, target, runtime_deps,
-                           extra_files)
-
-    ret, _, _ = self.Run([
-        self.PathJoin(self.src_dir, 'tools', 'luci-go', self.isolate_exe),
-        'check', '-i',
-        self.ToSrcRelPath('%s/%s.isolate' % (build_dir, target))
-    ],
-                         buffer_output=False)
-
-    return ret
-
-  def WriteIsolateFiles(self, build_dir, command, target, runtime_deps,
-                        extra_files):
-    isolate_path = self.ToAbsPath(build_dir, target + '.isolate')
-    self.WriteFile(
-        isolate_path,
-        pprint.pformat({
-            'variables': {
-                'command': command,
-                'files': sorted(runtime_deps + extra_files),
-            }
-        }) + '\n')
-
-    self.WriteJSON(
-        {
-            'args': [
-                '--isolate',
-                self.ToSrcRelPath('%s/%s.isolate' % (build_dir, target)),
-            ],
-            'dir':
-            self.src_dir,
-            'version':
-            1,
-        },
-        isolate_path + 'd.gen.json',
-    )
-
-  @staticmethod
-  def MapTargetsToLabels(isolate_map, targets):
-    labels = []
-    err = ''
-
-    def StripTestSuffixes(target):
-      for suffix in ('_apk_run', '_apk', '_run'):
-        if target.endswith(suffix):
-          return target[:-len(suffix)], suffix
-      return None, None
-
-    for target in targets:
-      if target == 'all':
-        labels.append(target)
-      elif target.startswith('//'):
-        labels.append(target)
-      else:
-        if target in isolate_map:
-          stripped_target, suffix = target, ''
-        else:
-          stripped_target, suffix = StripTestSuffixes(target)
-        if stripped_target in isolate_map:
-          if isolate_map[stripped_target]['type'] == 'unknown':
-            err += ('test target "%s" type is unknown\n' % target)
-          else:
-            labels.append(isolate_map[stripped_target]['label'] + suffix)
-        else:
-          err += ('target "%s" not found in '
-                  '//testing/buildbot/gn_isolate_map.pyl\n' % target)
-
-    return err, labels
-
-  def GNCmd(self, subcommand, path, *args):
-    if self.platform.startswith('linux'):
-      subdir, exe = 'linux64', 'gn'
-    elif self.platform == 'darwin':
-      subdir, exe = 'mac', 'gn'
-    else:
-      subdir, exe = 'win', 'gn.exe'
-
-    gn_path = self.PathJoin(self.src_dir, 'buildtools', subdir, exe)
-    return [gn_path, subcommand, path] + list(args)
-
-  def GNArgs(self, vals):
-    if vals['cros_passthrough']:
-      if not 'GN_ARGS' in os.environ:
-        raise MBErr('MB is expecting GN_ARGS to be in the environment')
-      gn_args = os.environ['GN_ARGS']
-      if not re.search('target_os.*=.*"chromeos"', gn_args):
-        raise MBErr('GN_ARGS is missing target_os = "chromeos": '
-                    '(GN_ARGS=%s)' % gn_args)
-    else:
-      gn_args = vals['gn_args']
-
-    if self.args.goma_dir:
-      gn_args += ' goma_dir="%s"' % self.args.goma_dir
-
-    android_version_code = self.args.android_version_code
-    if android_version_code:
-      gn_args += (' android_default_version_code="%s"' % android_version_code)
-
-    android_version_name = self.args.android_version_name
-    if android_version_name:
-      gn_args += (' android_default_version_name="%s"' % android_version_name)
-
-    # Canonicalize the arg string into a sorted, newline-separated list
-    # of key-value pairs, and de-dup the keys if need be so that only
-    # the last instance of each arg is listed.
-    gn_args = gn_helpers.ToGNString(gn_helpers.FromGNArgs(gn_args))
-
-    args_file = vals.get('args_file', None)
-    if args_file:
-      gn_args = ('import("%s")\n' % vals['args_file']) + gn_args
-    return gn_args
-=======
 class WebRTCMetaBuildWrapper(mb.MetaBuildWrapper):
   def __init__(self):
     super().__init__()
@@ -914,7 +46,6 @@
     self.default_config = os.path.join(_SCRIPT_DIR, 'mb_config.pyl')
     self.default_isolate_map = os.path.join(_SRC_DIR, 'infra', 'specs',
                                             'gn_isolate_map.pyl')
->>>>>>> 8f9b44ba
 
   def GetSwarmingCommand(self, target, vals):
     isolate_map = self.ReadIsolateMap()
@@ -942,12 +73,7 @@
     ]
     vpython_exe = 'vpython3'
 
-<<<<<<< HEAD
-    must_retry = False
-    if test_type == 'script':
-=======
     if isolate_map[target].get('script'):
->>>>>>> 8f9b44ba
       cmdline += [
           vpython_exe,
           '../../' + self.ToSrcRelPath(isolate_map[target]['script'])
@@ -962,16 +88,6 @@
     elif is_ios:
       cmdline += [
           vpython_exe, '../../tools_webrtc/flags_compatibility.py',
-<<<<<<< HEAD
-          'bin/run_%s' % target, '--out-dir', '${ISOLATED_OUTDIR}'
-      ]
-      extra_files.append('../../tools_webrtc/flags_compatibility.py')
-    else:
-      if test_type == 'raw':
-        cmdline += [vpython_exe, '../../tools_webrtc/flags_compatibility.py']
-        extra_files.append('../../tools_webrtc/flags_compatibility.py')
-
-=======
           'bin/run_%s' % target
       ]
       extra_files.append('../../tools_webrtc/flags_compatibility.py')
@@ -980,7 +96,6 @@
       extra_files.append('../../tools_webrtc/flags_compatibility.py')
       cmdline.append(_GetExecutable(target, self.platform))
     else:
->>>>>>> 8f9b44ba
       if isolate_map[target].get('use_webcam', False):
         cmdline += [
             vpython_exe, '../../tools_webrtc/ensure_webcam_is_running.py'
@@ -997,33 +112,6 @@
       else:
         cmdline += [vpython_exe, '../../testing/test_env.py']
 
-<<<<<<< HEAD
-      if test_type != 'raw':
-        extra_files += [
-            '../../third_party/gtest-parallel/gtest-parallel',
-            '../../third_party/gtest-parallel/gtest_parallel.py',
-            '../../tools_webrtc/gtest-parallel-wrapper.py',
-        ]
-        sep = '\\' if self.platform == 'win32' else '/'
-        output_dir = '${ISOLATED_OUTDIR}' + sep + 'test_logs'
-        timeout = isolate_map[target].get('timeout', 900)
-        cmdline += [
-            '../../tools_webrtc/gtest-parallel-wrapper.py',
-            '--output_dir=%s' % output_dir,
-            '--gtest_color=no',
-            # We tell gtest-parallel to interrupt the test after 900
-            # seconds, so it can exit cleanly and report results,
-            # instead of being interrupted by swarming and not
-            # reporting anything.
-            '--timeout=%s' % timeout,
-        ]
-        if test_type == 'non_parallel_console_test_launcher':
-          # Still use the gtest-parallel-wrapper.py script since we
-          # need it to run tests on swarming, but don't execute tests
-          # in parallel.
-          cmdline.append('--workers=1')
-        must_retry = True
-=======
       extra_files += [
           '../../third_party/gtest-parallel/gtest-parallel',
           '../../third_party/gtest-parallel/gtest_parallel.py',
@@ -1047,7 +135,6 @@
         # need it to run tests on swarming, but don't execute tests
         # in parallel.
         cmdline.append('--workers=1')
->>>>>>> 8f9b44ba
 
       asan = 'is_asan=true' in vals['gn_args']
       lsan = 'is_lsan=true' in vals['gn_args']
@@ -1071,332 +158,5 @@
 
     return cmdline, extra_files
 
-<<<<<<< HEAD
-  def ToAbsPath(self, build_path, *comps):
-    return self.PathJoin(self.src_dir, self.ToSrcRelPath(build_path), *comps)
-
-  def ToSrcRelPath(self, path):
-    """Returns a relative path from the top of the repo."""
-    if path.startswith('//'):
-      return path[2:].replace('/', self.sep)
-    return self.RelPath(path, self.src_dir)
-
-  def RunGNAnalyze(self, vals):
-    # Analyze runs before 'gn gen' now, so we need to run gn gen
-    # in order to ensure that we have a build directory.
-    ret = self.RunGNGen(vals)
-    if ret:
-      return ret
-
-    build_path = self.args.path[0]
-    input_path = self.args.input_path[0]
-    gn_input_path = input_path + '.gn'
-    output_path = self.args.output_path[0]
-    gn_output_path = output_path + '.gn'
-
-    inp = self.ReadInputJSON(
-        ['files', 'test_targets', 'additional_compile_targets'])
-    if self.args.verbose:
-      self.Print()
-      self.Print('analyze input:')
-      self.PrintJSON(inp)
-      self.Print()
-
-    # This shouldn't normally happen, but could due to unusual race
-    # conditions, like a try job that gets scheduled before a patch
-    # lands but runs after the patch has landed.
-    if not inp['files']:
-      self.Print('Warning: No files modified in patch, bailing out early.')
-      self.WriteJSON(
-          {
-              'status': 'No dependency',
-              'compile_targets': [],
-              'test_targets': [],
-          }, output_path)
-      return 0
-
-    gn_inp = {}
-    gn_inp['files'] = ['//' + f for f in inp['files'] if not f.startswith('//')]
-
-    isolate_map = self.ReadIsolateMap()
-    err, gn_inp['additional_compile_targets'] = self.MapTargetsToLabels(
-        isolate_map, inp['additional_compile_targets'])
-    if err:
-      raise MBErr(err)
-
-    err, gn_inp['test_targets'] = self.MapTargetsToLabels(
-        isolate_map, inp['test_targets'])
-    if err:
-      raise MBErr(err)
-    labels_to_targets = {}
-    for i, label in enumerate(gn_inp['test_targets']):
-      labels_to_targets[label] = inp['test_targets'][i]
-
-    try:
-      self.WriteJSON(gn_inp, gn_input_path)
-      cmd = self.GNCmd('analyze', build_path, gn_input_path, gn_output_path)
-      ret, output, _ = self.Run(cmd, force_verbose=True)
-      if ret:
-        if self.args.json_output:
-          # write errors to json.output
-          self.WriteJSON({'output': output}, self.args.json_output)
-        return ret
-
-      gn_outp_str = self.ReadFile(gn_output_path)
-      try:
-        gn_outp = json.loads(gn_outp_str)
-      except Exception as e:
-        self.Print("Failed to parse the JSON string GN "
-                   "returned: %s\n%s" % (repr(gn_outp_str), str(e)))
-        raise
-
-      outp = {}
-      if 'status' in gn_outp:
-        outp['status'] = gn_outp['status']
-      if 'error' in gn_outp:
-        outp['error'] = gn_outp['error']
-      if 'invalid_targets' in gn_outp:
-        outp['invalid_targets'] = gn_outp['invalid_targets']
-      if 'compile_targets' in gn_outp:
-        if 'all' in gn_outp['compile_targets']:
-          outp['compile_targets'] = ['all']
-        else:
-          outp['compile_targets'] = [
-              label.replace('//', '') for label in gn_outp['compile_targets']
-          ]
-      if 'test_targets' in gn_outp:
-        outp['test_targets'] = [
-            labels_to_targets[label] for label in gn_outp['test_targets']
-        ]
-
-      if self.args.verbose:
-        self.Print()
-        self.Print('analyze output:')
-        self.PrintJSON(outp)
-        self.Print()
-
-      self.WriteJSON(outp, output_path)
-
-    finally:
-      if self.Exists(gn_input_path):
-        self.RemoveFile(gn_input_path)
-      if self.Exists(gn_output_path):
-        self.RemoveFile(gn_output_path)
-
-    return 0
-
-  def ReadInputJSON(self, required_keys):
-    path = self.args.input_path[0]
-    output_path = self.args.output_path[0]
-    if not self.Exists(path):
-      self.WriteFailureAndRaise('"%s" does not exist' % path, output_path)
-
-    try:
-      inp = json.loads(self.ReadFile(path))
-    except Exception as e:
-      self.WriteFailureAndRaise(
-          'Failed to read JSON input from "%s": %s' % (path, e), output_path)
-
-    for k in required_keys:
-      if not k in inp:
-        self.WriteFailureAndRaise('input file is missing a "%s" key' % k,
-                                  output_path)
-
-    return inp
-
-  def WriteFailureAndRaise(self, msg, output_path):
-    if output_path:
-      self.WriteJSON({'error': msg}, output_path, force_verbose=True)
-    raise MBErr(msg)
-
-  def WriteJSON(self, obj, path, force_verbose=False):
-    try:
-      self.WriteFile(path,
-                     json.dumps(obj, indent=2, sort_keys=True) + '\n',
-                     force_verbose=force_verbose)
-    except Exception as e:
-      raise MBErr('Error writing to the output path "%s"' % path) from e
-
-  def PrintCmd(self, cmd, env):
-    if self.platform == 'win32':
-      env_prefix = 'set '
-      env_quoter = QuoteForSet
-      shell_quoter = QuoteForCmd
-    else:
-      env_prefix = ''
-      env_quoter = pipes.quote
-      shell_quoter = pipes.quote
-
-    var = 'LLVM_FORCE_HEAD_REVISION'
-    if env and var in env:
-      self.Print('%s%s=%s' % (env_prefix, var, env_quoter(env[var])))
-
-    if cmd[0] == self.executable:
-      cmd = ['vpython3'] + cmd[1:]
-    self.Print(*[shell_quoter(arg) for arg in cmd])
-
-  def PrintJSON(self, obj):
-    self.Print(json.dumps(obj, indent=2, sort_keys=True))
-
-  def Build(self, target):
-    build_dir = self.ToSrcRelPath(self.args.path[0])
-    ninja_cmd = ['ninja', '-C', build_dir]
-    if self.args.jobs:
-      ninja_cmd.extend(['-j', '%d' % self.args.jobs])
-    ninja_cmd.append(target)
-    ret, _, _ = self.Run(ninja_cmd, force_verbose=False, buffer_output=False)
-    return ret
-
-  def Run(self, cmd, env=None, force_verbose=True, buffer_output=True):
-    # This function largely exists so it can be overridden for testing.
-    if self.args.dryrun or self.args.verbose or force_verbose:
-      self.PrintCmd(cmd, env)
-    if self.args.dryrun:
-      return 0, '', ''
-
-    ret, out, err = self.Call(cmd, env=env, buffer_output=buffer_output)
-    if self.args.verbose or force_verbose:
-      if ret:
-        self.Print('  -> returned %d' % ret)
-      if out:
-        self.Print(out, end='')
-      if err:
-        self.Print(err, end='', file=sys.stderr)
-    return ret, out, err
-
-  def Call(self, cmd, env=None, buffer_output=True):
-    if buffer_output:
-      p = subprocess.Popen(cmd,
-                           shell=False,
-                           cwd=self.src_dir,
-                           stdout=subprocess.PIPE,
-                           stderr=subprocess.PIPE,
-                           env=env)
-      out, err = p.communicate()
-      out = out.decode('utf-8')
-      err = err.decode('utf-8')
-    else:
-      p = subprocess.Popen(cmd, shell=False, cwd=self.src_dir, env=env)
-      p.wait()
-      out = err = ''
-    return p.returncode, out, err
-
-  @staticmethod
-  def ExpandUser(path):
-    # This function largely exists so it can be overridden for testing.
-    return os.path.expanduser(path)
-
-  @staticmethod
-  def Exists(path):
-    # This function largely exists so it can be overridden for testing.
-    return os.path.exists(path)
-
-  @staticmethod
-  def Fetch(url):
-    # This function largely exists so it can be overridden for testing.
-    f = urlopen(url)
-    contents = f.read()
-    f.close()
-    return contents
-
-  @staticmethod
-  def MaybeMakeDirectory(path):
-    try:
-      os.makedirs(path)
-    except OSError as e:
-      if e.errno != errno.EEXIST:
-        raise
-
-  @staticmethod
-  def PathJoin(*comps):
-    # This function largely exists so it can be overriden for testing.
-    return os.path.join(*comps)
-
-  @staticmethod
-  def Print(*args, **kwargs):
-    # This function largely exists so it can be overridden for testing.
-    print(*args, **kwargs)
-    if kwargs.get('stream', sys.stdout) == sys.stdout:
-      sys.stdout.flush()
-
-  @staticmethod
-  def ReadFile(path):
-    # This function largely exists so it can be overriden for testing.
-    with open(path) as fp:
-      return fp.read()
-
-  @staticmethod
-  def RelPath(path, start='.'):
-    # This function largely exists so it can be overriden for testing.
-    return os.path.relpath(path, start)
-
-  @staticmethod
-  def RemoveFile(path):
-    # This function largely exists so it can be overriden for testing.
-    os.remove(path)
-
-  def RemoveDirectory(self, abs_path):
-    if self.platform == 'win32':
-      # In other places in chromium, we often have to retry this command
-      # because we're worried about other processes still holding on to
-      # file handles, but when MB is invoked, it will be early enough in
-      # the build that their should be no other processes to interfere.
-      # We can change this if need be.
-      self.Run(['cmd.exe', '/c', 'rmdir', '/q', '/s', abs_path])
-    else:
-      shutil.rmtree(abs_path, ignore_errors=True)
-
-  @staticmethod
-  def TempDir():
-    # This function largely exists so it can be overriden for testing.
-    return tempfile.mkdtemp(prefix='mb_')
-
-  @staticmethod
-  def TempFile(mode='w'):
-    # This function largely exists so it can be overriden for testing.
-    return tempfile.NamedTemporaryFile(mode=mode, delete=False)
-
-  def WriteFile(self, path, contents, force_verbose=False):
-    # This function largely exists so it can be overriden for testing.
-    if self.args.dryrun or self.args.verbose or force_verbose:
-      self.Print('\nWriting """\\\n%s""" to %s.\n' % (contents, path))
-    with open(path, 'w') as fp:
-      return fp.write(contents)
-
-
-class MBErr(Exception):
-  pass
-
-
-# See http://goo.gl/l5NPDW and http://goo.gl/4Diozm for the painful
-# details of this next section, which handles escaping command lines
-# so that they can be copied and pasted into a cmd window.
-UNSAFE_FOR_SET = set('^<>&|')
-UNSAFE_FOR_CMD = UNSAFE_FOR_SET.union(set('()%'))
-ALL_META_CHARS = UNSAFE_FOR_CMD.union(set('"'))
-
-
-def QuoteForSet(arg):
-  if any(a in UNSAFE_FOR_SET for a in arg):
-    arg = ''.join('^' + a if a in UNSAFE_FOR_SET else a for a in arg)
-  return arg
-
-
-def QuoteForCmd(arg):
-  # First, escape the arg so that CommandLineToArgvW will parse it properly.
-  if arg == '' or ' ' in arg or '"' in arg:
-    quote_re = re.compile(r'(\\*)"')
-    arg = '"%s"' % (quote_re.sub(lambda mo: 2 * mo.group(1) + '\\"', arg))
-
-  # Then check to see if the arg contains any metacharacters other than
-  # double quotes; if it does, quote everything (including the double
-  # quotes) for safety.
-  if any(a in UNSAFE_FOR_CMD for a in arg):
-    arg = ''.join('^' + a if a in ALL_META_CHARS else a for a in arg)
-  return arg
-
-
-=======
->>>>>>> 8f9b44ba
 if __name__ == '__main__':
   sys.exit(main(sys.argv[1:]))