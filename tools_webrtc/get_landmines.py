--- conflicted
+++ resolved
@@ -55,10 +55,7 @@
         print 'Clobber to change neteq_rtpplay type to executable'
         print 'Clobber to remove .xctest files.'
         print 'Clobber to remove .xctest files (take 2).'
-<<<<<<< HEAD
-=======
         print 'Switching rtc_executable to rtc_test'
->>>>>>> cbad18b1
 
 
 def main():
