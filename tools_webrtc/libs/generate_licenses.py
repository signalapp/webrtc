--- conflicted
+++ resolved
@@ -46,10 +46,7 @@
     ],
     'bazel': ['third_party/bazel/LICENSE'],
     'boringssl': ['third_party/boringssl/src/LICENSE'],
-<<<<<<< HEAD
-=======
     'crc32c': ['third_party/crc32c/src/LICENSE'],
->>>>>>> cbad18b1
     'errorprone': [
         'third_party/android_deps/libs/'
         'com_google_errorprone_error_prone_core/LICENSE'
@@ -189,11 +186,7 @@
             target,
         ]
         logging.debug('Running: %r', cmd)
-<<<<<<< HEAD
-        output_json = subprocess.check_output(cmd, cwd=WEBRTC_ROOT)
-=======
         output_json = subprocess.check_output(cmd, cwd=WEBRTC_ROOT).decode('UTF-8')
->>>>>>> cbad18b1
         logging.debug('Output: %s', output_json)
         return output_json
 
@@ -220,11 +213,7 @@
             self.common_licenses_dict.keys())
         if missing_licenses:
             error_msg = 'Missing licenses for following third_party targets: %s' % \
-<<<<<<< HEAD
-                        ', '.join(missing_licenses)
-=======
                         ', '.join(sorted(missing_licenses))
->>>>>>> cbad18b1
             logging.error(error_msg)
             raise Exception(error_msg)
 
@@ -249,11 +238,7 @@
             for path in self.common_licenses_dict[license_lib]:
                 license_path = os.path.join(WEBRTC_ROOT, path)
                 with open(license_path, 'r') as license_file:
-<<<<<<< HEAD
-                    license_text = cgi.escape(license_file.read(), quote=True)
-=======
                     license_text = escape(license_file.read(), quote=True)
->>>>>>> cbad18b1
                     output_license_file.write(license_text)
                     output_license_file.write('\n')
             output_license_file.write('```\n\n')
