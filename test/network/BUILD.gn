# Copyright (c) 2018 The WebRTC project authors. All Rights Reserved.
#
# Use of this source code is governed by a BSD-style license
# that can be found in the LICENSE file in the root of the source
# tree. An additional intellectual property rights grant can be found
# in the file PATENTS.  All contributing project authors may
# be found in the AUTHORS file in the root of the source tree.

import("../../webrtc.gni")

rtc_library("emulated_network") {
  visibility = [
    ":*",
    "../../api:create_network_emulation_manager",
<<<<<<< HEAD
=======
    "../../api/test/network_emulation:create_cross_traffic",
>>>>>>> cbad18b1
  ]
  if (rtc_include_tests) {
    visibility += [
      "../peer_scenario:*",
      "../scenario:*",
    ]
  }
  testonly = true
  sources = [
    "cross_traffic.cc",
    "cross_traffic.h",
    "emulated_network_manager.cc",
    "emulated_network_manager.h",
    "emulated_turn_server.cc",
    "emulated_turn_server.h",
    "fake_network_socket_server.cc",
    "fake_network_socket_server.h",
    "network_emulation.cc",
    "network_emulation.h",
    "network_emulation_manager.cc",
    "network_emulation_manager.h",
    "traffic_route.cc",
    "traffic_route.h",
  ]
  deps = [
    "../../api:array_view",
    "../../api:network_emulation_manager_api",
    "../../api:packet_socket_factory",
<<<<<<< HEAD
    "../../api:simulated_network_api",
    "../../api:time_controller",
    "../../api/numerics",
=======
    "../../api:scoped_refptr",
    "../../api:sequence_checker",
    "../../api:simulated_network_api",
    "../../api:time_controller",
    "../../api/numerics",
    "../../api/test/network_emulation",
>>>>>>> cbad18b1
    "../../api/transport:stun_types",
    "../../api/units:data_rate",
    "../../api/units:data_size",
    "../../api/units:time_delta",
    "../../api/units:timestamp",
    "../../call:simulated_network",
    "../../p2p:p2p_server_utils",
    "../../rtc_base",
    "../../rtc_base:ip_address",
    "../../rtc_base:network_constants",
    "../../rtc_base:rtc_base_tests_utils",
    "../../rtc_base:rtc_task_queue",
    "../../rtc_base:safe_minmax",
    "../../rtc_base:socket",
    "../../rtc_base:socket_address",
    "../../rtc_base:socket_server",
    "../../rtc_base:stringutils",
    "../../rtc_base:task_queue_for_test",
<<<<<<< HEAD
    "../../rtc_base/synchronization:mutex",
    "../../rtc_base/synchronization:sequence_checker",
=======
    "../../rtc_base:threading",
    "../../rtc_base/synchronization:mutex",
    "../../rtc_base/task_utils:pending_task_safety_flag",
>>>>>>> cbad18b1
    "../../rtc_base/task_utils:repeating_task",
    "../../rtc_base/task_utils:to_queued_task",
    "../../system_wrappers",
    "../scenario:column_printer",
    "../time_controller",
  ]
  absl_deps = [
    "//third_party/abseil-cpp/absl/algorithm:container",
    "//third_party/abseil-cpp/absl/memory",
    "//third_party/abseil-cpp/absl/types:optional",
  ]
}

rtc_library("network_emulation_unittest") {
  testonly = true
  sources = [ "network_emulation_unittest.cc" ]
  deps = [
    ":emulated_network",
    "../:test_support",
    "../../api:simulated_network_api",
    "../../api/units:time_delta",
    "../../call:simulated_network",
    "../../rtc_base:gunit_helpers",
    "../../rtc_base:logging",
    "../../rtc_base:rtc_event",
    "../../rtc_base/synchronization:mutex",
  ]
}

<<<<<<< HEAD
if (rtc_include_tests) {
=======
if (rtc_include_tests && !build_with_chromium) {
>>>>>>> cbad18b1
  rtc_library("network_emulation_pc_unittest") {
    testonly = true
    sources = [ "network_emulation_pc_unittest.cc" ]
    deps = [
      ":emulated_network",
      "../:test_support",
      "../../api:callfactory_api",
      "../../api:libjingle_peerconnection_api",
      "../../api:scoped_refptr",
      "../../api:simulated_network_api",
      "../../api/rtc_event_log:rtc_event_log_factory",
      "../../api/task_queue:default_task_queue_factory",
      "../../api/transport:field_trial_based_config",
      "../../call:simulated_network",
      "../../media:rtc_audio_video",
      "../../media:rtc_media_engine_defaults",
      "../../modules/audio_device:audio_device_impl",
      "../../p2p:rtc_p2p",
      "../../pc:pc_test_utils",
      "../../pc:peerconnection_wrapper",
      "../../rtc_base",
      "../../rtc_base:gunit_helpers",
      "../../rtc_base:logging",
      "../../rtc_base:rtc_event",
    ]
  }
}

rtc_library("cross_traffic_unittest") {
  testonly = true
  sources = [ "cross_traffic_unittest.cc" ]
  deps = [
    ":emulated_network",
    "../:test_support",
    "../../api:network_emulation_manager_api",
    "../../api:simulated_network_api",
    "../../call:simulated_network",
    "../../rtc_base",
    "../../rtc_base:logging",
    "../../rtc_base:network_constants",
    "../../rtc_base:rtc_event",
    "../time_controller",
<<<<<<< HEAD
=======
  ]
  absl_deps = [
    "//third_party/abseil-cpp/absl/memory",
    "//third_party/abseil-cpp/absl/types:optional",
>>>>>>> cbad18b1
  ]
  absl_deps = [ "//third_party/abseil-cpp/absl/memory" ]
}

if (rtc_include_tests) {
  rtc_library("feedback_generator") {
    testonly = true
    sources = [
      "feedback_generator.cc",
      "feedback_generator.h",
    ]
    deps = [
      ":emulated_network",
      "../../api/transport:test_feedback_generator_interface",
      "../../call:simulated_network",
      "../../rtc_base:checks",
      "../time_controller",
    ]
    absl_deps = [ "//third_party/abseil-cpp/absl/memory" ]
  }

  rtc_library("feedback_generator_unittest") {
    testonly = true
    sources = [ "feedback_generator_unittest.cc" ]
    deps = [
      "../:test_support",
      "../../api/transport:test_feedback_generator",
    ]
  }

<<<<<<< HEAD
  rtc_library("network_emulation_unittests") {
    testonly = true
    deps = [
      ":cross_traffic_unittest",
      ":feedback_generator_unittest",
      ":network_emulation_pc_unittest",
      ":network_emulation_unittest",
    ]
=======
  if (!build_with_chromium) {
    rtc_library("network_emulation_unittests") {
      testonly = true
      deps = [
        ":cross_traffic_unittest",
        ":feedback_generator_unittest",
        ":network_emulation_pc_unittest",
        ":network_emulation_unittest",
      ]
    }
>>>>>>> cbad18b1
  }
}<|MERGE_RESOLUTION|>--- conflicted
+++ resolved
@@ -12,10 +12,7 @@
   visibility = [
     ":*",
     "../../api:create_network_emulation_manager",
-<<<<<<< HEAD
-=======
     "../../api/test/network_emulation:create_cross_traffic",
->>>>>>> cbad18b1
   ]
   if (rtc_include_tests) {
     visibility += [
@@ -44,18 +41,12 @@
     "../../api:array_view",
     "../../api:network_emulation_manager_api",
     "../../api:packet_socket_factory",
-<<<<<<< HEAD
-    "../../api:simulated_network_api",
-    "../../api:time_controller",
-    "../../api/numerics",
-=======
     "../../api:scoped_refptr",
     "../../api:sequence_checker",
     "../../api:simulated_network_api",
     "../../api:time_controller",
     "../../api/numerics",
     "../../api/test/network_emulation",
->>>>>>> cbad18b1
     "../../api/transport:stun_types",
     "../../api/units:data_rate",
     "../../api/units:data_size",
@@ -74,14 +65,9 @@
     "../../rtc_base:socket_server",
     "../../rtc_base:stringutils",
     "../../rtc_base:task_queue_for_test",
-<<<<<<< HEAD
-    "../../rtc_base/synchronization:mutex",
-    "../../rtc_base/synchronization:sequence_checker",
-=======
     "../../rtc_base:threading",
     "../../rtc_base/synchronization:mutex",
     "../../rtc_base/task_utils:pending_task_safety_flag",
->>>>>>> cbad18b1
     "../../rtc_base/task_utils:repeating_task",
     "../../rtc_base/task_utils:to_queued_task",
     "../../system_wrappers",
@@ -111,11 +97,7 @@
   ]
 }
 
-<<<<<<< HEAD
-if (rtc_include_tests) {
-=======
 if (rtc_include_tests && !build_with_chromium) {
->>>>>>> cbad18b1
   rtc_library("network_emulation_pc_unittest") {
     testonly = true
     sources = [ "network_emulation_pc_unittest.cc" ]
@@ -158,15 +140,11 @@
     "../../rtc_base:network_constants",
     "../../rtc_base:rtc_event",
     "../time_controller",
-<<<<<<< HEAD
-=======
   ]
   absl_deps = [
     "//third_party/abseil-cpp/absl/memory",
     "//third_party/abseil-cpp/absl/types:optional",
->>>>>>> cbad18b1
   ]
-  absl_deps = [ "//third_party/abseil-cpp/absl/memory" ]
 }
 
 if (rtc_include_tests) {
@@ -195,16 +173,6 @@
     ]
   }
 
-<<<<<<< HEAD
-  rtc_library("network_emulation_unittests") {
-    testonly = true
-    deps = [
-      ":cross_traffic_unittest",
-      ":feedback_generator_unittest",
-      ":network_emulation_pc_unittest",
-      ":network_emulation_unittest",
-    ]
-=======
   if (!build_with_chromium) {
     rtc_library("network_emulation_unittests") {
       testonly = true
@@ -215,6 +183,5 @@
         ":network_emulation_unittest",
       ]
     }
->>>>>>> cbad18b1
   }
 }