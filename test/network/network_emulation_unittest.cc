/*
 *  Copyright 2019 The WebRTC project authors. All Rights Reserved.
 *
 *  Use of this source code is governed by a BSD-style license
 *  that can be found in the LICENSE file in the root of the source
 *  tree. An additional intellectual property rights grant can be found
 *  in the file PATENTS.  All contributing project authors may
 *  be found in the AUTHORS file in the root of the source tree.
 */

#include "test/network/network_emulation.h"

#include <atomic>
#include <memory>
#include <set>

#include "api/test/simulated_network.h"
#include "api/units/time_delta.h"
#include "call/simulated_network.h"
#include "rtc_base/event.h"
#include "rtc_base/gunit.h"
#include "rtc_base/synchronization/mutex.h"
#include "test/gmock.h"
#include "test/gtest.h"
#include "test/network/network_emulation_manager.h"

namespace webrtc {
namespace test {
namespace {

using ::testing::ElementsAreArray;

constexpr TimeDelta kNetworkPacketWaitTimeout = TimeDelta::Millis(100);
constexpr TimeDelta kStatsWaitTimeout = TimeDelta::Seconds(1);
constexpr int kOverheadIpv4Udp = 20 + 8;

class SocketReader : public sigslot::has_slots<> {
 public:
  explicit SocketReader(rtc::Socket* socket, rtc::Thread* network_thread)
      : socket_(socket), network_thread_(network_thread) {
    socket_->SignalReadEvent.connect(this, &SocketReader::OnReadEvent);
    size_ = 128 * 1024;
    buf_ = new char[size_];
  }
  ~SocketReader() override { delete[] buf_; }

  void OnReadEvent(rtc::Socket* socket) {
    RTC_DCHECK(socket_ == socket);
    RTC_DCHECK(network_thread_->IsCurrent());
    int64_t timestamp;
    len_ = socket_->Recv(buf_, size_, &timestamp);

    MutexLock lock(&lock_);
    received_count_++;
  }

  int ReceivedCount() {
    MutexLock lock(&lock_);
    return received_count_;
  }

 private:
  rtc::Socket* const socket_;
  rtc::Thread* const network_thread_;
  char* buf_;
  size_t size_;
  int len_;

  Mutex lock_;
  int received_count_ RTC_GUARDED_BY(lock_) = 0;
};

class MockReceiver : public EmulatedNetworkReceiverInterface {
 public:
  MOCK_METHOD(void, OnPacketReceived, (EmulatedIpPacket packet), (override));
};

class NetworkEmulationManagerThreeNodesRoutingTest : public ::testing::Test {
 public:
  NetworkEmulationManagerThreeNodesRoutingTest() {
    e1_ = emulation_.CreateEndpoint(EmulatedEndpointConfig());
    e2_ = emulation_.CreateEndpoint(EmulatedEndpointConfig());
    e3_ = emulation_.CreateEndpoint(EmulatedEndpointConfig());
  }

  void SetupRouting(
      std::function<void(EmulatedEndpoint*,
                         EmulatedEndpoint*,
                         EmulatedEndpoint*,
                         NetworkEmulationManager*)> create_routing_func) {
    create_routing_func(e1_, e2_, e3_, &emulation_);
  }

  void SendPacketsAndValidateDelivery() {
    EXPECT_CALL(r_e1_e2_, OnPacketReceived(::testing::_)).Times(1);
    EXPECT_CALL(r_e2_e1_, OnPacketReceived(::testing::_)).Times(1);
    EXPECT_CALL(r_e1_e3_, OnPacketReceived(::testing::_)).Times(1);
    EXPECT_CALL(r_e3_e1_, OnPacketReceived(::testing::_)).Times(1);

    uint16_t common_send_port = 80;
    uint16_t r_e1_e2_port = e2_->BindReceiver(0, &r_e1_e2_).value();
    uint16_t r_e2_e1_port = e1_->BindReceiver(0, &r_e2_e1_).value();
    uint16_t r_e1_e3_port = e3_->BindReceiver(0, &r_e1_e3_).value();
    uint16_t r_e3_e1_port = e1_->BindReceiver(0, &r_e3_e1_).value();

    // Next code is using API of EmulatedEndpoint, that is visible only for
    // internals of network emulation layer. Don't use this API in other tests.
    // Send packet from e1 to e2.
    e1_->SendPacket(
        rtc::SocketAddress(e1_->GetPeerLocalAddress(), common_send_port),
        rtc::SocketAddress(e2_->GetPeerLocalAddress(), r_e1_e2_port),
        rtc::CopyOnWriteBuffer(10));

    // Send packet from e2 to e1.
    e2_->SendPacket(
        rtc::SocketAddress(e2_->GetPeerLocalAddress(), common_send_port),
        rtc::SocketAddress(e1_->GetPeerLocalAddress(), r_e2_e1_port),
        rtc::CopyOnWriteBuffer(10));

    // Send packet from e1 to e3.
    e1_->SendPacket(
        rtc::SocketAddress(e1_->GetPeerLocalAddress(), common_send_port),
        rtc::SocketAddress(e3_->GetPeerLocalAddress(), r_e1_e3_port),
        rtc::CopyOnWriteBuffer(10));

    // Send packet from e3 to e1.
    e3_->SendPacket(
        rtc::SocketAddress(e3_->GetPeerLocalAddress(), common_send_port),
        rtc::SocketAddress(e1_->GetPeerLocalAddress(), r_e3_e1_port),
        rtc::CopyOnWriteBuffer(10));

    // Sleep at the end to wait for async packets delivery.
    emulation_.time_controller()->AdvanceTime(kNetworkPacketWaitTimeout);
  }

 private:
  // Receivers: r_<source endpoint>_<destination endpoint>
  // They must be destroyed after emulation, so they should be declared before.
  MockReceiver r_e1_e2_;
  MockReceiver r_e2_e1_;
  MockReceiver r_e1_e3_;
  MockReceiver r_e3_e1_;

  NetworkEmulationManagerImpl emulation_{TimeMode::kRealTime};
  EmulatedEndpoint* e1_;
  EmulatedEndpoint* e2_;
  EmulatedEndpoint* e3_;
};

EmulatedNetworkNode* CreateEmulatedNodeWithDefaultBuiltInConfig(
    NetworkEmulationManager* emulation) {
  return emulation->CreateEmulatedNode(
      std::make_unique<SimulatedNetwork>(BuiltInNetworkBehaviorConfig()));
}

}  // namespace

using ::testing::_;

TEST(NetworkEmulationManagerTest, GeneratedIpv4AddressDoesNotCollide) {
  NetworkEmulationManagerImpl network_manager(TimeMode::kRealTime);
  std::set<rtc::IPAddress> ips;
  EmulatedEndpointConfig config;
  config.generated_ip_family = EmulatedEndpointConfig::IpAddressFamily::kIpv4;
  for (int i = 0; i < 1000; i++) {
    EmulatedEndpoint* endpoint = network_manager.CreateEndpoint(config);
    ASSERT_EQ(endpoint->GetPeerLocalAddress().family(), AF_INET);
    bool result = ips.insert(endpoint->GetPeerLocalAddress()).second;
    ASSERT_TRUE(result);
  }
}

TEST(NetworkEmulationManagerTest, GeneratedIpv6AddressDoesNotCollide) {
  NetworkEmulationManagerImpl network_manager(TimeMode::kRealTime);
  std::set<rtc::IPAddress> ips;
  EmulatedEndpointConfig config;
  config.generated_ip_family = EmulatedEndpointConfig::IpAddressFamily::kIpv6;
  for (int i = 0; i < 1000; i++) {
    EmulatedEndpoint* endpoint = network_manager.CreateEndpoint(config);
    ASSERT_EQ(endpoint->GetPeerLocalAddress().family(), AF_INET6);
    bool result = ips.insert(endpoint->GetPeerLocalAddress()).second;
    ASSERT_TRUE(result);
  }
}

TEST(NetworkEmulationManagerTest, Run) {
  NetworkEmulationManagerImpl network_manager(TimeMode::kRealTime);

  EmulatedNetworkNode* alice_node = network_manager.CreateEmulatedNode(
      std::make_unique<SimulatedNetwork>(BuiltInNetworkBehaviorConfig()));
  EmulatedNetworkNode* bob_node = network_manager.CreateEmulatedNode(
      std::make_unique<SimulatedNetwork>(BuiltInNetworkBehaviorConfig()));
  EmulatedEndpoint* alice_endpoint =
      network_manager.CreateEndpoint(EmulatedEndpointConfig());
  EmulatedEndpoint* bob_endpoint =
      network_manager.CreateEndpoint(EmulatedEndpointConfig());
  network_manager.CreateRoute(alice_endpoint, {alice_node}, bob_endpoint);
  network_manager.CreateRoute(bob_endpoint, {bob_node}, alice_endpoint);

  EmulatedNetworkManagerInterface* nt1 =
      network_manager.CreateEmulatedNetworkManagerInterface({alice_endpoint});
  EmulatedNetworkManagerInterface* nt2 =
      network_manager.CreateEmulatedNetworkManagerInterface({bob_endpoint});

  rtc::Thread* t1 = nt1->network_thread();
  rtc::Thread* t2 = nt2->network_thread();

  rtc::CopyOnWriteBuffer data("Hello");
  for (uint64_t j = 0; j < 2; j++) {
    rtc::Socket* s1 = nullptr;
    rtc::Socket* s2 = nullptr;
    t1->Invoke<void>(RTC_FROM_HERE, [&] {
      s1 = t1->socketserver()->CreateSocket(AF_INET, SOCK_DGRAM);
    });
    t2->Invoke<void>(RTC_FROM_HERE, [&] {
      s2 = t2->socketserver()->CreateSocket(AF_INET, SOCK_DGRAM);
    });

    SocketReader r1(s1, t1);
    SocketReader r2(s2, t2);

    rtc::SocketAddress a1(alice_endpoint->GetPeerLocalAddress(), 0);
    rtc::SocketAddress a2(bob_endpoint->GetPeerLocalAddress(), 0);

    t1->Invoke<void>(RTC_FROM_HERE, [&] {
      s1->Bind(a1);
      a1 = s1->GetLocalAddress();
    });
    t2->Invoke<void>(RTC_FROM_HERE, [&] {
      s2->Bind(a2);
      a2 = s2->GetLocalAddress();
    });

    t1->Invoke<void>(RTC_FROM_HERE, [&] { s1->Connect(a2); });
    t2->Invoke<void>(RTC_FROM_HERE, [&] { s2->Connect(a1); });

    for (uint64_t i = 0; i < 1000; i++) {
      t1->PostTask(RTC_FROM_HERE,
                   [&]() { s1->Send(data.data(), data.size()); });
      t2->PostTask(RTC_FROM_HERE,
                   [&]() { s2->Send(data.data(), data.size()); });
    }

    network_manager.time_controller()->AdvanceTime(TimeDelta::Seconds(1));

    EXPECT_EQ(r1.ReceivedCount(), 1000);
    EXPECT_EQ(r2.ReceivedCount(), 1000);

    t1->Invoke<void>(RTC_FROM_HERE, [&] { delete s1; });
    t2->Invoke<void>(RTC_FROM_HERE, [&] { delete s2; });
  }

  const int64_t single_packet_size = data.size() + kOverheadIpv4Udp;
  std::atomic<int> received_stats_count{0};
  nt1->GetStats([&](std::unique_ptr<EmulatedNetworkStats> st) {
    EXPECT_EQ(st->PacketsSent(), 2000l);
    EXPECT_EQ(st->BytesSent().bytes(), single_packet_size * 2000l);
    EXPECT_THAT(st->LocalAddresses(),
                ElementsAreArray({alice_endpoint->GetPeerLocalAddress()}));
    EXPECT_EQ(st->PacketsReceived(), 2000l);
    EXPECT_EQ(st->BytesReceived().bytes(), single_packet_size * 2000l);
    EXPECT_EQ(st->PacketsDropped(), 0l);
    EXPECT_EQ(st->BytesDropped().bytes(), 0l);

    rtc::IPAddress bob_ip = bob_endpoint->GetPeerLocalAddress();
    std::map<rtc::IPAddress, std::unique_ptr<EmulatedNetworkIncomingStats>>
        source_st = st->IncomingStatsPerSource();
    ASSERT_EQ(source_st.size(), 1lu);
    EXPECT_EQ(source_st.at(bob_ip)->PacketsReceived(), 2000l);
    EXPECT_EQ(source_st.at(bob_ip)->BytesReceived().bytes(),
              single_packet_size * 2000l);
    EXPECT_EQ(source_st.at(bob_ip)->PacketsDropped(), 0l);
    EXPECT_EQ(source_st.at(bob_ip)->BytesDropped().bytes(), 0l);

    std::map<rtc::IPAddress, std::unique_ptr<EmulatedNetworkOutgoingStats>>
        dest_st = st->OutgoingStatsPerDestination();
    ASSERT_EQ(dest_st.size(), 1lu);
    EXPECT_EQ(dest_st.at(bob_ip)->PacketsSent(), 2000l);
    EXPECT_EQ(dest_st.at(bob_ip)->BytesSent().bytes(),
              single_packet_size * 2000l);

    // No debug stats are collected by default.
    EXPECT_TRUE(st->SentPacketsSizeCounter().IsEmpty());
    EXPECT_TRUE(st->SentPacketsQueueWaitTimeUs().IsEmpty());
    EXPECT_TRUE(st->ReceivedPacketsSizeCounter().IsEmpty());
    EXPECT_TRUE(st->DroppedPacketsSizeCounter().IsEmpty());
    EXPECT_TRUE(dest_st.at(bob_ip)->SentPacketsSizeCounter().IsEmpty());
    EXPECT_TRUE(source_st.at(bob_ip)->ReceivedPacketsSizeCounter().IsEmpty());
    EXPECT_TRUE(source_st.at(bob_ip)->DroppedPacketsSizeCounter().IsEmpty());

    received_stats_count++;
  });
  nt2->GetStats([&](std::unique_ptr<EmulatedNetworkStats> st) {
    EXPECT_EQ(st->PacketsSent(), 2000l);
    EXPECT_EQ(st->BytesSent().bytes(), single_packet_size * 2000l);
    EXPECT_THAT(st->LocalAddresses(),
                ElementsAreArray({bob_endpoint->GetPeerLocalAddress()}));
    EXPECT_EQ(st->PacketsReceived(), 2000l);
    EXPECT_EQ(st->BytesReceived().bytes(), single_packet_size * 2000l);
    EXPECT_EQ(st->PacketsDropped(), 0l);
    EXPECT_EQ(st->BytesDropped().bytes(), 0l);
    EXPECT_GT(st->FirstReceivedPacketSize(), DataSize::Zero());
    EXPECT_TRUE(st->FirstPacketReceivedTime().IsFinite());
    EXPECT_TRUE(st->LastPacketReceivedTime().IsFinite());

    rtc::IPAddress alice_ip = alice_endpoint->GetPeerLocalAddress();
    std::map<rtc::IPAddress, std::unique_ptr<EmulatedNetworkIncomingStats>>
        source_st = st->IncomingStatsPerSource();
    ASSERT_EQ(source_st.size(), 1lu);
    EXPECT_EQ(source_st.at(alice_ip)->PacketsReceived(), 2000l);
    EXPECT_EQ(source_st.at(alice_ip)->BytesReceived().bytes(),
              single_packet_size * 2000l);
    EXPECT_EQ(source_st.at(alice_ip)->PacketsDropped(), 0l);
    EXPECT_EQ(source_st.at(alice_ip)->BytesDropped().bytes(), 0l);

    std::map<rtc::IPAddress, std::unique_ptr<EmulatedNetworkOutgoingStats>>
        dest_st = st->OutgoingStatsPerDestination();
    ASSERT_EQ(dest_st.size(), 1lu);
    EXPECT_EQ(dest_st.at(alice_ip)->PacketsSent(), 2000l);
    EXPECT_EQ(dest_st.at(alice_ip)->BytesSent().bytes(),
              single_packet_size * 2000l);

    // No debug stats are collected by default.
    EXPECT_TRUE(st->SentPacketsSizeCounter().IsEmpty());
    EXPECT_TRUE(st->SentPacketsQueueWaitTimeUs().IsEmpty());
    EXPECT_TRUE(st->ReceivedPacketsSizeCounter().IsEmpty());
    EXPECT_TRUE(st->DroppedPacketsSizeCounter().IsEmpty());
    EXPECT_TRUE(dest_st.at(alice_ip)->SentPacketsSizeCounter().IsEmpty());
    EXPECT_TRUE(source_st.at(alice_ip)->ReceivedPacketsSizeCounter().IsEmpty());
    EXPECT_TRUE(source_st.at(alice_ip)->DroppedPacketsSizeCounter().IsEmpty());

    received_stats_count++;
  });
  ASSERT_EQ_SIMULATED_WAIT(received_stats_count.load(), 2,
                           kStatsWaitTimeout.ms(),
                           *network_manager.time_controller());
}

TEST(NetworkEmulationManagerTest, DebugStatsCollectedInDebugMode) {
  NetworkEmulationManagerImpl network_manager(TimeMode::kSimulated);

  EmulatedNetworkNode* alice_node = network_manager.CreateEmulatedNode(
      std::make_unique<SimulatedNetwork>(BuiltInNetworkBehaviorConfig()));
  EmulatedNetworkNode* bob_node = network_manager.CreateEmulatedNode(
      std::make_unique<SimulatedNetwork>(BuiltInNetworkBehaviorConfig()));
  EmulatedEndpointConfig debug_config;
  debug_config.stats_gathering_mode =
      EmulatedEndpointConfig::StatsGatheringMode::kDebug;
  EmulatedEndpoint* alice_endpoint =
      network_manager.CreateEndpoint(debug_config);
  EmulatedEndpoint* bob_endpoint =
      network_manager.CreateEndpoint(EmulatedEndpointConfig());
  network_manager.CreateRoute(alice_endpoint, {alice_node}, bob_endpoint);
  network_manager.CreateRoute(bob_endpoint, {bob_node}, alice_endpoint);

  EmulatedNetworkManagerInterface* nt1 =
      network_manager.CreateEmulatedNetworkManagerInterface({alice_endpoint});
  EmulatedNetworkManagerInterface* nt2 =
      network_manager.CreateEmulatedNetworkManagerInterface({bob_endpoint});

  rtc::Thread* t1 = nt1->network_thread();
  rtc::Thread* t2 = nt2->network_thread();

  rtc::CopyOnWriteBuffer data("Hello");
  for (uint64_t j = 0; j < 2; j++) {
<<<<<<< HEAD
    auto* s1 = t1->socketserver()->CreateAsyncSocket(AF_INET, SOCK_DGRAM);
    auto* s2 = t2->socketserver()->CreateAsyncSocket(AF_INET, SOCK_DGRAM);
=======
    rtc::Socket* s1 = nullptr;
    rtc::Socket* s2 = nullptr;
    t1->Invoke<void>(RTC_FROM_HERE, [&] {
      s1 = t1->socketserver()->CreateSocket(AF_INET, SOCK_DGRAM);
    });
    t2->Invoke<void>(RTC_FROM_HERE, [&] {
      s2 = t2->socketserver()->CreateSocket(AF_INET, SOCK_DGRAM);
    });
>>>>>>> cbad18b1

    SocketReader r1(s1, t1);
    SocketReader r2(s2, t2);

    rtc::SocketAddress a1(alice_endpoint->GetPeerLocalAddress(), 0);
    rtc::SocketAddress a2(bob_endpoint->GetPeerLocalAddress(), 0);

    t1->Invoke<void>(RTC_FROM_HERE, [&] {
      s1->Bind(a1);
      a1 = s1->GetLocalAddress();
    });
    t2->Invoke<void>(RTC_FROM_HERE, [&] {
      s2->Bind(a2);
      a2 = s2->GetLocalAddress();
    });

    t1->Invoke<void>(RTC_FROM_HERE, [&] { s1->Connect(a2); });
    t2->Invoke<void>(RTC_FROM_HERE, [&] { s2->Connect(a1); });

    for (uint64_t i = 0; i < 1000; i++) {
      t1->PostTask(RTC_FROM_HERE,
                   [&]() { s1->Send(data.data(), data.size()); });
      t2->PostTask(RTC_FROM_HERE,
                   [&]() { s2->Send(data.data(), data.size()); });
    }

    network_manager.time_controller()->AdvanceTime(TimeDelta::Seconds(1));

    EXPECT_EQ(r1.ReceivedCount(), 1000);
    EXPECT_EQ(r2.ReceivedCount(), 1000);

    t1->Invoke<void>(RTC_FROM_HERE, [&] { delete s1; });
    t2->Invoke<void>(RTC_FROM_HERE, [&] { delete s2; });
  }

  const int64_t single_packet_size = data.size() + kOverheadIpv4Udp;
  std::atomic<int> received_stats_count{0};
  nt1->GetStats([&](std::unique_ptr<EmulatedNetworkStats> st) {
    rtc::IPAddress bob_ip = bob_endpoint->GetPeerLocalAddress();
    std::map<rtc::IPAddress, std::unique_ptr<EmulatedNetworkIncomingStats>>
        source_st = st->IncomingStatsPerSource();
    ASSERT_EQ(source_st.size(), 1lu);

    std::map<rtc::IPAddress, std::unique_ptr<EmulatedNetworkOutgoingStats>>
        dest_st = st->OutgoingStatsPerDestination();
    ASSERT_EQ(dest_st.size(), 1lu);

    // No debug stats are collected by default.
    EXPECT_EQ(st->SentPacketsSizeCounter().NumSamples(), 2000l);
    EXPECT_EQ(st->ReceivedPacketsSizeCounter().GetAverage(),
              single_packet_size);
    EXPECT_EQ(st->SentPacketsQueueWaitTimeUs().NumSamples(), 2000l);
    EXPECT_LT(st->SentPacketsQueueWaitTimeUs().GetMax(), 1);
    EXPECT_TRUE(st->DroppedPacketsSizeCounter().IsEmpty());
    EXPECT_EQ(dest_st.at(bob_ip)->SentPacketsSizeCounter().NumSamples(), 2000l);
    EXPECT_EQ(dest_st.at(bob_ip)->SentPacketsSizeCounter().GetAverage(),
              single_packet_size);
    EXPECT_EQ(source_st.at(bob_ip)->ReceivedPacketsSizeCounter().NumSamples(),
              2000l);
    EXPECT_EQ(source_st.at(bob_ip)->ReceivedPacketsSizeCounter().GetAverage(),
              single_packet_size);
    EXPECT_TRUE(source_st.at(bob_ip)->DroppedPacketsSizeCounter().IsEmpty());

    received_stats_count++;
  });
  ASSERT_EQ_SIMULATED_WAIT(received_stats_count.load(), 1,
                           kStatsWaitTimeout.ms(),
                           *network_manager.time_controller());
}

TEST(NetworkEmulationManagerTest, ThroughputStats) {
  NetworkEmulationManagerImpl network_manager(TimeMode::kRealTime);

  EmulatedNetworkNode* alice_node = network_manager.CreateEmulatedNode(
      std::make_unique<SimulatedNetwork>(BuiltInNetworkBehaviorConfig()));
  EmulatedNetworkNode* bob_node = network_manager.CreateEmulatedNode(
      std::make_unique<SimulatedNetwork>(BuiltInNetworkBehaviorConfig()));
  EmulatedEndpoint* alice_endpoint =
      network_manager.CreateEndpoint(EmulatedEndpointConfig());
  EmulatedEndpoint* bob_endpoint =
      network_manager.CreateEndpoint(EmulatedEndpointConfig());
  network_manager.CreateRoute(alice_endpoint, {alice_node}, bob_endpoint);
  network_manager.CreateRoute(bob_endpoint, {bob_node}, alice_endpoint);

  EmulatedNetworkManagerInterface* nt1 =
      network_manager.CreateEmulatedNetworkManagerInterface({alice_endpoint});
  EmulatedNetworkManagerInterface* nt2 =
      network_manager.CreateEmulatedNetworkManagerInterface({bob_endpoint});

  rtc::Thread* t1 = nt1->network_thread();
  rtc::Thread* t2 = nt2->network_thread();

  constexpr int64_t kUdpPayloadSize = 100;
  constexpr int64_t kSinglePacketSize = kUdpPayloadSize + kOverheadIpv4Udp;
  rtc::CopyOnWriteBuffer data(kUdpPayloadSize);

  rtc::Socket* s1 = nullptr;
  rtc::Socket* s2 = nullptr;
  t1->Invoke<void>(RTC_FROM_HERE, [&] {
    s1 = t1->socketserver()->CreateSocket(AF_INET, SOCK_DGRAM);
  });
  t2->Invoke<void>(RTC_FROM_HERE, [&] {
    s2 = t2->socketserver()->CreateSocket(AF_INET, SOCK_DGRAM);
  });

  SocketReader r1(s1, t1);
  SocketReader r2(s2, t2);

  rtc::SocketAddress a1(alice_endpoint->GetPeerLocalAddress(), 0);
  rtc::SocketAddress a2(bob_endpoint->GetPeerLocalAddress(), 0);

  t1->Invoke<void>(RTC_FROM_HERE, [&] {
    s1->Bind(a1);
    a1 = s1->GetLocalAddress();
  });
  t2->Invoke<void>(RTC_FROM_HERE, [&] {
    s2->Bind(a2);
    a2 = s2->GetLocalAddress();
  });

  t1->Invoke<void>(RTC_FROM_HERE, [&] { s1->Connect(a2); });
  t2->Invoke<void>(RTC_FROM_HERE, [&] { s2->Connect(a1); });

  // Send 11 packets, totalizing 1 second between the first and the last.
  const int kNumPacketsSent = 11;
  const TimeDelta kDelay = TimeDelta::Millis(100);
  for (int i = 0; i < kNumPacketsSent; i++) {
    t1->PostTask(RTC_FROM_HERE, [&]() { s1->Send(data.data(), data.size()); });
    t2->PostTask(RTC_FROM_HERE, [&]() { s2->Send(data.data(), data.size()); });
    network_manager.time_controller()->AdvanceTime(kDelay);
  }

  std::atomic<int> received_stats_count{0};
  nt1->GetStats([&](std::unique_ptr<EmulatedNetworkStats> st) {
    EXPECT_EQ(st->PacketsSent(), kNumPacketsSent);
    EXPECT_EQ(st->BytesSent().bytes(), kSinglePacketSize * kNumPacketsSent);

    const double tolerance = 0.95;  // Accept 5% tolerance for timing.
    EXPECT_GE(st->LastPacketSentTime() - st->FirstPacketSentTime(),
              (kNumPacketsSent - 1) * kDelay * tolerance);
    EXPECT_GT(st->AverageSendRate().bps(), 0);
    received_stats_count++;
  });

  ASSERT_EQ_SIMULATED_WAIT(received_stats_count.load(), 1,
                           kStatsWaitTimeout.ms(),
                           *network_manager.time_controller());

  EXPECT_EQ(r1.ReceivedCount(), 11);
  EXPECT_EQ(r2.ReceivedCount(), 11);

  t1->Invoke<void>(RTC_FROM_HERE, [&] { delete s1; });
  t2->Invoke<void>(RTC_FROM_HERE, [&] { delete s2; });
}

// Testing that packets are delivered via all routes using a routing scheme as
// follows:
//  * e1 -> n1 -> e2
//  * e2 -> n2 -> e1
//  * e1 -> n3 -> e3
//  * e3 -> n4 -> e1
TEST_F(NetworkEmulationManagerThreeNodesRoutingTest,
       PacketsAreDeliveredInBothWaysWhenConnectedToTwoPeers) {
  SetupRouting([](EmulatedEndpoint* e1, EmulatedEndpoint* e2,
                  EmulatedEndpoint* e3, NetworkEmulationManager* emulation) {
    auto* node1 = CreateEmulatedNodeWithDefaultBuiltInConfig(emulation);
    auto* node2 = CreateEmulatedNodeWithDefaultBuiltInConfig(emulation);
    auto* node3 = CreateEmulatedNodeWithDefaultBuiltInConfig(emulation);
    auto* node4 = CreateEmulatedNodeWithDefaultBuiltInConfig(emulation);

    emulation->CreateRoute(e1, {node1}, e2);
    emulation->CreateRoute(e2, {node2}, e1);

    emulation->CreateRoute(e1, {node3}, e3);
    emulation->CreateRoute(e3, {node4}, e1);
  });
  SendPacketsAndValidateDelivery();
}

// Testing that packets are delivered via all routes using a routing scheme as
// follows:
//  * e1 -> n1 -> e2
//  * e2 -> n2 -> e1
//  * e1 -> n1 -> e3
//  * e3 -> n4 -> e1
TEST_F(NetworkEmulationManagerThreeNodesRoutingTest,
       PacketsAreDeliveredInBothWaysWhenConnectedToTwoPeersOverSameSendLink) {
  SetupRouting([](EmulatedEndpoint* e1, EmulatedEndpoint* e2,
                  EmulatedEndpoint* e3, NetworkEmulationManager* emulation) {
    auto* node1 = CreateEmulatedNodeWithDefaultBuiltInConfig(emulation);
    auto* node2 = CreateEmulatedNodeWithDefaultBuiltInConfig(emulation);
    auto* node3 = CreateEmulatedNodeWithDefaultBuiltInConfig(emulation);

    emulation->CreateRoute(e1, {node1}, e2);
    emulation->CreateRoute(e2, {node2}, e1);

    emulation->CreateRoute(e1, {node1}, e3);
    emulation->CreateRoute(e3, {node3}, e1);
  });
  SendPacketsAndValidateDelivery();
}

TEST(NetworkEmulationManagerTest, EndpointLoopback) {
  NetworkEmulationManagerImpl network_manager(TimeMode::kSimulated);
  auto endpoint = network_manager.CreateEndpoint(EmulatedEndpointConfig());

  MockReceiver receiver;
  EXPECT_CALL(receiver, OnPacketReceived(::testing::_)).Times(1);
  ASSERT_EQ(endpoint->BindReceiver(80, &receiver), 80);

  endpoint->SendPacket(rtc::SocketAddress(endpoint->GetPeerLocalAddress(), 80),
                       rtc::SocketAddress(endpoint->GetPeerLocalAddress(), 80),
                       "Hello");
  network_manager.time_controller()->AdvanceTime(TimeDelta::Seconds(1));
}

<<<<<<< HEAD
=======
TEST(NetworkEmulationManagerTest, EndpointCanSendWithDifferentSourceIp) {
  constexpr uint32_t kEndpointIp = 0xC0A80011;  // 192.168.0.17
  constexpr uint32_t kSourceIp = 0xC0A80012;    // 192.168.0.18
  NetworkEmulationManagerImpl network_manager(TimeMode::kSimulated);
  EmulatedEndpointConfig endpoint_config;
  endpoint_config.ip = rtc::IPAddress(kEndpointIp);
  endpoint_config.allow_send_packet_with_different_source_ip = true;
  auto endpoint = network_manager.CreateEndpoint(endpoint_config);

  MockReceiver receiver;
  EXPECT_CALL(receiver, OnPacketReceived(::testing::_)).Times(1);
  ASSERT_EQ(endpoint->BindReceiver(80, &receiver), 80);

  endpoint->SendPacket(rtc::SocketAddress(kSourceIp, 80),
                       rtc::SocketAddress(endpoint->GetPeerLocalAddress(), 80),
                       "Hello");
  network_manager.time_controller()->AdvanceTime(TimeDelta::Seconds(1));
}

TEST(NetworkEmulationManagerTest,
     EndpointCanReceiveWithDifferentDestIpThroughDefaultRoute) {
  constexpr uint32_t kDestEndpointIp = 0xC0A80011;  // 192.168.0.17
  constexpr uint32_t kDestIp = 0xC0A80012;          // 192.168.0.18
  NetworkEmulationManagerImpl network_manager(TimeMode::kSimulated);
  auto sender_endpoint =
      network_manager.CreateEndpoint(EmulatedEndpointConfig());
  EmulatedEndpointConfig endpoint_config;
  endpoint_config.ip = rtc::IPAddress(kDestEndpointIp);
  endpoint_config.allow_receive_packets_with_different_dest_ip = true;
  auto receiver_endpoint = network_manager.CreateEndpoint(endpoint_config);

  MockReceiver receiver;
  EXPECT_CALL(receiver, OnPacketReceived(::testing::_)).Times(1);
  ASSERT_EQ(receiver_endpoint->BindReceiver(80, &receiver), 80);

  network_manager.CreateDefaultRoute(
      sender_endpoint, {network_manager.NodeBuilder().Build().node},
      receiver_endpoint);

  sender_endpoint->SendPacket(
      rtc::SocketAddress(sender_endpoint->GetPeerLocalAddress(), 80),
      rtc::SocketAddress(kDestIp, 80), "Hello");
  network_manager.time_controller()->AdvanceTime(TimeDelta::Seconds(1));
}

>>>>>>> cbad18b1
TEST(NetworkEmulationManagerTURNTest, GetIceServerConfig) {
  NetworkEmulationManagerImpl network_manager(TimeMode::kRealTime);
  auto turn = network_manager.CreateTURNServer(EmulatedTURNServerConfig());

  EXPECT_GT(turn->GetIceServerConfig().username.size(), 0u);
  EXPECT_GT(turn->GetIceServerConfig().password.size(), 0u);
  EXPECT_NE(turn->GetIceServerConfig().url.find(
                turn->GetClientEndpoint()->GetPeerLocalAddress().ToString()),
            std::string::npos);
}

TEST(NetworkEmulationManagerTURNTest, ClientTraffic) {
  NetworkEmulationManagerImpl emulation(TimeMode::kSimulated);
  auto* ep = emulation.CreateEndpoint(EmulatedEndpointConfig());
  auto* turn = emulation.CreateTURNServer(EmulatedTURNServerConfig());
  auto* node = CreateEmulatedNodeWithDefaultBuiltInConfig(&emulation);
  emulation.CreateRoute(ep, {node}, turn->GetClientEndpoint());
  emulation.CreateRoute(turn->GetClientEndpoint(), {node}, ep);

  MockReceiver recv;
  int port = ep->BindReceiver(0, &recv).value();

  // Construct a STUN BINDING.
  cricket::StunMessage ping;
  ping.SetType(cricket::STUN_BINDING_REQUEST);
  rtc::ByteBufferWriter buf;
  ping.Write(&buf);
  rtc::CopyOnWriteBuffer packet(buf.Data(), buf.Length());

  // We expect to get a ping reply.
  EXPECT_CALL(recv, OnPacketReceived(::testing::_)).Times(1);

  ep->SendPacket(rtc::SocketAddress(ep->GetPeerLocalAddress(), port),
                 turn->GetClientEndpointAddress(), packet);
  emulation.time_controller()->AdvanceTime(TimeDelta::Seconds(1));
}

}  // namespace test
}  // namespace webrtc<|MERGE_RESOLUTION|>--- conflicted
+++ resolved
@@ -363,10 +363,6 @@
 
   rtc::CopyOnWriteBuffer data("Hello");
   for (uint64_t j = 0; j < 2; j++) {
-<<<<<<< HEAD
-    auto* s1 = t1->socketserver()->CreateAsyncSocket(AF_INET, SOCK_DGRAM);
-    auto* s2 = t2->socketserver()->CreateAsyncSocket(AF_INET, SOCK_DGRAM);
-=======
     rtc::Socket* s1 = nullptr;
     rtc::Socket* s2 = nullptr;
     t1->Invoke<void>(RTC_FROM_HERE, [&] {
@@ -375,7 +371,6 @@
     t2->Invoke<void>(RTC_FROM_HERE, [&] {
       s2 = t2->socketserver()->CreateSocket(AF_INET, SOCK_DGRAM);
     });
->>>>>>> cbad18b1
 
     SocketReader r1(s1, t1);
     SocketReader r2(s2, t2);
@@ -592,8 +587,6 @@
   network_manager.time_controller()->AdvanceTime(TimeDelta::Seconds(1));
 }
 
-<<<<<<< HEAD
-=======
 TEST(NetworkEmulationManagerTest, EndpointCanSendWithDifferentSourceIp) {
   constexpr uint32_t kEndpointIp = 0xC0A80011;  // 192.168.0.17
   constexpr uint32_t kSourceIp = 0xC0A80012;    // 192.168.0.18
@@ -639,7 +632,6 @@
   network_manager.time_controller()->AdvanceTime(TimeDelta::Seconds(1));
 }
 
->>>>>>> cbad18b1
 TEST(NetworkEmulationManagerTURNTest, GetIceServerConfig) {
   NetworkEmulationManagerImpl network_manager(TimeMode::kRealTime);
   auto turn = network_manager.CreateTURNServer(EmulatedTURNServerConfig());
