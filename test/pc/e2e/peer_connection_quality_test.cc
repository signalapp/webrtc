--- conflicted
+++ resolved
@@ -30,10 +30,7 @@
 #include "rtc_base/strings/string_builder.h"
 #include "system_wrappers/include/cpu_info.h"
 #include "system_wrappers/include/field_trial.h"
-<<<<<<< HEAD
-=======
 #include "test/field_trial.h"
->>>>>>> cbad18b1
 #include "test/pc/e2e/analyzer/audio/default_audio_quality_analyzer.h"
 #include "test/pc/e2e/analyzer/video/default_video_quality_analyzer.h"
 #include "test/pc/e2e/analyzer/video/video_quality_metrics_reporter.h"
@@ -68,11 +65,8 @@
 // Field trials to enable Flex FEC advertising and receiving.
 constexpr char kFlexFecEnabledFieldTrials[] =
     "WebRTC-FlexFEC-03-Advertised/Enabled/WebRTC-FlexFEC-03/Enabled/";
-<<<<<<< HEAD
-=======
 constexpr char kUseStandardsBytesStats[] =
     "WebRTC-UseStandardBytesStats/Enabled/";
->>>>>>> cbad18b1
 
 class FixturePeerConnectionObserver : public MockPeerConnectionObserver {
  public:
@@ -189,10 +183,7 @@
 void PeerConnectionE2EQualityTest::Run(RunParams run_params) {
   SetDefaultValuesForMissingParams(&run_params, &peer_configurations_);
   ValidateParams(run_params, peer_configurations_);
-<<<<<<< HEAD
-=======
   ValidateP2PSimulcastParams(peer_configurations_);
->>>>>>> cbad18b1
   RTC_CHECK_EQ(peer_configurations_.size(), 2)
       << "Only peer to peer calls are allowed, please add 2 peers";
 
@@ -208,8 +199,7 @@
         << "Only simulcast stream from first peer is supported";
   }
 
-<<<<<<< HEAD
-  SetupRequiredFieldTrials(run_params);
+  test::ScopedFieldTrials field_trials(GetFieldTrials(run_params));
 
   // Print test summary
   RTC_LOG(INFO) << "Media quality test: " << *alice_configurer->params()->name
@@ -230,31 +220,7 @@
       video_quality_analyzer_injection_helper_.get(), task_queue_factory_.get(),
       time_controller_.GetClock());
 
-  // Create a |task_queue_|.
-=======
-  test::ScopedFieldTrials field_trials(GetFieldTrials(run_params));
-
-  // Print test summary
-  RTC_LOG(INFO) << "Media quality test: " << *alice_configurer->params()->name
-                << " will make a call to " << *bob_configurer->params()->name
-                << " with media video="
-                << !alice_configurer->params()->video_configs.empty()
-                << "; audio="
-                << alice_configurer->params()->audio_config.has_value() << ". "
-                << *bob_configurer->params()->name
-                << " will respond with media video="
-                << !bob_configurer->params()->video_configs.empty()
-                << "; audio="
-                << bob_configurer->params()->audio_config.has_value();
-
-  const std::unique_ptr<rtc::Thread> signaling_thread =
-      time_controller_.CreateThread(kSignalThreadName);
-  media_helper_ = std::make_unique<MediaHelper>(
-      video_quality_analyzer_injection_helper_.get(), task_queue_factory_.get(),
-      time_controller_.GetClock());
-
   // Create a `task_queue_`.
->>>>>>> cbad18b1
   task_queue_ = std::make_unique<webrtc::TaskQueueForTest>(
       time_controller_.GetTaskQueueFactory()->CreateTaskQueue(
           "pc_e2e_quality_test", webrtc::TaskQueueFactory::Priority::NORMAL));
@@ -369,7 +335,6 @@
   // Setup call.
   signaling_thread->Invoke<void>(RTC_FROM_HERE, [this, &run_params] {
     SetupCallOnSignalingThread(run_params);
-<<<<<<< HEAD
   });
   std::unique_ptr<SignalingInterceptor> signaling_interceptor =
       CreateSignalingInterceptor(run_params);
@@ -377,15 +342,6 @@
   signaling_thread->Invoke<void>(RTC_FROM_HERE, [this, &signaling_interceptor] {
     ExchangeOfferAnswer(signaling_interceptor.get());
   });
-=======
-  });
-  std::unique_ptr<SignalingInterceptor> signaling_interceptor =
-      CreateSignalingInterceptor(run_params);
-  // Connect peers.
-  signaling_thread->Invoke<void>(RTC_FROM_HERE, [this, &signaling_interceptor] {
-    ExchangeOfferAnswer(signaling_interceptor.get());
-  });
->>>>>>> cbad18b1
   WaitUntilIceCandidatesGathered(signaling_thread.get());
 
   signaling_thread->Invoke<void>(RTC_FROM_HERE, [this, &signaling_interceptor] {
@@ -417,11 +373,7 @@
         stats_poller.PollStatsAndNotifyObservers();
       },
       RTC_FROM_HERE);
-<<<<<<< HEAD
-  // We need to detach AEC dumping from peers, because dump uses |task_queue_|
-=======
   // We need to detach AEC dumping from peers, because dump uses `task_queue_`
->>>>>>> cbad18b1
   // inside.
   alice_->DetachAecDump();
   bob_->DetachAecDump();
@@ -523,11 +475,7 @@
       if (alice_->params()->video_codecs[0].name == cricket::kVp8CodecName) {
         // For Vp8 simulcast we need to add as many RtpEncodingParameters to the
         // track as many simulcast streams requested. If they specified in
-<<<<<<< HEAD
-        // |video_config.simulcast_config| it should be copied from there.
-=======
         // `video_config.simulcast_config` it should be copied from there.
->>>>>>> cbad18b1
         for (int i = 0;
              i < video_config.simulcast_config->simulcast_streams_count; ++i) {
           RtpEncodingParameters enc_params;
@@ -752,12 +700,9 @@
   alice_video_sources_.clear();
   bob_video_sources_.clear();
 
-<<<<<<< HEAD
-=======
   alice_->Close();
   bob_->Close();
 
->>>>>>> cbad18b1
   media_helper_ = nullptr;
 }
 
