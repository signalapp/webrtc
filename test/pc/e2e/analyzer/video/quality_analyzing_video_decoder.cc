--- conflicted
+++ resolved
@@ -26,20 +26,11 @@
 namespace webrtc_pc_e2e {
 
 QualityAnalyzingVideoDecoder::QualityAnalyzingVideoDecoder(
-<<<<<<< HEAD
-    int id,
-=======
->>>>>>> cbad18b1
     absl::string_view peer_name,
     std::unique_ptr<VideoDecoder> delegate,
     EncodedImageDataExtractor* extractor,
     VideoQualityAnalyzerInterface* analyzer)
-<<<<<<< HEAD
-    : id_(id),
-      peer_name_(peer_name),
-=======
     : peer_name_(peer_name),
->>>>>>> cbad18b1
       implementation_name_("AnalyzingDecoder-" +
                            std::string(delegate->ImplementationName())),
       delegate_(std::move(delegate)),
@@ -89,11 +80,7 @@
 
   EncodedImage* origin_image;
   {
-<<<<<<< HEAD
-    MutexLock lock(&lock_);
-=======
     MutexLock lock(&mutex_);
->>>>>>> cbad18b1
     // Store id to be able to retrieve it in analyzing callback.
     timestamp_to_frame_id_.insert({input_image.Timestamp(), out.id});
     // Store encoded image to prevent its destruction while it is used in
@@ -110,11 +97,7 @@
   if (result != WEBRTC_VIDEO_CODEC_OK) {
     // If delegate decoder failed, then cleanup data for this image.
     {
-<<<<<<< HEAD
-      MutexLock lock(&lock_);
-=======
       MutexLock lock(&mutex_);
->>>>>>> cbad18b1
       timestamp_to_frame_id_.erase(input_image.Timestamp());
       decoding_images_.erase(out.id);
     }
@@ -134,11 +117,7 @@
   // frames, so we don't take a lock to prevent deadlock.
   int32_t result = delegate_->Release();
 
-<<<<<<< HEAD
-  MutexLock lock(&lock_);
-=======
   MutexLock lock(&mutex_);
->>>>>>> cbad18b1
   analyzing_callback_->SetDelegateCallback(nullptr);
   timestamp_to_frame_id_.clear();
   decoding_images_.clear();
@@ -162,11 +141,7 @@
 
 void QualityAnalyzingVideoDecoder::DecoderCallback::SetDelegateCallback(
     DecodedImageCallback* delegate) {
-<<<<<<< HEAD
-  MutexLock lock(&callback_lock_);
-=======
-  MutexLock lock(&callback_mutex_);
->>>>>>> cbad18b1
+  MutexLock lock(&callback_mutex_);
   delegate_callback_ = delegate;
 }
 
@@ -178,11 +153,7 @@
   decoder_->OnFrameDecoded(&decodedImage, /*decode_time_ms=*/absl::nullopt,
                            /*qp=*/absl::nullopt);
 
-<<<<<<< HEAD
-  MutexLock lock(&callback_lock_);
-=======
-  MutexLock lock(&callback_mutex_);
->>>>>>> cbad18b1
+  MutexLock lock(&callback_mutex_);
   RTC_DCHECK(delegate_callback_);
   return delegate_callback_->Decoded(decodedImage);
 }
@@ -192,11 +163,7 @@
     int64_t decode_time_ms) {
   decoder_->OnFrameDecoded(&decodedImage, decode_time_ms, /*qp=*/absl::nullopt);
 
-<<<<<<< HEAD
-  MutexLock lock(&callback_lock_);
-=======
-  MutexLock lock(&callback_mutex_);
->>>>>>> cbad18b1
+  MutexLock lock(&callback_mutex_);
   RTC_DCHECK(delegate_callback_);
   return delegate_callback_->Decoded(decodedImage, decode_time_ms);
 }
@@ -207,11 +174,7 @@
     absl::optional<uint8_t> qp) {
   decoder_->OnFrameDecoded(&decodedImage, decode_time_ms, qp);
 
-<<<<<<< HEAD
-  MutexLock lock(&callback_lock_);
-=======
-  MutexLock lock(&callback_mutex_);
->>>>>>> cbad18b1
+  MutexLock lock(&callback_mutex_);
   RTC_DCHECK(delegate_callback_);
   delegate_callback_->Decoded(decodedImage, decode_time_ms, qp);
 }
@@ -226,11 +189,7 @@
           .set_timestamp_rtp(timestamp_ms)
           .set_id(frame_id)
           .build();
-<<<<<<< HEAD
-  MutexLock lock(&callback_lock_);
-=======
-  MutexLock lock(&callback_mutex_);
->>>>>>> cbad18b1
+  MutexLock lock(&callback_mutex_);
   RTC_DCHECK(delegate_callback_);
   delegate_callback_->Decoded(dummy_frame, absl::nullopt, absl::nullopt);
   return WEBRTC_VIDEO_CODEC_OK;
@@ -252,11 +211,7 @@
   uint16_t frame_id;
   std::string codec_name;
   {
-<<<<<<< HEAD
-    MutexLock lock(&lock_);
-=======
     MutexLock lock(&mutex_);
->>>>>>> cbad18b1
     auto it = timestamp_to_frame_id_.find(frame->timestamp());
     if (it == timestamp_to_frame_id_.end()) {
       // Ensure, that we have info about this frame. It can happen that for some
@@ -276,10 +231,7 @@
   // image.
   frame->set_id(frame_id);
   VideoQualityAnalyzerInterface::DecoderStats stats;
-<<<<<<< HEAD
-=======
   stats.decoder_name = codec_name;
->>>>>>> cbad18b1
   stats.decode_time_ms = decode_time_ms;
   analyzer_->OnFrameDecoded(peer_name_, *frame, stats);
 }
@@ -291,10 +243,6 @@
     VideoQualityAnalyzerInterface* analyzer)
     : peer_name_(peer_name),
       delegate_(std::move(delegate)),
-<<<<<<< HEAD
-      id_generator_(id_generator),
-=======
->>>>>>> cbad18b1
       extractor_(extractor),
       analyzer_(analyzer) {}
 QualityAnalyzingVideoDecoderFactory::~QualityAnalyzingVideoDecoderFactory() =
@@ -310,23 +258,7 @@
     const SdpVideoFormat& format) {
   std::unique_ptr<VideoDecoder> decoder = delegate_->CreateVideoDecoder(format);
   return std::make_unique<QualityAnalyzingVideoDecoder>(
-<<<<<<< HEAD
-      id_generator_->GetNextId(), peer_name_, std::move(decoder), extractor_,
-      analyzer_);
-}
-
-std::unique_ptr<VideoDecoder>
-QualityAnalyzingVideoDecoderFactory::LegacyCreateVideoDecoder(
-    const SdpVideoFormat& format,
-    const std::string& receive_stream_id) {
-  std::unique_ptr<VideoDecoder> decoder =
-      delegate_->LegacyCreateVideoDecoder(format, receive_stream_id);
-  return std::make_unique<QualityAnalyzingVideoDecoder>(
-      id_generator_->GetNextId(), peer_name_, std::move(decoder), extractor_,
-      analyzer_);
-=======
       peer_name_, std::move(decoder), extractor_, analyzer_);
->>>>>>> cbad18b1
 }
 
 }  // namespace webrtc_pc_e2e
