/*
 *  Copyright (c) 2019 The WebRTC project authors. All Rights Reserved.
 *
 *  Use of this source code is governed by a BSD-style license
 *  that can be found in the LICENSE file in the root of the source
 *  tree. An additional intellectual property rights grant can be found
 *  in the file PATENTS.  All contributing project authors may
 *  be found in the AUTHORS file in the root of the source tree.
 */

#include "test/pc/e2e/analyzer/video/default_video_quality_analyzer.h"

#include <algorithm>
#include <memory>
#include <utility>

#include "api/units/time_delta.h"
#include "api/video/i420_buffer.h"
#include "common_video/libyuv/include/webrtc_libyuv.h"
#include "rtc_base/cpu_time.h"
#include "rtc_base/logging.h"
#include "rtc_base/time_utils.h"

namespace webrtc {
namespace webrtc_pc_e2e {
namespace {

constexpr int kMaxActiveComparisons = 10;
constexpr int kFreezeThresholdMs = 150;
constexpr int kMicrosPerSecond = 1000000;
constexpr int kBitsInByte = 8;

void LogFrameCounters(const std::string& name, const FrameCounters& counters) {
  RTC_LOG(INFO) << "[" << name << "] Captured    : " << counters.captured;
  RTC_LOG(INFO) << "[" << name << "] Pre encoded : " << counters.pre_encoded;
  RTC_LOG(INFO) << "[" << name << "] Encoded     : " << counters.encoded;
  RTC_LOG(INFO) << "[" << name << "] Received    : " << counters.received;
  RTC_LOG(INFO) << "[" << name << "] Rendered    : " << counters.rendered;
  RTC_LOG(INFO) << "[" << name << "] Dropped     : " << counters.dropped;
}

void LogStreamInternalStats(const std::string& name, const StreamStats& stats) {
  RTC_LOG(INFO) << "[" << name
                << "] Dropped by encoder     : " << stats.dropped_by_encoder;
  RTC_LOG(INFO) << "[" << name << "] Dropped before encoder : "
                << stats.dropped_before_encoder;
}

}  // namespace

void RateCounter::AddEvent(Timestamp event_time) {
  if (event_first_time_.IsMinusInfinity()) {
    event_first_time_ = event_time;
  }
  event_last_time_ = event_time;
  event_count_++;
}

double RateCounter::GetEventsPerSecond() const {
  RTC_DCHECK(!IsEmpty());
  // Divide on us and multiply on kMicrosPerSecond to correctly process cases
  // where there were too small amount of events, so difference is less then 1
  // sec. We can use us here, because Timestamp has us resolution.
  return static_cast<double>(event_count_) /
         (event_last_time_ - event_first_time_).us() * kMicrosPerSecond;
}

DefaultVideoQualityAnalyzer::DefaultVideoQualityAnalyzer(
    bool heavy_metrics_computation_enabled,
    int max_frames_in_flight_per_stream_count)
    : heavy_metrics_computation_enabled_(heavy_metrics_computation_enabled),
      max_frames_in_flight_per_stream_count_(
          max_frames_in_flight_per_stream_count),
      clock_(Clock::GetRealTimeClock()) {}
DefaultVideoQualityAnalyzer::~DefaultVideoQualityAnalyzer() {
  Stop();
}

void DefaultVideoQualityAnalyzer::Start(std::string test_case_name,
                                        int max_threads_count) {
  test_label_ = std::move(test_case_name);
  for (int i = 0; i < max_threads_count; i++) {
    auto thread = std::make_unique<rtc::PlatformThread>(
        &DefaultVideoQualityAnalyzer::ProcessComparisonsThread, this,
        ("DefaultVideoQualityAnalyzerWorker-" + std::to_string(i)).data(),
        rtc::ThreadPriority::kNormalPriority);
    thread->Start();
    thread_pool_.push_back(std::move(thread));
  }
  {
    rtc::CritScope crit(&lock_);
    RTC_CHECK(start_time_.IsMinusInfinity());

    state_ = State::kActive;
    start_time_ = Now();
  }
  StartMeasuringCpuProcessTime();
}

uint16_t DefaultVideoQualityAnalyzer::OnFrameCaptured(
    const std::string& stream_label,
    const webrtc::VideoFrame& frame) {
  // |next_frame_id| is atomic, so we needn't lock here.
  uint16_t frame_id = next_frame_id_++;
  Timestamp start_time = Timestamp::MinusInfinity();
  {
    rtc::CritScope crit(&lock_);
    // Create a local copy of start_time_ to access it under |comparison_lock_|
    // without holding a |lock_|
    start_time = start_time_;
  }
  {
    // Ensure stats for this stream exists.
    rtc::CritScope crit(&comparison_lock_);
    if (stream_stats_.find(stream_label) == stream_stats_.end()) {
      stream_stats_.insert({stream_label, StreamStats()});
      // Assume that the first freeze was before first stream frame captured.
      // This way time before the first freeze would be counted as time between
      // freezes.
      stream_last_freeze_end_time_.insert({stream_label, start_time});
    }
  }
  {
    rtc::CritScope crit(&lock_);
    frame_counters_.captured++;
    stream_frame_counters_[stream_label].captured++;

    StreamState* state = &stream_states_[stream_label];
    state->PushBack(frame_id);
    // Update frames in flight info.
    auto it = captured_frames_in_flight_.find(frame_id);
    if (it != captured_frames_in_flight_.end()) {
      // We overflow uint16_t and hit previous frame id and this frame is still
      // in flight. It means that this stream wasn't rendered for long time and
      // we need to process existing frame as dropped.
      auto stats_it = frame_stats_.find(frame_id);
      RTC_DCHECK(stats_it != frame_stats_.end());

      uint16_t oldest_frame_id = state->PopFront();
      RTC_DCHECK_EQ(frame_id, oldest_frame_id);
      frame_counters_.dropped++;
      stream_frame_counters_[stream_label].dropped++;
      AddComparison(it->second, absl::nullopt, true, stats_it->second);

      captured_frames_in_flight_.erase(it);
      frame_stats_.erase(stats_it);
    }
    captured_frames_in_flight_.insert(
        std::pair<uint16_t, VideoFrame>(frame_id, frame));
    // Set frame id on local copy of the frame
    captured_frames_in_flight_.at(frame_id).set_id(frame_id);
    frame_stats_.insert(std::pair<uint16_t, FrameStats>(
        frame_id, FrameStats(stream_label, /*captured_time=*/Now())));

    // Update history stream<->frame mapping
    for (auto it = stream_to_frame_id_history_.begin();
         it != stream_to_frame_id_history_.end(); ++it) {
      it->second.erase(frame_id);
    }
    stream_to_frame_id_history_[stream_label].insert(frame_id);

    // If state has too many frames that are in flight => remove the oldest
    // queued frame in order to avoid to use too much memory.
    if (state->GetAliveFramesCount() > max_frames_in_flight_per_stream_count_) {
      uint16_t frame_id_to_remove = state->MarkNextAliveFrameAsDead();
      auto removed_count = captured_frames_in_flight_.erase(frame_id_to_remove);
      RTC_DCHECK_EQ(removed_count, 1)
          << "Invalid stream state: alive frame is removed already";
    }
  }
  return frame_id;
}

void DefaultVideoQualityAnalyzer::OnFramePreEncode(
    const webrtc::VideoFrame& frame) {
  rtc::CritScope crit(&lock_);
  auto it = frame_stats_.find(frame.id());
  RTC_DCHECK(it != frame_stats_.end())
      << "Frame id=" << frame.id() << " not found";
  frame_counters_.pre_encoded++;
  stream_frame_counters_[it->second.stream_label].pre_encoded++;
  it->second.pre_encode_time = Now();
}

void DefaultVideoQualityAnalyzer::OnFrameEncoded(
    uint16_t frame_id,
    const webrtc::EncodedImage& encoded_image,
    const EncoderStats& stats) {
  rtc::CritScope crit(&lock_);
  auto it = frame_stats_.find(frame_id);
  RTC_DCHECK(it != frame_stats_.end());
  // For SVC we can receive multiple encoded images for one frame, so to cover
  // all cases we have to pick the last encode time.
  if (it->second.encoded_time.IsInfinite()) {
    // Increase counters only when we meet this frame first time.
    frame_counters_.encoded++;
    stream_frame_counters_[it->second.stream_label].encoded++;
  }
  it->second.encoded_time = Now();
  it->second.encoded_image_size = encoded_image.size();
<<<<<<< HEAD
  it->second.target_encode_bitrate = stats.target_encode_bitrate;
=======
  it->second.target_encode_bitrate += stats.target_encode_bitrate;
>>>>>>> 758c388d
}

void DefaultVideoQualityAnalyzer::OnFrameDropped(
    webrtc::EncodedImageCallback::DropReason reason) {
  // Here we do nothing, because we will see this drop on renderer side.
}

void DefaultVideoQualityAnalyzer::OnFramePreDecode(
    uint16_t frame_id,
    const webrtc::EncodedImage& input_image) {
  rtc::CritScope crit(&lock_);
  auto it = frame_stats_.find(frame_id);
  RTC_DCHECK(it != frame_stats_.end());
  RTC_DCHECK(it->second.received_time.IsInfinite())
      << "Received multiple spatial layers for stream_label="
      << it->second.stream_label;
  frame_counters_.received++;
  stream_frame_counters_[it->second.stream_label].received++;
  it->second.decode_start_time = Now();
  // Determine the time of the last received packet of this video frame.
  RTC_DCHECK(!input_image.PacketInfos().empty());
  int64_t last_receive_time =
      std::max_element(input_image.PacketInfos().cbegin(),
                       input_image.PacketInfos().cend(),
                       [](const RtpPacketInfo& a, const RtpPacketInfo& b) {
                         return a.receive_time_ms() < b.receive_time_ms();
                       })
          ->receive_time_ms();
  it->second.received_time = Timestamp::Millis(last_receive_time);
}

void DefaultVideoQualityAnalyzer::OnFrameDecoded(
    const webrtc::VideoFrame& frame,
    const DecoderStats& stats) {
  rtc::CritScope crit(&lock_);
  auto it = frame_stats_.find(frame.id());
  RTC_DCHECK(it != frame_stats_.end());
  frame_counters_.decoded++;
  stream_frame_counters_[it->second.stream_label].decoded++;
  it->second.decode_end_time = Now();
}

void DefaultVideoQualityAnalyzer::OnFrameRendered(
    const webrtc::VideoFrame& raw_frame) {
  // Copy entire video frame including video buffer to ensure that analyzer
  // won't hold any WebRTC internal buffers.
  VideoFrame frame = raw_frame;
  frame.set_video_frame_buffer(
      I420Buffer::Copy(*raw_frame.video_frame_buffer()->ToI420()));

  rtc::CritScope crit(&lock_);
  auto stats_it = frame_stats_.find(frame.id());
  RTC_DCHECK(stats_it != frame_stats_.end());
  FrameStats* frame_stats = &stats_it->second;
  // Update frames counters.
  frame_counters_.rendered++;
  stream_frame_counters_[frame_stats->stream_label].rendered++;

  // Update current frame stats.
  frame_stats->rendered_time = Now();
  frame_stats->rendered_frame_width = frame.width();
  frame_stats->rendered_frame_height = frame.height();

  // Find corresponding captured frame.
  auto frame_it = captured_frames_in_flight_.find(frame.id());
  absl::optional<VideoFrame> captured_frame =
      frame_it != captured_frames_in_flight_.end()
          ? absl::optional<VideoFrame>(frame_it->second)
          : absl::nullopt;

  // After we received frame here we need to check if there are any dropped
  // frames between this one and last one, that was rendered for this video
  // stream.

  const std::string& stream_label = frame_stats->stream_label;
  StreamState* state = &stream_states_[stream_label];
  int dropped_count = 0;
  while (!state->Empty() && state->Front() != frame.id()) {
    dropped_count++;
    uint16_t dropped_frame_id = state->PopFront();
    // Frame with id |dropped_frame_id| was dropped. We need:
    // 1. Update global and stream frame counters
    // 2. Extract corresponding frame from |captured_frames_in_flight_|
    // 3. Extract corresponding frame stats from |frame_stats_|
    // 4. Send extracted frame to comparison with dropped=true
    // 5. Cleanup dropped frame
    frame_counters_.dropped++;
    stream_frame_counters_[stream_label].dropped++;

    auto dropped_frame_stats_it = frame_stats_.find(dropped_frame_id);
    RTC_DCHECK(dropped_frame_stats_it != frame_stats_.end());
    auto dropped_frame_it = captured_frames_in_flight_.find(dropped_frame_id);
    absl::optional<VideoFrame> dropped_frame =
        dropped_frame_it != captured_frames_in_flight_.end()
            ? absl::optional<VideoFrame>(dropped_frame_it->second)
            : absl::nullopt;

    AddComparison(dropped_frame, absl::nullopt, true,
                  dropped_frame_stats_it->second);

    frame_stats_.erase(dropped_frame_stats_it);
    if (dropped_frame_it != captured_frames_in_flight_.end()) {
      captured_frames_in_flight_.erase(dropped_frame_it);
    }
  }
  RTC_DCHECK(!state->Empty());
  state->PopFront();

  if (state->last_rendered_frame_time()) {
    frame_stats->prev_frame_rendered_time =
        state->last_rendered_frame_time().value();
  }
  state->set_last_rendered_frame_time(frame_stats->rendered_time);
  {
    rtc::CritScope cr(&comparison_lock_);
    stream_stats_[stream_label].skipped_between_rendered.AddSample(
        dropped_count);
  }
  AddComparison(captured_frame, frame, false, *frame_stats);

  if (frame_it != captured_frames_in_flight_.end()) {
    captured_frames_in_flight_.erase(frame_it);
  }
  frame_stats_.erase(stats_it);
}

void DefaultVideoQualityAnalyzer::OnEncoderError(
    const webrtc::VideoFrame& frame,
    int32_t error_code) {
  RTC_LOG(LS_ERROR) << "Encoder error for frame.id=" << frame.id()
                    << ", code=" << error_code;
}

void DefaultVideoQualityAnalyzer::OnDecoderError(uint16_t frame_id,
                                                 int32_t error_code) {
  RTC_LOG(LS_ERROR) << "Decoder error for frame_id=" << frame_id
                    << ", code=" << error_code;
}

void DefaultVideoQualityAnalyzer::Stop() {
  StopMeasuringCpuProcessTime();
  {
    rtc::CritScope crit(&lock_);
    if (state_ == State::kStopped) {
      return;
    }
    state_ = State::kStopped;
  }
  comparison_available_event_.Set();
  for (auto& thread : thread_pool_) {
    thread->Stop();
  }
  // PlatformThread have to be deleted on the same thread, where it was created
  thread_pool_.clear();

  // Perform final Metrics update. On this place analyzer is stopped and no one
  // holds any locks.
  {
    // Time between freezes.
    // Count time since the last freeze to the end of the call as time
    // between freezes.
    rtc::CritScope crit1(&lock_);
    rtc::CritScope crit2(&comparison_lock_);
    for (auto& item : stream_stats_) {
      const StreamState& state = stream_states_[item.first];
      // If there are no freezes in the call we have to report
      // time_between_freezes_ms as call duration and in such case
      // |stream_last_freeze_end_time_| for this stream will be |start_time_|.
      // If there is freeze, then we need add time from last rendered frame
      // to last freeze end as time between freezes.
      if (state.last_rendered_frame_time()) {
        item.second.time_between_freezes_ms.AddSample(
            (state.last_rendered_frame_time().value() -
             stream_last_freeze_end_time_.at(item.first))
                .ms());
      }
    }
  }
  ReportResults();
}

std::string DefaultVideoQualityAnalyzer::GetStreamLabel(uint16_t frame_id) {
  rtc::CritScope crit1(&lock_);
  auto it = frame_stats_.find(frame_id);
  if (it != frame_stats_.end()) {
    return it->second.stream_label;
  }
  for (auto hist_it = stream_to_frame_id_history_.begin();
       hist_it != stream_to_frame_id_history_.end(); ++hist_it) {
    auto hist_set_it = hist_it->second.find(frame_id);
    if (hist_set_it != hist_it->second.end()) {
      return hist_it->first;
    }
  }
  RTC_CHECK(false) << "Unknown frame_id=" << frame_id;
}

std::set<std::string> DefaultVideoQualityAnalyzer::GetKnownVideoStreams()
    const {
  rtc::CritScope crit2(&comparison_lock_);
  std::set<std::string> out;
  for (auto& item : stream_stats_) {
    out.insert(item.first);
  }
  return out;
}

const FrameCounters& DefaultVideoQualityAnalyzer::GetGlobalCounters() const {
  rtc::CritScope crit(&lock_);
  return frame_counters_;
}

const std::map<std::string, FrameCounters>&
DefaultVideoQualityAnalyzer::GetPerStreamCounters() const {
  rtc::CritScope crit(&lock_);
  return stream_frame_counters_;
}

std::map<std::string, StreamStats> DefaultVideoQualityAnalyzer::GetStats()
    const {
  rtc::CritScope cri(&comparison_lock_);
  return stream_stats_;
}

AnalyzerStats DefaultVideoQualityAnalyzer::GetAnalyzerStats() const {
  rtc::CritScope crit(&comparison_lock_);
  return analyzer_stats_;
}

void DefaultVideoQualityAnalyzer::AddComparison(
    absl::optional<VideoFrame> captured,
    absl::optional<VideoFrame> rendered,
    bool dropped,
    FrameStats frame_stats) {
  StartExcludingCpuThreadTime();
  rtc::CritScope crit(&comparison_lock_);
  analyzer_stats_.comparisons_queue_size.AddSample(comparisons_.size());
  // If there too many computations waiting in the queue, we won't provide
  // frames itself to make future computations lighter.
  if (comparisons_.size() >= kMaxActiveComparisons) {
    comparisons_.emplace_back(absl::nullopt, absl::nullopt, dropped,
                              frame_stats, OverloadReason::kCpu);
  } else {
    OverloadReason overload_reason = OverloadReason::kNone;
    if (!captured && !dropped) {
      overload_reason = OverloadReason::kMemory;
    }
    comparisons_.emplace_back(std::move(captured), std::move(rendered), dropped,
                              frame_stats, overload_reason);
  }
  comparison_available_event_.Set();
  StopExcludingCpuThreadTime();
}

void DefaultVideoQualityAnalyzer::ProcessComparisonsThread(void* obj) {
  static_cast<DefaultVideoQualityAnalyzer*>(obj)->ProcessComparisons();
}

void DefaultVideoQualityAnalyzer::ProcessComparisons() {
  while (true) {
    // Try to pick next comparison to perform from the queue.
    absl::optional<FrameComparison> comparison = absl::nullopt;
    {
      rtc::CritScope crit(&comparison_lock_);
      if (!comparisons_.empty()) {
        comparison = comparisons_.front();
        comparisons_.pop_front();
        if (!comparisons_.empty()) {
          comparison_available_event_.Set();
        }
      }
    }
    if (!comparison) {
      bool more_frames_expected;
      {
        // If there are no comparisons and state is stopped =>
        // no more frames expected.
        rtc::CritScope crit(&lock_);
        more_frames_expected = state_ != State::kStopped;
      }
      if (!more_frames_expected) {
        comparison_available_event_.Set();
        return;
      }
      comparison_available_event_.Wait(1000);
      continue;
    }

    StartExcludingCpuThreadTime();
    ProcessComparison(comparison.value());
    StopExcludingCpuThreadTime();
  }
}

void DefaultVideoQualityAnalyzer::ProcessComparison(
    const FrameComparison& comparison) {
  // Perform expensive psnr and ssim calculations while not holding lock.
  double psnr = -1.0;
  double ssim = -1.0;
  if (heavy_metrics_computation_enabled_ && comparison.captured &&
      !comparison.dropped) {
    psnr = I420PSNR(&*comparison.captured, &*comparison.rendered);
    ssim = I420SSIM(&*comparison.captured, &*comparison.rendered);
  }

  const FrameStats& frame_stats = comparison.frame_stats;

  rtc::CritScope crit(&comparison_lock_);
  auto stats_it = stream_stats_.find(frame_stats.stream_label);
  RTC_CHECK(stats_it != stream_stats_.end());
  StreamStats* stats = &stats_it->second;
  analyzer_stats_.comparisons_done++;
  if (comparison.overload_reason == OverloadReason::kCpu) {
    analyzer_stats_.cpu_overloaded_comparisons_done++;
  } else if (comparison.overload_reason == OverloadReason::kMemory) {
    analyzer_stats_.memory_overloaded_comparisons_done++;
  }
  if (psnr > 0) {
    stats->psnr.AddSample(psnr);
  }
  if (ssim > 0) {
    stats->ssim.AddSample(ssim);
  }
  if (frame_stats.encoded_time.IsFinite()) {
    stats->encode_time_ms.AddSample(
        (frame_stats.encoded_time - frame_stats.pre_encode_time).ms());
    stats->encode_frame_rate.AddEvent(frame_stats.encoded_time);
    stats->total_encoded_images_payload += frame_stats.encoded_image_size;
    stats->target_encode_bitrate.AddSample(frame_stats.target_encode_bitrate);
  } else {
    if (frame_stats.pre_encode_time.IsFinite()) {
      stats->dropped_by_encoder++;
    } else {
      stats->dropped_before_encoder++;
    }
  }
  // Next stats can be calculated only if frame was received on remote side.
  if (!comparison.dropped) {
    stats->resolution_of_rendered_frame.AddSample(
        *comparison.frame_stats.rendered_frame_width *
        *comparison.frame_stats.rendered_frame_height);
    stats->transport_time_ms.AddSample(
        (frame_stats.decode_start_time - frame_stats.encoded_time).ms());
    stats->total_delay_incl_transport_ms.AddSample(
        (frame_stats.rendered_time - frame_stats.captured_time).ms());
    stats->decode_time_ms.AddSample(
        (frame_stats.decode_end_time - frame_stats.decode_start_time).ms());
    stats->receive_to_render_time_ms.AddSample(
        (frame_stats.rendered_time - frame_stats.received_time).ms());

    if (frame_stats.prev_frame_rendered_time.IsFinite()) {
      TimeDelta time_between_rendered_frames =
          frame_stats.rendered_time - frame_stats.prev_frame_rendered_time;
      stats->time_between_rendered_frames_ms.AddSample(
          time_between_rendered_frames.ms());
      double average_time_between_rendered_frames_ms =
          stats->time_between_rendered_frames_ms.GetAverage();
      if (time_between_rendered_frames.ms() >
          std::max(kFreezeThresholdMs + average_time_between_rendered_frames_ms,
                   3 * average_time_between_rendered_frames_ms)) {
        stats->freeze_time_ms.AddSample(time_between_rendered_frames.ms());
        auto freeze_end_it =
            stream_last_freeze_end_time_.find(frame_stats.stream_label);
        RTC_DCHECK(freeze_end_it != stream_last_freeze_end_time_.end());
        stats->time_between_freezes_ms.AddSample(
            (frame_stats.prev_frame_rendered_time - freeze_end_it->second)
                .ms());
        freeze_end_it->second = frame_stats.rendered_time;
      }
    }
  }
}

void DefaultVideoQualityAnalyzer::ReportResults() {
  using ::webrtc::test::ImproveDirection;

  rtc::CritScope crit1(&lock_);
  rtc::CritScope crit2(&comparison_lock_);
  for (auto& item : stream_stats_) {
    ReportResults(GetTestCaseName(item.first), item.second,
                  stream_frame_counters_.at(item.first));
  }
<<<<<<< HEAD
=======
  test::PrintResult("cpu_usage", "", test_label_.c_str(), GetCpuUsagePercent(),
                    "%", false, ImproveDirection::kSmallerIsBetter);
>>>>>>> 758c388d
  LogFrameCounters("Global", frame_counters_);
  for (auto& item : stream_stats_) {
    LogFrameCounters(item.first, stream_frame_counters_.at(item.first));
    LogStreamInternalStats(item.first, item.second);
  }
  if (!analyzer_stats_.comparisons_queue_size.IsEmpty()) {
    RTC_LOG(INFO) << "comparisons_queue_size min="
                  << analyzer_stats_.comparisons_queue_size.GetMin()
                  << "; max=" << analyzer_stats_.comparisons_queue_size.GetMax()
                  << "; 99%="
                  << analyzer_stats_.comparisons_queue_size.GetPercentile(0.99);
  }
  RTC_LOG(INFO) << "comparisons_done=" << analyzer_stats_.comparisons_done;
  RTC_LOG(INFO) << "cpu_overloaded_comparisons_done="
                << analyzer_stats_.cpu_overloaded_comparisons_done;
  RTC_LOG(INFO) << "memory_overloaded_comparisons_done="
                << analyzer_stats_.memory_overloaded_comparisons_done;
}

void DefaultVideoQualityAnalyzer::ReportResults(
    const std::string& test_case_name,
    const StreamStats& stats,
    const FrameCounters& frame_counters) {
  using ::webrtc::test::ImproveDirection;
  TimeDelta test_duration = Now() - start_time_;

  double sum_squared_interframe_delays_secs = 0;
  Timestamp video_start_time = Timestamp::PlusInfinity();
  Timestamp video_end_time = Timestamp::MinusInfinity();
  for (const SamplesStatsCounter::StatsSample& sample :
       stats.time_between_rendered_frames_ms.GetTimedSamples()) {
    double interframe_delay_ms = sample.value;
    const double interframe_delays_secs = interframe_delay_ms / 1000.0;
    // Sum of squared inter frame intervals is used to calculate the harmonic
    // frame rate metric. The metric aims to reflect overall experience related
    // to smoothness of video playback and includes both freezes and pauses.
    sum_squared_interframe_delays_secs +=
        interframe_delays_secs * interframe_delays_secs;
    if (sample.time < video_start_time) {
      video_start_time = sample.time;
    }
    if (sample.time > video_end_time) {
      video_end_time = sample.time;
    }
  }
  double harmonic_framerate_fps = 0;
  TimeDelta video_duration = video_end_time - video_start_time;
  if (sum_squared_interframe_delays_secs > 0.0 && video_duration.IsFinite()) {
    harmonic_framerate_fps = static_cast<double>(video_duration.us()) /
                             static_cast<double>(kMicrosPerSecond) /
                             sum_squared_interframe_delays_secs;
  }

  ReportResult("psnr", test_case_name, stats.psnr, "dB",
               ImproveDirection::kBiggerIsBetter);
  ReportResult("ssim", test_case_name, stats.ssim, "unitless",
               ImproveDirection::kBiggerIsBetter);
  ReportResult("transport_time", test_case_name, stats.transport_time_ms, "ms",
               ImproveDirection::kSmallerIsBetter);
  ReportResult("total_delay_incl_transport", test_case_name,
               stats.total_delay_incl_transport_ms, "ms",
               ImproveDirection::kSmallerIsBetter);
  ReportResult("time_between_rendered_frames", test_case_name,
               stats.time_between_rendered_frames_ms, "ms",
               ImproveDirection::kSmallerIsBetter);
  test::PrintResult("harmonic_framerate", "", test_case_name,
                    harmonic_framerate_fps, "Hz", /*important=*/false,
                    ImproveDirection::kBiggerIsBetter);
  test::PrintResult("encode_frame_rate", "", test_case_name,
                    stats.encode_frame_rate.IsEmpty()
                        ? 0
                        : stats.encode_frame_rate.GetEventsPerSecond(),
                    "Hz", /*important=*/false,
                    ImproveDirection::kBiggerIsBetter);
  ReportResult("encode_time", test_case_name, stats.encode_time_ms, "ms",
               ImproveDirection::kSmallerIsBetter);
  ReportResult("time_between_freezes", test_case_name,
               stats.time_between_freezes_ms, "ms",
               ImproveDirection::kBiggerIsBetter);
  ReportResult("freeze_time_ms", test_case_name, stats.freeze_time_ms, "ms",
               ImproveDirection::kSmallerIsBetter);
  ReportResult("pixels_per_frame", test_case_name,
               stats.resolution_of_rendered_frame, "count",
               ImproveDirection::kBiggerIsBetter);
  test::PrintResult("min_psnr", "", test_case_name,
                    stats.psnr.IsEmpty() ? 0 : stats.psnr.GetMin(), "dB",
                    /*important=*/false, ImproveDirection::kBiggerIsBetter);
  ReportResult("decode_time", test_case_name, stats.decode_time_ms, "ms",
               ImproveDirection::kSmallerIsBetter);
  ReportResult("receive_to_render_time", test_case_name,
               stats.receive_to_render_time_ms, "ms",
               ImproveDirection::kSmallerIsBetter);
  test::PrintResult("dropped_frames", "", test_case_name,
                    frame_counters.dropped, "count",
                    /*important=*/false, ImproveDirection::kSmallerIsBetter);
  test::PrintResult("frames_in_flight", "", test_case_name,
                    frame_counters.captured - frame_counters.rendered -
                        frame_counters.dropped,
                    "count",
                    /*important=*/false, ImproveDirection::kSmallerIsBetter);
  ReportResult("max_skipped", test_case_name, stats.skipped_between_rendered,
               "count", ImproveDirection::kSmallerIsBetter);
  ReportResult("target_encode_bitrate", test_case_name,
               stats.target_encode_bitrate / kBitsInByte, "bytesPerSecond",
               ImproveDirection::kNone);
  test::PrintResult(
      "actual_encode_bitrate", "", test_case_name,
      static_cast<double>(stats.total_encoded_images_payload) /
          static_cast<double>(test_duration.us()) * kMicrosPerSecond,
      "bytesPerSecond", /*important=*/false, ImproveDirection::kNone);
}

void DefaultVideoQualityAnalyzer::ReportResult(
    const std::string& metric_name,
    const std::string& test_case_name,
    const SamplesStatsCounter& counter,
    const std::string& unit,
    webrtc::test::ImproveDirection improve_direction) {
  test::PrintResult(metric_name, /*modifier=*/"", test_case_name, counter, unit,
                    /*important=*/false, improve_direction);
}

std::string DefaultVideoQualityAnalyzer::GetTestCaseName(
    const std::string& stream_label) const {
  return test_label_ + "/" + stream_label;
}

Timestamp DefaultVideoQualityAnalyzer::Now() {
  return clock_->CurrentTime();
}

void DefaultVideoQualityAnalyzer::StartMeasuringCpuProcessTime() {
  rtc::CritScope lock(&cpu_measurement_lock_);
  cpu_time_ -= rtc::GetProcessCpuTimeNanos();
  wallclock_time_ -= rtc::SystemTimeNanos();
}

void DefaultVideoQualityAnalyzer::StopMeasuringCpuProcessTime() {
  rtc::CritScope lock(&cpu_measurement_lock_);
  cpu_time_ += rtc::GetProcessCpuTimeNanos();
  wallclock_time_ += rtc::SystemTimeNanos();
}

void DefaultVideoQualityAnalyzer::StartExcludingCpuThreadTime() {
  rtc::CritScope lock(&cpu_measurement_lock_);
  cpu_time_ += rtc::GetThreadCpuTimeNanos();
}

void DefaultVideoQualityAnalyzer::StopExcludingCpuThreadTime() {
  rtc::CritScope lock(&cpu_measurement_lock_);
  cpu_time_ -= rtc::GetThreadCpuTimeNanos();
}

double DefaultVideoQualityAnalyzer::GetCpuUsagePercent() {
  rtc::CritScope lock(&cpu_measurement_lock_);
  return static_cast<double>(cpu_time_) / wallclock_time_ * 100.0;
}

DefaultVideoQualityAnalyzer::FrameStats::FrameStats(std::string stream_label,
                                                    Timestamp captured_time)
    : stream_label(std::move(stream_label)), captured_time(captured_time) {}

DefaultVideoQualityAnalyzer::FrameComparison::FrameComparison(
    absl::optional<VideoFrame> captured,
    absl::optional<VideoFrame> rendered,
    bool dropped,
    FrameStats frame_stats,
    OverloadReason overload_reason)
    : captured(std::move(captured)),
      rendered(std::move(rendered)),
      dropped(dropped),
      frame_stats(std::move(frame_stats)),
      overload_reason(overload_reason) {}

uint16_t DefaultVideoQualityAnalyzer::StreamState::PopFront() {
  uint16_t frame_id = frame_ids_.front();
  frame_ids_.pop_front();
  if (dead_frames_count_ > 0) {
    dead_frames_count_--;
  }
  return frame_id;
}

uint16_t DefaultVideoQualityAnalyzer::StreamState::MarkNextAliveFrameAsDead() {
  uint16_t frame_id = frame_ids_[dead_frames_count_];
  dead_frames_count_++;
  return frame_id;
}

}  // namespace webrtc_pc_e2e
}  // namespace webrtc<|MERGE_RESOLUTION|>--- conflicted
+++ resolved
@@ -198,11 +198,7 @@
   }
   it->second.encoded_time = Now();
   it->second.encoded_image_size = encoded_image.size();
-<<<<<<< HEAD
-  it->second.target_encode_bitrate = stats.target_encode_bitrate;
-=======
   it->second.target_encode_bitrate += stats.target_encode_bitrate;
->>>>>>> 758c388d
 }
 
 void DefaultVideoQualityAnalyzer::OnFrameDropped(
@@ -585,11 +581,8 @@
     ReportResults(GetTestCaseName(item.first), item.second,
                   stream_frame_counters_.at(item.first));
   }
-<<<<<<< HEAD
-=======
   test::PrintResult("cpu_usage", "", test_label_.c_str(), GetCpuUsagePercent(),
                     "%", false, ImproveDirection::kSmallerIsBetter);
->>>>>>> 758c388d
   LogFrameCounters("Global", frame_counters_);
   for (auto& item : stream_stats_) {
     LogFrameCounters(item.first, stream_frame_counters_.at(item.first));
