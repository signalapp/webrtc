/*
 *  Copyright (c) 2019 The WebRTC project authors. All Rights Reserved.
 *
 *  Use of this source code is governed by a BSD-style license
 *  that can be found in the LICENSE file in the root of the source
 *  tree. An additional intellectual property rights grant can be found
 *  in the file PATENTS.  All contributing project authors may
 *  be found in the AUTHORS file in the root of the source tree.
 */

#ifndef TEST_PC_E2E_ANALYZER_VIDEO_QUALITY_ANALYZING_VIDEO_DECODER_H_
#define TEST_PC_E2E_ANALYZER_VIDEO_QUALITY_ANALYZING_VIDEO_DECODER_H_

#include <map>
#include <memory>
#include <string>
#include <vector>

#include "absl/strings/string_view.h"
#include "api/test/video_quality_analyzer_interface.h"
#include "api/video/encoded_image.h"
#include "api/video/video_frame.h"
#include "api/video_codecs/sdp_video_format.h"
#include "api/video_codecs/video_decoder.h"
#include "api/video_codecs/video_decoder_factory.h"
#include "rtc_base/synchronization/mutex.h"
#include "test/pc/e2e/analyzer/video/encoded_image_data_injector.h"

namespace webrtc {
namespace webrtc_pc_e2e {

// QualityAnalyzingVideoDecoder is used to wrap origin video decoder and inject
// VideoQualityAnalyzerInterface before and after decoder.
//
// QualityAnalyzingVideoDecoder propagates all calls to the origin decoder.
// It registers its own DecodedImageCallback in the origin decoder and will
// store user specified callback inside itself.
//
// When Decode(...) will be invoked, quality decoder first will extract frame id
// from passed EncodedImage with EncodedImageIdExtracor that was specified in
// constructor, then will call video quality analyzer, with correct
// EncodedImage and only then will pass image to origin decoder.
//
// When origin decoder decodes the image it will call quality decoder's special
// callback, where video analyzer will be called again and then decoded frame
// will be passed to origin callback, provided by user.
//
// Quality decoder registers its own callback in origin decoder, at the same
// time the user registers their callback in quality decoder.
class QualityAnalyzingVideoDecoder : public VideoDecoder {
 public:
<<<<<<< HEAD
  // Creates analyzing decoder. |id| is unique coding entity id, that will
  // be used to distinguish all encoders and decoders inside
  // EncodedImageDataInjector and EncodedImageIdExtracor.
  QualityAnalyzingVideoDecoder(int id,
                               absl::string_view peer_name,
=======
  QualityAnalyzingVideoDecoder(absl::string_view peer_name,
>>>>>>> cbad18b1
                               std::unique_ptr<VideoDecoder> delegate,
                               EncodedImageDataExtractor* extractor,
                               VideoQualityAnalyzerInterface* analyzer);
  ~QualityAnalyzingVideoDecoder() override;

  // Methods of VideoDecoder interface.
  bool Configure(const Settings& settings) override;
  int32_t Decode(const EncodedImage& input_image,
                 bool missing_frames,
                 int64_t render_time_ms) override;
  int32_t RegisterDecodeCompleteCallback(
      DecodedImageCallback* callback) override;
  int32_t Release() override;
  DecoderInfo GetDecoderInfo() const override;
  const char* ImplementationName() const override;

 private:
  class DecoderCallback : public DecodedImageCallback {
   public:
    explicit DecoderCallback(QualityAnalyzingVideoDecoder* decoder);
    ~DecoderCallback() override;

    void SetDelegateCallback(DecodedImageCallback* delegate);

    // Methods of DecodedImageCallback interface.
    int32_t Decoded(VideoFrame& decodedImage) override;
    int32_t Decoded(VideoFrame& decodedImage, int64_t decode_time_ms) override;
    void Decoded(VideoFrame& decodedImage,
                 absl::optional<int32_t> decode_time_ms,
                 absl::optional<uint8_t> qp) override;

    int32_t IrrelevantSimulcastStreamDecoded(uint16_t frame_id,
                                             uint32_t timestamp_ms);

   private:
    rtc::scoped_refptr<webrtc::VideoFrameBuffer> GetDummyFrameBuffer();

    QualityAnalyzingVideoDecoder* const decoder_;

    rtc::scoped_refptr<webrtc::VideoFrameBuffer> dummy_frame_buffer_;

<<<<<<< HEAD
    Mutex callback_lock_;
    DecodedImageCallback* delegate_callback_ RTC_GUARDED_BY(callback_lock_);
=======
    Mutex callback_mutex_;
    DecodedImageCallback* delegate_callback_ RTC_GUARDED_BY(callback_mutex_);
>>>>>>> cbad18b1
  };

  void OnFrameDecoded(VideoFrame* frame,
                      absl::optional<int32_t> decode_time_ms,
                      absl::optional<uint8_t> qp);

<<<<<<< HEAD
  const int id_;
=======
>>>>>>> cbad18b1
  const std::string peer_name_;
  const std::string implementation_name_;
  std::unique_ptr<VideoDecoder> delegate_;
  EncodedImageDataExtractor* const extractor_;
  VideoQualityAnalyzerInterface* const analyzer_;
  std::unique_ptr<DecoderCallback> analyzing_callback_;

  // VideoDecoder interface assumes async delivery of decoded video frames.
  // This lock is used to protect shared state, that have to be propagated
  // from received EncodedImage to resulted VideoFrame.
<<<<<<< HEAD
  Mutex lock_;
=======
  Mutex mutex_;
>>>>>>> cbad18b1

  // Name of the video codec type used. Ex: VP8, VP9, H264 etc.
  std::string codec_name_ RTC_GUARDED_BY(mutex_);
  std::map<uint32_t, uint16_t> timestamp_to_frame_id_ RTC_GUARDED_BY(mutex_);
  // Stores currently being decoded images by frame id. Because
  // EncodedImageDataExtractor can create new copy on EncodedImage we need to
  // ensure, that this image won't be deleted during async decoding. To do it
  // all images are putted into this map and removed from here inside callback.
  std::map<uint16_t, EncodedImage> decoding_images_ RTC_GUARDED_BY(mutex_);
};

// Produces QualityAnalyzingVideoDecoder, which hold decoders, produced by
// specified factory as delegates. Forwards all other calls to specified
// factory.
class QualityAnalyzingVideoDecoderFactory : public VideoDecoderFactory {
 public:
  QualityAnalyzingVideoDecoderFactory(
      absl::string_view peer_name,
      std::unique_ptr<VideoDecoderFactory> delegate,
      EncodedImageDataExtractor* extractor,
      VideoQualityAnalyzerInterface* analyzer);
  ~QualityAnalyzingVideoDecoderFactory() override;

  // Methods of VideoDecoderFactory interface.
  std::vector<SdpVideoFormat> GetSupportedFormats() const override;
  std::unique_ptr<VideoDecoder> CreateVideoDecoder(
      const SdpVideoFormat& format) override;

 private:
  const std::string peer_name_;
  std::unique_ptr<VideoDecoderFactory> delegate_;
  EncodedImageDataExtractor* const extractor_;
  VideoQualityAnalyzerInterface* const analyzer_;
};

}  // namespace webrtc_pc_e2e
}  // namespace webrtc

#endif  // TEST_PC_E2E_ANALYZER_VIDEO_QUALITY_ANALYZING_VIDEO_DECODER_H_<|MERGE_RESOLUTION|>--- conflicted
+++ resolved
@@ -49,15 +49,7 @@
 // time the user registers their callback in quality decoder.
 class QualityAnalyzingVideoDecoder : public VideoDecoder {
  public:
-<<<<<<< HEAD
-  // Creates analyzing decoder. |id| is unique coding entity id, that will
-  // be used to distinguish all encoders and decoders inside
-  // EncodedImageDataInjector and EncodedImageIdExtracor.
-  QualityAnalyzingVideoDecoder(int id,
-                               absl::string_view peer_name,
-=======
   QualityAnalyzingVideoDecoder(absl::string_view peer_name,
->>>>>>> cbad18b1
                                std::unique_ptr<VideoDecoder> delegate,
                                EncodedImageDataExtractor* extractor,
                                VideoQualityAnalyzerInterface* analyzer);
@@ -99,23 +91,14 @@
 
     rtc::scoped_refptr<webrtc::VideoFrameBuffer> dummy_frame_buffer_;
 
-<<<<<<< HEAD
-    Mutex callback_lock_;
-    DecodedImageCallback* delegate_callback_ RTC_GUARDED_BY(callback_lock_);
-=======
     Mutex callback_mutex_;
     DecodedImageCallback* delegate_callback_ RTC_GUARDED_BY(callback_mutex_);
->>>>>>> cbad18b1
   };
 
   void OnFrameDecoded(VideoFrame* frame,
                       absl::optional<int32_t> decode_time_ms,
                       absl::optional<uint8_t> qp);
 
-<<<<<<< HEAD
-  const int id_;
-=======
->>>>>>> cbad18b1
   const std::string peer_name_;
   const std::string implementation_name_;
   std::unique_ptr<VideoDecoder> delegate_;
@@ -126,11 +109,7 @@
   // VideoDecoder interface assumes async delivery of decoded video frames.
   // This lock is used to protect shared state, that have to be propagated
   // from received EncodedImage to resulted VideoFrame.
-<<<<<<< HEAD
-  Mutex lock_;
-=======
   Mutex mutex_;
->>>>>>> cbad18b1
 
   // Name of the video codec type used. Ex: VP8, VP9, H264 etc.
   std::string codec_name_ RTC_GUARDED_BY(mutex_);
