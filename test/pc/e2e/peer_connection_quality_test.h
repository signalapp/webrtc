/*
 *  Copyright (c) 2019 The WebRTC project authors. All Rights Reserved.
 *
 *  Use of this source code is governed by a BSD-style license
 *  that can be found in the LICENSE file in the root of the source
 *  tree. An additional intellectual property rights grant can be found
 *  in the file PATENTS.  All contributing project authors may
 *  be found in the AUTHORS file in the root of the source tree.
 */
#ifndef TEST_PC_E2E_PEER_CONNECTION_QUALITY_TEST_H_
#define TEST_PC_E2E_PEER_CONNECTION_QUALITY_TEST_H_

#include <memory>
#include <queue>
#include <string>
#include <vector>

#include "api/task_queue/task_queue_factory.h"
#include "api/test/audio_quality_analyzer_interface.h"
#include "api/test/peerconnection_quality_test_fixture.h"
#include "api/units/time_delta.h"
#include "api/units/timestamp.h"
#include "rtc_base/task_queue_for_test.h"
#include "rtc_base/thread.h"
#include "rtc_base/thread_annotations.h"
#include "system_wrappers/include/clock.h"
#include "test/field_trial.h"
#include "test/pc/e2e/analyzer/video/single_process_encoded_image_data_injector.h"
#include "test/pc/e2e/analyzer/video/video_quality_analyzer_injection_helper.h"
#include "test/pc/e2e/analyzer_helper.h"
#include "test/pc/e2e/media/media_helper.h"
<<<<<<< HEAD
=======
#include "test/pc/e2e/peer_configurer.h"
>>>>>>> 758c388d
#include "test/pc/e2e/peer_connection_quality_test_params.h"
#include "test/pc/e2e/sdp/sdp_changer.h"
#include "test/pc/e2e/test_activities_executor.h"
#include "test/pc/e2e/test_peer.h"

namespace webrtc {
namespace webrtc_pc_e2e {

<<<<<<< HEAD
class PeerConfigurerImpl final
    : public PeerConnectionE2EQualityTestFixture::PeerConfigurer {
 public:
  PeerConfigurerImpl(rtc::Thread* network_thread,
                     rtc::NetworkManager* network_manager)
      : components_(std::make_unique<InjectableComponents>(network_thread,
                                                           network_manager)),
        params_(std::make_unique<Params>()) {}

  PeerConfigurer* SetTaskQueueFactory(
      std::unique_ptr<TaskQueueFactory> task_queue_factory) override {
    components_->pcf_dependencies->task_queue_factory =
        std::move(task_queue_factory);
    return this;
  }
  PeerConfigurer* SetCallFactory(
      std::unique_ptr<CallFactoryInterface> call_factory) override {
    components_->pcf_dependencies->call_factory = std::move(call_factory);
    return this;
  }
  PeerConfigurer* SetEventLogFactory(
      std::unique_ptr<RtcEventLogFactoryInterface> event_log_factory) override {
    components_->pcf_dependencies->event_log_factory =
        std::move(event_log_factory);
    return this;
  }
  PeerConfigurer* SetFecControllerFactory(
      std::unique_ptr<FecControllerFactoryInterface> fec_controller_factory)
      override {
    components_->pcf_dependencies->fec_controller_factory =
        std::move(fec_controller_factory);
    return this;
  }
  PeerConfigurer* SetNetworkControllerFactory(
      std::unique_ptr<NetworkControllerFactoryInterface>
          network_controller_factory) override {
    components_->pcf_dependencies->network_controller_factory =
        std::move(network_controller_factory);
    return this;
  }
  PeerConfigurer* SetMediaTransportFactory(
      std::unique_ptr<MediaTransportFactory> media_transport_factory) override {
    components_->pcf_dependencies->media_transport_factory =
        std::move(media_transport_factory);
    return this;
  }
  PeerConfigurer* SetVideoEncoderFactory(
      std::unique_ptr<VideoEncoderFactory> video_encoder_factory) override {
    components_->pcf_dependencies->video_encoder_factory =
        std::move(video_encoder_factory);
    return this;
  }
  PeerConfigurer* SetVideoDecoderFactory(
      std::unique_ptr<VideoDecoderFactory> video_decoder_factory) override {
    components_->pcf_dependencies->video_decoder_factory =
        std::move(video_decoder_factory);
    return this;
  }

  PeerConfigurer* SetAsyncResolverFactory(
      std::unique_ptr<webrtc::AsyncResolverFactory> async_resolver_factory)
      override {
    components_->pc_dependencies->async_resolver_factory =
        std::move(async_resolver_factory);
    return this;
  }
  PeerConfigurer* SetRTCCertificateGenerator(
      std::unique_ptr<rtc::RTCCertificateGeneratorInterface> cert_generator)
      override {
    components_->pc_dependencies->cert_generator = std::move(cert_generator);
    return this;
  }
  PeerConfigurer* SetSSLCertificateVerifier(
      std::unique_ptr<rtc::SSLCertificateVerifier> tls_cert_verifier) override {
    components_->pc_dependencies->tls_cert_verifier =
        std::move(tls_cert_verifier);
    return this;
  }

  PeerConfigurer* AddVideoConfig(
      PeerConnectionE2EQualityTestFixture::VideoConfig config) override {
    params_->video_configs.push_back(std::move(config));
    video_generators_.push_back(nullptr);
    return this;
  }
  PeerConfigurer* AddVideoConfig(
      PeerConnectionE2EQualityTestFixture::VideoConfig config,
      std::unique_ptr<test::FrameGeneratorInterface> generator) override {
    params_->video_configs.push_back(std::move(config));
    video_generators_.push_back(std::move(generator));
    return this;
  }
  PeerConfigurer* SetAudioConfig(
      PeerConnectionE2EQualityTestFixture::AudioConfig config) override {
    params_->audio_config = std::move(config);
    return this;
  }
  PeerConfigurer* SetNetEqFactory(
      std::unique_ptr<NetEqFactory> neteq_factory) override {
    components_->pcf_dependencies->neteq_factory = std::move(neteq_factory);
    return this;
  }
  PeerConfigurer* SetRtcEventLogPath(std::string path) override {
    params_->rtc_event_log_path = std::move(path);
    return this;
  }
  PeerConfigurer* SetAecDumpPath(std::string path) override {
    params_->aec_dump_path = std::move(path);
    return this;
  }
  PeerConfigurer* SetRTCConfiguration(
      PeerConnectionInterface::RTCConfiguration configuration) override {
    params_->rtc_configuration = std::move(configuration);
    return this;
  }
  PeerConfigurer* SetBitrateParameters(
      PeerConnectionInterface::BitrateParameters bitrate_params) override {
    params_->bitrate_params = bitrate_params;
    return this;
  }

  PeerConfigurer* SetIceTransportFactory(
      std::unique_ptr<IceTransportFactory> factory) override {
    components_->pc_dependencies->ice_transport_factory = std::move(factory);
    return this;
  }

 protected:
  friend class PeerConnectionE2EQualityTest;

  std::unique_ptr<InjectableComponents> ReleaseComponents() {
    return std::move(components_);
  }
  std::unique_ptr<Params> ReleaseParams() { return std::move(params_); }
  std::vector<std::unique_ptr<test::FrameGeneratorInterface>>
  ReleaseVideoGenerators() {
    return std::move(video_generators_);
  }

 private:
  std::unique_ptr<InjectableComponents> components_;
  std::unique_ptr<Params> params_;
  std::vector<std::unique_ptr<test::FrameGeneratorInterface>> video_generators_;
};

=======
>>>>>>> 758c388d
class PeerConnectionE2EQualityTest
    : public PeerConnectionE2EQualityTestFixture {
 public:
  using RunParams = PeerConnectionE2EQualityTestFixture::RunParams;
  using VideoConfig = PeerConnectionE2EQualityTestFixture::VideoConfig;
  using VideoSimulcastConfig =
      PeerConnectionE2EQualityTestFixture::VideoSimulcastConfig;
  using PeerConfigurer = PeerConnectionE2EQualityTestFixture::PeerConfigurer;
  using QualityMetricsReporter =
      PeerConnectionE2EQualityTestFixture::QualityMetricsReporter;

  PeerConnectionE2EQualityTest(
      std::string test_case_name,
      std::unique_ptr<AudioQualityAnalyzerInterface> audio_quality_analyzer,
      std::unique_ptr<VideoQualityAnalyzerInterface> video_quality_analyzer);

  ~PeerConnectionE2EQualityTest() override = default;

  void ExecuteAt(TimeDelta target_time_since_start,
                 std::function<void(TimeDelta)> func) override;
  void ExecuteEvery(TimeDelta initial_delay_since_start,
                    TimeDelta interval,
                    std::function<void(TimeDelta)> func) override;

  void AddQualityMetricsReporter(std::unique_ptr<QualityMetricsReporter>
                                     quality_metrics_reporter) override;

  void AddPeer(rtc::Thread* network_thread,
               rtc::NetworkManager* network_manager,
               rtc::FunctionView<void(PeerConfigurer*)> configurer) override;
  void Run(RunParams run_params) override;

  TimeDelta GetRealTestDuration() const override {
    rtc::CritScope crit(&lock_);
    RTC_CHECK_NE(real_test_duration_, TimeDelta::Zero());
    return real_test_duration_;
  }

 private:
  // For some functionality some field trials have to be enabled, so we will
  // enable them here.
  void SetupRequiredFieldTrials(const RunParams& run_params);
  void OnTrackCallback(rtc::scoped_refptr<RtpTransceiverInterface> transceiver,
                       std::vector<VideoConfig> remote_video_configs);
  // Have to be run on the signaling thread.
  void SetupCallOnSignalingThread(const RunParams& run_params);
  void TearDownCallOnSignalingThread();
  void SetPeerCodecPreferences(TestPeer* peer, const RunParams& run_params);
  void SetupCall(const RunParams& run_params);
  void ExchangeOfferAnswer(SignalingInterceptor* signaling_interceptor);
  void ExchangeIceCandidates(SignalingInterceptor* signaling_interceptor);
  void StartVideo(
      const std::vector<rtc::scoped_refptr<TestVideoCapturerVideoTrackSource>>&
          sources);
  void TearDownCall();
<<<<<<< HEAD
=======
  void ReportGeneralTestResults();
>>>>>>> 758c388d
  Timestamp Now() const;

  Clock* const clock_;
  const std::unique_ptr<TaskQueueFactory> task_queue_factory_;
  std::string test_case_name_;
  std::unique_ptr<VideoQualityAnalyzerInjectionHelper>
      video_quality_analyzer_injection_helper_;
  std::unique_ptr<MediaHelper> media_helper_;
  std::unique_ptr<SingleProcessEncodedImageDataInjector>
      encoded_image_id_controller_;
  std::unique_ptr<AudioQualityAnalyzerInterface> audio_quality_analyzer_;
  std::unique_ptr<TestActivitiesExecutor> executor_;

  std::vector<std::unique_ptr<PeerConfigurerImpl>> peer_configurations_;

  std::unique_ptr<test::ScopedFieldTrials> override_field_trials_ = nullptr;

  std::unique_ptr<TestPeer> alice_;
  std::unique_ptr<TestPeer> bob_;
  std::vector<std::unique_ptr<QualityMetricsReporter>>
      quality_metrics_reporters_;

  std::vector<rtc::scoped_refptr<TestVideoCapturerVideoTrackSource>>
      alice_video_sources_;
  std::vector<rtc::scoped_refptr<TestVideoCapturerVideoTrackSource>>
      bob_video_sources_;
  std::vector<std::unique_ptr<rtc::VideoSinkInterface<VideoFrame>>>
      output_video_sinks_;
  AnalyzerHelper analyzer_helper_;

  rtc::CriticalSection lock_;
  TimeDelta real_test_duration_ RTC_GUARDED_BY(lock_) = TimeDelta::Zero();

  // Task queue, that is used for running activities during test call.
  // This task queue will be created before call set up and will be destroyed
  // immediately before call tear down.
  std::unique_ptr<TaskQueueForTest> task_queue_;

  bool alice_connected_ = false;
  bool bob_connected_ = false;
};

}  // namespace webrtc_pc_e2e
}  // namespace webrtc

#endif  // TEST_PC_E2E_PEER_CONNECTION_QUALITY_TEST_H_<|MERGE_RESOLUTION|>--- conflicted
+++ resolved
@@ -29,10 +29,7 @@
 #include "test/pc/e2e/analyzer/video/video_quality_analyzer_injection_helper.h"
 #include "test/pc/e2e/analyzer_helper.h"
 #include "test/pc/e2e/media/media_helper.h"
-<<<<<<< HEAD
-=======
 #include "test/pc/e2e/peer_configurer.h"
->>>>>>> 758c388d
 #include "test/pc/e2e/peer_connection_quality_test_params.h"
 #include "test/pc/e2e/sdp/sdp_changer.h"
 #include "test/pc/e2e/test_activities_executor.h"
@@ -41,154 +38,6 @@
 namespace webrtc {
 namespace webrtc_pc_e2e {
 
-<<<<<<< HEAD
-class PeerConfigurerImpl final
-    : public PeerConnectionE2EQualityTestFixture::PeerConfigurer {
- public:
-  PeerConfigurerImpl(rtc::Thread* network_thread,
-                     rtc::NetworkManager* network_manager)
-      : components_(std::make_unique<InjectableComponents>(network_thread,
-                                                           network_manager)),
-        params_(std::make_unique<Params>()) {}
-
-  PeerConfigurer* SetTaskQueueFactory(
-      std::unique_ptr<TaskQueueFactory> task_queue_factory) override {
-    components_->pcf_dependencies->task_queue_factory =
-        std::move(task_queue_factory);
-    return this;
-  }
-  PeerConfigurer* SetCallFactory(
-      std::unique_ptr<CallFactoryInterface> call_factory) override {
-    components_->pcf_dependencies->call_factory = std::move(call_factory);
-    return this;
-  }
-  PeerConfigurer* SetEventLogFactory(
-      std::unique_ptr<RtcEventLogFactoryInterface> event_log_factory) override {
-    components_->pcf_dependencies->event_log_factory =
-        std::move(event_log_factory);
-    return this;
-  }
-  PeerConfigurer* SetFecControllerFactory(
-      std::unique_ptr<FecControllerFactoryInterface> fec_controller_factory)
-      override {
-    components_->pcf_dependencies->fec_controller_factory =
-        std::move(fec_controller_factory);
-    return this;
-  }
-  PeerConfigurer* SetNetworkControllerFactory(
-      std::unique_ptr<NetworkControllerFactoryInterface>
-          network_controller_factory) override {
-    components_->pcf_dependencies->network_controller_factory =
-        std::move(network_controller_factory);
-    return this;
-  }
-  PeerConfigurer* SetMediaTransportFactory(
-      std::unique_ptr<MediaTransportFactory> media_transport_factory) override {
-    components_->pcf_dependencies->media_transport_factory =
-        std::move(media_transport_factory);
-    return this;
-  }
-  PeerConfigurer* SetVideoEncoderFactory(
-      std::unique_ptr<VideoEncoderFactory> video_encoder_factory) override {
-    components_->pcf_dependencies->video_encoder_factory =
-        std::move(video_encoder_factory);
-    return this;
-  }
-  PeerConfigurer* SetVideoDecoderFactory(
-      std::unique_ptr<VideoDecoderFactory> video_decoder_factory) override {
-    components_->pcf_dependencies->video_decoder_factory =
-        std::move(video_decoder_factory);
-    return this;
-  }
-
-  PeerConfigurer* SetAsyncResolverFactory(
-      std::unique_ptr<webrtc::AsyncResolverFactory> async_resolver_factory)
-      override {
-    components_->pc_dependencies->async_resolver_factory =
-        std::move(async_resolver_factory);
-    return this;
-  }
-  PeerConfigurer* SetRTCCertificateGenerator(
-      std::unique_ptr<rtc::RTCCertificateGeneratorInterface> cert_generator)
-      override {
-    components_->pc_dependencies->cert_generator = std::move(cert_generator);
-    return this;
-  }
-  PeerConfigurer* SetSSLCertificateVerifier(
-      std::unique_ptr<rtc::SSLCertificateVerifier> tls_cert_verifier) override {
-    components_->pc_dependencies->tls_cert_verifier =
-        std::move(tls_cert_verifier);
-    return this;
-  }
-
-  PeerConfigurer* AddVideoConfig(
-      PeerConnectionE2EQualityTestFixture::VideoConfig config) override {
-    params_->video_configs.push_back(std::move(config));
-    video_generators_.push_back(nullptr);
-    return this;
-  }
-  PeerConfigurer* AddVideoConfig(
-      PeerConnectionE2EQualityTestFixture::VideoConfig config,
-      std::unique_ptr<test::FrameGeneratorInterface> generator) override {
-    params_->video_configs.push_back(std::move(config));
-    video_generators_.push_back(std::move(generator));
-    return this;
-  }
-  PeerConfigurer* SetAudioConfig(
-      PeerConnectionE2EQualityTestFixture::AudioConfig config) override {
-    params_->audio_config = std::move(config);
-    return this;
-  }
-  PeerConfigurer* SetNetEqFactory(
-      std::unique_ptr<NetEqFactory> neteq_factory) override {
-    components_->pcf_dependencies->neteq_factory = std::move(neteq_factory);
-    return this;
-  }
-  PeerConfigurer* SetRtcEventLogPath(std::string path) override {
-    params_->rtc_event_log_path = std::move(path);
-    return this;
-  }
-  PeerConfigurer* SetAecDumpPath(std::string path) override {
-    params_->aec_dump_path = std::move(path);
-    return this;
-  }
-  PeerConfigurer* SetRTCConfiguration(
-      PeerConnectionInterface::RTCConfiguration configuration) override {
-    params_->rtc_configuration = std::move(configuration);
-    return this;
-  }
-  PeerConfigurer* SetBitrateParameters(
-      PeerConnectionInterface::BitrateParameters bitrate_params) override {
-    params_->bitrate_params = bitrate_params;
-    return this;
-  }
-
-  PeerConfigurer* SetIceTransportFactory(
-      std::unique_ptr<IceTransportFactory> factory) override {
-    components_->pc_dependencies->ice_transport_factory = std::move(factory);
-    return this;
-  }
-
- protected:
-  friend class PeerConnectionE2EQualityTest;
-
-  std::unique_ptr<InjectableComponents> ReleaseComponents() {
-    return std::move(components_);
-  }
-  std::unique_ptr<Params> ReleaseParams() { return std::move(params_); }
-  std::vector<std::unique_ptr<test::FrameGeneratorInterface>>
-  ReleaseVideoGenerators() {
-    return std::move(video_generators_);
-  }
-
- private:
-  std::unique_ptr<InjectableComponents> components_;
-  std::unique_ptr<Params> params_;
-  std::vector<std::unique_ptr<test::FrameGeneratorInterface>> video_generators_;
-};
-
-=======
->>>>>>> 758c388d
 class PeerConnectionE2EQualityTest
     : public PeerConnectionE2EQualityTestFixture {
  public:
@@ -244,10 +93,7 @@
       const std::vector<rtc::scoped_refptr<TestVideoCapturerVideoTrackSource>>&
           sources);
   void TearDownCall();
-<<<<<<< HEAD
-=======
   void ReportGeneralTestResults();
->>>>>>> 758c388d
   Timestamp Now() const;
 
   Clock* const clock_;
