# Copyright (c) 2019 The WebRTC project authors. All Rights Reserved.
#
# Use of this source code is governed by a BSD-style license
# that can be found in the LICENSE file in the root of the source
# tree. An additional intellectual property rights grant can be found
# in the file PATENTS.  All contributing project authors may
# be found in the AUTHORS file in the root of the source tree.

import("../../../webrtc.gni")

group("e2e") {
  testonly = true

  deps = [
    ":default_encoded_image_data_injector",
    ":encoded_image_data_injector_api",
    ":example_video_quality_analyzer",
    ":id_generator",
    ":quality_analyzing_video_decoder",
    ":quality_analyzing_video_encoder",
    ":single_process_encoded_image_data_injector",
  ]
  if (rtc_include_tests) {
    deps += [
      ":peerconnection_quality_test",
      ":test_peer",
      ":video_quality_analyzer_injection_helper",
    ]
  }
}

if (rtc_include_tests) {
  group("e2e_unittests") {
    testonly = true

    deps = [
      ":default_encoded_image_data_injector_unittest",
      ":default_video_quality_analyzer_test",
      ":peer_connection_e2e_smoke_test",
      ":single_process_encoded_image_data_injector_unittest",
    ]
  }
}

rtc_library("peer_connection_quality_test_params") {
  visibility = [ "*" ]
  testonly = true
  sources = [ "peer_connection_quality_test_params.h" ]

  deps = [
    "../../../api:callfactory_api",
    "../../../api:fec_controller_api",
    "../../../api:libjingle_peerconnection_api",
    "../../../api:packet_socket_factory",
    "../../../api:peer_connection_quality_test_fixture_api",
    "../../../api/rtc_event_log",
    "../../../api/task_queue",
    "../../../api/transport:network_control",
    "../../../api/transport/media:media_transport_interface",
    "../../../api/video_codecs:video_codecs_api",
    "../../../rtc_base",
  ]
}

rtc_library("encoded_image_data_injector_api") {
  visibility = [ "*" ]
  testonly = true
  sources = [ "analyzer/video/encoded_image_data_injector.h" ]

  deps = [ "../../../api/video:encoded_image" ]
}

rtc_library("default_encoded_image_data_injector") {
  visibility = [ "*" ]
  testonly = true
  sources = [
    "analyzer/video/default_encoded_image_data_injector.cc",
    "analyzer/video/default_encoded_image_data_injector.h",
  ]

  deps = [
    ":encoded_image_data_injector_api",
    "../../../api/video:encoded_image",
    "../../../rtc_base:checks",
    "../../../rtc_base:criticalsection",
    "//third_party/abseil-cpp/absl/memory",
  ]
}

rtc_library("single_process_encoded_image_data_injector") {
  visibility = [ "*" ]
  testonly = true
  sources = [
    "analyzer/video/single_process_encoded_image_data_injector.cc",
    "analyzer/video/single_process_encoded_image_data_injector.h",
  ]

  deps = [
    ":encoded_image_data_injector_api",
    "../../../api/video:encoded_image",
    "../../../rtc_base:checks",
    "../../../rtc_base:criticalsection",
    "//third_party/abseil-cpp/absl/memory",
  ]
}

rtc_library("id_generator") {
  visibility = [ "*" ]
  testonly = true
  sources = [
    "analyzer/video/id_generator.cc",
    "analyzer/video/id_generator.h",
  ]
  deps = []
}

rtc_library("simulcast_dummy_buffer_helper") {
  visibility = [ "*" ]
  testonly = true
  sources = [
    "analyzer/video/simulcast_dummy_buffer_helper.cc",
    "analyzer/video/simulcast_dummy_buffer_helper.h",
  ]
  deps = [
    "../../../api/video:video_frame",
    "../../../api/video:video_frame_i420",
  ]
}

rtc_library("quality_analyzing_video_decoder") {
  visibility = [ "*" ]
  testonly = true
  sources = [
    "analyzer/video/quality_analyzing_video_decoder.cc",
    "analyzer/video/quality_analyzing_video_decoder.h",
  ]
  deps = [
    ":encoded_image_data_injector_api",
    ":id_generator",
    ":simulcast_dummy_buffer_helper",
    "../../../api:video_quality_analyzer_api",
    "../../../api/video:encoded_image",
    "../../../api/video:video_frame",
    "../../../api/video:video_frame_i420",
    "../../../api/video:video_rtp_headers",
    "../../../api/video_codecs:video_codecs_api",
    "../../../modules/video_coding:video_codec_interface",
    "../../../rtc_base:criticalsection",
    "../../../rtc_base:logging",
    "//third_party/abseil-cpp/absl/types:optional",
  ]
}

rtc_library("quality_analyzing_video_encoder") {
  visibility = [ "*" ]
  testonly = true
  sources = [
    "analyzer/video/quality_analyzing_video_encoder.cc",
    "analyzer/video/quality_analyzing_video_encoder.h",
  ]
  deps = [
    ":encoded_image_data_injector_api",
    ":id_generator",
    "../../../api:video_quality_analyzer_api",
    "../../../api/video:encoded_image",
    "../../../api/video:video_frame",
    "../../../api/video:video_rtp_headers",
    "../../../api/video_codecs:video_codecs_api",
    "../../../modules/video_coding:video_codec_interface",
    "../../../rtc_base:criticalsection",
    "../../../rtc_base:logging",
  ]
}

if (rtc_include_tests) {
  rtc_library("video_quality_analyzer_injection_helper") {
    visibility = [ "*" ]
    testonly = true
    sources = [
      "analyzer/video/video_quality_analyzer_injection_helper.cc",
      "analyzer/video/video_quality_analyzer_injection_helper.h",
    ]
    deps = [
      ":encoded_image_data_injector_api",
      ":id_generator",
      ":quality_analyzing_video_decoder",
      ":quality_analyzing_video_encoder",
      ":simulcast_dummy_buffer_helper",
      "../..:test_renderer",
      "../../../api:peer_connection_quality_test_fixture_api",
      "../../../api:stats_observer_interface",
      "../../../api:video_quality_analyzer_api",
      "../../../api/video:video_frame",
      "../../../api/video:video_rtp_headers",
      "../../../api/video_codecs:video_codecs_api",
      "../../../rtc_base:criticalsection",
      "../../../test:video_test_common",
      "../../../test:video_test_support",
      "//third_party/abseil-cpp/absl/memory",
    ]
  }

  rtc_library("echo_emulation") {
    visibility = [ "*" ]
    testonly = true
    sources = [
      "echo/echo_emulation.cc",
      "echo/echo_emulation.h",
    ]
    deps = [
      "../../../api:peer_connection_quality_test_fixture_api",
      "../../../modules/audio_device:audio_device_impl",
      "../../../rtc_base:rtc_base_approved",
    ]
  }

  rtc_library("test_peer") {
    visibility = [ "*" ]
    testonly = true
    sources = [
      "test_peer.cc",
      "test_peer.h",
    ]
    deps = [
<<<<<<< HEAD
      ":peer_connection_quality_test_params",
      "../../../api:frame_generator_api",
      "../../../api:scoped_refptr",
      "../../../modules/audio_processing:api",
      "../../../pc:peerconnection_wrapper",
      "//third_party/abseil-cpp/absl/memory",
    ]
  }

  rtc_library("test_peer_factory") {
    visibility = [ "*" ]
    testonly = true
    sources = [
      "test_peer_factory.cc",
      "test_peer_factory.h",
    ]
    deps = [
      ":echo_emulation",
      ":peer_connection_quality_test_params",
      ":test_peer",
      ":video_quality_analyzer_injection_helper",
      "../..:copy_to_file_audio_capturer",
      "../../../api:peer_connection_quality_test_fixture_api",
=======
      ":peer_configurer",
      ":peer_connection_quality_test_params",
      "../../../api:frame_generator_api",
      "../../../api:peer_connection_quality_test_fixture_api",
      "../../../api:scoped_refptr",
      "../../../modules/audio_processing:api",
      "../../../pc:peerconnection_wrapper",
      "//third_party/abseil-cpp/absl/memory",
      "//third_party/abseil-cpp/absl/types:variant",
    ]
  }

  rtc_library("test_peer_factory") {
    visibility = [ "*" ]
    testonly = true
    sources = [
      "test_peer_factory.cc",
      "test_peer_factory.h",
    ]
    deps = [
      ":echo_emulation",
      ":peer_configurer",
      ":peer_connection_quality_test_params",
      ":quality_analyzing_video_encoder",
      ":test_peer",
      ":video_quality_analyzer_injection_helper",
      "../..:copy_to_file_audio_capturer",
      "../../../api:peer_connection_quality_test_fixture_api",
>>>>>>> 758c388d
      "../../../api/rtc_event_log:rtc_event_log_factory",
      "../../../api/task_queue:default_task_queue_factory",
      "../../../api/video_codecs:builtin_video_decoder_factory",
      "../../../api/video_codecs:builtin_video_encoder_factory",
      "../../../media:rtc_audio_video",
      "../../../media:rtc_media_engine_defaults",
      "../../../modules/audio_device:audio_device_impl",
      "../../../modules/audio_processing/aec_dump",
      "../../../p2p:rtc_p2p",
      "../../../rtc_base:rtc_task_queue",
<<<<<<< HEAD
=======
      "//third_party/abseil-cpp/absl/memory",
      "//third_party/abseil-cpp/absl/strings",
    ]
  }

  rtc_library("media_helper") {
    visibility = [ "*" ]
    testonly = true
    sources = [
      "media/media_helper.cc",
      "media/media_helper.h",
      "media/test_video_capturer_video_track_source.h",
    ]
    deps = [
      ":peer_configurer",
      ":test_peer",
      ":video_quality_analyzer_injection_helper",
      "../..:fileutils",
      "../..:platform_video_capturer",
      "../..:video_test_common",
      "../../../api:create_frame_generator",
      "../../../api:frame_generator_api",
      "../../../api:media_stream_interface",
      "../../../api:peer_connection_quality_test_fixture_api",
      "../../../api/video:video_frame",
      "../../../pc:peerconnection",
      "//third_party/abseil-cpp/absl/types:variant",
    ]
  }

  rtc_library("peer_configurer") {
    visibility = [ "*" ]
    testonly = true
    sources = [
      "peer_configurer.cc",
      "peer_configurer.h",
    ]
    deps = [
      ":peer_connection_quality_test_params",
      "../..:fileutils",
      "../../../api:callfactory_api",
      "../../../api:create_peer_connection_quality_test_frame_generator",
      "../../../api:fec_controller_api",
      "../../../api:packet_socket_factory",
      "../../../api:peer_connection_quality_test_fixture_api",
      "../../../api/rtc_event_log",
      "../../../api/task_queue",
      "../../../api/transport:network_control",
      "../../../api/transport/media:media_transport_interface",
      "../../../api/video_codecs:video_codecs_api",
      "../../../rtc_base",
      "//third_party/abseil-cpp/absl/strings",
    ]
  }

  rtc_library("test_activities_executor") {
    visibility = [ "*" ]
    testonly = true
    sources = [
      "test_activities_executor.cc",
      "test_activities_executor.h",
    ]
    deps = [
      "../../../api/units:time_delta",
      "../../../api/units:timestamp",
      "../../../rtc_base:checks",
      "../../../rtc_base:criticalsection",
      "../../../rtc_base:logging",
      "../../../rtc_base:rtc_base_approved",
      "../../../rtc_base:task_queue_for_test",
      "../../../rtc_base/task_utils:repeating_task",
      "../../../system_wrappers",
>>>>>>> 758c388d
      "//third_party/abseil-cpp/absl/memory",
    ]
  }

  rtc_library("media_helper") {
    visibility = [ "*" ]
    testonly = true
    sources = [
      "media/media_helper.cc",
      "media/media_helper.h",
      "media/test_video_capturer_video_track_source.h",
    ]
    deps = [
      ":test_peer",
      ":video_quality_analyzer_injection_helper",
      "../..:fileutils",
      "../..:platform_video_capturer",
      "../..:video_test_common",
      "../..:video_test_support",
      "../../../api:create_frame_generator",
      "../../../api:frame_generator_api",
      "../../../api:peer_connection_quality_test_fixture_api",
      "../../../api/video:video_frame",
      "../../../pc:peerconnection",
    ]
  }

  rtc_library("peerconnection_quality_test") {
    visibility = [ "*" ]
    testonly = true

    sources = [
      "peer_connection_quality_test.cc",
      "peer_connection_quality_test.h",
    ]
    deps = [
      ":analyzer_helper",
      ":default_audio_quality_analyzer",
      ":default_video_quality_analyzer",
      ":media_helper",
<<<<<<< HEAD
=======
      ":peer_configurer",
>>>>>>> 758c388d
      ":peer_connection_quality_test_params",
      ":sdp_changer",
      ":single_process_encoded_image_data_injector",
      ":stats_poller",
      ":test_activities_executor",
      ":test_peer",
      ":test_peer_factory",
      ":video_quality_analyzer_injection_helper",
      ":video_quality_metrics_reporter",
      "../..:field_trial",
      "../..:fileutils",
<<<<<<< HEAD
=======
      "../..:perf_test",
>>>>>>> 758c388d
      "../../../api:audio_quality_analyzer_api",
      "../../../api:libjingle_peerconnection_api",
      "../../../api:media_stream_interface",
      "../../../api:peer_connection_quality_test_fixture_api",
      "../../../api:rtc_event_log_output_file",
      "../../../api:scoped_refptr",
      "../../../api:video_quality_analyzer_api",
      "../../../api/rtc_event_log",
      "../../../api/task_queue",
      "../../../api/task_queue:default_task_queue_factory",
      "../../../api/units:time_delta",
      "../../../api/units:timestamp",
      "../../../pc:pc_test_utils",
      "../../../pc:peerconnection",
      "../../../rtc_base",
      "../../../rtc_base:gunit_helpers",
      "../../../rtc_base:macromagic",
      "../../../rtc_base:rtc_base_approved",
      "../../../rtc_base:safe_conversions",
      "../../../rtc_base:task_queue_for_test",
      "../../../system_wrappers",
      "../../../system_wrappers:field_trial",
    ]
  }

  rtc_library("single_process_encoded_image_data_injector_unittest") {
    testonly = true
    sources = [
      "analyzer/video/single_process_encoded_image_data_injector_unittest.cc",
    ]
    deps = [
      ":single_process_encoded_image_data_injector",
      "../../../api/video:encoded_image",
      "../../../rtc_base:rtc_base_approved",
      "../../../test:test_support",
    ]
  }

  rtc_library("default_encoded_image_data_injector_unittest") {
    testonly = true
    sources =
        [ "analyzer/video/default_encoded_image_data_injector_unittest.cc" ]
    deps = [
      ":default_encoded_image_data_injector",
      "../../../api/video:encoded_image",
      "../../../rtc_base:rtc_base_approved",
      "../../../test:test_support",
    ]
  }

  peer_connection_e2e_smoke_test_resources = [
    "../../../resources/pc_quality_smoke_test_alice_source.wav",
    "../../../resources/pc_quality_smoke_test_bob_source.wav",
  ]
  if (is_ios) {
    bundle_data("peer_connection_e2e_smoke_test_resources_bundle_data") {
      testonly = true
      sources = peer_connection_e2e_smoke_test_resources
      outputs = [ "{{bundle_resources_dir}}/{{source_file_part}}" ]
    }
  }

  rtc_library("peer_connection_e2e_smoke_test") {
    testonly = true

    sources = [ "peer_connection_e2e_smoke_test.cc" ]
    deps = [
      ":default_audio_quality_analyzer",
      ":default_video_quality_analyzer",
      ":network_quality_metrics_reporter",
      "../../../api:callfactory_api",
      "../../../api:create_network_emulation_manager",
      "../../../api:create_peer_connection_quality_test_frame_generator",
      "../../../api:create_peerconnection_quality_test_fixture",
      "../../../api:libjingle_peerconnection_api",
      "../../../api:media_stream_interface",
      "../../../api:network_emulation_manager_api",
      "../../../api:peer_connection_quality_test_fixture_api",
      "../../../api:scoped_refptr",
      "../../../api:simulated_network_api",
      "../../../api/audio_codecs:builtin_audio_decoder_factory",
      "../../../api/audio_codecs:builtin_audio_encoder_factory",
      "../../../api/video_codecs:builtin_video_decoder_factory",
      "../../../api/video_codecs:builtin_video_encoder_factory",
      "../../../call:simulated_network",
      "../../../media:rtc_audio_video",
      "../../../modules/audio_device:audio_device_impl",
      "../../../p2p:rtc_p2p",
      "../../../pc:pc_test_utils",
      "../../../pc:peerconnection_wrapper",
      "../../../rtc_base",
      "../../../rtc_base:gunit_helpers",
      "../../../rtc_base:logging",
      "../../../rtc_base:rtc_event",
      "../../../system_wrappers:field_trial",
      "../../../test:field_trial",
      "../../../test:fileutils",
      "../../../test:test_support",
    ]
    data = peer_connection_e2e_smoke_test_resources
    if (is_ios) {
      deps += [ ":peer_connection_e2e_smoke_test_resources_bundle_data" ]
    }
  }

  rtc_library("stats_poller") {
    visibility = [ "*" ]
    testonly = true
    sources = [
      "stats_poller.cc",
      "stats_poller.h",
    ]
    deps = [
      ":test_peer",
      "../../../api:libjingle_peerconnection_api",
      "../../../api:stats_observer_interface",
      "../../../rtc_base:logging",
    ]
  }

  rtc_library("default_video_quality_analyzer_test") {
    testonly = true
    sources = [ "analyzer/video/default_video_quality_analyzer_test.cc" ]
    deps = [
      ":default_video_quality_analyzer",
      "../..:test_support",
      "../../../api:create_frame_generator",
      "../../../api:rtp_packet_info",
      "../../../api/video:encoded_image",
      "../../../api/video:video_frame",
      "../../../api/video:video_frame_i420",
      "../../../modules/rtp_rtcp:rtp_rtcp_format",
      "../../../system_wrappers",
    ]
  }
}

rtc_library("analyzer_helper") {
  visibility = [ "*" ]
  sources = [
    "analyzer_helper.cc",
    "analyzer_helper.h",
  ]
  deps = [
    "../../../api:track_id_stream_label_map",
    "../../../rtc_base:macromagic",
    "../../../rtc_base/synchronization:sequence_checker",
  ]
}

rtc_library("default_audio_quality_analyzer") {
  visibility = [ "*" ]
  testonly = true
  sources = [
    "analyzer/audio/default_audio_quality_analyzer.cc",
    "analyzer/audio/default_audio_quality_analyzer.h",
  ]

  deps = [
    "../..:perf_test",
    "../../../api:audio_quality_analyzer_api",
    "../../../api:libjingle_peerconnection_api",
    "../../../api:stats_observer_interface",
    "../../../api:track_id_stream_label_map",
    "../../../rtc_base:criticalsection",
    "../../../rtc_base:logging",
    "../../../rtc_base:rtc_numerics",
  ]
}

rtc_library("example_video_quality_analyzer") {
  visibility = [ "*" ]
  testonly = true
  sources = [
    "analyzer/video/example_video_quality_analyzer.cc",
    "analyzer/video/example_video_quality_analyzer.h",
  ]

  deps = [
    "../../../api:video_quality_analyzer_api",
    "../../../api/video:encoded_image",
    "../../../api/video:video_frame",
    "../../../api/video:video_rtp_headers",
    "../../../rtc_base:criticalsection",
    "../../../rtc_base:logging",
  ]
}

rtc_library("video_quality_metrics_reporter") {
  visibility = [ "*" ]

  testonly = true
  sources = [
    "analyzer/video/video_quality_metrics_reporter.cc",
    "analyzer/video/video_quality_metrics_reporter.h",
  ]
  deps = [
    "../..:perf_test",
    "../../../api:peer_connection_quality_test_fixture_api",
    "../../../rtc_base:criticalsection",
    "../../../rtc_base:rtc_numerics",
  ]
}

rtc_library("default_video_quality_analyzer") {
  visibility = [ "*" ]

  testonly = true
  sources = [
    "analyzer/video/default_video_quality_analyzer.cc",
    "analyzer/video/default_video_quality_analyzer.h",
  ]

  deps = [
    "../..:perf_test",
    "../../../api:video_quality_analyzer_api",
    "../../../api/units:time_delta",
    "../../../api/units:timestamp",
    "../../../api/video:encoded_image",
    "../../../api/video:video_frame",
    "../../../api/video:video_frame_i420",
    "../../../api/video:video_rtp_headers",
    "../../../common_video",
    "../../../rtc_base:criticalsection",
    "../../../rtc_base:logging",
    "../../../rtc_base:rtc_base_approved",
    "../../../rtc_base:rtc_base_tests_utils",
    "../../../rtc_base:rtc_event",
    "../../../rtc_base:rtc_numerics",
    "../../../rtc_base:timeutils",
    "../../../system_wrappers",
  ]
}

rtc_library("network_quality_metrics_reporter") {
  visibility = [ "*" ]
  testonly = true
  sources = [
    "network_quality_metrics_reporter.cc",
    "network_quality_metrics_reporter.h",
  ]
  deps = [
    "../..:perf_test",
    "../../../api:libjingle_peerconnection_api",
    "../../../api:network_emulation_manager_api",
    "../../../api:peer_connection_quality_test_fixture_api",
    "../../../rtc_base:criticalsection",
    "../../../rtc_base:rtc_event",
    "../../../system_wrappers:field_trial",
  ]
}

rtc_library("sdp_changer") {
  visibility = [ "*" ]
  testonly = true
  sources = [
    "sdp/sdp_changer.cc",
    "sdp/sdp_changer.h",
  ]
  deps = [
    "../../../api:array_view",
    "../../../api:libjingle_peerconnection_api",
    "../../../api:peer_connection_quality_test_fixture_api",
    "../../../api:rtp_parameters",
    "../../../media:rtc_media_base",
    "../../../p2p:rtc_p2p",
    "../../../pc:peerconnection",
    "../../../pc:rtc_pc_base",
    "../../../rtc_base:stringutils",
    "//third_party/abseil-cpp/absl/memory",
    "//third_party/abseil-cpp/absl/strings:strings",
    "//third_party/abseil-cpp/absl/types:optional",
  ]
}<|MERGE_RESOLUTION|>--- conflicted
+++ resolved
@@ -222,31 +222,6 @@
       "test_peer.h",
     ]
     deps = [
-<<<<<<< HEAD
-      ":peer_connection_quality_test_params",
-      "../../../api:frame_generator_api",
-      "../../../api:scoped_refptr",
-      "../../../modules/audio_processing:api",
-      "../../../pc:peerconnection_wrapper",
-      "//third_party/abseil-cpp/absl/memory",
-    ]
-  }
-
-  rtc_library("test_peer_factory") {
-    visibility = [ "*" ]
-    testonly = true
-    sources = [
-      "test_peer_factory.cc",
-      "test_peer_factory.h",
-    ]
-    deps = [
-      ":echo_emulation",
-      ":peer_connection_quality_test_params",
-      ":test_peer",
-      ":video_quality_analyzer_injection_helper",
-      "../..:copy_to_file_audio_capturer",
-      "../../../api:peer_connection_quality_test_fixture_api",
-=======
       ":peer_configurer",
       ":peer_connection_quality_test_params",
       "../../../api:frame_generator_api",
@@ -275,7 +250,6 @@
       ":video_quality_analyzer_injection_helper",
       "../..:copy_to_file_audio_capturer",
       "../../../api:peer_connection_quality_test_fixture_api",
->>>>>>> 758c388d
       "../../../api/rtc_event_log:rtc_event_log_factory",
       "../../../api/task_queue:default_task_queue_factory",
       "../../../api/video_codecs:builtin_video_decoder_factory",
@@ -286,8 +260,6 @@
       "../../../modules/audio_processing/aec_dump",
       "../../../p2p:rtc_p2p",
       "../../../rtc_base:rtc_task_queue",
-<<<<<<< HEAD
-=======
       "//third_party/abseil-cpp/absl/memory",
       "//third_party/abseil-cpp/absl/strings",
     ]
@@ -360,31 +332,8 @@
       "../../../rtc_base:task_queue_for_test",
       "../../../rtc_base/task_utils:repeating_task",
       "../../../system_wrappers",
->>>>>>> 758c388d
       "//third_party/abseil-cpp/absl/memory",
-    ]
-  }
-
-  rtc_library("media_helper") {
-    visibility = [ "*" ]
-    testonly = true
-    sources = [
-      "media/media_helper.cc",
-      "media/media_helper.h",
-      "media/test_video_capturer_video_track_source.h",
-    ]
-    deps = [
-      ":test_peer",
-      ":video_quality_analyzer_injection_helper",
-      "../..:fileutils",
-      "../..:platform_video_capturer",
-      "../..:video_test_common",
-      "../..:video_test_support",
-      "../../../api:create_frame_generator",
-      "../../../api:frame_generator_api",
-      "../../../api:peer_connection_quality_test_fixture_api",
-      "../../../api/video:video_frame",
-      "../../../pc:peerconnection",
+      "//third_party/abseil-cpp/absl/types:optional",
     ]
   }
 
@@ -401,10 +350,7 @@
       ":default_audio_quality_analyzer",
       ":default_video_quality_analyzer",
       ":media_helper",
-<<<<<<< HEAD
-=======
       ":peer_configurer",
->>>>>>> 758c388d
       ":peer_connection_quality_test_params",
       ":sdp_changer",
       ":single_process_encoded_image_data_injector",
@@ -416,10 +362,7 @@
       ":video_quality_metrics_reporter",
       "../..:field_trial",
       "../..:fileutils",
-<<<<<<< HEAD
-=======
       "../..:perf_test",
->>>>>>> 758c388d
       "../../../api:audio_quality_analyzer_api",
       "../../../api:libjingle_peerconnection_api",
       "../../../api:media_stream_interface",
