--- conflicted
+++ resolved
@@ -175,43 +175,6 @@
     charlie->SetUseFlexFEC(true);
     charlie->SetUseUlpFEC(true);
     charlie->SetVideoEncoderBitrateMultiplier(1.1);
-<<<<<<< HEAD
-=======
-  });
-  fixture()->AddQualityMetricsReporter(
-      std::make_unique<StatsBasedNetworkQualityMetricsReporter>(
-          std::map<std::string, std::vector<EmulatedEndpoint*>>(
-              {{"alice", network_links.first->endpoints()},
-               {"charlie", network_links.second->endpoints()}}),
-          network_emulation()));
-  RunParams run_params(TimeDelta::Seconds(2));
-  run_params.enable_flex_fec_support = true;
-  RunAndCheckEachVideoStreamReceivedFrames(run_params);
-}
-
-#if defined(WEBRTC_MAC) || defined(WEBRTC_IOS)
-TEST_F(PeerConnectionE2EQualityTestSmokeTest, SmokeH264) {
-  std::pair<EmulatedNetworkManagerInterface*, EmulatedNetworkManagerInterface*>
-      network_links = CreateNetwork();
-
-  AddPeer(network_links.first, [](PeerConfigurer* alice) {
-    VideoConfig video(160, 120, 15);
-    video.stream_label = "alice-video";
-    video.sync_group = "alice-media";
-    alice->AddVideoConfig(std::move(video));
-
-    AudioConfig audio;
-    audio.stream_label = "alice-audio";
-    audio.mode = AudioConfig::Mode::kFile;
-    audio.input_file_name =
-        test::ResourcePath("pc_quality_smoke_test_alice_source", "wav");
-    audio.sampling_frequency_in_hz = 48000;
-    audio.sync_group = "alice-media";
-    alice->SetAudioConfig(std::move(audio));
-    alice->SetVideoCodecs({VideoCodecConfig(cricket::kH264CodecName)});
-    alice->SetVideoEncoderFactory(webrtc::test::CreateObjCEncoderFactory());
-    alice->SetVideoDecoderFactory(webrtc::test::CreateObjCDecoderFactory());
->>>>>>> 8f9b44ba
   });
   AddPeer(network_links.second, [](PeerConfigurer* charlie) {
     charlie->SetName("charlie");
