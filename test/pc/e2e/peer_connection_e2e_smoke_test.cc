/*
 *  Copyright (c) 2019 The WebRTC project authors. All Rights Reserved.
 *
 *  Use of this source code is governed by a BSD-style license
 *  that can be found in the LICENSE file in the root of the source
 *  tree. An additional intellectual property rights grant can be found
 *  in the file PATENTS.  All contributing project authors may
 *  be found in the AUTHORS file in the root of the source tree.
 */

#include <cstdint>
#include <memory>
#include <string>

#include "api/media_stream_interface.h"
#include "api/test/create_network_emulation_manager.h"
#include "api/test/create_peer_connection_quality_test_frame_generator.h"
#include "api/test/create_peerconnection_quality_test_fixture.h"
#include "api/test/metrics/global_metrics_logger_and_exporter.h"
#include "api/test/network_emulation_manager.h"
#include "api/test/peerconnection_quality_test_fixture.h"
#include "call/simulated_network.h"
#include "system_wrappers/include/field_trial.h"
#include "test/field_trial.h"
#include "test/gtest.h"
#include "test/pc/e2e/analyzer/audio/default_audio_quality_analyzer.h"
#include "test/pc/e2e/analyzer/video/default_video_quality_analyzer.h"
#include "test/pc/e2e/analyzer/video/default_video_quality_analyzer_shared_objects.h"
#include "test/pc/e2e/stats_based_network_quality_metrics_reporter.h"
#include "test/testsupport/file_utils.h"

#if defined(WEBRTC_MAC) || defined(WEBRTC_IOS)
#include "modules/video_coding/codecs/test/objc_codec_factory_helper.h"  // nogncheck
#endif

namespace webrtc {
namespace webrtc_pc_e2e {
namespace {

class PeerConnectionE2EQualityTestSmokeTest : public ::testing::Test {
 public:
  using EmulatedSFUConfig =
      PeerConnectionE2EQualityTestFixture::EmulatedSFUConfig;
  using PeerConfigurer = PeerConnectionE2EQualityTestFixture::PeerConfigurer;
  using RunParams = PeerConnectionE2EQualityTestFixture::RunParams;
  using VideoConfig = PeerConnectionE2EQualityTestFixture::VideoConfig;
  using VideoCodecConfig =
      PeerConnectionE2EQualityTestFixture::VideoCodecConfig;
  using AudioConfig = PeerConnectionE2EQualityTestFixture::AudioConfig;
  using ScreenShareConfig =
      PeerConnectionE2EQualityTestFixture::ScreenShareConfig;
  using ScrollingParams = PeerConnectionE2EQualityTestFixture::ScrollingParams;
  using VideoSimulcastConfig =
      PeerConnectionE2EQualityTestFixture::VideoSimulcastConfig;
  using EchoEmulationConfig =
      PeerConnectionE2EQualityTestFixture::EchoEmulationConfig;

  void SetUp() override {
    network_emulation_ = CreateNetworkEmulationManager();
    auto video_quality_analyzer = std::make_unique<DefaultVideoQualityAnalyzer>(
        network_emulation_->time_controller()->GetClock(),
        test::GetGlobalMetricsLogger());
    video_quality_analyzer_ = video_quality_analyzer.get();
    fixture_ = CreatePeerConnectionE2EQualityTestFixture(
        testing::UnitTest::GetInstance()->current_test_info()->name(),
        *network_emulation_->time_controller(),
        /*audio_quality_analyzer=*/nullptr, std::move(video_quality_analyzer));
  }

  std::pair<EmulatedNetworkManagerInterface*, EmulatedNetworkManagerInterface*>
  CreateNetwork() {
    EmulatedNetworkNode* alice_node = network_emulation_->CreateEmulatedNode(
        std::make_unique<SimulatedNetwork>(BuiltInNetworkBehaviorConfig()));
    EmulatedNetworkNode* bob_node = network_emulation_->CreateEmulatedNode(
        std::make_unique<SimulatedNetwork>(BuiltInNetworkBehaviorConfig()));

    EmulatedEndpoint* alice_endpoint =
        network_emulation_->CreateEndpoint(EmulatedEndpointConfig());
    EmulatedEndpoint* bob_endpoint =
        network_emulation_->CreateEndpoint(EmulatedEndpointConfig());

    network_emulation_->CreateRoute(alice_endpoint, {alice_node}, bob_endpoint);
    network_emulation_->CreateRoute(bob_endpoint, {bob_node}, alice_endpoint);

    EmulatedNetworkManagerInterface* alice_network =
        network_emulation_->CreateEmulatedNetworkManagerInterface(
            {alice_endpoint});
    EmulatedNetworkManagerInterface* bob_network =
        network_emulation_->CreateEmulatedNetworkManagerInterface(
            {bob_endpoint});

    return std::make_pair(alice_network, bob_network);
  }

  void AddPeer(EmulatedNetworkManagerInterface* network,
               rtc::FunctionView<void(PeerConfigurer*)> configurer) {
    fixture_->AddPeer(network->network_dependencies(), configurer);
  }

  void RunAndCheckEachVideoStreamReceivedFrames(const RunParams& run_params) {
    fixture_->Run(run_params);

    EXPECT_GE(fixture_->GetRealTestDuration(), run_params.run_duration);
    VideoStreamsInfo known_streams = video_quality_analyzer_->GetKnownStreams();
    for (const StatsKey& stream_key : known_streams.GetStatsKeys()) {
      FrameCounters stream_conters =
          video_quality_analyzer_->GetPerStreamCounters().at(stream_key);
      // On some devices the pipeline can be too slow, so we actually can't
      // force real constraints here. Lets just check, that at least 1
      // frame passed whole pipeline.
      int64_t expected_min_fps = run_params.run_duration.seconds() * 15;
      EXPECT_GE(stream_conters.captured, expected_min_fps)
          << stream_key.ToString();
      EXPECT_GE(stream_conters.pre_encoded, 1) << stream_key.ToString();
      EXPECT_GE(stream_conters.encoded, 1) << stream_key.ToString();
      EXPECT_GE(stream_conters.received, 1) << stream_key.ToString();
      EXPECT_GE(stream_conters.decoded, 1) << stream_key.ToString();
      EXPECT_GE(stream_conters.rendered, 1) << stream_key.ToString();
    }
  }

  NetworkEmulationManager* network_emulation() {
    return network_emulation_.get();
  }

  PeerConnectionE2EQualityTestFixture* fixture() { return fixture_.get(); }

 private:
  std::unique_ptr<NetworkEmulationManager> network_emulation_;
  DefaultVideoQualityAnalyzer* video_quality_analyzer_;
  std::unique_ptr<PeerConnectionE2EQualityTestFixture> fixture_;
};

// IOS debug builds can be quite slow, disabling to avoid issues with timeouts.
#if defined(WEBRTC_IOS) && defined(WEBRTC_ARCH_ARM64) && !defined(NDEBUG)
#define MAYBE_Smoke DISABLED_Smoke
#else
#define MAYBE_Smoke Smoke
#endif
TEST_F(PeerConnectionE2EQualityTestSmokeTest, MAYBE_Smoke) {
  std::pair<EmulatedNetworkManagerInterface*, EmulatedNetworkManagerInterface*>
      network_links = CreateNetwork();
  AddPeer(network_links.first, [](PeerConfigurer* alice) {
    VideoConfig video(160, 120, 15);
    video.stream_label = "alice-video";
    video.sync_group = "alice-media";
    alice->AddVideoConfig(std::move(video));

    AudioConfig audio;
    audio.stream_label = "alice-audio";
    audio.mode = AudioConfig::Mode::kFile;
    audio.input_file_name =
        test::ResourcePath("pc_quality_smoke_test_alice_source", "wav");
    audio.sampling_frequency_in_hz = 48000;
    audio.sync_group = "alice-media";
    alice->SetAudioConfig(std::move(audio));
    alice->SetVideoCodecs(
        {VideoCodecConfig(cricket::kVp9CodecName, {{"profile-id", "0"}})});

    alice->SetUseFlexFEC(true);
    alice->SetUseUlpFEC(true);
    alice->SetVideoEncoderBitrateMultiplier(1.1);
  });
  AddPeer(network_links.second, [](PeerConfigurer* charlie) {
    charlie->SetName("charlie");
    VideoConfig video(160, 120, 15);
    video.stream_label = "charlie-video";
    video.temporal_layers_count = 2;
    charlie->AddVideoConfig(std::move(video));

    AudioConfig audio;
    audio.stream_label = "charlie-audio";
    audio.mode = AudioConfig::Mode::kFile;
    audio.input_file_name =
        test::ResourcePath("pc_quality_smoke_test_bob_source", "wav");
    charlie->SetAudioConfig(std::move(audio));
    charlie->SetVideoCodecs(
        {VideoCodecConfig(cricket::kVp9CodecName, {{"profile-id", "0"}})});

    charlie->SetUseFlexFEC(true);
    charlie->SetUseUlpFEC(true);
    charlie->SetVideoEncoderBitrateMultiplier(1.1);
<<<<<<< HEAD
  });
  AddPeer(network_links.second, [](PeerConfigurer* charlie) {
    charlie->SetName("charlie");
    VideoConfig video(160, 120, 15);
    video.stream_label = "charlie-video";
    video.temporal_layers_count = 2;
    charlie->AddVideoConfig(std::move(video));

    AudioConfig audio;
    audio.stream_label = "charlie-audio";
    audio.mode = AudioConfig::Mode::kFile;
    audio.input_file_name =
        test::ResourcePath("pc_quality_smoke_test_bob_source", "wav");
    charlie->SetAudioConfig(std::move(audio));
    charlie->SetVideoCodecs({VideoCodecConfig(cricket::kH264CodecName)});
    charlie->SetVideoEncoderFactory(webrtc::test::CreateObjCEncoderFactory());
    charlie->SetVideoDecoderFactory(webrtc::test::CreateObjCDecoderFactory());
=======
>>>>>>> fb3bd4a0
  });

  fixture()->AddQualityMetricsReporter(
      std::make_unique<StatsBasedNetworkQualityMetricsReporter>(
          std::map<std::string, std::vector<EmulatedEndpoint*>>(
              {{"alice", network_links.first->endpoints()},
               {"charlie", network_links.second->endpoints()}}),
          network_emulation(), test::GetGlobalMetricsLogger()));
  RunParams run_params(TimeDelta::Seconds(2));
  run_params.enable_flex_fec_support = true;
  RunAndCheckEachVideoStreamReceivedFrames(run_params);
}
#endif

// IOS debug builds can be quite slow, disabling to avoid issues with timeouts.
#if defined(WEBRTC_IOS) && defined(WEBRTC_ARCH_ARM64) && !defined(NDEBUG)
#define MAYBE_Smoke DISABLED_Smoke
#else
#define MAYBE_SendAndReceivePacketsOnOneThread \
  SmokeSendAndReceivePacketsOnOneThread
#endif
// Only use the network thread for sending and receiving packets.
// The one and only network thread is used as a worker thread in all
// PeerConnections. Pacing when sending packets is done on the worker thread.
// See bugs.webrtc.org/14502.
TEST_F(PeerConnectionE2EQualityTestSmokeTest,
       MAYBE_SendAndReceivePacketsOnOneThread) {
  test::ScopedFieldTrials trials(
      std::string(field_trial::GetFieldTrialString()) +
      "WebRTC-SendPacketsOnWorkerThread/Enabled/");

  std::pair<EmulatedNetworkManagerInterface*, EmulatedNetworkManagerInterface*>
      network_links = CreateNetwork();
  AddPeer(network_links.first, [](PeerConfigurer* alice) {
    // Peerconnection use the network thread as the worker thread.
    alice->SetUseNetworkThreadAsWorkerThread();
    VideoConfig video(160, 120, 15);
    video.stream_label = "alice-video";
    video.sync_group = "alice-media";
    alice->AddVideoConfig(std::move(video));

    AudioConfig audio;
    audio.stream_label = "alice-audio";
    audio.mode = AudioConfig::Mode::kFile;
    audio.input_file_name =
        test::ResourcePath("pc_quality_smoke_test_alice_source", "wav");
    audio.sampling_frequency_in_hz = 48000;
    audio.sync_group = "alice-media";
    alice->SetAudioConfig(std::move(audio));
    alice->SetVideoCodecs(
        {VideoCodecConfig(cricket::kVp9CodecName, {{"profile-id", "0"}})});
  });
  AddPeer(network_links.second, [](PeerConfigurer* charlie) {
    // Peerconnection use the network thread as the worker thread.
    charlie->SetUseNetworkThreadAsWorkerThread();
    charlie->SetName("charlie");
    VideoConfig video(160, 120, 15);
    video.stream_label = "charlie-video";
    video.temporal_layers_count = 2;
    charlie->AddVideoConfig(std::move(video));

    AudioConfig audio;
    audio.stream_label = "charlie-audio";
    audio.mode = AudioConfig::Mode::kFile;
    audio.input_file_name =
        test::ResourcePath("pc_quality_smoke_test_bob_source", "wav");
    charlie->SetAudioConfig(std::move(audio));
    charlie->SetVideoCodecs(
        {VideoCodecConfig(cricket::kVp9CodecName, {{"profile-id", "0"}})});
    charlie->SetVideoEncoderBitrateMultiplier(1.1);
  });
  fixture()->AddQualityMetricsReporter(
      std::make_unique<StatsBasedNetworkQualityMetricsReporter>(
          std::map<std::string, std::vector<EmulatedEndpoint*>>(
              {{"alice", network_links.first->endpoints()},
               {"charlie", network_links.second->endpoints()}}),
          network_emulation(), test::GetGlobalMetricsLogger()));
  RunParams run_params(TimeDelta::Seconds(2));
  RunAndCheckEachVideoStreamReceivedFrames(run_params);
}

#if defined(WEBRTC_MAC) || defined(WEBRTC_IOS)
TEST_F(PeerConnectionE2EQualityTestSmokeTest, SmokeH264) {
  std::pair<EmulatedNetworkManagerInterface*, EmulatedNetworkManagerInterface*>
      network_links = CreateNetwork();

  AddPeer(network_links.first, [](PeerConfigurer* alice) {
    VideoConfig video(160, 120, 15);
    video.stream_label = "alice-video";
    video.sync_group = "alice-media";
    alice->AddVideoConfig(std::move(video));

    AudioConfig audio;
    audio.stream_label = "alice-audio";
    audio.mode = AudioConfig::Mode::kFile;
    audio.input_file_name =
        test::ResourcePath("pc_quality_smoke_test_alice_source", "wav");
    audio.sampling_frequency_in_hz = 48000;
    audio.sync_group = "alice-media";
    alice->SetAudioConfig(std::move(audio));
    alice->SetVideoCodecs({VideoCodecConfig(cricket::kH264CodecName)});
    alice->SetVideoEncoderFactory(webrtc::test::CreateObjCEncoderFactory());
    alice->SetVideoDecoderFactory(webrtc::test::CreateObjCDecoderFactory());
  });
  AddPeer(network_links.second, [](PeerConfigurer* charlie) {
    charlie->SetName("charlie");
    VideoConfig video(160, 120, 15);
    video.stream_label = "charlie-video";
    video.temporal_layers_count = 2;
    charlie->AddVideoConfig(std::move(video));

    AudioConfig audio;
    audio.stream_label = "charlie-audio";
    audio.mode = AudioConfig::Mode::kFile;
    audio.input_file_name =
        test::ResourcePath("pc_quality_smoke_test_bob_source", "wav");
    charlie->SetAudioConfig(std::move(audio));
    charlie->SetVideoCodecs({VideoCodecConfig(cricket::kH264CodecName)});
    charlie->SetVideoEncoderFactory(webrtc::test::CreateObjCEncoderFactory());
    charlie->SetVideoDecoderFactory(webrtc::test::CreateObjCDecoderFactory());
  });

  fixture()->AddQualityMetricsReporter(
      std::make_unique<StatsBasedNetworkQualityMetricsReporter>(
          std::map<std::string, std::vector<EmulatedEndpoint*>>(
              {{"alice", network_links.first->endpoints()},
               {"charlie", network_links.second->endpoints()}}),
          network_emulation(), test::GetGlobalMetricsLogger()));
  RunParams run_params(TimeDelta::Seconds(2));
  run_params.enable_flex_fec_support = true;
  RunAndCheckEachVideoStreamReceivedFrames(run_params);
}
#endif

// IOS debug builds can be quite slow, disabling to avoid issues with timeouts.
#if defined(WEBRTC_IOS) && defined(WEBRTC_ARCH_ARM64) && !defined(NDEBUG)
#define MAYBE_ChangeNetworkConditions DISABLED_ChangeNetworkConditions
#else
#define MAYBE_ChangeNetworkConditions ChangeNetworkConditions
#endif
TEST_F(PeerConnectionE2EQualityTestSmokeTest, MAYBE_ChangeNetworkConditions) {
  NetworkEmulationManager::SimulatedNetworkNode alice_node =
      network_emulation()
          ->NodeBuilder()
          .config(BuiltInNetworkBehaviorConfig())
          .Build();
  NetworkEmulationManager::SimulatedNetworkNode bob_node =
      network_emulation()
          ->NodeBuilder()
          .config(BuiltInNetworkBehaviorConfig())
          .Build();

  EmulatedEndpoint* alice_endpoint =
      network_emulation()->CreateEndpoint(EmulatedEndpointConfig());
  EmulatedEndpoint* bob_endpoint =
      network_emulation()->CreateEndpoint(EmulatedEndpointConfig());

  network_emulation()->CreateRoute(alice_endpoint, {alice_node.node},
                                   bob_endpoint);
  network_emulation()->CreateRoute(bob_endpoint, {bob_node.node},
                                   alice_endpoint);

  EmulatedNetworkManagerInterface* alice_network =
      network_emulation()->CreateEmulatedNetworkManagerInterface(
          {alice_endpoint});
  EmulatedNetworkManagerInterface* bob_network =
      network_emulation()->CreateEmulatedNetworkManagerInterface(
          {bob_endpoint});

  AddPeer(alice_network, [](PeerConfigurer* alice) {
    VideoConfig video(160, 120, 15);
    video.stream_label = "alice-video";
    video.sync_group = "alice-media";
    alice->AddVideoConfig(std::move(video));
    alice->SetVideoCodecs(
        {VideoCodecConfig(cricket::kVp9CodecName, {{"profile-id", "0"}})});

    alice->SetUseFlexFEC(true);
    alice->SetUseUlpFEC(true);
    alice->SetVideoEncoderBitrateMultiplier(1.1);
  });
  AddPeer(bob_network, [](PeerConfigurer* bob) {
    bob->SetVideoCodecs(
        {VideoCodecConfig(cricket::kVp9CodecName, {{"profile-id", "0"}})});

    bob->SetUseFlexFEC(true);
    bob->SetUseUlpFEC(true);
    bob->SetVideoEncoderBitrateMultiplier(1.1);
  });
  fixture()->AddQualityMetricsReporter(
      std::make_unique<StatsBasedNetworkQualityMetricsReporter>(
          std::map<std::string, std::vector<EmulatedEndpoint*>>(
              {{"alice", alice_network->endpoints()},
               {"bob", bob_network->endpoints()}}),
          network_emulation(), test::GetGlobalMetricsLogger()));

  fixture()->ExecuteAt(TimeDelta::Seconds(1), [alice_node](TimeDelta) {
    BuiltInNetworkBehaviorConfig config;
    config.loss_percent = 5;
    alice_node.simulation->SetConfig(config);
  });

  RunParams run_params(TimeDelta::Seconds(2));
  run_params.enable_flex_fec_support = true;
  RunAndCheckEachVideoStreamReceivedFrames(run_params);
}

// IOS debug builds can be quite slow, disabling to avoid issues with timeouts.
#if defined(WEBRTC_IOS) && defined(WEBRTC_ARCH_ARM64) && !defined(NDEBUG)
#define MAYBE_Screenshare DISABLED_Screenshare
#else
#define MAYBE_Screenshare Screenshare
#endif
TEST_F(PeerConnectionE2EQualityTestSmokeTest, MAYBE_Screenshare) {
  std::pair<EmulatedNetworkManagerInterface*, EmulatedNetworkManagerInterface*>
      network_links = CreateNetwork();
  AddPeer(network_links.first, [](PeerConfigurer* alice) {
    VideoConfig screenshare(320, 180, 30);
    screenshare.stream_label = "alice-screenshare";
    screenshare.content_hint = VideoTrackInterface::ContentHint::kText;
    ScreenShareConfig screen_share_config =
        ScreenShareConfig(TimeDelta::Seconds(2));
    screen_share_config.scrolling_params = ScrollingParams(
        TimeDelta::Millis(1800), kDefaultSlidesWidth, kDefaultSlidesHeight);
    auto screen_share_frame_generator =
        CreateScreenShareFrameGenerator(screenshare, screen_share_config);
    alice->AddVideoConfig(std::move(screenshare),
                          std::move(screen_share_frame_generator));
  });
  AddPeer(network_links.second, [](PeerConfigurer* bob) {});
  RunAndCheckEachVideoStreamReceivedFrames(RunParams(TimeDelta::Seconds(2)));
}

// IOS debug builds can be quite slow, disabling to avoid issues with timeouts.
#if defined(WEBRTC_IOS) && defined(WEBRTC_ARCH_ARM64) && !defined(NDEBUG)
#define MAYBE_Echo DISABLED_Echo
#else
#define MAYBE_Echo Echo
#endif
TEST_F(PeerConnectionE2EQualityTestSmokeTest, MAYBE_Echo) {
  std::pair<EmulatedNetworkManagerInterface*, EmulatedNetworkManagerInterface*>
      network_links = CreateNetwork();
  AddPeer(network_links.first, [](PeerConfigurer* alice) {
    AudioConfig audio;
    audio.stream_label = "alice-audio";
    audio.mode = AudioConfig::Mode::kFile;
    audio.input_file_name =
        test::ResourcePath("pc_quality_smoke_test_alice_source", "wav");
    audio.sampling_frequency_in_hz = 48000;
    alice->SetAudioConfig(std::move(audio));
  });
  AddPeer(network_links.second, [](PeerConfigurer* bob) {
    AudioConfig audio;
    audio.stream_label = "bob-audio";
    audio.mode = AudioConfig::Mode::kFile;
    audio.input_file_name =
        test::ResourcePath("pc_quality_smoke_test_bob_source", "wav");
    bob->SetAudioConfig(std::move(audio));
  });
  RunParams run_params(TimeDelta::Seconds(2));
  run_params.echo_emulation_config = EchoEmulationConfig();
  RunAndCheckEachVideoStreamReceivedFrames(run_params);
}

// IOS debug builds can be quite slow, disabling to avoid issues with timeouts.
#if defined(WEBRTC_IOS) && defined(WEBRTC_ARCH_ARM64) && !defined(NDEBUG)
#define MAYBE_Simulcast DISABLED_Simulcast
#else
#define MAYBE_Simulcast Simulcast
#endif
TEST_F(PeerConnectionE2EQualityTestSmokeTest, MAYBE_Simulcast) {
  std::pair<EmulatedNetworkManagerInterface*, EmulatedNetworkManagerInterface*>
      network_links = CreateNetwork();
  AddPeer(network_links.first, [](PeerConfigurer* alice) {
    VideoConfig simulcast(1280, 720, 15);
    simulcast.stream_label = "alice-simulcast";
    simulcast.simulcast_config = VideoSimulcastConfig(2);
    simulcast.emulated_sfu_config = EmulatedSFUConfig(0);
    alice->AddVideoConfig(std::move(simulcast));

    AudioConfig audio;
    audio.stream_label = "alice-audio";
    audio.mode = AudioConfig::Mode::kFile;
    audio.input_file_name =
        test::ResourcePath("pc_quality_smoke_test_alice_source", "wav");
    alice->SetAudioConfig(std::move(audio));
  });
  AddPeer(network_links.second, [](PeerConfigurer* bob) {});
  RunParams run_params(TimeDelta::Seconds(2));
  RunAndCheckEachVideoStreamReceivedFrames(run_params);
}

// IOS debug builds can be quite slow, disabling to avoid issues with timeouts.
#if defined(WEBRTC_IOS) && defined(WEBRTC_ARCH_ARM64) && !defined(NDEBUG)
#define MAYBE_Svc DISABLED_Svc
#else
#define MAYBE_Svc Svc
#endif
TEST_F(PeerConnectionE2EQualityTestSmokeTest, MAYBE_Svc) {
  std::pair<EmulatedNetworkManagerInterface*, EmulatedNetworkManagerInterface*>
      network_links = CreateNetwork();
  AddPeer(network_links.first, [](PeerConfigurer* alice) {
    VideoConfig simulcast("alice-svc", 1280, 720, 15);
    // Because we have network with packets loss we can analyze only the
    // highest spatial layer in SVC mode.
    simulcast.simulcast_config = VideoSimulcastConfig(2);
    simulcast.emulated_sfu_config = EmulatedSFUConfig(1);
    alice->AddVideoConfig(std::move(simulcast));

    AudioConfig audio("alice-audio");
    audio.mode = AudioConfig::Mode::kFile;
    audio.input_file_name =
        test::ResourcePath("pc_quality_smoke_test_alice_source", "wav");
    alice->SetAudioConfig(std::move(audio));
    alice->SetVideoCodecs({VideoCodecConfig(cricket::kVp9CodecName)});
  });
  AddPeer(network_links.second, [](PeerConfigurer* bob) {
    bob->SetVideoCodecs({VideoCodecConfig(cricket::kVp9CodecName)});
  });
  RunParams run_params(TimeDelta::Seconds(2));
  RunAndCheckEachVideoStreamReceivedFrames(run_params);
}

// IOS debug builds can be quite slow, disabling to avoid issues with timeouts.
#if defined(WEBRTC_IOS) && defined(WEBRTC_ARCH_ARM64) && !defined(NDEBUG)
#define MAYBE_HighBitrate DISABLED_HighBitrate
#else
#define MAYBE_HighBitrate HighBitrate
#endif
TEST_F(PeerConnectionE2EQualityTestSmokeTest, MAYBE_HighBitrate) {
  std::pair<EmulatedNetworkManagerInterface*, EmulatedNetworkManagerInterface*>
      network_links = CreateNetwork();
  AddPeer(network_links.first, [](PeerConfigurer* alice) {
    BitrateSettings bitrate_settings;
    bitrate_settings.start_bitrate_bps = 3'000'000;
    bitrate_settings.max_bitrate_bps = 3'000'000;
    alice->SetBitrateSettings(bitrate_settings);
    VideoConfig video(800, 600, 15);
    video.stream_label = "alice-video";
    RtpEncodingParameters encoding_parameters;
    encoding_parameters.min_bitrate_bps = 500'000;
    encoding_parameters.max_bitrate_bps = 3'000'000;
    video.encoding_params.push_back(std::move(encoding_parameters));
    alice->AddVideoConfig(std::move(video));

    AudioConfig audio;
    audio.stream_label = "alice-audio";
    audio.mode = AudioConfig::Mode::kFile;
    audio.input_file_name =
        test::ResourcePath("pc_quality_smoke_test_alice_source", "wav");
    audio.sampling_frequency_in_hz = 48000;
    alice->SetAudioConfig(std::move(audio));
    alice->SetVideoCodecs(
        {VideoCodecConfig(cricket::kVp9CodecName, {{"profile-id", "0"}})});
  });
  AddPeer(network_links.second, [](PeerConfigurer* bob) {
    bob->SetVideoCodecs(
        {VideoCodecConfig(cricket::kVp9CodecName, {{"profile-id", "0"}})});
  });
  RunParams run_params(TimeDelta::Seconds(2));
  RunAndCheckEachVideoStreamReceivedFrames(run_params);
}

}  // namespace
}  // namespace webrtc_pc_e2e
}  // namespace webrtc<|MERGE_RESOLUTION|>--- conflicted
+++ resolved
@@ -180,28 +180,7 @@
     charlie->SetUseFlexFEC(true);
     charlie->SetUseUlpFEC(true);
     charlie->SetVideoEncoderBitrateMultiplier(1.1);
-<<<<<<< HEAD
-  });
-  AddPeer(network_links.second, [](PeerConfigurer* charlie) {
-    charlie->SetName("charlie");
-    VideoConfig video(160, 120, 15);
-    video.stream_label = "charlie-video";
-    video.temporal_layers_count = 2;
-    charlie->AddVideoConfig(std::move(video));
-
-    AudioConfig audio;
-    audio.stream_label = "charlie-audio";
-    audio.mode = AudioConfig::Mode::kFile;
-    audio.input_file_name =
-        test::ResourcePath("pc_quality_smoke_test_bob_source", "wav");
-    charlie->SetAudioConfig(std::move(audio));
-    charlie->SetVideoCodecs({VideoCodecConfig(cricket::kH264CodecName)});
-    charlie->SetVideoEncoderFactory(webrtc::test::CreateObjCEncoderFactory());
-    charlie->SetVideoDecoderFactory(webrtc::test::CreateObjCDecoderFactory());
-=======
->>>>>>> fb3bd4a0
-  });
-
+  });
   fixture()->AddQualityMetricsReporter(
       std::make_unique<StatsBasedNetworkQualityMetricsReporter>(
           std::map<std::string, std::vector<EmulatedEndpoint*>>(
@@ -212,7 +191,6 @@
   run_params.enable_flex_fec_support = true;
   RunAndCheckEachVideoStreamReceivedFrames(run_params);
 }
-#endif
 
 // IOS debug builds can be quite slow, disabling to avoid issues with timeouts.
 #if defined(WEBRTC_IOS) && defined(WEBRTC_ARCH_ARM64) && !defined(NDEBUG)
