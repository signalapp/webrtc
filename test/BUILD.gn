--- conflicted
+++ resolved
@@ -237,21 +237,14 @@
 
   deps = [
     ":field_trial",
-<<<<<<< HEAD
-    "../api:webrtc_key_value_config",
-=======
     "../api:field_trials_view",
->>>>>>> 8f9b44ba
     "../rtc_base:checks",
   ]
   absl_deps = [ "//third_party/abseil-cpp/absl/strings:strings" ]
 }
 
 rtc_library("scoped_key_value_config") {
-<<<<<<< HEAD
-=======
   visibility = [ "*" ]
->>>>>>> 8f9b44ba
   sources = [
     "scoped_key_value_config.cc",
     "scoped_key_value_config.h",
@@ -259,12 +252,9 @@
 
   deps = [
     ":field_trial",
-<<<<<<< HEAD
-    "../api:webrtc_key_value_config",
-=======
     "../api:field_trials_view",
->>>>>>> 8f9b44ba
-    "../rtc_base:checks",
+    "../rtc_base:checks",
+    "../system_wrappers:field_trial",
   ]
   absl_deps = [ "//third_party/abseil-cpp/absl/strings:strings" ]
 }
