--- conflicted
+++ resolved
@@ -27,12 +27,9 @@
                    char* argv[],
                    bool save_chartjson_result,
                    absl::optional<std::vector<std::string>> metrics_to_plot);
-<<<<<<< HEAD
-=======
 
 // Returns true if unittests should be run by the XCTest runnner.
 bool ShouldRunIOSUnittestsWithXCTest();
->>>>>>> cbad18b1
 
 }  // namespace test
 }  // namespace rtc
