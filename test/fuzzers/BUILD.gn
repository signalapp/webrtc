--- conflicted
+++ resolved
@@ -632,10 +632,7 @@
     "../../api/video:encoded_frame",
     "../../modules/video_coding:frame_buffer",
     "../../rtc_base:rtc_numerics",
-<<<<<<< HEAD
-=======
     "../../test:scoped_key_value_config",
->>>>>>> 8f9b44ba
   ]
 }
 
@@ -659,10 +656,6 @@
   deps = [
     "../../api:libjingle_peerconnection_api",
     "../../pc:libjingle_peerconnection",
-<<<<<<< HEAD
-    "../../pc:rtc_pc_base",
-=======
->>>>>>> 8f9b44ba
     "../../pc:sctp_utils",
     "../../rtc_base:rtc_base_approved",
   ]
