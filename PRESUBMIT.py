#!/usr/bin/env vpython3

# Copyright (c) 2012 The WebRTC project authors. All Rights Reserved.
#
# Use of this source code is governed by a BSD-style license
# that can be found in the LICENSE file in the root of the source
# tree. An additional intellectual property rights grant can be found
# in the file PATENTS.  All contributing project authors may
# be found in the AUTHORS file in the root of the source tree.

import json
import os
import re
import sys
from collections import defaultdict
from contextlib import contextmanager

# Runs PRESUBMIT.py in py3 mode by git cl presubmit.
USE_PYTHON3 = True

# Files and directories that are *skipped* by cpplint in the presubmit script.
CPPLINT_EXCEPTIONS = [
    'api/video_codecs/video_decoder.h',
    'common_types.cc',
    'common_types.h',
    'examples/objc',
    'media/base/stream_params.h',
    'media/base/video_common.h',
    'modules/audio_coding',
    'modules/audio_device',
    'modules/audio_processing',
    'modules/desktop_capture',
    'modules/include/module_common_types.h',
    'modules/utility',
    'modules/video_capture',
    'p2p/base/pseudo_tcp.cc',
    'p2p/base/pseudo_tcp.h',
    'PRESUBMIT.py',
    'presubmit_test_mocks.py',
    'presubmit_test.py',
    'rtc_base',
    'sdk/android/src/jni',
    'sdk/objc',
    'system_wrappers',
    'test',
    'tools_webrtc',
    'voice_engine',
]

# These filters will always be removed, even if the caller specifies a filter
# set, as they are problematic or broken in some way.
#
# Justifications for each filter:
# - build/c++11         : Rvalue ref checks are unreliable (false positives),
#                         include file and feature blocklists are
#                         google3-specific.
# - runtime/references  : Mutable references are not banned by the Google
#                         C++ style guide anymore (starting from May 2020).
# - whitespace/operators: Same as above (doesn't seem sufficient to eliminate
#                         all move-related errors).
DISABLED_LINT_FILTERS = [
    '-build/c++11',
    '-runtime/references',
    '-whitespace/operators',
]

# List of directories of "supported" native APIs. That means changes to headers
# will be done in a compatible way following this scheme:
# 1. Non-breaking changes are made.
# 2. The old APIs as marked as deprecated (with comments).
# 3. Deprecation is announced to discuss-webrtc@googlegroups.com and
#    webrtc-users@google.com (internal list).
# 4. (later) The deprecated APIs are removed.
NATIVE_API_DIRS = (
    'api',  # All subdirectories of api/ are included as well.
    'media/base',
    'media/engine',
    'modules/audio_device/include',
    'pc',
)

# These directories should not be used but are maintained only to avoid breaking
# some legacy downstream code.
LEGACY_API_DIRS = (
    'common_audio/include',
    'modules/audio_coding/include',
    'modules/audio_processing/include',
    'modules/congestion_controller/include',
    'modules/include',
    'modules/remote_bitrate_estimator/include',
    'modules/rtp_rtcp/include',
    'modules/rtp_rtcp/source',
    'modules/utility/include',
    'modules/video_coding/codecs/h264/include',
    'modules/video_coding/codecs/vp8/include',
    'modules/video_coding/codecs/vp9/include',
    'modules/video_coding/include',
    'rtc_base',
    'system_wrappers/include',
)

# NOTE: The set of directories in API_DIRS should be the same as those
# listed in the table in native-api.md.
API_DIRS = NATIVE_API_DIRS[:] + LEGACY_API_DIRS[:]

# TARGET_RE matches a GN target, and extracts the target name and the contents.
TARGET_RE = re.compile(
    r'(?P<indent>\s*)(?P<target_type>\w+)\("(?P<target_name>\w+)"\) {'
    r'(?P<target_contents>.*?)'
    r'(?P=indent)}', re.MULTILINE | re.DOTALL)

# SOURCES_RE matches a block of sources inside a GN target.
SOURCES_RE = re.compile(r'sources \+?= \[(?P<sources>.*?)\]',
                        re.MULTILINE | re.DOTALL)

# DEPS_RE matches a block of sources inside a GN target.
DEPS_RE = re.compile(r'\bdeps \+?= \[(?P<deps>.*?)\]',
                     re.MULTILINE | re.DOTALL)

# FILE_PATH_RE matches a file path.
FILE_PATH_RE = re.compile(r'"(?P<file_path>(\w|\/)+)(?P<extension>\.\w+)"')


def FindSrcDirPath(starting_dir):
  """Returns the abs path to the src/ dir of the project."""
  src_dir = starting_dir
  while os.path.basename(src_dir) != 'src':
    src_dir = os.path.normpath(os.path.join(src_dir, os.pardir))
  return src_dir


@contextmanager
def _AddToPath(*paths):
  original_sys_path = sys.path
  sys.path.extend(paths)
  try:
    yield
  finally:
    # Restore sys.path to what it was before.
    sys.path = original_sys_path


def VerifyNativeApiHeadersListIsValid(input_api, output_api):
  """Ensures the list of native API header directories is up to date."""
  non_existing_paths = []
  native_api_full_paths = [
      input_api.os_path.join(input_api.PresubmitLocalPath(), *path.split('/'))
      for path in API_DIRS
  ]
  for path in native_api_full_paths:
    if not os.path.isdir(path):
      non_existing_paths.append(path)
  if non_existing_paths:
    return [
        output_api.PresubmitError(
            'Directories to native API headers have changed which has made '
            'the list in PRESUBMIT.py outdated.\nPlease update it to the '
            'current location of our native APIs.', non_existing_paths)
    ]
  return []


API_CHANGE_MSG = """
You seem to be changing native API header files. Please make sure that you:
  1. Make compatible changes that don't break existing clients. Usually
     this is done by keeping the existing method signatures unchanged.
  2. Mark the old stuff as deprecated (use the ABSL_DEPRECATED macro).
  3. Create a timeline and plan for when the deprecated stuff will be
     removed. (The amount of time we give users to change their code
     should be informed by how much work it is for them. If they just
     need to replace one name with another or something equally
     simple, 1-2 weeks might be good; if they need to do serious work,
     up to 3 months may be called for.)
  4. Update/inform existing downstream code owners to stop using the
     deprecated stuff. (Send announcements to
     discuss-webrtc@googlegroups.com and webrtc-users@google.com.)
  5. Remove the deprecated stuff, once the agreed-upon amount of time
     has passed.
Related files:
"""


def CheckNativeApiHeaderChanges(input_api, output_api):
  """Checks to remind proper changing of native APIs."""
  files = []
  source_file_filter = lambda x: input_api.FilterSourceFile(
      x, files_to_check=[r'.+\.(gn|gni|h)$'])
  for f in input_api.AffectedSourceFiles(source_file_filter):
    for path in API_DIRS:
      dn = os.path.dirname(f.LocalPath())
      if path == 'api':
        # Special case: Subdirectories included.
        if dn == 'api' or dn.startswith('api/'):
          files.append(f.LocalPath())
      else:
        # Normal case: Subdirectories not included.
        if dn == path:
          files.append(f.LocalPath())

  if files:
    return [output_api.PresubmitNotifyResult(API_CHANGE_MSG, files)]
  return []


def CheckNoIOStreamInHeaders(input_api, output_api, source_file_filter):
  """Checks to make sure no .h files include <iostream>."""
  files = []
  pattern = input_api.re.compile(r'^#include\s*<iostream>',
                                 input_api.re.MULTILINE)
  file_filter = lambda x: (input_api.FilterSourceFile(x) and source_file_filter(
      x))
  for f in input_api.AffectedSourceFiles(file_filter):
    if not f.LocalPath().endswith('.h'):
      continue
    contents = input_api.ReadFile(f)
    if pattern.search(contents):
      files.append(f)

  if len(files) > 0:
    return [
        output_api.PresubmitError(
            'Do not #include <iostream> in header files, since it inserts '
            'static initialization into every file including the header. '
            'Instead, #include <ostream>. See http://crbug.com/94794', files)
    ]
  return []


def CheckNoPragmaOnce(input_api, output_api, source_file_filter):
  """Make sure that banned functions are not used."""
  files = []
  pattern = input_api.re.compile(r'^#pragma\s+once', input_api.re.MULTILINE)
  file_filter = lambda x: (input_api.FilterSourceFile(x) and source_file_filter(
      x))
  for f in input_api.AffectedSourceFiles(file_filter):
    if not f.LocalPath().endswith('.h'):
      continue
    contents = input_api.ReadFile(f)
    if pattern.search(contents):
      files.append(f)

  if files:
    return [
        output_api.PresubmitError(
            'Do not use #pragma once in header files.\n'
            'See http://www.chromium.org/developers/coding-style'
            '#TOC-File-headers', files)
    ]
  return []


def CheckNoFRIEND_TEST(# pylint: disable=invalid-name
        input_api,
        output_api,
        source_file_filter):
  """Make sure that gtest's FRIEND_TEST() macro is not used, the
  FRIEND_TEST_ALL_PREFIXES() macro from testsupport/gtest_prod_util.h should be
  used instead since that allows for FLAKY_, FAILS_ and DISABLED_ prefixes."""
  problems = []

  file_filter = lambda f: (f.LocalPath().endswith(('.cc', '.h')) and
                           source_file_filter(f))
  for f in input_api.AffectedFiles(file_filter=file_filter):
    for line_num, line in f.ChangedContents():
      if 'FRIEND_TEST(' in line:
        problems.append('    %s:%d' % (f.LocalPath(), line_num))

  if not problems:
    return []
  return [
      output_api.PresubmitPromptWarning(
          'WebRTC\'s code should not use gtest\'s FRIEND_TEST() macro. '
          'Include testsupport/gtest_prod_util.h and use '
          'FRIEND_TEST_ALL_PREFIXES() instead.\n' + '\n'.join(problems))
  ]


def IsLintDisabled(disabled_paths, file_path):
  """ Checks if a file is disabled for lint check."""
  for path in disabled_paths:
    if file_path == path or os.path.dirname(file_path).startswith(path):
      return True
  return False


def CheckApprovedFilesLintClean(input_api, output_api,
                                source_file_filter=None):
  """Checks that all new or non-exempt .cc and .h files pass cpplint.py.
  This check is based on CheckChangeLintsClean in
  depot_tools/presubmit_canned_checks.py but has less filters and only checks
  added files."""
  result = []

  # Initialize cpplint.
  import cpplint
  # Access to a protected member _XX of a client class
  # pylint: disable=W0212
  cpplint._cpplint_state.ResetErrorCounts()

  lint_filters = cpplint._Filters()
  lint_filters.extend(DISABLED_LINT_FILTERS)
  cpplint._SetFilters(','.join(lint_filters))

  # Create a platform independent exempt list for cpplint.
  disabled_paths = [
      input_api.os_path.join(*path.split('/')) for path in CPPLINT_EXCEPTIONS
  ]

  # Use the strictest verbosity level for cpplint.py (level 1) which is the
  # default when running cpplint.py from command line. To make it possible to
  # work with not-yet-converted code, we're only applying it to new (or
  # moved/renamed) files and files not listed in CPPLINT_EXCEPTIONS.
  verbosity_level = 1
  files = []
  for f in input_api.AffectedSourceFiles(source_file_filter):
    # Note that moved/renamed files also count as added.
    if f.Action() == 'A' or not IsLintDisabled(disabled_paths, f.LocalPath()):
      files.append(f.AbsoluteLocalPath())

  for file_name in files:
    cpplint.ProcessFile(file_name, verbosity_level)

  if cpplint._cpplint_state.error_count > 0:
    if input_api.is_committing:
      res_type = output_api.PresubmitError
    else:
      res_type = output_api.PresubmitPromptWarning
    result = [res_type('Changelist failed cpplint.py check.')]

  return result


def CheckNoSourcesAbove(input_api, gn_files, output_api):
  # Disallow referencing source files with paths above the GN file location.
  source_pattern = input_api.re.compile(r' +sources \+?= \[(.*?)\]',
                                        re.MULTILINE | re.DOTALL)
  file_pattern = input_api.re.compile(r'"((\.\./.*?)|(//.*?))"')
  violating_gn_files = set()
  violating_source_entries = []
  for gn_file in gn_files:
    contents = input_api.ReadFile(gn_file)
    for source_block_match in source_pattern.finditer(contents):
      # Find all source list entries starting with ../ in the source block
      # (exclude overrides entries).
      for file_list_match in file_pattern.finditer(source_block_match.group(1)):
        source_file = file_list_match.group(1)
        if 'overrides/' not in source_file:
          violating_source_entries.append(source_file)
          violating_gn_files.add(gn_file)
  if violating_gn_files:
    return [
        output_api.PresubmitError(
            'Referencing source files above the directory of the GN file '
            'is not allowed. Please introduce new GN targets in the proper '
            'location instead.\n'
            'Invalid source entries:\n'
            '%s\n'
            'Violating GN files:' % '\n'.join(violating_source_entries),
            items=violating_gn_files)
    ]
  return []


def CheckAbseilDependencies(input_api, gn_files, output_api):
  """Checks that Abseil dependencies are declared in `absl_deps`."""
  absl_re = re.compile(r'third_party/abseil-cpp', re.MULTILINE | re.DOTALL)
  target_types_to_check = [
      'rtc_library',
      'rtc_source_set',
      'rtc_static_library',
      'webrtc_fuzzer_test',
  ]
  error_msg = ('Abseil dependencies in target "%s" (file: %s) '
               'should be moved to the "absl_deps" parameter.')
  errors = []

  # pylint: disable=too-many-nested-blocks
  for gn_file in gn_files:
    gn_file_content = input_api.ReadFile(gn_file)
    for target_match in TARGET_RE.finditer(gn_file_content):
      target_type = target_match.group('target_type')
      target_name = target_match.group('target_name')
      target_contents = target_match.group('target_contents')
      if target_type in target_types_to_check:
        for deps_match in DEPS_RE.finditer(target_contents):
          deps = deps_match.group('deps').splitlines()
          for dep in deps:
            if re.search(absl_re, dep):
              errors.append(
                  output_api.PresubmitError(error_msg %
                                            (target_name, gn_file.LocalPath())))
              break  # no need to warn more than once per target
  return errors


def CheckNoMixingSources(input_api, gn_files, output_api):
  """Disallow mixing C, C++ and Obj-C/Obj-C++ in the same target.

  See bugs.webrtc.org/7743 for more context.
  """

  def _MoreThanOneSourceUsed(*sources_lists):
    sources_used = 0
    for source_list in sources_lists:
      if len(source_list) > 0:
        sources_used += 1
    return sources_used > 1

  errors = defaultdict(lambda: [])
  for gn_file in gn_files:
    gn_file_content = input_api.ReadFile(gn_file)
    for target_match in TARGET_RE.finditer(gn_file_content):
      # list_of_sources is a list of tuples of the form
      # (c_files, cc_files, objc_files) that keeps track of all the
      # sources defined in a target. A GN target can have more that
      # on definition of sources (since it supports if/else statements).
      # E.g.:
      # rtc_static_library("foo") {
      #   if (is_win) {
      #     sources = [ "foo.cc" ]
      #   } else {
      #     sources = [ "foo.mm" ]
      #   }
      # }
      # This is allowed and the presubmit check should support this case.
      list_of_sources = []
      c_files = []
      cc_files = []
      objc_files = []
      target_name = target_match.group('target_name')
      target_contents = target_match.group('target_contents')
      for sources_match in SOURCES_RE.finditer(target_contents):
        if '+=' not in sources_match.group(0):
          if c_files or cc_files or objc_files:
            list_of_sources.append((c_files, cc_files, objc_files))
          c_files = []
          cc_files = []
          objc_files = []
        for file_match in FILE_PATH_RE.finditer(sources_match.group(1)):
          file_path = file_match.group('file_path')
          extension = file_match.group('extension')
          if extension == '.c':
            c_files.append(file_path + extension)
          if extension == '.cc':
            cc_files.append(file_path + extension)
          if extension in ['.m', '.mm']:
            objc_files.append(file_path + extension)
      list_of_sources.append((c_files, cc_files, objc_files))
      for c_files_list, cc_files_list, objc_files_list in list_of_sources:
        if _MoreThanOneSourceUsed(c_files_list, cc_files_list, objc_files_list):
          all_sources = sorted(c_files_list + cc_files_list + objc_files_list)
          errors[gn_file.LocalPath()].append((target_name, all_sources))
  if errors:
    return [
        output_api.PresubmitError(
            'GN targets cannot mix .c, .cc and .m (or .mm) source files.\n'
            'Please create a separate target for each collection of '
            'sources.\n'
            'Mixed sources: \n'
            '%s\n'
            'Violating GN files:\n%s\n' %
            (json.dumps(errors, indent=2), '\n'.join(list(errors.keys()))))
    ]
  return []


def CheckNoPackageBoundaryViolations(input_api, gn_files, output_api):
  cwd = input_api.PresubmitLocalPath()
  with _AddToPath(
      input_api.os_path.join(cwd, 'tools_webrtc', 'presubmit_checks_lib')):
    from check_package_boundaries import CheckPackageBoundaries
  build_files = [os.path.join(cwd, gn_file.LocalPath()) for gn_file in gn_files]
  errors = CheckPackageBoundaries(cwd, build_files)[:5]
  if errors:
    return [
        output_api.PresubmitError(
            'There are package boundary violations in the following GN '
            'files:',
            long_text='\n\n'.join(str(err) for err in errors))
    ]
  return []


def _ReportFileAndLine(filename, line_num):
  """Default error formatter for _FindNewViolationsOfRule."""
  return '%s (line %s)' % (filename, line_num)


def CheckNoWarningSuppressionFlagsAreAdded(gn_files,
                                           input_api,
                                           output_api,
                                           error_formatter=_ReportFileAndLine):
  """Ensure warning suppression flags are not added without a reason."""
  msg = ('Usage of //build/config/clang:extra_warnings is discouraged '
         'in WebRTC.\n'
         'If you are not adding this code (e.g. you are just moving '
         'existing code) or you want to add an exception,\n'
         'you can add a comment on the line that causes the problem:\n\n'
         '"-Wno-odr"  # no-presubmit-check TODO(bugs.webrtc.org/BUG_ID)\n'
         '\n'
         'Affected files:\n')
  errors = []  # 2-element tuples with (file, line number)
  clang_warn_re = input_api.re.compile(r'//build/config/clang:extra_warnings')
  # pylint: disable-next=fixme
  no_presubmit_re = input_api.re.compile(
      r'# no-presubmit-check TODO\(bugs\.webrtc\.org/\d+\)')
  for f in gn_files:
    for line_num, line in f.ChangedContents():
      if clang_warn_re.search(line) and not no_presubmit_re.search(line):
        errors.append(error_formatter(f.LocalPath(), line_num))
  if errors:
    return [output_api.PresubmitError(msg, errors)]
  return []


def CheckNoTestCaseUsageIsAdded(input_api,
                                output_api,
                                source_file_filter,
                                error_formatter=_ReportFileAndLine):
  error_msg = ('Usage of legacy GoogleTest API detected!\nPlease use the '
               'new API: https://github.com/google/googletest/blob/master/'
               'googletest/docs/primer.md#beware-of-the-nomenclature.\n'
               'Affected files:\n')
  errors = []  # 2-element tuples with (file, line number)
  test_case_re = input_api.re.compile(r'TEST_CASE')
  file_filter = lambda f: (source_file_filter(f) and f.LocalPath().endswith(
      '.cc'))
  for f in input_api.AffectedSourceFiles(file_filter):
    for line_num, line in f.ChangedContents():
      if test_case_re.search(line):
        errors.append(error_formatter(f.LocalPath(), line_num))
  if errors:
    return [output_api.PresubmitError(error_msg, errors)]
  return []


def CheckNoStreamUsageIsAdded(input_api,
                              output_api,
                              source_file_filter,
                              error_formatter=_ReportFileAndLine):
  """Make sure that no more dependencies on stringstream are added."""
  error_msg = ('Usage of <sstream>, <istream> and <ostream> in WebRTC is '
               'deprecated.\n'
               'This includes the following types:\n'
               'std::istringstream, std::ostringstream, std::wistringstream, '
               'std::wostringstream,\n'
               'std::wstringstream, std::ostream, std::wostream, std::istream,'
               'std::wistream,\n'
               'std::iostream, std::wiostream.\n'
               'If you are not adding this code (e.g. you are just moving '
               'existing code),\n'
               'you can add a comment on the line that causes the problem:\n\n'
               '#include <sstream>  // no-presubmit-check TODO(webrtc:8982)\n'
               'std::ostream& F() {  // no-presubmit-check TODO(webrtc:8982)\n'
               '\n'
               'If you are adding new code, consider using '
               'rtc::SimpleStringBuilder\n'
               '(in rtc_base/strings/string_builder.h).\n'
               'Affected files:\n')
  errors = []  # 2-element tuples with (file, line number)
  include_re = input_api.re.compile(r'#include <(i|o|s)stream>')
  usage_re = input_api.re.compile(r'std::(w|i|o|io|wi|wo|wio)(string)*stream')
  no_presubmit_re = input_api.re.compile(
      r'// no-presubmit-check TODO\(webrtc:8982\)')
  file_filter = lambda x: (input_api.FilterSourceFile(x) and source_file_filter(
      x))

  def _IsException(file_path):
    is_test = any(
        file_path.endswith(x)
        for x in ['_test.cc', '_tests.cc', '_unittest.cc', '_unittests.cc'])
    return (file_path.startswith('examples') or file_path.startswith('test')
            or is_test)

  for f in input_api.AffectedSourceFiles(file_filter):
    # Usage of stringstream is allowed under examples/ and in tests.
    if f.LocalPath() == 'PRESUBMIT.py' or _IsException(f.LocalPath()):
      continue
    for line_num, line in f.ChangedContents():
      if ((include_re.search(line) or usage_re.search(line))
          and not no_presubmit_re.search(line)):
        errors.append(error_formatter(f.LocalPath(), line_num))
  if errors:
    return [output_api.PresubmitError(error_msg, errors)]
  return []


def CheckPublicDepsIsNotUsed(gn_files, input_api, output_api):
  """Checks that public_deps is not used without a good reason."""
  result = []
  no_presubmit_check_re = input_api.re.compile(
      r'# no-presubmit-check TODO\(webrtc:\d+\)')
  error_msg = ('public_deps is not recommended in WebRTC BUILD.gn files '
               'because it doesn\'t map well to downstream build systems.\n'
               'Used in: %s (line %d).\n'
               'If you are not adding this code (e.g. you are just moving '
               'existing code) or you have a good reason, you can add this '
               'comment (verbatim) on the line that causes the problem:\n\n'
               'public_deps = [  # no-presubmit-check TODO(webrtc:8603)\n')
  for affected_file in gn_files:
    for (line_number, affected_line) in affected_file.ChangedContents():
      if 'public_deps' in affected_line:
        surpressed = no_presubmit_check_re.search(affected_line)
        if not surpressed:
          result.append(
              output_api.PresubmitError(
                  error_msg % (affected_file.LocalPath(), line_number)))
  return result


def CheckCheckIncludesIsNotUsed(gn_files, input_api, output_api):
  result = []
  error_msg = ('check_includes overrides are not allowed since it can cause '
               'incorrect dependencies to form. It effectively means that your '
               'module can include any .h file without depending on its '
               'corresponding target. There are some exceptional cases when '
               'this is allowed: if so, get approval from a .gn owner in the '
               'root OWNERS file.\n'
               'Used in: %s (line %d).')
  # pylint: disable-next=fixme
  no_presubmit_re = input_api.re.compile(
      r'# no-presubmit-check TODO\(bugs\.webrtc\.org/\d+\)')
  for affected_file in gn_files:
    for (line_number, affected_line) in affected_file.ChangedContents():
      if ('check_includes' in affected_line
          and not no_presubmit_re.search(affected_line)):
        result.append(
            output_api.PresubmitError(error_msg %
                                      (affected_file.LocalPath(), line_number)))
  return result


def CheckGnChanges(input_api, output_api):
  file_filter = lambda x: (input_api.FilterSourceFile(
      x,
      files_to_check=(r'.+\.(gn|gni)$', ),
      files_to_skip=(r'.*/presubmit_checks_lib/testdata/.*', )))

  gn_files = []
  for f in input_api.AffectedSourceFiles(file_filter):
    gn_files.append(f)

  result = []
  if gn_files:
    result.extend(CheckNoSourcesAbove(input_api, gn_files, output_api))
    result.extend(CheckNoMixingSources(input_api, gn_files, output_api))
    result.extend(CheckAbseilDependencies(input_api, gn_files, output_api))
    result.extend(
        CheckNoPackageBoundaryViolations(input_api, gn_files, output_api))
    result.extend(CheckPublicDepsIsNotUsed(gn_files, input_api, output_api))
    result.extend(CheckCheckIncludesIsNotUsed(gn_files, input_api, output_api))
    result.extend(
        CheckNoWarningSuppressionFlagsAreAdded(gn_files, input_api, output_api))
  return result


def CheckGnGen(input_api, output_api):
  """Runs `gn gen --check` with default args to detect mismatches between
  #includes and dependencies in the BUILD.gn files, as well as general build
  errors.
  """
  with _AddToPath(
      input_api.os_path.join(input_api.PresubmitLocalPath(), 'tools_webrtc',
                             'presubmit_checks_lib')):
    from build_helpers import RunGnCheck
  errors = RunGnCheck(FindSrcDirPath(input_api.PresubmitLocalPath()))[:5]
  if errors:
    return [
        output_api.PresubmitPromptWarning(
            'Some #includes do not match the build dependency graph. '
            'Please run:\n'
            '  gn gen --check <out_dir>',
            long_text='\n\n'.join(errors))
    ]
  return []


def CheckUnwantedDependencies(input_api, output_api, source_file_filter):
  """Runs checkdeps on #include statements added in this
  change. Breaking - rules is an error, breaking ! rules is a
  warning.
  """
  # Copied from Chromium's src/PRESUBMIT.py.

  # We need to wait until we have an input_api object and use this
  # roundabout construct to import checkdeps because this file is
  # eval-ed and thus doesn't have __file__.
  src_path = FindSrcDirPath(input_api.PresubmitLocalPath())
  checkdeps_path = input_api.os_path.join(src_path, 'buildtools', 'checkdeps')
  if not os.path.exists(checkdeps_path):
    return [
        output_api.PresubmitError(
            'Cannot find checkdeps at %s\nHave you run "gclient sync" to '
            'download all the DEPS entries?' % checkdeps_path)
    ]
  with _AddToPath(checkdeps_path):
    import checkdeps
    from cpp_checker import CppChecker
    from rules import Rule

  added_includes = []
  for f in input_api.AffectedFiles(file_filter=source_file_filter):
    if not CppChecker.IsCppFile(f.LocalPath()):
      continue

    changed_lines = [line for _, line in f.ChangedContents()]
    added_includes.append([f.LocalPath(), changed_lines])

  deps_checker = checkdeps.DepsChecker(input_api.PresubmitLocalPath())

  error_descriptions = []
  warning_descriptions = []
  for path, rule_type, rule_description in deps_checker.CheckAddedCppIncludes(
      added_includes):
    description_with_path = '%s\n    %s' % (path, rule_description)
    if rule_type == Rule.DISALLOW:
      error_descriptions.append(description_with_path)
    else:
      warning_descriptions.append(description_with_path)

  results = []
  if error_descriptions:
    results.append(
        output_api.PresubmitError(
            'You added one or more #includes that violate checkdeps rules.'
            '\nCheck that the DEPS files in these locations contain valid '
            'rules.\nSee '
            'https://cs.chromium.org/chromium/src/buildtools/checkdeps/ '
            'for more details about checkdeps.', error_descriptions))
  if warning_descriptions:
    results.append(
        output_api.PresubmitPromptOrNotify(
            'You added one or more #includes of files that are temporarily'
            '\nallowed but being removed. Can you avoid introducing the\n'
            '#include? See relevant DEPS file(s) for details and contacts.'
            '\nSee '
            'https://cs.chromium.org/chromium/src/buildtools/checkdeps/ '
            'for more details about checkdeps.', warning_descriptions))
  return results


def CheckCommitMessageBugEntry(input_api, output_api):
  """Check that bug entries are well-formed in commit message."""
  bogus_bug_msg = (
      'Bogus Bug entry: %s. Please specify the issue tracker prefix and the '
      'issue number, separated by a colon, e.g. webrtc:123 or chromium:12345.')
  results = []
  for bug in input_api.change.BugsFromDescription():
    bug = bug.strip()
    if bug.lower() == 'none':
      continue
    if 'b/' not in bug and ':' not in bug:
      try:
        if int(bug) > 100000:
          # Rough indicator for current chromium bugs.
          prefix_guess = 'chromium'
        else:
          prefix_guess = 'webrtc'
        results.append('Bug entry requires issue tracker prefix, e.g. %s:%s' %
                       (prefix_guess, bug))
      except ValueError:
        results.append(bogus_bug_msg % bug)
    elif not (re.match(r'\w+:\d+', bug) or re.match(r'b/\d+', bug)):
      results.append(bogus_bug_msg % bug)
  return [output_api.PresubmitError(r) for r in results]


def CheckChangeHasBugField(input_api, output_api):
  """Requires that the changelist is associated with a bug.

  This check is stricter than the one in depot_tools/presubmit_canned_checks.py
  since it fails the presubmit if the bug field is missing or doesn't contain
  a bug reference.

  This supports both 'BUG=' and 'Bug:' since we are in the process of migrating
  to Gerrit and it encourages the usage of 'Bug:'.
  """
  if input_api.change.BugsFromDescription():
    return []
  return [
      output_api.PresubmitError(
          'The "Bug: [bug number]" footer is mandatory. Please create a '
          'bug and reference it using either of:\n'
          ' * https://bugs.webrtc.org - reference it using Bug: '
          'webrtc:XXXX\n'
          ' * https://crbug.com - reference it using Bug: chromium:XXXXXX')
  ]


def CheckJSONParseErrors(input_api, output_api, source_file_filter):
  """Check that JSON files do not contain syntax errors."""

  def FilterFile(affected_file):
    return (input_api.os_path.splitext(affected_file.LocalPath())[1] == '.json'
            and source_file_filter(affected_file))

  def GetJSONParseError(input_api, filename):
    try:
      contents = input_api.ReadFile(filename)
      input_api.json.loads(contents)
    except ValueError as e:
      return e
    return None

  results = []
  for affected_file in input_api.AffectedFiles(file_filter=FilterFile,
                                               include_deletes=False):
    parse_error = GetJSONParseError(input_api,
                                    affected_file.AbsoluteLocalPath())
    if parse_error:
      results.append(
          output_api.PresubmitError('%s could not be parsed: %s' %
                                    (affected_file.LocalPath(), parse_error)))
  return results


def RunPythonTests(input_api, output_api):
  def Join(*args):
    return input_api.os_path.join(input_api.PresubmitLocalPath(), *args)

  excluded_files = [
      # These tests should be run manually after webrtc_dashboard_upload target
      # has been built.
      'catapult_uploader_test.py',
      'process_perf_results_test.py',
  ]

  test_directories = [
      input_api.PresubmitLocalPath(),
      Join('rtc_tools', 'py_event_log_analyzer'),
      Join('audio', 'test', 'unittests'),
  ] + [
      root for root, _, files in os.walk(Join('tools_webrtc')) if any(
          f.endswith('_test.py') and f not in excluded_files for f in files)
  ]

  tests = []

  for directory in test_directories:
    tests.extend(
        input_api.canned_checks.GetUnitTestsInDirectory(
            input_api,
            output_api,
            directory,
            files_to_check=[r'.+_test\.py$'],
            run_on_python2=False))
  return input_api.RunTests(tests, parallel=True)


def CheckUsageOfGoogleProtobufNamespace(input_api, output_api,
                                        source_file_filter):
  """Checks that the namespace google::protobuf has not been used."""
  files = []
  pattern = input_api.re.compile(r'google::protobuf')
  proto_utils_path = os.path.join('rtc_base', 'protobuf_utils.h')
  file_filter = lambda x: (input_api.FilterSourceFile(x) and source_file_filter(
      x))
  for f in input_api.AffectedSourceFiles(file_filter):
    if f.LocalPath() in [proto_utils_path, 'PRESUBMIT.py']:
      continue
    contents = input_api.ReadFile(f)
    if pattern.search(contents):
      files.append(f)

  if files:
    return [
        output_api.PresubmitError(
            'Please avoid to use namespace `google::protobuf` directly.\n'
            'Add a using directive in `%s` and include that header instead.' %
            proto_utils_path, files)
    ]
  return []


def _LicenseHeader(input_api):
  """Returns the license header regexp."""
  # Accept any year number from 2003 to the current year
  current_year = int(input_api.time.strftime('%Y'))
  allowed_years = (str(s) for s in reversed(range(2003, current_year + 1)))
  years_re = '(' + '|'.join(allowed_years) + ')'
  license_header = (
      r'.*? Copyright( \(c\))? %(year)s The WebRTC [Pp]roject [Aa]uthors\. '
      r'All [Rr]ights [Rr]eserved\.\n'
      r'.*?\n'
      r'.*? Use of this source code is governed by a BSD-style license\n'
      r'.*? that can be found in the LICENSE file in the root of the source\n'
      r'.*? tree\. An additional intellectual property rights grant can be '
      r'found\n'
      r'.*? in the file PATENTS\.  All contributing project authors may\n'
      r'.*? be found in the AUTHORS file in the root of the source tree\.\n'
  ) % {
      'year': years_re,
  }
  return license_header


def CommonChecks(input_api, output_api):
  """Checks common to both upload and commit."""
  results = []
  # Filter out files that are in objc or ios dirs from being cpplint-ed since
  # they do not follow C++ lint rules.
  exception_list = input_api.DEFAULT_FILES_TO_SKIP + (
      r".*\bobjc[\\\/].*",
      r".*objc\.[hcm]+$",
  )
  source_file_filter = lambda x: input_api.FilterSourceFile(
      x, None, exception_list)
  results.extend(
      CheckApprovedFilesLintClean(input_api, output_api, source_file_filter))
  results.extend(
      input_api.canned_checks.CheckLicense(input_api, output_api,
                                           _LicenseHeader(input_api)))

  # TODO(bugs.webrtc.org/12114): Delete this filter and run pylint on
  # all python files. This is a temporary solution.
  python_file_filter = lambda f: (f.LocalPath().endswith('.py') and
                                  source_file_filter(f))
  python_changed_files = [
      f.LocalPath()
      for f in input_api.AffectedFiles(include_deletes=False,
                                       file_filter=python_file_filter)
  ]

  results.extend(
      input_api.canned_checks.RunPylint(
          input_api,
          output_api,
          files_to_check=python_changed_files,
          files_to_skip=(
              r'^base[\\\/].*\.py$',
              r'^build[\\\/].*\.py$',
              r'^buildtools[\\\/].*\.py$',
              r'^infra[\\\/].*\.py$',
              r'^ios[\\\/].*\.py$',
              r'^out.*[\\\/].*\.py$',
              r'^testing[\\\/].*\.py$',
              r'^third_party[\\\/].*\.py$',
              r'^tools[\\\/].*\.py$',
<<<<<<< HEAD
              # TODO(bugs.webrtc.org/13605): should arguably be checked.
              r'^tools_webrtc[\\\/]mb[\\\/].*\.py$',
=======
>>>>>>> 8f9b44ba
              r'^xcodebuild.*[\\\/].*\.py$',
          ),
          pylintrc='pylintrc',
          version='2.7'))

  # TODO(bugs.webrtc.org/13606): talk/ is no more, so make below checks simpler?
  # WebRTC can't use the presubmit_canned_checks.PanProjectChecks function
  # since we need to have different license checks
  # in talk/ and webrtc/directories.
  # Instead, hand-picked checks are included below.

  # .m and .mm files are ObjC files. For simplicity we will consider
  # .h files in ObjC subdirectories ObjC headers.
  objc_filter_list = (r'.+\.m$', r'.+\.mm$', r'.+objc\/.+\.h$')
  # Skip long-lines check for DEPS and GN files.
  build_file_filter_list = (r'.+\.gn$', r'.+\.gni$', 'DEPS')
  # Also we will skip most checks for third_party directory.
  third_party_filter_list = (r'^third_party[\\\/].+', )
  eighty_char_sources = lambda x: input_api.FilterSourceFile(
      x,
      files_to_skip=build_file_filter_list + objc_filter_list +
      third_party_filter_list)
  hundred_char_sources = lambda x: input_api.FilterSourceFile(
      x, files_to_check=objc_filter_list)
  non_third_party_sources = lambda x: input_api.FilterSourceFile(
      x, files_to_skip=third_party_filter_list)

  results.extend(
      input_api.canned_checks.CheckLongLines(
          input_api,
          output_api,
          maxlen=80,
          source_file_filter=eighty_char_sources))
  results.extend(
      input_api.canned_checks.CheckLongLines(
          input_api,
          output_api,
          maxlen=100,
          source_file_filter=hundred_char_sources))
  results.extend(
      input_api.canned_checks.CheckChangeHasNoTabs(
          input_api, output_api, source_file_filter=non_third_party_sources))
  results.extend(
      input_api.canned_checks.CheckChangeHasNoStrayWhitespace(
          input_api, output_api, source_file_filter=non_third_party_sources))
  results.extend(
      input_api.canned_checks.CheckAuthorizedAuthor(
          input_api,
          output_api,
          bot_allowlist=[
              'chromium-webrtc-autoroll@webrtc-ci.iam.gserviceaccount.com',
              'webrtc-version-updater@webrtc-ci.iam.gserviceaccount.com',
          ]))
  results.extend(
      input_api.canned_checks.CheckChangeTodoHasOwner(
          input_api, output_api, source_file_filter=non_third_party_sources))
  results.extend(
      input_api.canned_checks.CheckPatchFormatted(input_api, output_api))
  results.extend(CheckNativeApiHeaderChanges(input_api, output_api))
  results.extend(
      CheckNoIOStreamInHeaders(input_api,
                               output_api,
                               source_file_filter=non_third_party_sources))
  results.extend(
      CheckNoPragmaOnce(input_api,
                        output_api,
                        source_file_filter=non_third_party_sources))
  results.extend(
      CheckNoFRIEND_TEST(input_api,
                         output_api,
                         source_file_filter=non_third_party_sources))
  results.extend(CheckGnChanges(input_api, output_api))
  results.extend(
      CheckUnwantedDependencies(input_api,
                                output_api,
                                source_file_filter=non_third_party_sources))
  results.extend(
      CheckJSONParseErrors(input_api,
                           output_api,
                           source_file_filter=non_third_party_sources))
  results.extend(RunPythonTests(input_api, output_api))
  results.extend(
      CheckUsageOfGoogleProtobufNamespace(
          input_api, output_api, source_file_filter=non_third_party_sources))
  results.extend(
      CheckOrphanHeaders(input_api,
                         output_api,
                         source_file_filter=non_third_party_sources))
  results.extend(
      CheckNewlineAtTheEndOfProtoFiles(
          input_api, output_api, source_file_filter=non_third_party_sources))
  results.extend(
      CheckNoStreamUsageIsAdded(input_api, output_api, non_third_party_sources))
  results.extend(
      CheckNoTestCaseUsageIsAdded(input_api, output_api,
                                  non_third_party_sources))
  results.extend(CheckAddedDepsHaveTargetApprovals(input_api, output_api))
  results.extend(CheckApiDepsFileIsUpToDate(input_api, output_api))
  results.extend(
      CheckAbslMemoryInclude(input_api, output_api, non_third_party_sources))
  results.extend(
      CheckAssertUsage(input_api, output_api, non_third_party_sources))
  results.extend(
      CheckBannedAbslMakeUnique(input_api, output_api, non_third_party_sources))
  results.extend(
      CheckObjcApiSymbols(input_api, output_api, non_third_party_sources))
  return results


def CheckApiDepsFileIsUpToDate(input_api, output_api):
  """Check that 'include_rules' in api/DEPS is up to date.

  The file api/DEPS must be kept up to date in order to avoid to avoid to
  include internal header from WebRTC's api/ headers.

  This check is focused on ensuring that 'include_rules' contains a deny
  rule for each root level directory. More focused allow rules can be
  added to 'specific_include_rules'.
  """
  results = []
  api_deps = os.path.join(input_api.PresubmitLocalPath(), 'api', 'DEPS')
  with open(api_deps) as f:
    deps_content = _ParseDeps(f.read())

  include_rules = deps_content.get('include_rules', [])
  dirs_to_skip = set(['api', 'docs'])

  # Only check top level directories affected by the current CL.
  dirs_to_check = set()
  for f in input_api.AffectedFiles():
    path_tokens = [t for t in f.LocalPath().split(os.sep) if t]
    if len(path_tokens) > 1:
      if (path_tokens[0] not in dirs_to_skip and os.path.isdir(
          os.path.join(input_api.PresubmitLocalPath(), path_tokens[0]))):
        dirs_to_check.add(path_tokens[0])

  missing_include_rules = set()
  for p in dirs_to_check:
    rule = '-%s' % p
    if rule not in include_rules:
      missing_include_rules.add(rule)

  if missing_include_rules:
    error_msg = [
        'include_rules = [\n',
        '  ...\n',
    ]

    for r in sorted(missing_include_rules):
      error_msg.append('  "%s",\n' % str(r))

    error_msg.append('  ...\n')
    error_msg.append(']\n')

    results.append(
        output_api.PresubmitError(
            'New root level directory detected! WebRTC api/ headers should '
            'not #include headers from \n'
            'the new directory, so please update "include_rules" in file\n'
            '"%s". Example:\n%s\n' % (api_deps, ''.join(error_msg))))

  return results


def CheckBannedAbslMakeUnique(input_api, output_api, source_file_filter):
  file_filter = lambda f: (f.LocalPath().endswith(('.cc', '.h')) and
                           source_file_filter(f))

  files = []
  for f in input_api.AffectedFiles(include_deletes=False,
                                   file_filter=file_filter):
    for _, line in f.ChangedContents():
      if 'absl::make_unique' in line:
        files.append(f)
        break

  if files:
    return [
        output_api.PresubmitError(
            'Please use std::make_unique instead of absl::make_unique.\n'
            'Affected files:', files)
    ]
  return []


def CheckObjcApiSymbols(input_api, output_api, source_file_filter):
  rtc_objc_export = re.compile(r'RTC_OBJC_EXPORT(.|\n){26}',
                               re.MULTILINE | re.DOTALL)
  file_filter = lambda f: (f.LocalPath().endswith(('.h')) and
                           source_file_filter(f))

  files = []
  file_filter = lambda x: (input_api.FilterSourceFile(x) and source_file_filter(
      x))
  for f in input_api.AffectedSourceFiles(file_filter):
    if not f.LocalPath().endswith('.h') or not 'sdk/objc' in f.LocalPath():
      continue
    if f.LocalPath().endswith('sdk/objc/base/RTCMacros.h'):
      continue
    contents = input_api.ReadFile(f)
    for match in rtc_objc_export.finditer(contents):
      export_block = match.group(0)
      if 'RTC_OBJC_TYPE' not in export_block:
        files.append(f.LocalPath())

  if len(files) > 0:
    return [
        output_api.PresubmitError(
            'RTC_OBJC_EXPORT types must be wrapped into an RTC_OBJC_TYPE() ' +
            'macro.\n\n' + 'For example:\n' +
            'RTC_OBJC_EXPORT @protocol RTC_OBJC_TYPE(RtcFoo)\n\n' +
            'RTC_OBJC_EXPORT @interface RTC_OBJC_TYPE(RtcFoo)\n\n' +
            'Please fix the following files:', files)
    ]
  return []


def CheckAssertUsage(input_api, output_api, source_file_filter):
  pattern = input_api.re.compile(r'\bassert\(')
  file_filter = lambda f: (f.LocalPath().endswith(('.cc', '.h', '.m', '.mm'))
                           and source_file_filter(f))

  files = []
  for f in input_api.AffectedFiles(include_deletes=False,
                                   file_filter=file_filter):
    for _, line in f.ChangedContents():
      if pattern.search(line):
        files.append(f.LocalPath())
        break

  if len(files) > 0:
    return [
        output_api.PresubmitError(
            'Usage of assert() has been detected in the following files, '
            'please use RTC_DCHECK() instead.\n Files:', files)
    ]
  return []


def CheckAbslMemoryInclude(input_api, output_api, source_file_filter):
  pattern = input_api.re.compile(r'^#include\s*"absl/memory/memory.h"',
                                 input_api.re.MULTILINE)
  file_filter = lambda f: (f.LocalPath().endswith(('.cc', '.h')) and
                           source_file_filter(f))

  files = []
  for f in input_api.AffectedFiles(include_deletes=False,
                                   file_filter=file_filter):
    contents = input_api.ReadFile(f)
    if pattern.search(contents):
      continue
    for _, line in f.ChangedContents():
      if 'absl::WrapUnique' in line:
        files.append(f)
        break

  if len(files) > 0:
    return [
        output_api.PresubmitError(
            'Please include "absl/memory/memory.h" header for '
            'absl::WrapUnique.\nThis header may or may not be included '
            'transitively depending on the C++ standard version.', files)
    ]
  return []


def CheckChangeOnUpload(input_api, output_api):
  results = []
  results.extend(CommonChecks(input_api, output_api))
  results.extend(CheckGnGen(input_api, output_api))
  results.extend(input_api.canned_checks.CheckGNFormatted(
      input_api, output_api))
  return results


def CheckChangeOnCommit(input_api, output_api):
  results = []
  results.extend(CommonChecks(input_api, output_api))
  results.extend(VerifyNativeApiHeadersListIsValid(input_api, output_api))
  results.extend(input_api.canned_checks.CheckOwners(input_api, output_api))
  results.extend(
      input_api.canned_checks.CheckChangeWasUploaded(input_api, output_api))
  results.extend(
      input_api.canned_checks.CheckChangeHasDescription(input_api, output_api))
  results.extend(CheckChangeHasBugField(input_api, output_api))
  results.extend(CheckCommitMessageBugEntry(input_api, output_api))
  results.extend(
      input_api.canned_checks.CheckTreeIsOpen(
          input_api,
          output_api,
          json_url='http://webrtc-status.appspot.com/current?format=json'))
  return results


def CheckOrphanHeaders(input_api, output_api, source_file_filter):
  # We need to wait until we have an input_api object and use this
  # roundabout construct to import prebubmit_checks_lib because this file is
  # eval-ed and thus doesn't have __file__.
  error_msg = """{} should be listed in {}."""
  results = []
  exempt_paths = [re.escape(os.path.join('tools_webrtc', 'ios', 'SDK'))]

  with _AddToPath(
      input_api.os_path.join(input_api.PresubmitLocalPath(), 'tools_webrtc',
                             'presubmit_checks_lib')):
    from check_orphan_headers import GetBuildGnPathFromFilePath
    from check_orphan_headers import IsHeaderInBuildGn

  file_filter = lambda x: input_api.FilterSourceFile(
      x, files_to_skip=exempt_paths) and source_file_filter(x)
  for f in input_api.AffectedSourceFiles(file_filter):
    if f.LocalPath().endswith('.h'):
      file_path = os.path.abspath(f.LocalPath())
      root_dir = os.getcwd()
      gn_file_path = GetBuildGnPathFromFilePath(file_path, os.path.exists,
                                                root_dir)
      in_build_gn = IsHeaderInBuildGn(file_path, gn_file_path)
      if not in_build_gn:
        results.append(
            output_api.PresubmitError(
                error_msg.format(f.LocalPath(), os.path.relpath(gn_file_path))))
  return results


def CheckNewlineAtTheEndOfProtoFiles(input_api, output_api,
                                     source_file_filter):
  """Checks that all .proto files are terminated with a newline."""
  error_msg = 'File {} must end with exactly one newline.'
  results = []
  file_filter = lambda x: input_api.FilterSourceFile(
      x, files_to_check=(r'.+\.proto$', )) and source_file_filter(x)
  for f in input_api.AffectedSourceFiles(file_filter):
    file_path = f.LocalPath()
    with open(file_path) as f:
      lines = f.readlines()
      if len(lines) > 0 and not lines[-1].endswith('\n'):
        results.append(output_api.PresubmitError(error_msg.format(file_path)))
  return results


def _ExtractAddRulesFromParsedDeps(parsed_deps):
  """Extract the rules that add dependencies from a parsed DEPS file.

  Args:
    parsed_deps: the locals dictionary from evaluating the DEPS file."""
  add_rules = set()
  add_rules.update([
      rule[1:] for rule in parsed_deps.get('include_rules', [])
      if rule.startswith('+') or rule.startswith('!')
  ])
  for _, rules in parsed_deps.get('specific_include_rules', {}).items():
    add_rules.update([
        rule[1:] for rule in rules
        if rule.startswith('+') or rule.startswith('!')
    ])
  return add_rules


def _ParseDeps(contents):
  """Simple helper for parsing DEPS files."""

  # Stubs for handling special syntax in the root DEPS file.
  class VarImpl:
    def __init__(self, local_scope):
      self._local_scope = local_scope

    def Lookup(self, var_name):
      """Implements the Var syntax."""
      try:
        return self._local_scope['vars'][var_name]
      except KeyError as var_not_defined:
        raise Exception('Var is not defined: %s' %
                        var_name) from var_not_defined

  local_scope = {}
  global_scope = {
      'Var': VarImpl(local_scope).Lookup,
  }
  exec(contents, global_scope, local_scope)
  return local_scope


def _CalculateAddedDeps(os_path, old_contents, new_contents):
  """Helper method for _CheckAddedDepsHaveTargetApprovals. Returns
  a set of DEPS entries that we should look up.

  For a directory (rather than a specific filename) we fake a path to
  a specific filename by adding /DEPS. This is chosen as a file that
  will seldom or never be subject to per-file include_rules.
  """
  # We ignore deps entries on auto-generated directories.
  auto_generated_dirs = ['grit', 'jni']

  old_deps = _ExtractAddRulesFromParsedDeps(_ParseDeps(old_contents))
  new_deps = _ExtractAddRulesFromParsedDeps(_ParseDeps(new_contents))

  added_deps = new_deps.difference(old_deps)

  results = set()
  for added_dep in added_deps:
    if added_dep.split('/')[0] in auto_generated_dirs:
      continue
    # Assume that a rule that ends in .h is a rule for a specific file.
    if added_dep.endswith('.h'):
      results.add(added_dep)
    else:
      results.add(os_path.join(added_dep, 'DEPS'))
  return results


def CheckAddedDepsHaveTargetApprovals(input_api, output_api):
  """When a dependency prefixed with + is added to a DEPS file, we
    want to make sure that the change is reviewed by an OWNER of the
    target file or directory, to avoid layering violations from being
    introduced. This check verifies that this happens.
    """
  virtual_depended_on_files = set()

  file_filter = lambda f: not input_api.re.match(
      r"^third_party[\\\/](WebKit|blink)[\\\/].*", f.LocalPath())
  for f in input_api.AffectedFiles(include_deletes=False,
                                   file_filter=file_filter):
    filename = input_api.os_path.basename(f.LocalPath())
    if filename == 'DEPS':
      virtual_depended_on_files.update(
          _CalculateAddedDeps(input_api.os_path, '\n'.join(f.OldContents()),
                              '\n'.join(f.NewContents())))

  if not virtual_depended_on_files:
    return []

  if input_api.is_committing:
    if input_api.tbr:
      return [
          output_api.PresubmitNotifyResult(
              '--tbr was specified, skipping OWNERS check for DEPS '
              'additions')
      ]
    if input_api.dry_run:
      return [
          output_api.PresubmitNotifyResult(
              'This is a dry run, skipping OWNERS check for DEPS '
              'additions')
      ]
    if not input_api.change.issue:
      return [
          output_api.PresubmitError(
              "DEPS approval by OWNERS check failed: this change has "
              "no change number, so we can't check it for approvals.")
      ]
    output = output_api.PresubmitError
  else:
    output = output_api.PresubmitNotifyResult

  owner_email, reviewers = (
      input_api.canned_checks.GetCodereviewOwnerAndReviewers(
          input_api, None, approval_needed=input_api.is_committing))

  owner_email = owner_email or input_api.change.author_email

  approval_status = input_api.owners_client.GetFilesApprovalStatus(
      virtual_depended_on_files, reviewers.union([owner_email]), [])
  missing_files = [
      f for f in virtual_depended_on_files
      if approval_status[f] != input_api.owners_client.APPROVED
  ]

  # We strip the /DEPS part that was added by
  # _FilesToCheckForIncomingDeps to fake a path to a file in a
  # directory.
  def StripDeps(path):
    start_deps = path.rfind('/DEPS')
    if start_deps != -1:
      return path[:start_deps]
    return path

  unapproved_dependencies = [
      "'+%s'," % StripDeps(path) for path in missing_files
  ]

  if unapproved_dependencies:
    output_list = [
        output('You need LGTM from owners of depends-on paths in DEPS that '
               ' were modified in this CL:\n    %s' %
               '\n    '.join(sorted(unapproved_dependencies)))
    ]
    suggested_owners = input_api.owners_client.SuggestOwners(
        missing_files, exclude=[owner_email])
    output_list.append(
        output('Suggested missing target path OWNERS:\n    %s' %
               '\n    '.join(suggested_owners or [])))
    return output_list

  return []<|MERGE_RESOLUTION|>--- conflicted
+++ resolved
@@ -936,11 +936,6 @@
               r'^testing[\\\/].*\.py$',
               r'^third_party[\\\/].*\.py$',
               r'^tools[\\\/].*\.py$',
-<<<<<<< HEAD
-              # TODO(bugs.webrtc.org/13605): should arguably be checked.
-              r'^tools_webrtc[\\\/]mb[\\\/].*\.py$',
-=======
->>>>>>> 8f9b44ba
               r'^xcodebuild.*[\\\/].*\.py$',
           ),
           pylintrc='pylintrc',
