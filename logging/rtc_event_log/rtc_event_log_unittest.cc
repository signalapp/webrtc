/*
 *  Copyright (c) 2015 The WebRTC project authors. All Rights Reserved.
 *
 *  Use of this source code is governed by a BSD-style license
 *  that can be found in the LICENSE file in the root of the source
 *  tree. An additional intellectual property rights grant can be found
 *  in the file PATENTS.  All contributing project authors may
 *  be found in the AUTHORS file in the root of the source tree.
 */

#include "api/rtc_event_log/rtc_event_log.h"

#include <algorithm>
#include <limits>
#include <map>
#include <memory>
#include <string>
#include <tuple>
#include <utility>
#include <vector>

#include "api/rtc_event_log/rtc_event_log_factory.h"
#include "api/task_queue/default_task_queue_factory.h"
#include "logging/rtc_event_log/events/rtc_event_audio_network_adaptation.h"
#include "logging/rtc_event_log/events/rtc_event_audio_playout.h"
#include "logging/rtc_event_log/events/rtc_event_audio_receive_stream_config.h"
#include "logging/rtc_event_log/events/rtc_event_audio_send_stream_config.h"
#include "logging/rtc_event_log/events/rtc_event_bwe_update_delay_based.h"
#include "logging/rtc_event_log/events/rtc_event_bwe_update_loss_based.h"
#include "logging/rtc_event_log/events/rtc_event_dtls_transport_state.h"
#include "logging/rtc_event_log/events/rtc_event_dtls_writable_state.h"
#include "logging/rtc_event_log/events/rtc_event_generic_ack_received.h"
#include "logging/rtc_event_log/events/rtc_event_generic_packet_received.h"
#include "logging/rtc_event_log/events/rtc_event_generic_packet_sent.h"
#include "logging/rtc_event_log/events/rtc_event_probe_cluster_created.h"
#include "logging/rtc_event_log/events/rtc_event_probe_result_failure.h"
#include "logging/rtc_event_log/events/rtc_event_probe_result_success.h"
#include "logging/rtc_event_log/events/rtc_event_rtcp_packet_incoming.h"
#include "logging/rtc_event_log/events/rtc_event_rtcp_packet_outgoing.h"
#include "logging/rtc_event_log/events/rtc_event_rtp_packet_incoming.h"
#include "logging/rtc_event_log/events/rtc_event_rtp_packet_outgoing.h"
#include "logging/rtc_event_log/events/rtc_event_video_receive_stream_config.h"
#include "logging/rtc_event_log/events/rtc_event_video_send_stream_config.h"
#include "logging/rtc_event_log/rtc_event_log_parser.h"
#include "logging/rtc_event_log/rtc_event_log_unittest_helper.h"
#include "logging/rtc_event_log/rtc_stream_config.h"
#include "modules/rtp_rtcp/include/rtp_header_extension_map.h"
#include "modules/rtp_rtcp/source/rtp_header_extensions.h"
#include "rtc_base/checks.h"
#include "rtc_base/fake_clock.h"
#include "rtc_base/random.h"
#include "test/gtest.h"
#include "test/logging/memory_log_writer.h"
#include "test/testsupport/file_utils.h"

namespace webrtc {

namespace {

struct EventCounts {
  size_t audio_send_streams = 0;
  size_t audio_recv_streams = 0;
  size_t video_send_streams = 0;
  size_t video_recv_streams = 0;
  size_t alr_states = 0;
  size_t route_changes = 0;
  size_t audio_playouts = 0;
  size_t ana_configs = 0;
  size_t bwe_loss_events = 0;
  size_t bwe_delay_events = 0;
  size_t dtls_transport_states = 0;
  size_t dtls_writable_states = 0;
  size_t frame_decoded_events = 0;
  size_t probe_creations = 0;
  size_t probe_successes = 0;
  size_t probe_failures = 0;
  size_t ice_configs = 0;
  size_t ice_events = 0;
  size_t incoming_rtp_packets = 0;
  size_t outgoing_rtp_packets = 0;
  size_t incoming_rtcp_packets = 0;
  size_t outgoing_rtcp_packets = 0;
  size_t generic_packets_sent = 0;
  size_t generic_packets_received = 0;
  size_t generic_acks_received = 0;

  size_t total_nonconfig_events() const {
    return alr_states + route_changes + audio_playouts + ana_configs +
           bwe_loss_events + bwe_delay_events + dtls_transport_states +
           dtls_writable_states + frame_decoded_events + probe_creations +
           probe_successes + probe_failures + ice_configs + ice_events +
           incoming_rtp_packets + outgoing_rtp_packets + incoming_rtcp_packets +
           outgoing_rtcp_packets + generic_packets_sent +
           generic_packets_received + generic_acks_received;
  }

  size_t total_config_events() const {
    return audio_send_streams + audio_recv_streams + video_send_streams +
           video_recv_streams;
  }

  size_t total_events() const {
    return total_nonconfig_events() + total_config_events();
  }
};

class RtcEventLogSession
    : public ::testing::TestWithParam<
          std::tuple<uint64_t, int64_t, RtcEventLog::EncodingType>> {
 public:
  RtcEventLogSession()
      : seed_(std::get<0>(GetParam())),
        prng_(seed_),
        output_period_ms_(std::get<1>(GetParam())),
        encoding_type_(std::get<2>(GetParam())),
        gen_(seed_ * 880001UL),
        verifier_(encoding_type_),
        log_storage_(),
        log_output_factory_(log_storage_.CreateFactory()) {
    clock_.SetTime(Timestamp::Micros(prng_.Rand<uint32_t>()));
    // Find the name of the current test, in order to use it as a temporary
    // filename.
    auto test_info = ::testing::UnitTest::GetInstance()->current_test_info();
    std::string test_name =
        std::string(test_info->test_case_name()) + "_" + test_info->name();
    std::replace(test_name.begin(), test_name.end(), '/', '_');
    temp_filename_ = test::OutputPath() + test_name;
  }

  // Create and buffer the config events and `num_events_before_log_start`
  // randomized non-config events. Then call StartLogging and finally create and
  // write the remaining non-config events.
  void WriteLog(EventCounts count, size_t num_events_before_log_start);
  void ReadAndVerifyLog();

  bool IsNewFormat() {
    return encoding_type_ == RtcEventLog::EncodingType::NewFormat;
  }

 private:
  void WriteAudioRecvConfigs(size_t audio_recv_streams, RtcEventLog* event_log);
  void WriteAudioSendConfigs(size_t audio_send_streams, RtcEventLog* event_log);
  void WriteVideoRecvConfigs(size_t video_recv_streams, RtcEventLog* event_log);
  void WriteVideoSendConfigs(size_t video_send_streams, RtcEventLog* event_log);

  std::vector<std::pair<uint32_t, RtpHeaderExtensionMap>> incoming_extensions_;
  std::vector<std::pair<uint32_t, RtpHeaderExtensionMap>> outgoing_extensions_;

  // Config events.
  std::vector<std::unique_ptr<RtcEventAudioSendStreamConfig>>
      audio_send_config_list_;
  std::vector<std::unique_ptr<RtcEventAudioReceiveStreamConfig>>
      audio_recv_config_list_;
  std::vector<std::unique_ptr<RtcEventVideoSendStreamConfig>>
      video_send_config_list_;
  std::vector<std::unique_ptr<RtcEventVideoReceiveStreamConfig>>
      video_recv_config_list_;

  // Regular events.
  std::vector<std::unique_ptr<RtcEventAlrState>> alr_state_list_;
  std::map<uint32_t, std::vector<std::unique_ptr<RtcEventAudioPlayout>>>
      audio_playout_map_;  // Groups audio by SSRC.
  std::vector<std::unique_ptr<RtcEventAudioNetworkAdaptation>>
      ana_configs_list_;
  std::vector<std::unique_ptr<RtcEventBweUpdateDelayBased>> bwe_delay_list_;
  std::vector<std::unique_ptr<RtcEventBweUpdateLossBased>> bwe_loss_list_;
  std::vector<std::unique_ptr<RtcEventDtlsTransportState>>
      dtls_transport_state_list_;
  std::vector<std::unique_ptr<RtcEventDtlsWritableState>>
      dtls_writable_state_list_;
  std::map<uint32_t, std::vector<std::unique_ptr<RtcEventFrameDecoded>>>
      frame_decoded_event_map_;
  std::vector<std::unique_ptr<RtcEventGenericAckReceived>>
      generic_acks_received_;
  std::vector<std::unique_ptr<RtcEventGenericPacketReceived>>
      generic_packets_received_;
  std::vector<std::unique_ptr<RtcEventGenericPacketSent>> generic_packets_sent_;
  std::vector<std::unique_ptr<RtcEventIceCandidatePair>> ice_event_list_;
  std::vector<std::unique_ptr<RtcEventIceCandidatePairConfig>> ice_config_list_;
  std::vector<std::unique_ptr<RtcEventProbeClusterCreated>>
      probe_creation_list_;
  std::vector<std::unique_ptr<RtcEventProbeResultFailure>> probe_failure_list_;
  std::vector<std::unique_ptr<RtcEventProbeResultSuccess>> probe_success_list_;
  std::vector<std::unique_ptr<RtcEventRouteChange>> route_change_list_;
  std::vector<std::unique_ptr<RtcEventRemoteEstimate>> remote_estimate_list_;
  std::vector<std::unique_ptr<RtcEventRtcpPacketIncoming>> incoming_rtcp_list_;
  std::vector<std::unique_ptr<RtcEventRtcpPacketOutgoing>> outgoing_rtcp_list_;
  std::map<uint32_t, std::vector<std::unique_ptr<RtcEventRtpPacketIncoming>>>
      incoming_rtp_map_;  // Groups incoming RTP by SSRC.
  std::map<uint32_t, std::vector<std::unique_ptr<RtcEventRtpPacketOutgoing>>>
      outgoing_rtp_map_;  // Groups outgoing RTP by SSRC.

  int64_t start_time_us_;
  int64_t utc_start_time_us_;
  int64_t stop_time_us_;

  int64_t first_timestamp_ms_ = std::numeric_limits<int64_t>::max();
  int64_t last_timestamp_ms_ = std::numeric_limits<int64_t>::min();

  const uint64_t seed_;
  Random prng_;
  const int64_t output_period_ms_;
  const RtcEventLog::EncodingType encoding_type_;
  test::EventGenerator gen_;
  test::EventVerifier verifier_;
  rtc::ScopedFakeClock clock_;
  std::string temp_filename_;
  MemoryLogStorage log_storage_;
  std::unique_ptr<LogWriterFactoryInterface> log_output_factory_;
};

bool SsrcUsed(
    uint32_t ssrc,
    const std::vector<std::pair<uint32_t, RtpHeaderExtensionMap>>& streams) {
  for (const auto& kv : streams) {
    if (kv.first == ssrc)
      return true;
  }
  return false;
}

void RtcEventLogSession::WriteAudioRecvConfigs(size_t audio_recv_streams,
                                               RtcEventLog* event_log) {
  RTC_CHECK(event_log != nullptr);
  uint32_t ssrc;
  for (size_t i = 0; i < audio_recv_streams; i++) {
    clock_.AdvanceTime(TimeDelta::Millis(prng_.Rand(20)));
    do {
      ssrc = prng_.Rand<uint32_t>();
    } while (SsrcUsed(ssrc, incoming_extensions_));
    RtpHeaderExtensionMap extensions = gen_.NewRtpHeaderExtensionMap();
    incoming_extensions_.emplace_back(ssrc, extensions);
    auto event = gen_.NewAudioReceiveStreamConfig(ssrc, extensions);
    event_log->Log(event->Copy());
    audio_recv_config_list_.push_back(std::move(event));
  }
}

void RtcEventLogSession::WriteAudioSendConfigs(size_t audio_send_streams,
                                               RtcEventLog* event_log) {
  RTC_CHECK(event_log != nullptr);
  uint32_t ssrc;
  for (size_t i = 0; i < audio_send_streams; i++) {
    clock_.AdvanceTime(TimeDelta::Millis(prng_.Rand(20)));
    do {
      ssrc = prng_.Rand<uint32_t>();
    } while (SsrcUsed(ssrc, outgoing_extensions_));
    RtpHeaderExtensionMap extensions = gen_.NewRtpHeaderExtensionMap();
    outgoing_extensions_.emplace_back(ssrc, extensions);
    auto event = gen_.NewAudioSendStreamConfig(ssrc, extensions);
    event_log->Log(event->Copy());
    audio_send_config_list_.push_back(std::move(event));
  }
}

void RtcEventLogSession::WriteVideoRecvConfigs(size_t video_recv_streams,
                                               RtcEventLog* event_log) {
  RTC_CHECK(event_log != nullptr);
  RTC_CHECK_GE(video_recv_streams, 1);

  // Force least one stream to use all header extensions, to ensure
  // (statistically) that every extension is tested in packet creation.
  RtpHeaderExtensionMap all_extensions =
      ParsedRtcEventLog::GetDefaultHeaderExtensionMap();

  clock_.AdvanceTime(TimeDelta::Millis(prng_.Rand(20)));
  uint32_t ssrc = prng_.Rand<uint32_t>();
  incoming_extensions_.emplace_back(ssrc, all_extensions);
  auto event = gen_.NewVideoReceiveStreamConfig(ssrc, all_extensions);
  event_log->Log(event->Copy());
  video_recv_config_list_.push_back(std::move(event));
  for (size_t i = 1; i < video_recv_streams; i++) {
    clock_.AdvanceTime(TimeDelta::Millis(prng_.Rand(20)));
    do {
      ssrc = prng_.Rand<uint32_t>();
    } while (SsrcUsed(ssrc, incoming_extensions_));
    RtpHeaderExtensionMap extensions = gen_.NewRtpHeaderExtensionMap();
    incoming_extensions_.emplace_back(ssrc, extensions);
    auto new_event = gen_.NewVideoReceiveStreamConfig(ssrc, extensions);
    event_log->Log(new_event->Copy());
    video_recv_config_list_.push_back(std::move(new_event));
  }
}

void RtcEventLogSession::WriteVideoSendConfigs(size_t video_send_streams,
                                               RtcEventLog* event_log) {
  RTC_CHECK(event_log != nullptr);
  RTC_CHECK_GE(video_send_streams, 1);

  // Force least one stream to use all header extensions, to ensure
  // (statistically) that every extension is tested in packet creation.
  RtpHeaderExtensionMap all_extensions =
      ParsedRtcEventLog::GetDefaultHeaderExtensionMap();

  clock_.AdvanceTime(TimeDelta::Millis(prng_.Rand(20)));
  uint32_t ssrc = prng_.Rand<uint32_t>();
  outgoing_extensions_.emplace_back(ssrc, all_extensions);
  auto event = gen_.NewVideoSendStreamConfig(ssrc, all_extensions);
  event_log->Log(event->Copy());
  video_send_config_list_.push_back(std::move(event));
  for (size_t i = 1; i < video_send_streams; i++) {
    clock_.AdvanceTime(TimeDelta::Millis(prng_.Rand(20)));
    do {
      ssrc = prng_.Rand<uint32_t>();
    } while (SsrcUsed(ssrc, outgoing_extensions_));
    RtpHeaderExtensionMap extensions = gen_.NewRtpHeaderExtensionMap();
    outgoing_extensions_.emplace_back(ssrc, extensions);
    auto event = gen_.NewVideoSendStreamConfig(ssrc, extensions);
    event_log->Log(event->Copy());
    video_send_config_list_.push_back(std::move(event));
  }
}

void RtcEventLogSession::WriteLog(EventCounts count,
                                  size_t num_events_before_start) {
  // TODO(terelius): Allow test to run with either a real or a fake clock_.
  // Maybe always use the ScopedFakeClock, but conditionally SleepMs()?

  auto task_queue_factory = CreateDefaultTaskQueueFactory();
  RtcEventLogFactory rtc_event_log_factory(task_queue_factory.get());
  // The log will be flushed to output when the event_log goes out of scope.
  std::unique_ptr<RtcEventLog> event_log =
      rtc_event_log_factory.CreateRtcEventLog(encoding_type_);

  // We can't send or receive packets without configured streams.
  RTC_CHECK_GE(count.video_recv_streams, 1);
  RTC_CHECK_GE(count.video_send_streams, 1);

  WriteAudioRecvConfigs(count.audio_recv_streams, event_log.get());
  WriteAudioSendConfigs(count.audio_send_streams, event_log.get());
  WriteVideoRecvConfigs(count.video_recv_streams, event_log.get());
  WriteVideoSendConfigs(count.video_send_streams, event_log.get());

  size_t remaining_events = count.total_nonconfig_events();
  ASSERT_LE(num_events_before_start, remaining_events);
  size_t remaining_events_at_start = remaining_events - num_events_before_start;
  for (; remaining_events > 0; remaining_events--) {
    if (remaining_events == remaining_events_at_start) {
      clock_.AdvanceTime(TimeDelta::Millis(prng_.Rand(20)));
      event_log->StartLogging(log_output_factory_->Create(temp_filename_),
                              output_period_ms_);
      start_time_us_ = rtc::TimeMicros();
      utc_start_time_us_ = rtc::TimeUTCMicros();
    }

    clock_.AdvanceTime(TimeDelta::Millis(prng_.Rand(20)));
    size_t selection = prng_.Rand(remaining_events - 1);
    first_timestamp_ms_ = std::min(first_timestamp_ms_, rtc::TimeMillis());
    last_timestamp_ms_ = std::max(last_timestamp_ms_, rtc::TimeMillis());

    if (selection < count.alr_states) {
      auto event = gen_.NewAlrState();
      event_log->Log(event->Copy());
      alr_state_list_.push_back(std::move(event));
      count.alr_states--;
      continue;
    }
    selection -= count.alr_states;

    if (selection < count.route_changes) {
      auto event = gen_.NewRouteChange();
      event_log->Log(event->Copy());
      route_change_list_.push_back(std::move(event));
      count.route_changes--;
      continue;
    }
    selection -= count.route_changes;

    if (selection < count.audio_playouts) {
      size_t stream = prng_.Rand(incoming_extensions_.size() - 1);
      // This might be a video SSRC, but the parser does not use the config.
      uint32_t ssrc = incoming_extensions_[stream].first;
      auto event = gen_.NewAudioPlayout(ssrc);
      event_log->Log(event->Copy());
      audio_playout_map_[ssrc].push_back(std::move(event));
      count.audio_playouts--;
      continue;
    }
    selection -= count.audio_playouts;

    if (selection < count.ana_configs) {
      auto event = gen_.NewAudioNetworkAdaptation();
      event_log->Log(event->Copy());
      ana_configs_list_.push_back(std::move(event));
      count.ana_configs--;
      continue;
    }
    selection -= count.ana_configs;

    if (selection < count.bwe_loss_events) {
      auto event = gen_.NewBweUpdateLossBased();
      event_log->Log(event->Copy());
      bwe_loss_list_.push_back(std::move(event));
      count.bwe_loss_events--;
      continue;
    }
    selection -= count.bwe_loss_events;

    if (selection < count.bwe_delay_events) {
      auto event = gen_.NewBweUpdateDelayBased();
      event_log->Log(event->Copy());
      bwe_delay_list_.push_back(std::move(event));
      count.bwe_delay_events--;
      continue;
    }
    selection -= count.bwe_delay_events;

    if (selection < count.probe_creations) {
      auto event = gen_.NewProbeClusterCreated();
      event_log->Log(event->Copy());
      probe_creation_list_.push_back(std::move(event));
      count.probe_creations--;
      continue;
    }
    selection -= count.probe_creations;

    if (selection < count.probe_successes) {
      auto event = gen_.NewProbeResultSuccess();
      event_log->Log(event->Copy());
      probe_success_list_.push_back(std::move(event));
      count.probe_successes--;
      continue;
    }
    selection -= count.probe_successes;

    if (selection < count.probe_failures) {
      auto event = gen_.NewProbeResultFailure();
      event_log->Log(event->Copy());
      probe_failure_list_.push_back(std::move(event));
      count.probe_failures--;
      continue;
    }
    selection -= count.probe_failures;

    if (selection < count.dtls_transport_states) {
      auto event = gen_.NewDtlsTransportState();
      event_log->Log(event->Copy());
      dtls_transport_state_list_.push_back(std::move(event));
      count.dtls_transport_states--;
      continue;
    }
    selection -= count.dtls_transport_states;

    if (selection < count.dtls_writable_states) {
      auto event = gen_.NewDtlsWritableState();
      event_log->Log(event->Copy());
      dtls_writable_state_list_.push_back(std::move(event));
      count.dtls_writable_states--;
      continue;
    }
    selection -= count.dtls_writable_states;

    if (selection < count.frame_decoded_events) {
      size_t stream = prng_.Rand(incoming_extensions_.size() - 1);
      // This might be an audio SSRC, but that won't affect the parser.
      uint32_t ssrc = incoming_extensions_[stream].first;
      auto event = gen_.NewFrameDecodedEvent(ssrc);
      event_log->Log(event->Copy());
      frame_decoded_event_map_[ssrc].push_back(std::move(event));
      count.frame_decoded_events--;
      continue;
    }
    selection -= count.frame_decoded_events;

    if (selection < count.ice_configs) {
      auto event = gen_.NewIceCandidatePairConfig();
      event_log->Log(event->Copy());
      ice_config_list_.push_back(std::move(event));
      count.ice_configs--;
      continue;
    }
    selection -= count.ice_configs;

    if (selection < count.ice_events) {
      auto event = gen_.NewIceCandidatePair();
      event_log->Log(event->Copy());
      ice_event_list_.push_back(std::move(event));
      count.ice_events--;
      continue;
    }
    selection -= count.ice_events;

    if (selection < count.incoming_rtp_packets) {
      size_t stream = prng_.Rand(incoming_extensions_.size() - 1);
      uint32_t ssrc = incoming_extensions_[stream].first;
      auto event =
          gen_.NewRtpPacketIncoming(ssrc, incoming_extensions_[stream].second);
      event_log->Log(event->Copy());
      incoming_rtp_map_[ssrc].push_back(std::move(event));
      count.incoming_rtp_packets--;
      continue;
    }
    selection -= count.incoming_rtp_packets;

    if (selection < count.outgoing_rtp_packets) {
      size_t stream = prng_.Rand(outgoing_extensions_.size() - 1);
      uint32_t ssrc = outgoing_extensions_[stream].first;
      auto event =
          gen_.NewRtpPacketOutgoing(ssrc, outgoing_extensions_[stream].second);
      event_log->Log(event->Copy());
      outgoing_rtp_map_[ssrc].push_back(std::move(event));
      count.outgoing_rtp_packets--;
      continue;
    }
    selection -= count.outgoing_rtp_packets;

    if (selection < count.incoming_rtcp_packets) {
      auto event = gen_.NewRtcpPacketIncoming();
      event_log->Log(event->Copy());
      incoming_rtcp_list_.push_back(std::move(event));
      count.incoming_rtcp_packets--;
      continue;
    }
    selection -= count.incoming_rtcp_packets;

    if (selection < count.outgoing_rtcp_packets) {
      auto event = gen_.NewRtcpPacketOutgoing();
      event_log->Log(event->Copy());
      outgoing_rtcp_list_.push_back(std::move(event));
      count.outgoing_rtcp_packets--;
      continue;
    }
    selection -= count.outgoing_rtcp_packets;

    if (selection < count.generic_packets_sent) {
      auto event = gen_.NewGenericPacketSent();
      generic_packets_sent_.push_back(event->Copy());
      event_log->Log(std::move(event));
      count.generic_packets_sent--;
      continue;
    }
    selection -= count.generic_packets_sent;

    if (selection < count.generic_packets_received) {
      auto event = gen_.NewGenericPacketReceived();
      generic_packets_received_.push_back(event->Copy());
      event_log->Log(std::move(event));
      count.generic_packets_received--;
      continue;
    }
    selection -= count.generic_packets_received;

    if (selection < count.generic_acks_received) {
      auto event = gen_.NewGenericAckReceived();
      generic_acks_received_.push_back(event->Copy());
      event_log->Log(std::move(event));
      count.generic_acks_received--;
      continue;
    }
    selection -= count.generic_acks_received;

    RTC_DCHECK_NOTREACHED();
  }

  event_log->StopLogging();
  stop_time_us_ = rtc::TimeMicros();

  ASSERT_EQ(count.total_nonconfig_events(), static_cast<size_t>(0));
}

// Read the log and verify that what we read back from the event log is the
// same as what we wrote down.
void RtcEventLogSession::ReadAndVerifyLog() {
  // Read the generated log from memory.
  ParsedRtcEventLog parsed_log;
  auto it = log_storage_.logs().find(temp_filename_);
  ASSERT_TRUE(it != log_storage_.logs().end());
  ASSERT_TRUE(parsed_log.ParseString(it->second).ok());

  // Start and stop events.
  auto& parsed_start_log_events = parsed_log.start_log_events();
  ASSERT_EQ(parsed_start_log_events.size(), static_cast<size_t>(1));
  verifier_.VerifyLoggedStartEvent(start_time_us_, utc_start_time_us_,
                                   parsed_start_log_events[0]);

  auto& parsed_stop_log_events = parsed_log.stop_log_events();
  ASSERT_EQ(parsed_stop_log_events.size(), static_cast<size_t>(1));
  verifier_.VerifyLoggedStopEvent(stop_time_us_, parsed_stop_log_events[0]);

  auto& parsed_alr_state_events = parsed_log.alr_state_events();
  ASSERT_EQ(parsed_alr_state_events.size(), alr_state_list_.size());
  for (size_t i = 0; i < parsed_alr_state_events.size(); i++) {
    verifier_.VerifyLoggedAlrStateEvent(*alr_state_list_[i],
                                        parsed_alr_state_events[i]);
  }
  auto& parsed_route_change_events = parsed_log.route_change_events();
  ASSERT_EQ(parsed_route_change_events.size(), route_change_list_.size());
  for (size_t i = 0; i < parsed_route_change_events.size(); i++) {
    verifier_.VerifyLoggedRouteChangeEvent(*route_change_list_[i],
                                           parsed_route_change_events[i]);
  }

  const auto& parsed_audio_playout_map = parsed_log.audio_playout_events();
  ASSERT_EQ(parsed_audio_playout_map.size(), audio_playout_map_.size());
  for (const auto& kv : parsed_audio_playout_map) {
    uint32_t ssrc = kv.first;
    const auto& parsed_audio_playout_stream = kv.second;
    const auto& audio_playout_stream = audio_playout_map_[ssrc];
    ASSERT_EQ(parsed_audio_playout_stream.size(), audio_playout_stream.size());
    for (size_t i = 0; i < audio_playout_stream.size(); i++) {
      verifier_.VerifyLoggedAudioPlayoutEvent(*audio_playout_stream[i],
                                              parsed_audio_playout_stream[i]);
    }
  }

  auto& parsed_audio_network_adaptation_events =
      parsed_log.audio_network_adaptation_events();
  ASSERT_EQ(parsed_audio_network_adaptation_events.size(),
            ana_configs_list_.size());
  for (size_t i = 0; i < parsed_audio_network_adaptation_events.size(); i++) {
    verifier_.VerifyLoggedAudioNetworkAdaptationEvent(
        *ana_configs_list_[i], parsed_audio_network_adaptation_events[i]);
  }

  auto& parsed_bwe_delay_updates = parsed_log.bwe_delay_updates();
  ASSERT_EQ(parsed_bwe_delay_updates.size(), bwe_delay_list_.size());
  for (size_t i = 0; i < parsed_bwe_delay_updates.size(); i++) {
    verifier_.VerifyLoggedBweDelayBasedUpdate(*bwe_delay_list_[i],
                                              parsed_bwe_delay_updates[i]);
  }

  auto& parsed_bwe_loss_updates = parsed_log.bwe_loss_updates();
  ASSERT_EQ(parsed_bwe_loss_updates.size(), bwe_loss_list_.size());
  for (size_t i = 0; i < parsed_bwe_loss_updates.size(); i++) {
    verifier_.VerifyLoggedBweLossBasedUpdate(*bwe_loss_list_[i],
                                             parsed_bwe_loss_updates[i]);
  }

  auto& parsed_bwe_probe_cluster_created_events =
      parsed_log.bwe_probe_cluster_created_events();
  ASSERT_EQ(parsed_bwe_probe_cluster_created_events.size(),
            probe_creation_list_.size());
  for (size_t i = 0; i < parsed_bwe_probe_cluster_created_events.size(); i++) {
    verifier_.VerifyLoggedBweProbeClusterCreatedEvent(
        *probe_creation_list_[i], parsed_bwe_probe_cluster_created_events[i]);
  }

  auto& parsed_bwe_probe_failure_events = parsed_log.bwe_probe_failure_events();
  ASSERT_EQ(parsed_bwe_probe_failure_events.size(), probe_failure_list_.size());
  for (size_t i = 0; i < parsed_bwe_probe_failure_events.size(); i++) {
    verifier_.VerifyLoggedBweProbeFailureEvent(
        *probe_failure_list_[i], parsed_bwe_probe_failure_events[i]);
  }

  auto& parsed_bwe_probe_success_events = parsed_log.bwe_probe_success_events();
  ASSERT_EQ(parsed_bwe_probe_success_events.size(), probe_success_list_.size());
  for (size_t i = 0; i < parsed_bwe_probe_success_events.size(); i++) {
    verifier_.VerifyLoggedBweProbeSuccessEvent(
        *probe_success_list_[i], parsed_bwe_probe_success_events[i]);
  }

  auto& parsed_dtls_transport_states = parsed_log.dtls_transport_states();
  ASSERT_EQ(parsed_dtls_transport_states.size(),
            dtls_transport_state_list_.size());
  for (size_t i = 0; i < parsed_dtls_transport_states.size(); i++) {
    verifier_.VerifyLoggedDtlsTransportState(*dtls_transport_state_list_[i],
                                             parsed_dtls_transport_states[i]);
  }

  auto& parsed_dtls_writable_states = parsed_log.dtls_writable_states();
  ASSERT_EQ(parsed_dtls_writable_states.size(),
            dtls_writable_state_list_.size());
  for (size_t i = 0; i < parsed_dtls_writable_states.size(); i++) {
    verifier_.VerifyLoggedDtlsWritableState(*dtls_writable_state_list_[i],
                                            parsed_dtls_writable_states[i]);
  }

  const auto& parsed_frame_decoded_map = parsed_log.decoded_frames();
  ASSERT_EQ(parsed_frame_decoded_map.size(), frame_decoded_event_map_.size());
  for (const auto& kv : parsed_frame_decoded_map) {
    uint32_t ssrc = kv.first;
    const auto& parsed_decoded_frames = kv.second;
    const auto& decoded_frames = frame_decoded_event_map_[ssrc];
    ASSERT_EQ(parsed_decoded_frames.size(), decoded_frames.size());
    for (size_t i = 0; i < decoded_frames.size(); i++) {
      verifier_.VerifyLoggedFrameDecoded(*decoded_frames[i],
                                         parsed_decoded_frames[i]);
    }
  }

  auto& parsed_ice_candidate_pair_configs =
      parsed_log.ice_candidate_pair_configs();
  ASSERT_EQ(parsed_ice_candidate_pair_configs.size(), ice_config_list_.size());
  for (size_t i = 0; i < parsed_ice_candidate_pair_configs.size(); i++) {
    verifier_.VerifyLoggedIceCandidatePairConfig(
        *ice_config_list_[i], parsed_ice_candidate_pair_configs[i]);
  }

  auto& parsed_ice_candidate_pair_events =
      parsed_log.ice_candidate_pair_events();
  ASSERT_EQ(parsed_ice_candidate_pair_events.size(),
            parsed_ice_candidate_pair_events.size());
  for (size_t i = 0; i < parsed_ice_candidate_pair_events.size(); i++) {
    verifier_.VerifyLoggedIceCandidatePairEvent(
        *ice_event_list_[i], parsed_ice_candidate_pair_events[i]);
  }

  auto& parsed_incoming_rtp_packets_by_ssrc =
      parsed_log.incoming_rtp_packets_by_ssrc();
  ASSERT_EQ(parsed_incoming_rtp_packets_by_ssrc.size(),
            incoming_rtp_map_.size());
  for (const auto& kv : parsed_incoming_rtp_packets_by_ssrc) {
    uint32_t ssrc = kv.ssrc;
    const auto& parsed_rtp_stream = kv.incoming_packets;
    const auto& rtp_stream = incoming_rtp_map_[ssrc];
    ASSERT_EQ(parsed_rtp_stream.size(), rtp_stream.size());
    for (size_t i = 0; i < parsed_rtp_stream.size(); i++) {
      verifier_.VerifyLoggedRtpPacketIncoming(*rtp_stream[i],
                                              parsed_rtp_stream[i]);
    }
  }

  auto& parsed_outgoing_rtp_packets_by_ssrc =
      parsed_log.outgoing_rtp_packets_by_ssrc();
  ASSERT_EQ(parsed_outgoing_rtp_packets_by_ssrc.size(),
            outgoing_rtp_map_.size());
  for (const auto& kv : parsed_outgoing_rtp_packets_by_ssrc) {
    uint32_t ssrc = kv.ssrc;
    const auto& parsed_rtp_stream = kv.outgoing_packets;
    const auto& rtp_stream = outgoing_rtp_map_[ssrc];
    ASSERT_EQ(parsed_rtp_stream.size(), rtp_stream.size());
    for (size_t i = 0; i < parsed_rtp_stream.size(); i++) {
      verifier_.VerifyLoggedRtpPacketOutgoing(*rtp_stream[i],
                                              parsed_rtp_stream[i]);
    }
  }

  auto& parsed_incoming_rtcp_packets = parsed_log.incoming_rtcp_packets();
  ASSERT_EQ(parsed_incoming_rtcp_packets.size(), incoming_rtcp_list_.size());
  for (size_t i = 0; i < parsed_incoming_rtcp_packets.size(); i++) {
    verifier_.VerifyLoggedRtcpPacketIncoming(*incoming_rtcp_list_[i],
                                             parsed_incoming_rtcp_packets[i]);
  }

  auto& parsed_outgoing_rtcp_packets = parsed_log.outgoing_rtcp_packets();
  ASSERT_EQ(parsed_outgoing_rtcp_packets.size(), outgoing_rtcp_list_.size());
  for (size_t i = 0; i < parsed_outgoing_rtcp_packets.size(); i++) {
    verifier_.VerifyLoggedRtcpPacketOutgoing(*outgoing_rtcp_list_[i],
                                             parsed_outgoing_rtcp_packets[i]);
  }
  auto& parsed_audio_recv_configs = parsed_log.audio_recv_configs();
  ASSERT_EQ(parsed_audio_recv_configs.size(), audio_recv_config_list_.size());
  for (size_t i = 0; i < parsed_audio_recv_configs.size(); i++) {
    verifier_.VerifyLoggedAudioRecvConfig(*audio_recv_config_list_[i],
                                          parsed_audio_recv_configs[i]);
  }
  auto& parsed_audio_send_configs = parsed_log.audio_send_configs();
  ASSERT_EQ(parsed_audio_send_configs.size(), audio_send_config_list_.size());
  for (size_t i = 0; i < parsed_audio_send_configs.size(); i++) {
    verifier_.VerifyLoggedAudioSendConfig(*audio_send_config_list_[i],
                                          parsed_audio_send_configs[i]);
  }
  auto& parsed_video_recv_configs = parsed_log.video_recv_configs();
  ASSERT_EQ(parsed_video_recv_configs.size(), video_recv_config_list_.size());
  for (size_t i = 0; i < parsed_video_recv_configs.size(); i++) {
    verifier_.VerifyLoggedVideoRecvConfig(*video_recv_config_list_[i],
                                          parsed_video_recv_configs[i]);
  }
  auto& parsed_video_send_configs = parsed_log.video_send_configs();
  ASSERT_EQ(parsed_video_send_configs.size(), video_send_config_list_.size());
  for (size_t i = 0; i < parsed_video_send_configs.size(); i++) {
    verifier_.VerifyLoggedVideoSendConfig(*video_send_config_list_[i],
                                          parsed_video_send_configs[i]);
  }

  auto& parsed_generic_packets_received = parsed_log.generic_packets_received();
  ASSERT_EQ(parsed_generic_packets_received.size(),
            generic_packets_received_.size());
  for (size_t i = 0; i < parsed_generic_packets_received.size(); i++) {
    verifier_.VerifyLoggedGenericPacketReceived(
        *generic_packets_received_[i], parsed_generic_packets_received[i]);
  }

  auto& parsed_generic_packets_sent = parsed_log.generic_packets_sent();
  ASSERT_EQ(parsed_generic_packets_sent.size(), generic_packets_sent_.size());
  for (size_t i = 0; i < parsed_generic_packets_sent.size(); i++) {
    verifier_.VerifyLoggedGenericPacketSent(*generic_packets_sent_[i],
                                            parsed_generic_packets_sent[i]);
  }

  auto& parsed_generic_acks_received = parsed_log.generic_acks_received();
  ASSERT_EQ(parsed_generic_acks_received.size(), generic_acks_received_.size());
  for (size_t i = 0; i < parsed_generic_acks_received.size(); i++) {
    verifier_.VerifyLoggedGenericAckReceived(*generic_acks_received_[i],
                                             parsed_generic_acks_received[i]);
  }

  EXPECT_EQ(first_timestamp_ms_, parsed_log.first_timestamp().ms());
  EXPECT_EQ(last_timestamp_ms_, parsed_log.last_timestamp().ms());

  EXPECT_EQ(parsed_log.first_log_segment().start_time_ms(),
            std::min(start_time_us_ / 1000, first_timestamp_ms_));
  EXPECT_EQ(parsed_log.first_log_segment().stop_time_ms(),
            stop_time_us_ / 1000);
}

}  // namespace

TEST_P(RtcEventLogSession, StartLoggingFromBeginning) {
  EventCounts count;
  count.audio_send_streams = 2;
  count.audio_recv_streams = 2;
  count.video_send_streams = 3;
  count.video_recv_streams = 4;
  count.alr_states = 4;
  count.audio_playouts = 100;
  count.ana_configs = 3;
  count.bwe_loss_events = 20;
  count.bwe_delay_events = 20;
  count.probe_creations = 4;
  count.probe_successes = 2;
  count.probe_failures = 2;
  count.ice_configs = 3;
  count.ice_events = 10;
  count.incoming_rtp_packets = 100;
  count.outgoing_rtp_packets = 100;
  count.incoming_rtcp_packets = 20;
  count.outgoing_rtcp_packets = 20;
  if (IsNewFormat()) {
    count.dtls_transport_states = 4;
    count.dtls_writable_states = 2;
    count.frame_decoded_events = 50;
    count.generic_packets_sent = 100;
    count.generic_packets_received = 100;
    count.generic_acks_received = 20;
    count.route_changes = 4;
  }

  WriteLog(count, 0);
  ReadAndVerifyLog();
}

TEST_P(RtcEventLogSession, StartLoggingInTheMiddle) {
  EventCounts count;
  count.audio_send_streams = 3;
  count.audio_recv_streams = 4;
  count.video_send_streams = 5;
  count.video_recv_streams = 6;
  count.alr_states = 10;
  count.audio_playouts = 500;
  count.ana_configs = 10;
  count.bwe_loss_events = 50;
  count.bwe_delay_events = 50;
  count.probe_creations = 10;
  count.probe_successes = 5;
  count.probe_failures = 5;
  count.ice_configs = 10;
  count.ice_events = 20;
  count.incoming_rtp_packets = 500;
  count.outgoing_rtp_packets = 500;
  count.incoming_rtcp_packets = 50;
  count.outgoing_rtcp_packets = 50;
  if (IsNewFormat()) {
    count.dtls_transport_states = 4;
    count.dtls_writable_states = 5;
    count.frame_decoded_events = 250;
    count.generic_packets_sent = 500;
    count.generic_packets_received = 500;
    count.generic_acks_received = 50;
    count.route_changes = 10;
  }

  WriteLog(count, 500);
  ReadAndVerifyLog();
}

INSTANTIATE_TEST_SUITE_P(
    RtcEventLogTest,
    RtcEventLogSession,
    ::testing::Combine(
        ::testing::Values(1234567, 7654321),
        ::testing::Values(RtcEventLog::kImmediateOutput, 1, 5),
        ::testing::Values(RtcEventLog::EncodingType::Legacy,
                          RtcEventLog::EncodingType::NewFormat)));

class RtcEventLogCircularBufferTest
    : public ::testing::TestWithParam<RtcEventLog::EncodingType> {
 public:
  RtcEventLogCircularBufferTest()
      : encoding_type_(GetParam()),
        verifier_(encoding_type_),
        log_storage_(),
        log_output_factory_(log_storage_.CreateFactory()) {}
  const RtcEventLog::EncodingType encoding_type_;
  const test::EventVerifier verifier_;
  MemoryLogStorage log_storage_;
  std::unique_ptr<LogWriterFactoryInterface> log_output_factory_;
};

TEST_P(RtcEventLogCircularBufferTest, KeepsMostRecentEvents) {
  // TODO(terelius): Maybe make a separate RtcEventLogImplTest that can access
  // the size of the cyclic buffer?
  constexpr size_t kNumEvents = 20000;
  constexpr int64_t kStartTimeSeconds = 1;
  constexpr int32_t kStartBitrate = 1000000;

  auto test_info = ::testing::UnitTest::GetInstance()->current_test_info();
  std::string test_name =
      std::string(test_info->test_case_name()) + "_" + test_info->name();
  std::replace(test_name.begin(), test_name.end(), '/', '_');
  const std::string temp_filename = test::OutputPath() + test_name;

  std::unique_ptr<rtc::ScopedFakeClock> fake_clock =
      std::make_unique<rtc::ScopedFakeClock>();
  fake_clock->SetTime(Timestamp::Seconds(kStartTimeSeconds));

<<<<<<< HEAD
  auto task_queue_factory = CreateDefaultTaskQueueFactory();
  RtcEventLogFactory rtc_event_log_factory(task_queue_factory.get());
  // When `log` goes out of scope, the contents are flushed
  // to the output.
  std::unique_ptr<RtcEventLog> log =
      rtc_event_log_factory.CreateRtcEventLog(encoding_type_);

  for (size_t i = 0; i < kNumEvents; i++) {
    // The purpose of the test is to verify that the log can handle
    // more events than what fits in the internal circular buffer. The exact
    // type of events does not matter so we chose ProbeSuccess events for
    // simplicity.
    // We base the various values on the index. We use this for some basic
    // consistency checks when we read back.
    log->Log(std::make_unique<RtcEventProbeResultSuccess>(
        i, kStartBitrate + i * 1000));
=======
  // Create a scope for the TQ and event log factories.
  // This way, we make sure that task queue instances that may rely on a clock
  // have been torn down before we run the verification steps at the end of
  // the test.
  int64_t start_time_us, utc_start_time_us, stop_time_us;

  {
    auto task_queue_factory = CreateDefaultTaskQueueFactory();
    RtcEventLogFactory rtc_event_log_factory(task_queue_factory.get());
    // When `log` goes out of scope, the contents are flushed
    // to the output.
    std::unique_ptr<RtcEventLog> log =
        rtc_event_log_factory.CreateRtcEventLog(encoding_type_);

    for (size_t i = 0; i < kNumEvents; i++) {
      // The purpose of the test is to verify that the log can handle
      // more events than what fits in the internal circular buffer. The exact
      // type of events does not matter so we chose ProbeSuccess events for
      // simplicity.
      // We base the various values on the index. We use this for some basic
      // consistency checks when we read back.
      log->Log(std::make_unique<RtcEventProbeResultSuccess>(
          i, kStartBitrate + i * 1000));
      fake_clock->AdvanceTime(TimeDelta::Millis(10));
    }
    start_time_us = rtc::TimeMicros();
    utc_start_time_us = rtc::TimeUTCMicros();
    log->StartLogging(log_output_factory_->Create(temp_filename),
                      RtcEventLog::kImmediateOutput);
>>>>>>> 8f9b44ba
    fake_clock->AdvanceTime(TimeDelta::Millis(10));
    stop_time_us = rtc::TimeMicros();
    log->StopLogging();
  }
<<<<<<< HEAD
  int64_t start_time_us = rtc::TimeMicros();
  int64_t utc_start_time_us = rtc::TimeUTCMicros();
  log->StartLogging(log_output_factory_->Create(temp_filename),
                    RtcEventLog::kImmediateOutput);
  fake_clock->AdvanceTime(TimeDelta::Millis(10));
  int64_t stop_time_us = rtc::TimeMicros();
  log->StopLogging();
=======
>>>>>>> 8f9b44ba

  // Read the generated log from memory.
  ParsedRtcEventLog parsed_log;
  auto it = log_storage_.logs().find(temp_filename);
  ASSERT_TRUE(it != log_storage_.logs().end());
  ASSERT_TRUE(parsed_log.ParseString(it->second).ok());

  const auto& start_log_events = parsed_log.start_log_events();
  ASSERT_EQ(start_log_events.size(), 1u);
  verifier_.VerifyLoggedStartEvent(start_time_us, utc_start_time_us,
                                   start_log_events[0]);

  const auto& stop_log_events = parsed_log.stop_log_events();
  ASSERT_EQ(stop_log_events.size(), 1u);
  verifier_.VerifyLoggedStopEvent(stop_time_us, stop_log_events[0]);

  const auto& probe_success_events = parsed_log.bwe_probe_success_events();
  // If the following fails, it probably means that kNumEvents isn't larger
  // than the size of the cyclic buffer in the event log. Try increasing
  // kNumEvents.
  EXPECT_LT(probe_success_events.size(), kNumEvents);

  ASSERT_GT(probe_success_events.size(), 1u);
  int64_t first_timestamp_ms = probe_success_events[0].timestamp.ms();
  uint32_t first_id = probe_success_events[0].id;
  int32_t first_bitrate_bps = probe_success_events[0].bitrate_bps;
  // We want to reset the time to what we used when generating the events, but
  // the fake clock implementation DCHECKS if time moves backwards. We therefore
  // recreate the clock. However we must ensure that the old fake_clock is
  // destroyed before the new one is created, so we have to reset() first.
  fake_clock.reset();
  fake_clock = std::make_unique<rtc::ScopedFakeClock>();
  fake_clock->SetTime(Timestamp::Millis(first_timestamp_ms));
  for (size_t i = 1; i < probe_success_events.size(); i++) {
    fake_clock->AdvanceTime(TimeDelta::Millis(10));
    verifier_.VerifyLoggedBweProbeSuccessEvent(
        RtcEventProbeResultSuccess(first_id + i, first_bitrate_bps + i * 1000),
        probe_success_events[i]);
  }
}

INSTANTIATE_TEST_SUITE_P(
    RtcEventLogTest,
    RtcEventLogCircularBufferTest,
    ::testing::Values(RtcEventLog::EncodingType::Legacy,
                      RtcEventLog::EncodingType::NewFormat));

// TODO(terelius): Verify parser behavior if the timestamps are not
// monotonically increasing in the log.

TEST(DereferencingVectorTest, NonConstVector) {
  std::vector<int> v{0, 1, 2, 3, 4, 5, 6, 7, 8, 9};
  DereferencingVector<int> even;
  EXPECT_TRUE(even.empty());
  EXPECT_EQ(even.size(), 0u);
  EXPECT_EQ(even.begin(), even.end());
  for (size_t i = 0; i < v.size(); i += 2) {
    even.push_back(&v[i]);
  }
  EXPECT_FALSE(even.empty());
  EXPECT_EQ(even.size(), 5u);
  EXPECT_NE(even.begin(), even.end());

  // Test direct access.
  for (size_t i = 0; i < even.size(); i++) {
    EXPECT_EQ(even[i], 2 * static_cast<int>(i));
  }

  // Test iterator.
  for (int val : even) {
    EXPECT_EQ(val % 2, 0);
  }

  // Test modification through iterator.
  for (int& val : even) {
    val = val * 2;
    EXPECT_EQ(val % 2, 0);
  }

  // Backing vector should have been modified.
  std::vector<int> expected{0, 1, 4, 3, 8, 5, 12, 7, 16, 9};
  for (size_t i = 0; i < v.size(); i++) {
    EXPECT_EQ(v[i], expected[i]);
  }
}

TEST(DereferencingVectorTest, ConstVector) {
  std::vector<int> v{0, 1, 2, 3, 4, 5, 6, 7, 8, 9};
  DereferencingVector<const int> odd;
  EXPECT_TRUE(odd.empty());
  EXPECT_EQ(odd.size(), 0u);
  EXPECT_EQ(odd.begin(), odd.end());
  for (size_t i = 1; i < v.size(); i += 2) {
    odd.push_back(&v[i]);
  }
  EXPECT_FALSE(odd.empty());
  EXPECT_EQ(odd.size(), 5u);
  EXPECT_NE(odd.begin(), odd.end());

  // Test direct access.
  for (size_t i = 0; i < odd.size(); i++) {
    EXPECT_EQ(odd[i], 2 * static_cast<int>(i) + 1);
  }

  // Test iterator.
  for (int val : odd) {
    EXPECT_EQ(val % 2, 1);
  }
}

}  // namespace webrtc<|MERGE_RESOLUTION|>--- conflicted
+++ resolved
@@ -904,24 +904,6 @@
       std::make_unique<rtc::ScopedFakeClock>();
   fake_clock->SetTime(Timestamp::Seconds(kStartTimeSeconds));
 
-<<<<<<< HEAD
-  auto task_queue_factory = CreateDefaultTaskQueueFactory();
-  RtcEventLogFactory rtc_event_log_factory(task_queue_factory.get());
-  // When `log` goes out of scope, the contents are flushed
-  // to the output.
-  std::unique_ptr<RtcEventLog> log =
-      rtc_event_log_factory.CreateRtcEventLog(encoding_type_);
-
-  for (size_t i = 0; i < kNumEvents; i++) {
-    // The purpose of the test is to verify that the log can handle
-    // more events than what fits in the internal circular buffer. The exact
-    // type of events does not matter so we chose ProbeSuccess events for
-    // simplicity.
-    // We base the various values on the index. We use this for some basic
-    // consistency checks when we read back.
-    log->Log(std::make_unique<RtcEventProbeResultSuccess>(
-        i, kStartBitrate + i * 1000));
-=======
   // Create a scope for the TQ and event log factories.
   // This way, we make sure that task queue instances that may rely on a clock
   // have been torn down before we run the verification steps at the end of
@@ -951,21 +933,10 @@
     utc_start_time_us = rtc::TimeUTCMicros();
     log->StartLogging(log_output_factory_->Create(temp_filename),
                       RtcEventLog::kImmediateOutput);
->>>>>>> 8f9b44ba
     fake_clock->AdvanceTime(TimeDelta::Millis(10));
     stop_time_us = rtc::TimeMicros();
     log->StopLogging();
   }
-<<<<<<< HEAD
-  int64_t start_time_us = rtc::TimeMicros();
-  int64_t utc_start_time_us = rtc::TimeUTCMicros();
-  log->StartLogging(log_output_factory_->Create(temp_filename),
-                    RtcEventLog::kImmediateOutput);
-  fake_clock->AdvanceTime(TimeDelta::Millis(10));
-  int64_t stop_time_us = rtc::TimeMicros();
-  log->StopLogging();
-=======
->>>>>>> 8f9b44ba
 
   // Read the generated log from memory.
   ParsedRtcEventLog parsed_log;
