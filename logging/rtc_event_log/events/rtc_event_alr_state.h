--- conflicted
+++ resolved
@@ -40,15 +40,6 @@
 
 struct LoggedAlrStateEvent {
   LoggedAlrStateEvent() = default;
-<<<<<<< HEAD
-  LoggedAlrStateEvent(int64_t timestamp_us, bool in_alr)
-      : timestamp_us(timestamp_us), in_alr(in_alr) {}
-
-  int64_t log_time_us() const { return timestamp_us; }
-  int64_t log_time_ms() const { return timestamp_us / 1000; }
-
-  int64_t timestamp_us;
-=======
   LoggedAlrStateEvent(Timestamp timestamp, bool in_alr)
       : timestamp(timestamp), in_alr(in_alr) {}
 
@@ -56,7 +47,6 @@
   int64_t log_time_ms() const { return timestamp.ms(); }
 
   Timestamp timestamp = Timestamp::MinusInfinity();
->>>>>>> cbad18b1
   bool in_alr;
 };
 
