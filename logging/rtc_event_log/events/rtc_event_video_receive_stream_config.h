/*
 *  Copyright (c) 2017 The WebRTC project authors. All Rights Reserved.
 *
 *  Use of this source code is governed by a BSD-style license
 *  that can be found in the LICENSE file in the root of the source
 *  tree. An additional intellectual property rights grant can be found
 *  in the file PATENTS.  All contributing project authors may
 *  be found in the AUTHORS file in the root of the source tree.
 */

#ifndef LOGGING_RTC_EVENT_LOG_EVENTS_RTC_EVENT_VIDEO_RECEIVE_STREAM_CONFIG_H_
#define LOGGING_RTC_EVENT_LOG_EVENTS_RTC_EVENT_VIDEO_RECEIVE_STREAM_CONFIG_H_

#include <memory>

#include "api/rtc_event_log/rtc_event.h"
#include "api/units/timestamp.h"
#include "logging/rtc_event_log/rtc_stream_config.h"

namespace webrtc {

class RtcEventVideoReceiveStreamConfig final : public RtcEvent {
 public:
  static constexpr Type kType = Type::VideoReceiveStreamConfig;

  explicit RtcEventVideoReceiveStreamConfig(
      std::unique_ptr<rtclog::StreamConfig> config);
  ~RtcEventVideoReceiveStreamConfig() override;

  Type GetType() const override { return kType; }
  bool IsConfigEvent() const override { return true; }

  std::unique_ptr<RtcEventVideoReceiveStreamConfig> Copy() const;

  const rtclog::StreamConfig& config() const { return *config_; }

 private:
  RtcEventVideoReceiveStreamConfig(
      const RtcEventVideoReceiveStreamConfig& other);

  const std::unique_ptr<const rtclog::StreamConfig> config_;
};

struct LoggedVideoRecvConfig {
  LoggedVideoRecvConfig() = default;
<<<<<<< HEAD
  LoggedVideoRecvConfig(int64_t timestamp_us, const rtclog::StreamConfig config)
      : timestamp_us(timestamp_us), config(config) {}

  int64_t log_time_us() const { return timestamp_us; }
  int64_t log_time_ms() const { return timestamp_us / 1000; }

  int64_t timestamp_us;
=======
  LoggedVideoRecvConfig(Timestamp timestamp, const rtclog::StreamConfig config)
      : timestamp(timestamp), config(config) {}

  int64_t log_time_us() const { return timestamp.us(); }
  int64_t log_time_ms() const { return timestamp.ms(); }

  Timestamp timestamp = Timestamp::MinusInfinity();
>>>>>>> cbad18b1
  rtclog::StreamConfig config;
};

}  // namespace webrtc

#endif  // LOGGING_RTC_EVENT_LOG_EVENTS_RTC_EVENT_VIDEO_RECEIVE_STREAM_CONFIG_H_<|MERGE_RESOLUTION|>--- conflicted
+++ resolved
@@ -43,15 +43,6 @@
 
 struct LoggedVideoRecvConfig {
   LoggedVideoRecvConfig() = default;
-<<<<<<< HEAD
-  LoggedVideoRecvConfig(int64_t timestamp_us, const rtclog::StreamConfig config)
-      : timestamp_us(timestamp_us), config(config) {}
-
-  int64_t log_time_us() const { return timestamp_us; }
-  int64_t log_time_ms() const { return timestamp_us / 1000; }
-
-  int64_t timestamp_us;
-=======
   LoggedVideoRecvConfig(Timestamp timestamp, const rtclog::StreamConfig config)
       : timestamp(timestamp), config(config) {}
 
@@ -59,7 +50,6 @@
   int64_t log_time_ms() const { return timestamp.ms(); }
 
   Timestamp timestamp = Timestamp::MinusInfinity();
->>>>>>> cbad18b1
   rtclog::StreamConfig config;
 };
 
