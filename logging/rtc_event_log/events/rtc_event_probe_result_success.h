/*
 *  Copyright (c) 2017 The WebRTC project authors. All Rights Reserved.
 *
 *  Use of this source code is governed by a BSD-style license
 *  that can be found in the LICENSE file in the root of the source
 *  tree. An additional intellectual property rights grant can be found
 *  in the file PATENTS.  All contributing project authors may
 *  be found in the AUTHORS file in the root of the source tree.
 */

#ifndef LOGGING_RTC_EVENT_LOG_EVENTS_RTC_EVENT_PROBE_RESULT_SUCCESS_H_
#define LOGGING_RTC_EVENT_LOG_EVENTS_RTC_EVENT_PROBE_RESULT_SUCCESS_H_

#include <stdint.h>

#include <memory>

#include "api/rtc_event_log/rtc_event.h"
#include "api/units/timestamp.h"

namespace webrtc {

class RtcEventProbeResultSuccess final : public RtcEvent {
 public:
  static constexpr Type kType = Type::ProbeResultSuccess;

  RtcEventProbeResultSuccess(int32_t id, int32_t bitrate_bps);
  ~RtcEventProbeResultSuccess() override = default;

  Type GetType() const override { return kType; }
  bool IsConfigEvent() const override { return false; }

  std::unique_ptr<RtcEventProbeResultSuccess> Copy() const;

  int32_t id() const { return id_; }
  int32_t bitrate_bps() const { return bitrate_bps_; }

 private:
  RtcEventProbeResultSuccess(const RtcEventProbeResultSuccess& other);

  const int32_t id_;
  const int32_t bitrate_bps_;
};

struct LoggedBweProbeSuccessEvent {
  LoggedBweProbeSuccessEvent() = default;
<<<<<<< HEAD
  LoggedBweProbeSuccessEvent(int64_t timestamp_us,
                             int32_t id,
                             int32_t bitrate_bps)
      : timestamp_us(timestamp_us), id(id), bitrate_bps(bitrate_bps) {}

  int64_t log_time_us() const { return timestamp_us; }
  int64_t log_time_ms() const { return timestamp_us / 1000; }

  int64_t timestamp_us;
=======
  LoggedBweProbeSuccessEvent(Timestamp timestamp,
                             int32_t id,
                             int32_t bitrate_bps)
      : timestamp(timestamp), id(id), bitrate_bps(bitrate_bps) {}

  int64_t log_time_us() const { return timestamp.us(); }
  int64_t log_time_ms() const { return timestamp.ms(); }

  Timestamp timestamp = Timestamp::MinusInfinity();
>>>>>>> cbad18b1
  int32_t id;
  int32_t bitrate_bps;
};

}  // namespace webrtc

#endif  // LOGGING_RTC_EVENT_LOG_EVENTS_RTC_EVENT_PROBE_RESULT_SUCCESS_H_<|MERGE_RESOLUTION|>--- conflicted
+++ resolved
@@ -44,17 +44,6 @@
 
 struct LoggedBweProbeSuccessEvent {
   LoggedBweProbeSuccessEvent() = default;
-<<<<<<< HEAD
-  LoggedBweProbeSuccessEvent(int64_t timestamp_us,
-                             int32_t id,
-                             int32_t bitrate_bps)
-      : timestamp_us(timestamp_us), id(id), bitrate_bps(bitrate_bps) {}
-
-  int64_t log_time_us() const { return timestamp_us; }
-  int64_t log_time_ms() const { return timestamp_us / 1000; }
-
-  int64_t timestamp_us;
-=======
   LoggedBweProbeSuccessEvent(Timestamp timestamp,
                              int32_t id,
                              int32_t bitrate_bps)
@@ -64,7 +53,6 @@
   int64_t log_time_ms() const { return timestamp.ms(); }
 
   Timestamp timestamp = Timestamp::MinusInfinity();
->>>>>>> cbad18b1
   int32_t id;
   int32_t bitrate_bps;
 };
