--- conflicted
+++ resolved
@@ -40,19 +40,11 @@
 
 LoggedPacketInfo::~LoggedPacketInfo() {}
 
-<<<<<<< HEAD
-LoggedRtcpPacket::LoggedRtcpPacket(int64_t timestamp_us,
-                                   const std::vector<uint8_t>& packet)
-    : timestamp_us(timestamp_us), raw_data(packet) {}
-
-LoggedRtcpPacket::LoggedRtcpPacket(int64_t timestamp_us,
-=======
 LoggedRtcpPacket::LoggedRtcpPacket(Timestamp timestamp,
                                    const std::vector<uint8_t>& packet)
     : timestamp(timestamp), raw_data(packet) {}
 
 LoggedRtcpPacket::LoggedRtcpPacket(Timestamp timestamp,
->>>>>>> cbad18b1
                                    const std::string& packet)
     : timestamp(timestamp), raw_data(packet.size()) {
   memcpy(raw_data.data(), packet.data(), packet.size());
