--- conflicted
+++ resolved
@@ -283,16 +283,6 @@
   std::vector<RidDescription> receive_rids_;
 
   absl::optional<std::string> alt_protocol_;
-<<<<<<< HEAD
-
- private:
-  // Copy function that returns a raw pointer. Caller will assert ownership.
-  // Should only be called by the Clone() function. Must be implemented
-  // by each final subclass.
-  virtual MediaContentDescription* CloneInternal() const = 0;
-};
-=======
->>>>>>> 758c388d
 
  private:
   // Copy function that returns a raw pointer. Caller will assert ownership.
