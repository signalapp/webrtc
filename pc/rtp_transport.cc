--- conflicted
+++ resolved
@@ -193,14 +193,9 @@
   }
 
   if (!rtp_demuxer_.OnRtpPacket(parsed_packet)) {
-<<<<<<< HEAD
     RTC_LOG(LS_INFO) << "Failed to demux RTP packet: "
-                     << RtpDemuxer::DescribePacket(parsed_packet);
-=======
-    RTC_LOG(LS_VERBOSE) << "Failed to demux RTP packet: "
                         << RtpDemuxer::DescribePacket(parsed_packet);
     SignalUnDemuxableRtpPacketReceived(parsed_packet);
->>>>>>> 44bc8e96
   }
 }
 
