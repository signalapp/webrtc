--- conflicted
+++ resolved
@@ -150,19 +150,13 @@
   int ret = transport->SendPacket(packet->cdata<char>(), packet->size(),
                                   options, flags);
   if (ret != static_cast<int>(packet->size())) {
-<<<<<<< HEAD
-    if (transport->GetError() == ENOTCONN) {
-      RTC_LOG(LS_INFO) << "Got ENOTCONN from transport.";
-      SetReadyToSend(rtcp, false);
-=======
     if (set_ready_to_send_false_if_send_fail_) {
       // TODO: webrtc:361124449 - Remove SetReadyToSend if field trial
       // WebRTC-SetReadyToSendFalseIfSendFail succeed 2024-12-01.
       if (transport->GetError() == ENOTCONN) {
-        RTC_LOG(LS_WARNING) << "Got ENOTCONN from transport.";
+        RTC_LOG(LS_INFO) << "Got ENOTCONN from transport.";
         SetReadyToSend(rtcp, false);
       }
->>>>>>> 28b793b4
     }
     return false;
   }
