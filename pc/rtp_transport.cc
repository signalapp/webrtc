/*
 *  Copyright 2017 The WebRTC project authors. All Rights Reserved.
 *
 *  Use of this source code is governed by a BSD-style license
 *  that can be found in the LICENSE file in the root of the source
 *  tree. An additional intellectual property rights grant can be found
 *  in the file PATENTS.  All contributing project authors may
 *  be found in the AUTHORS file in the root of the source tree.
 */

#include "pc/rtp_transport.h"

#include <cerrno>
#include <cstdint>
#include <optional>
#include <string>
#include <utility>

#include "api/array_view.h"
#include "api/task_queue/pending_task_safety_flag.h"
#include "api/task_queue/task_queue_base.h"
#include "api/transport/ecn_marking.h"
#include "api/units/timestamp.h"
#include "call/rtp_demuxer.h"
#include "media/base/rtp_utils.h"
#include "modules/rtp_rtcp/include/rtp_header_extension_map.h"
#include "modules/rtp_rtcp/source/rtp_packet_received.h"
#include "p2p/base/packet_transport_internal.h"
#include "pc/session_description.h"
#include "rtc_base/async_packet_socket.h"
#include "rtc_base/checks.h"
#include "rtc_base/containers/flat_set.h"
#include "rtc_base/copy_on_write_buffer.h"
#include "rtc_base/logging.h"
#include "rtc_base/network/received_packet.h"
#include "rtc_base/network/sent_packet.h"
#include "rtc_base/network_route.h"
#include "rtc_base/socket.h"
#include "rtc_base/trace_event.h"

namespace webrtc {

void RtpTransport::SetRtcpMuxEnabled(bool enable) {
  rtcp_mux_enabled_ = enable;
  MaybeSignalReadyToSend();
}

const std::string& RtpTransport::transport_name() const {
  return rtp_packet_transport_->transport_name();
}

int RtpTransport::SetRtpOption(Socket::Option opt, int value) {
  return rtp_packet_transport_->SetOption(opt, value);
}

int RtpTransport::SetRtcpOption(Socket::Option opt, int value) {
  if (rtcp_packet_transport_) {
    return rtcp_packet_transport_->SetOption(opt, value);
  }
  return -1;
}

void RtpTransport::SetRtpPacketTransport(
    PacketTransportInternal* new_packet_transport) {
  if (new_packet_transport == rtp_packet_transport_) {
    return;
  }
  if (rtp_packet_transport_) {
    rtp_packet_transport_->UnsubscribeReadyToSend(this);
    rtp_packet_transport_->DeregisterReceivedPacketCallback(this);
    rtp_packet_transport_->UnsubscribeNetworkRouteChanged(this);
    rtp_packet_transport_->UnsubscribeWritableState(this);
    rtp_packet_transport_->SignalSentPacket.disconnect(this);
    // Reset the network route of the old transport.
    SendNetworkRouteChanged(std::optional<NetworkRoute>());
  }
  if (new_packet_transport) {
    new_packet_transport->SubscribeReadyToSend(
        this, [this](PacketTransportInternal* transport) {
          OnReadyToSend(transport);
        });
    new_packet_transport->RegisterReceivedPacketCallback(
        this, [&](PacketTransportInternal* transport,
                  const ReceivedIpPacket& packet) {
          OnReadPacket(transport, packet);
        });
    new_packet_transport->SubscribeNetworkRouteChanged(
        this, [this](std::optional<NetworkRoute> network_route) {
          OnNetworkRouteChanged(network_route);
        });
    new_packet_transport->SubscribeWritableState(
        this, [this](PacketTransportInternal* transport) {
          OnWritableState(transport);
        });
    new_packet_transport->SignalSentPacket.connect(this,
                                                   &RtpTransport::OnSentPacket);
    // Set the network route for the new transport.
    SendNetworkRouteChanged(new_packet_transport->network_route());
  }

  rtp_packet_transport_ = new_packet_transport;
  SetReadyToSend(false,
                 rtp_packet_transport_ && rtp_packet_transport_->writable());
}

void RtpTransport::SetRtcpPacketTransport(
    PacketTransportInternal* new_packet_transport) {
  if (new_packet_transport == rtcp_packet_transport_) {
    return;
  }
  if (rtcp_packet_transport_) {
    rtcp_packet_transport_->UnsubscribeReadyToSend(this);
    rtcp_packet_transport_->DeregisterReceivedPacketCallback(this);
    rtcp_packet_transport_->UnsubscribeNetworkRouteChanged(this);
    rtcp_packet_transport_->UnsubscribeWritableState(this);
    rtcp_packet_transport_->SignalSentPacket.disconnect(this);
    // Reset the network route of the old transport.
    SendNetworkRouteChanged(std::optional<NetworkRoute>());
  }
  if (new_packet_transport) {
    new_packet_transport->SubscribeReadyToSend(
        this, [this](PacketTransportInternal* transport) {
          OnReadyToSend(transport);
        });
    new_packet_transport->RegisterReceivedPacketCallback(
        this, [&](PacketTransportInternal* transport,
                  const ReceivedIpPacket& packet) {
          OnReadPacket(transport, packet);
        });
    new_packet_transport->SubscribeNetworkRouteChanged(
        this, [this](std::optional<NetworkRoute> network_route) {
          OnNetworkRouteChanged(network_route);
        });
    new_packet_transport->SubscribeWritableState(
        this, [this](PacketTransportInternal* transport) {
          OnWritableState(transport);
        });
    new_packet_transport->SignalSentPacket.connect(this,
                                                   &RtpTransport::OnSentPacket);
    // Set the network route for the new transport.
    SendNetworkRouteChanged(new_packet_transport->network_route());
  }
  rtcp_packet_transport_ = new_packet_transport;

  // Assumes the transport is ready to send if it is writable.
  SetReadyToSend(true,
                 rtcp_packet_transport_ && rtcp_packet_transport_->writable());
}

bool RtpTransport::IsWritable(bool rtcp) const {
  PacketTransportInternal* transport = rtcp && !rtcp_mux_enabled_
                                           ? rtcp_packet_transport_
                                           : rtp_packet_transport_;
  return transport && transport->writable();
}

bool RtpTransport::SendRtpPacket(CopyOnWriteBuffer* packet,
                                 const AsyncSocketPacketOptions& options,
                                 int flags) {
  return SendPacket(false, packet, options, flags);
}

bool RtpTransport::SendRtcpPacket(CopyOnWriteBuffer* packet,
                                  const AsyncSocketPacketOptions& options,
                                  int flags) {
  return SendPacket(true, packet, options, flags);
}

bool RtpTransport::SendPacket(bool rtcp,
                              CopyOnWriteBuffer* packet,
                              const AsyncSocketPacketOptions& options,
                              int flags) {
  PacketTransportInternal* transport = rtcp && !rtcp_mux_enabled_
                                           ? rtcp_packet_transport_
                                           : rtp_packet_transport_;
  int ret = transport->SendPacket(packet->cdata<char>(), packet->size(),
                                  options, flags);
  if (ret != static_cast<int>(packet->size())) {
<<<<<<< HEAD
    if (set_ready_to_send_false_if_send_fail_) {
      // TODO: webrtc:361124449 - Remove SetReadyToSend if field trial
      // WebRTC-SetReadyToSendFalseIfSendFail succeed 2024-12-01.
      if (transport->GetError() == ENOTCONN) {
        // RingRTC change to reduce log noise.
        RTC_LOG(LS_INFO) << "Got ENOTCONN from transport.";
        SetReadyToSend(rtcp, false);
      }
    }
=======
>>>>>>> 29d6eaba
    return false;
  }
  return true;
}

void RtpTransport::UpdateRtpHeaderExtensionMap(
    const RtpHeaderExtensions& header_extensions) {
  header_extension_map_ = RtpHeaderExtensionMap(header_extensions);
}

bool RtpTransport::RegisterRtpDemuxerSink(const RtpDemuxerCriteria& criteria,
                                          RtpPacketSinkInterface* sink) {
  rtp_demuxer_.RemoveSink(sink);
  if (!rtp_demuxer_.AddSink(criteria, sink)) {
    RTC_LOG(LS_ERROR) << "Failed to register the sink for RTP demuxer.";
    return false;
  }
  return true;
}

bool RtpTransport::UnregisterRtpDemuxerSink(RtpPacketSinkInterface* sink) {
  if (!rtp_demuxer_.RemoveSink(sink)) {
    RTC_LOG(LS_ERROR) << "Failed to unregister the sink for RTP demuxer.";
    return false;
  }
  return true;
}

flat_set<uint32_t> RtpTransport::GetSsrcsForSink(RtpPacketSinkInterface* sink) {
  return rtp_demuxer_.GetSsrcsForSink(sink);
}

void RtpTransport::DemuxPacket(CopyOnWriteBuffer packet,
                               Timestamp arrival_time,
                               EcnMarking ecn) {
  RtpPacketReceived parsed_packet(&header_extension_map_);
  parsed_packet.set_arrival_time(arrival_time);
  parsed_packet.set_ecn(ecn);

  if (!parsed_packet.Parse(std::move(packet))) {
    RTC_LOG(LS_ERROR)
        << "Failed to parse the incoming RTP packet before demuxing. Drop it.";
    return;
  }

  if (!rtp_demuxer_.OnRtpPacket(parsed_packet)) {
    // RingRTC change to reduce log noise.
    RTC_LOG(LS_INFO) << "Failed to demux RTP packet: "
                        << RtpDemuxer::DescribePacket(parsed_packet);
    NotifyUnDemuxableRtpPacketReceived(parsed_packet);
  }
}

bool RtpTransport::IsTransportWritable() {
  auto rtcp_packet_transport =
      rtcp_mux_enabled_ ? nullptr : rtcp_packet_transport_;
  return rtp_packet_transport_ && rtp_packet_transport_->writable() &&
         (!rtcp_packet_transport || rtcp_packet_transport->writable());
}

void RtpTransport::OnReadyToSend(PacketTransportInternal* transport) {
  SetReadyToSend(transport == rtcp_packet_transport_, true);
}

void RtpTransport::OnNetworkRouteChanged(
    std::optional<NetworkRoute> network_route) {
  SendNetworkRouteChanged(network_route);
}

void RtpTransport::OnWritableState(PacketTransportInternal* packet_transport) {
  RTC_DCHECK(packet_transport == rtp_packet_transport_ ||
             packet_transport == rtcp_packet_transport_);
  SendWritableState(IsTransportWritable());
}

void RtpTransport::OnSentPacket(PacketTransportInternal* packet_transport,
                                const SentPacketInfo& sent_packet) {
  RTC_DCHECK(packet_transport == rtp_packet_transport_ ||
             packet_transport == rtcp_packet_transport_);
  if (processing_sent_packet_) {
    TaskQueueBase::Current()->PostTask(SafeTask(
        safety_.flag(), [this, sent_packet] { SendSentPacket(sent_packet); }));
    return;
  }
  processing_sent_packet_ = true;
  SendSentPacket(sent_packet);
  processing_sent_packet_ = false;
}

void RtpTransport::OnRtpPacketReceived(
    const ReceivedIpPacket& received_packet) {
  CopyOnWriteBuffer payload(received_packet.payload());
  DemuxPacket(
      payload,
      received_packet.arrival_time().value_or(Timestamp::MinusInfinity()),
      received_packet.ecn());
}

void RtpTransport::OnRtcpPacketReceived(
    const ReceivedIpPacket& received_packet) {
  CopyOnWriteBuffer payload(received_packet.payload());
  // TODO(bugs.webrtc.org/15368): Propagate timestamp and maybe received packet
  // further.
  SendRtcpPacketReceived(&payload, received_packet.arrival_time()
                                       ? received_packet.arrival_time()->us()
                                       : -1);
}

void RtpTransport::OnReadPacket(PacketTransportInternal* transport,
                                const ReceivedIpPacket& received_packet) {
  TRACE_EVENT0("webrtc", "RtpTransport::OnReadPacket");

  // When using RTCP multiplexing we might get RTCP packets on the RTP
  // transport. We check the RTP payload type to determine if it is RTCP.
  RtpPacketType packet_type = InferRtpPacketType(received_packet.payload());
  // Filter out the packet that is neither RTP nor RTCP.
  if (packet_type == RtpPacketType::kUnknown) {
    return;
  }

  // Protect ourselves against crazy data.
  if (!IsValidRtpPacketSize(packet_type, received_packet.payload().size())) {
    RTC_LOG(LS_ERROR) << "Dropping incoming "
                      << RtpPacketTypeToString(packet_type)
                      << " packet: wrong size="
                      << received_packet.payload().size();
    return;
  }

  // RingRTC change to avoid processing RTP packets too soon
#if !defined(BUILD_WEBRTC_TESTS)
  if (!incoming_rtp_enabled_) {
    if (packet_type == RtpPacketType::kRtcp) {
      RTC_LOG(LS_INFO) << "Dropping RTCP packet because incoming RTP is disabled; len: "
                       << received_packet.payload().size();
      return;
    } else {
      RTC_LOG(LS_INFO) << "Dropping RTP packet because incoming RTP is disabled; len: "
                       << received_packet.payload().size();
      return;
    }
  }
#endif

  if (packet_type == RtpPacketType::kRtcp) {
    OnRtcpPacketReceived(received_packet);
  } else {
    OnRtpPacketReceived(received_packet);
  }
}

// RingRTC change to explicitly control when incoming packets can be processed
bool RtpTransport::SetIncomingRtpEnabled(bool enabled) {
  RTC_LOG(LS_WARNING) << "RtpTransport::SetIncomingRtpEnabled(" << enabled << ") was " << incoming_rtp_enabled_;
  incoming_rtp_enabled_ = enabled;
  return true;
}

void RtpTransport::SetReadyToSend(bool rtcp, bool ready) {
  if (rtcp) {
    rtcp_ready_to_send_ = ready;
  } else {
    rtp_ready_to_send_ = ready;
  }

  MaybeSignalReadyToSend();
}

void RtpTransport::MaybeSignalReadyToSend() {
  bool ready_to_send =
      rtp_ready_to_send_ && (rtcp_ready_to_send_ || rtcp_mux_enabled_);
  if (ready_to_send != ready_to_send_) {
    if (processing_ready_to_send_) {
      // Delay ReadyToSend processing until current operation is finished.
      // Note that this may not cause a signal, since ready_to_send may
      // have a new value by the time this executes.
      TaskQueueBase::Current()->PostTask(
          SafeTask(safety_.flag(), [this] { MaybeSignalReadyToSend(); }));
      return;
    }
    ready_to_send_ = ready_to_send;
    processing_ready_to_send_ = true;
    SendReadyToSend(ready_to_send);
    processing_ready_to_send_ = false;
  }
}

}  // namespace webrtc<|MERGE_RESOLUTION|>--- conflicted
+++ resolved
@@ -176,18 +176,6 @@
   int ret = transport->SendPacket(packet->cdata<char>(), packet->size(),
                                   options, flags);
   if (ret != static_cast<int>(packet->size())) {
-<<<<<<< HEAD
-    if (set_ready_to_send_false_if_send_fail_) {
-      // TODO: webrtc:361124449 - Remove SetReadyToSend if field trial
-      // WebRTC-SetReadyToSendFalseIfSendFail succeed 2024-12-01.
-      if (transport->GetError() == ENOTCONN) {
-        // RingRTC change to reduce log noise.
-        RTC_LOG(LS_INFO) << "Got ENOTCONN from transport.";
-        SetReadyToSend(rtcp, false);
-      }
-    }
-=======
->>>>>>> 29d6eaba
     return false;
   }
   return true;
