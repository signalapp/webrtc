--- conflicted
+++ resolved
@@ -2512,22 +2512,15 @@
     }
   }
 
-<<<<<<< HEAD
-  // MaybeStartGathering needs to be called after informing the observer so that
-  // we don't signal any candidates before signaling that SetLocalDescription
-  // completed.
+  // MaybeStartGathering needs to be called after informing the observer so
+  // that we don't signal any candidates before signaling that
+  // SetLocalDescription completed.
   // RingRTC change to add ICE forking
   if (pc_->shared_ice_gatherer()) {
     transport_controller_s()->StartGatheringWithSharedIceGatherer(pc_->shared_ice_gatherer());
   } else {
     transport_controller_s()->MaybeStartGathering();
   }
-=======
-  // MaybeStartGathering needs to be called after informing the observer so
-  // that we don't signal any candidates before signaling that
-  // SetLocalDescription completed.
-  transport_controller_s()->MaybeStartGathering();
->>>>>>> 8d78f5de
 }
 
 void SdpOfferAnswerHandler::DoCreateOffer(
