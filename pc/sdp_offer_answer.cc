--- conflicted
+++ resolved
@@ -4629,12 +4629,9 @@
     session_options->ice_credentials =
         context_->network_thread()->BlockingCall(
           [this] { return port_allocator()->GetPooledIceCredentials(); });
-<<<<<<< HEAD
-  }
-=======
+  }
   // draft-hancke-tsvwg-snap.
   session_options->use_sctp_snap = pc_->trials().IsEnabled("WebRTC-Sctp-Snap");
->>>>>>> 29d6eaba
 }
 
 void SdpOfferAnswerHandler::GetOptionsForPlanBAnswer(
