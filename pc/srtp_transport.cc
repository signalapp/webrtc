/*
 *  Copyright 2017 The WebRTC project authors. All Rights Reserved.
 *
 *  Use of this source code is governed by a BSD-style license
 *  that can be found in the LICENSE file in the root of the source
 *  tree. An additional intellectual property rights grant can be found
 *  in the file PATENTS.  All contributing project authors may
 *  be found in the AUTHORS file in the root of the source tree.
 */

#include "pc/srtp_transport.h"

#include <string.h>

#include <string>
#include <utility>
#include <vector>

#include "absl/strings/match.h"
#include "media/base/rtp_utils.h"
#include "modules/rtp_rtcp/source/rtp_util.h"
#include "pc/rtp_transport.h"
#include "pc/srtp_session.h"
#include "rtc_base/async_packet_socket.h"
#include "rtc_base/checks.h"
#include "rtc_base/copy_on_write_buffer.h"
#include "rtc_base/logging.h"
#include "rtc_base/numerics/safe_conversions.h"
#include "rtc_base/ssl_stream_adapter.h"
#include "rtc_base/third_party/base64/base64.h"
#include "rtc_base/third_party/sigslot/sigslot.h"
#include "rtc_base/trace_event.h"
#include "rtc_base/zero_memory.h"

namespace webrtc {

SrtpTransport::SrtpTransport(bool rtcp_mux_enabled,
<<<<<<< HEAD
                             const WebRtcKeyValueConfig& field_trials)
=======
                             const FieldTrialsView& field_trials)
>>>>>>> 8f9b44ba
    : RtpTransport(rtcp_mux_enabled), field_trials_(field_trials) {}

RTCError SrtpTransport::SetSrtpSendKey(const cricket::CryptoParams& params) {
  if (send_params_) {
    LOG_AND_RETURN_ERROR(
        webrtc::RTCErrorType::UNSUPPORTED_OPERATION,
        "Setting the SRTP send key twice is currently unsupported.");
  }
  if (recv_params_ && recv_params_->cipher_suite != params.cipher_suite) {
    LOG_AND_RETURN_ERROR(
        webrtc::RTCErrorType::UNSUPPORTED_OPERATION,
        "The send key and receive key must have the same cipher suite.");
  }

  send_cipher_suite_ = rtc::SrtpCryptoSuiteFromName(params.cipher_suite);
  if (*send_cipher_suite_ == rtc::kSrtpInvalidCryptoSuite) {
    return RTCError(RTCErrorType::INVALID_PARAMETER,
                    "Invalid SRTP crypto suite");
  }

  int send_key_len, send_salt_len;
  if (!rtc::GetSrtpKeyAndSaltLengths(*send_cipher_suite_, &send_key_len,
                                     &send_salt_len)) {
    return RTCError(RTCErrorType::INVALID_PARAMETER,
                    "Could not get lengths for crypto suite(s):"
                    " send cipher_suite ");
  }

  send_key_ = rtc::ZeroOnFreeBuffer<uint8_t>(send_key_len + send_salt_len);
  if (!ParseKeyParams(params.key_params, send_key_.data(), send_key_.size())) {
    return RTCError(RTCErrorType::INVALID_PARAMETER,
                    "Failed to parse the crypto key params");
  }

  if (!MaybeSetKeyParams()) {
    return RTCError(RTCErrorType::INVALID_PARAMETER,
                    "Failed to set the crypto key params");
  }
  send_params_ = params;
  return RTCError::OK();
}

RTCError SrtpTransport::SetSrtpReceiveKey(const cricket::CryptoParams& params) {
  if (recv_params_) {
    LOG_AND_RETURN_ERROR(
        webrtc::RTCErrorType::UNSUPPORTED_OPERATION,
        "Setting the SRTP send key twice is currently unsupported.");
  }
  if (send_params_ && send_params_->cipher_suite != params.cipher_suite) {
    LOG_AND_RETURN_ERROR(
        webrtc::RTCErrorType::UNSUPPORTED_OPERATION,
        "The send key and receive key must have the same cipher suite.");
  }

  recv_cipher_suite_ = rtc::SrtpCryptoSuiteFromName(params.cipher_suite);
  if (*recv_cipher_suite_ == rtc::kSrtpInvalidCryptoSuite) {
    return RTCError(RTCErrorType::INVALID_PARAMETER,
                    "Invalid SRTP crypto suite");
  }

  int recv_key_len, recv_salt_len;
  if (!rtc::GetSrtpKeyAndSaltLengths(*recv_cipher_suite_, &recv_key_len,
                                     &recv_salt_len)) {
    return RTCError(RTCErrorType::INVALID_PARAMETER,
                    "Could not get lengths for crypto suite(s):"
                    " recv cipher_suite ");
  }

  recv_key_ = rtc::ZeroOnFreeBuffer<uint8_t>(recv_key_len + recv_salt_len);
  if (!ParseKeyParams(params.key_params, recv_key_.data(), recv_key_.size())) {
    return RTCError(RTCErrorType::INVALID_PARAMETER,
                    "Failed to parse the crypto key params");
  }

  if (!MaybeSetKeyParams()) {
    return RTCError(RTCErrorType::INVALID_PARAMETER,
                    "Failed to set the crypto key params");
  }
  recv_params_ = params;
  return RTCError::OK();
}

bool SrtpTransport::SendRtpPacket(rtc::CopyOnWriteBuffer* packet,
                                  const rtc::PacketOptions& options,
                                  int flags) {
  if (!IsSrtpActive()) {
    RTC_LOG(LS_ERROR)
        << "Failed to send the packet because SRTP transport is inactive.";
    return false;
  }
  rtc::PacketOptions updated_options = options;
  TRACE_EVENT0("webrtc", "SRTP Encode");
  bool res;
  uint8_t* data = packet->MutableData();
  int len = rtc::checked_cast<int>(packet->size());
// If ENABLE_EXTERNAL_AUTH flag is on then packet authentication is not done
// inside libsrtp for a RTP packet. A external HMAC module will be writing
// a fake HMAC value. This is ONLY done for a RTP packet.
// Socket layer will update rtp sendtime extension header if present in
// packet with current time before updating the HMAC.
#if !defined(ENABLE_EXTERNAL_AUTH)
  res = ProtectRtp(data, len, static_cast<int>(packet->capacity()), &len);
#else
  if (!IsExternalAuthActive()) {
    res = ProtectRtp(data, len, static_cast<int>(packet->capacity()), &len);
  } else {
    updated_options.packet_time_params.rtp_sendtime_extension_id =
        rtp_abs_sendtime_extn_id_;
    res = ProtectRtp(data, len, static_cast<int>(packet->capacity()), &len,
                     &updated_options.packet_time_params.srtp_packet_index);
    // If protection succeeds, let's get auth params from srtp.
    if (res) {
      uint8_t* auth_key = nullptr;
      int key_len = 0;
      res = GetRtpAuthParams(
          &auth_key, &key_len,
          &updated_options.packet_time_params.srtp_auth_tag_len);
      if (res) {
        updated_options.packet_time_params.srtp_auth_key.resize(key_len);
        updated_options.packet_time_params.srtp_auth_key.assign(
            auth_key, auth_key + key_len);
      }
    }
  }
#endif
  if (!res) {
    uint16_t seq_num = ParseRtpSequenceNumber(*packet);
    uint32_t ssrc = ParseRtpSsrc(*packet);
    RTC_LOG(LS_ERROR) << "Failed to protect RTP packet: size=" << len
                      << ", seqnum=" << seq_num << ", SSRC=" << ssrc;
    return false;
  }

  // Update the length of the packet now that we've added the auth tag.
  packet->SetSize(len);
  return SendPacket(/*rtcp=*/false, packet, updated_options, flags);
}

bool SrtpTransport::SendRtcpPacket(rtc::CopyOnWriteBuffer* packet,
                                   const rtc::PacketOptions& options,
                                   int flags) {
  if (!IsSrtpActive()) {
    RTC_LOG(LS_ERROR)
        << "Failed to send the packet because SRTP transport is inactive.";
    return false;
  }

  TRACE_EVENT0("webrtc", "SRTP Encode");
  uint8_t* data = packet->MutableData();
  int len = rtc::checked_cast<int>(packet->size());
  if (!ProtectRtcp(data, len, static_cast<int>(packet->capacity()), &len)) {
    int type = -1;
    cricket::GetRtcpType(data, len, &type);
    RTC_LOG(LS_ERROR) << "Failed to protect RTCP packet: size=" << len
                      << ", type=" << type;
    return false;
  }
  // Update the length of the packet now that we've added the auth tag.
  packet->SetSize(len);

  return SendPacket(/*rtcp=*/true, packet, options, flags);
}

void SrtpTransport::OnRtpPacketReceived(rtc::CopyOnWriteBuffer packet,
                                        int64_t packet_time_us) {
  TRACE_EVENT0("webrtc", "SrtpTransport::OnRtpPacketReceived");
  if (!IsSrtpActive()) {
    RTC_LOG(LS_WARNING)
        << "Inactive SRTP transport received an RTP packet. Drop it.";
    return;
  }
  char* data = packet.MutableData<char>();
  int len = rtc::checked_cast<int>(packet.size());
  if (!UnprotectRtp(data, len, &len)) {
    // Limit the error logging to avoid excessive logs when there are lots of
    // bad packets.
    const int kFailureLogThrottleCount = 100;
    if (decryption_failure_count_ % kFailureLogThrottleCount == 0) {
      RTC_LOG(LS_INFO) << "Failed to unprotect RTP packet: size=" << len
                       << ", seqnum=" << ParseRtpSequenceNumber(packet)
                       << ", SSRC=" << ParseRtpSsrc(packet)
                       << ", previous failure count: "
                       << decryption_failure_count_;
    }
    ++decryption_failure_count_;
    return;
  }
  packet.SetSize(len);
  DemuxPacket(std::move(packet), packet_time_us);
}

void SrtpTransport::OnRtcpPacketReceived(rtc::CopyOnWriteBuffer packet,
                                         int64_t packet_time_us) {
  TRACE_EVENT0("webrtc", "SrtpTransport::OnRtcpPacketReceived");
  if (!IsSrtpActive()) {
    RTC_LOG(LS_WARNING)
        << "Inactive SRTP transport received an RTCP packet. Drop it.";
    return;
  }
  char* data = packet.MutableData<char>();
  int len = rtc::checked_cast<int>(packet.size());
  if (!UnprotectRtcp(data, len, &len)) {
    int type = -1;
    cricket::GetRtcpType(data, len, &type);
    RTC_LOG(LS_INFO) << "Failed to unprotect RTCP packet: size=" << len
                     << ", type=" << type;
    return;
  }
  packet.SetSize(len);
  SignalRtcpPacketReceived(&packet, packet_time_us);
}

void SrtpTransport::OnNetworkRouteChanged(
    absl::optional<rtc::NetworkRoute> network_route) {
  // Only append the SRTP overhead when there is a selected network route.
  if (network_route) {
    int srtp_overhead = 0;
    if (IsSrtpActive()) {
      GetSrtpOverhead(&srtp_overhead);
    }
    network_route->packet_overhead += srtp_overhead;
  }
  SignalNetworkRouteChanged(network_route);
}

void SrtpTransport::OnWritableState(
    rtc::PacketTransportInternal* packet_transport) {
  SignalWritableState(IsWritable(/*rtcp=*/false) && IsWritable(/*rtcp=*/true));
}

bool SrtpTransport::SetRtpParams(int send_cs,
                                 const uint8_t* send_key,
                                 int send_key_len,
                                 const std::vector<int>& send_extension_ids,
                                 int recv_cs,
                                 const uint8_t* recv_key,
                                 int recv_key_len,
                                 const std::vector<int>& recv_extension_ids) {
  // If parameters are being set for the first time, we should create new SRTP
  // sessions and call "SetSend/SetRecv". Otherwise we should call
  // "UpdateSend"/"UpdateRecv" on the existing sessions, which will internally
  // call "srtp_update".
  bool new_sessions = false;
  if (!send_session_) {
    RTC_DCHECK(!recv_session_);
    CreateSrtpSessions();
    new_sessions = true;
  }
  bool ret = new_sessions
                 ? send_session_->SetSend(send_cs, send_key, send_key_len,
                                          send_extension_ids)
                 : send_session_->UpdateSend(send_cs, send_key, send_key_len,
                                             send_extension_ids);
  if (!ret) {
    ResetParams();
    return false;
  }

  ret = new_sessions ? recv_session_->SetRecv(recv_cs, recv_key, recv_key_len,
                                              recv_extension_ids)
                     : recv_session_->UpdateRecv(
                           recv_cs, recv_key, recv_key_len, recv_extension_ids);
  if (!ret) {
    ResetParams();
    return false;
  }

  RTC_LOG(LS_INFO) << "SRTP " << (new_sessions ? "activated" : "updated")
                   << " with negotiated parameters: send cipher_suite "
                   << send_cs << " recv cipher_suite " << recv_cs;
  MaybeUpdateWritableState();
  return true;
}

bool SrtpTransport::SetRtcpParams(int send_cs,
                                  const uint8_t* send_key,
                                  int send_key_len,
                                  const std::vector<int>& send_extension_ids,
                                  int recv_cs,
                                  const uint8_t* recv_key,
                                  int recv_key_len,
                                  const std::vector<int>& recv_extension_ids) {
  // This can only be called once, but can be safely called after
  // SetRtpParams
  if (send_rtcp_session_ || recv_rtcp_session_) {
    RTC_LOG(LS_ERROR) << "Tried to set SRTCP Params when filter already active";
    return false;
  }

  send_rtcp_session_.reset(new cricket::SrtpSession(field_trials_));
  if (!send_rtcp_session_->SetSend(send_cs, send_key, send_key_len,
                                   send_extension_ids)) {
    return false;
  }

  recv_rtcp_session_.reset(new cricket::SrtpSession(field_trials_));
  if (!recv_rtcp_session_->SetRecv(recv_cs, recv_key, recv_key_len,
                                   recv_extension_ids)) {
    return false;
  }

  RTC_LOG(LS_INFO) << "SRTCP activated with negotiated parameters:"
                      " send cipher_suite "
                   << send_cs << " recv cipher_suite " << recv_cs;
  MaybeUpdateWritableState();
  return true;
}

bool SrtpTransport::IsSrtpActive() const {
  return send_session_ && recv_session_;
}

bool SrtpTransport::IsWritable(bool rtcp) const {
  return IsSrtpActive() && RtpTransport::IsWritable(rtcp);
}

void SrtpTransport::ResetParams() {
  send_session_ = nullptr;
  recv_session_ = nullptr;
  send_rtcp_session_ = nullptr;
  recv_rtcp_session_ = nullptr;
  MaybeUpdateWritableState();
  RTC_LOG(LS_INFO) << "The params in SRTP transport are reset.";
}

void SrtpTransport::CreateSrtpSessions() {
  send_session_.reset(new cricket::SrtpSession(field_trials_));
  recv_session_.reset(new cricket::SrtpSession(field_trials_));
  if (external_auth_enabled_) {
    send_session_->EnableExternalAuth();
  }
}

bool SrtpTransport::ProtectRtp(void* p, int in_len, int max_len, int* out_len) {
  if (!IsSrtpActive()) {
    RTC_LOG(LS_WARNING) << "Failed to ProtectRtp: SRTP not active";
    return false;
  }
  RTC_CHECK(send_session_);
  return send_session_->ProtectRtp(p, in_len, max_len, out_len);
}

bool SrtpTransport::ProtectRtp(void* p,
                               int in_len,
                               int max_len,
                               int* out_len,
                               int64_t* index) {
  if (!IsSrtpActive()) {
    RTC_LOG(LS_WARNING) << "Failed to ProtectRtp: SRTP not active";
    return false;
  }
  RTC_CHECK(send_session_);
  return send_session_->ProtectRtp(p, in_len, max_len, out_len, index);
}

bool SrtpTransport::ProtectRtcp(void* p,
                                int in_len,
                                int max_len,
                                int* out_len) {
  if (!IsSrtpActive()) {
    RTC_LOG(LS_WARNING) << "Failed to ProtectRtcp: SRTP not active";
    return false;
  }
  if (send_rtcp_session_) {
    return send_rtcp_session_->ProtectRtcp(p, in_len, max_len, out_len);
  } else {
    RTC_CHECK(send_session_);
    return send_session_->ProtectRtcp(p, in_len, max_len, out_len);
  }
}

bool SrtpTransport::UnprotectRtp(void* p, int in_len, int* out_len) {
  if (!IsSrtpActive()) {
    RTC_LOG(LS_WARNING) << "Failed to UnprotectRtp: SRTP not active";
    return false;
  }
  RTC_CHECK(recv_session_);
  return recv_session_->UnprotectRtp(p, in_len, out_len);
}

bool SrtpTransport::UnprotectRtcp(void* p, int in_len, int* out_len) {
  if (!IsSrtpActive()) {
    RTC_LOG(LS_WARNING) << "Failed to UnprotectRtcp: SRTP not active";
    return false;
  }
  if (recv_rtcp_session_) {
    return recv_rtcp_session_->UnprotectRtcp(p, in_len, out_len);
  } else {
    RTC_CHECK(recv_session_);
    return recv_session_->UnprotectRtcp(p, in_len, out_len);
  }
}

bool SrtpTransport::GetRtpAuthParams(uint8_t** key,
                                     int* key_len,
                                     int* tag_len) {
  if (!IsSrtpActive()) {
    RTC_LOG(LS_WARNING) << "Failed to GetRtpAuthParams: SRTP not active";
    return false;
  }

  RTC_CHECK(send_session_);
  return send_session_->GetRtpAuthParams(key, key_len, tag_len);
}

bool SrtpTransport::GetSrtpOverhead(int* srtp_overhead) const {
  if (!IsSrtpActive()) {
    RTC_LOG(LS_WARNING) << "Failed to GetSrtpOverhead: SRTP not active";
    return false;
  }

  RTC_CHECK(send_session_);
  *srtp_overhead = send_session_->GetSrtpOverhead();
  return true;
}

void SrtpTransport::EnableExternalAuth() {
  RTC_DCHECK(!IsSrtpActive());
  external_auth_enabled_ = true;
}

bool SrtpTransport::IsExternalAuthEnabled() const {
  return external_auth_enabled_;
}

bool SrtpTransport::IsExternalAuthActive() const {
  if (!IsSrtpActive()) {
    RTC_LOG(LS_WARNING)
        << "Failed to check IsExternalAuthActive: SRTP not active";
    return false;
  }

  RTC_CHECK(send_session_);
  return send_session_->IsExternalAuthActive();
}

bool SrtpTransport::MaybeSetKeyParams() {
  if (!send_cipher_suite_ || !recv_cipher_suite_) {
    return true;
  }

  return SetRtpParams(*send_cipher_suite_, send_key_.data(),
                      static_cast<int>(send_key_.size()), std::vector<int>(),
                      *recv_cipher_suite_, recv_key_.data(),
                      static_cast<int>(recv_key_.size()), std::vector<int>());
}

bool SrtpTransport::ParseKeyParams(const std::string& key_params,
                                   uint8_t* key,
                                   size_t len) {
  // example key_params: "inline:YUJDZGVmZ2hpSktMbW9QUXJzVHVWd3l6MTIzNDU2"

  // Fail if key-method is wrong.
  if (!absl::StartsWith(key_params, "inline:")) {
    return false;
  }

  // Fail if base64 decode fails, or the key is the wrong size.
  std::string key_b64(key_params.substr(7)), key_str;
  if (!rtc::Base64::Decode(key_b64, rtc::Base64::DO_STRICT, &key_str,
                           nullptr) ||
      key_str.size() != len) {
    return false;
  }

  memcpy(key, key_str.c_str(), len);
  // TODO(bugs.webrtc.org/8905): Switch to ZeroOnFreeBuffer for storing
  // sensitive data.
  rtc::ExplicitZeroMemory(&key_str[0], key_str.size());
  return true;
}

void SrtpTransport::MaybeUpdateWritableState() {
  bool writable = IsWritable(/*rtcp=*/true) && IsWritable(/*rtcp=*/false);
  // Only fire the signal if the writable state changes.
  if (writable_ != writable) {
    writable_ = writable;
    SignalWritableState(writable_);
  }
}

}  // namespace webrtc<|MERGE_RESOLUTION|>--- conflicted
+++ resolved
@@ -35,11 +35,7 @@
 namespace webrtc {
 
 SrtpTransport::SrtpTransport(bool rtcp_mux_enabled,
-<<<<<<< HEAD
-                             const WebRtcKeyValueConfig& field_trials)
-=======
                              const FieldTrialsView& field_trials)
->>>>>>> 8f9b44ba
     : RtpTransport(rtcp_mux_enabled), field_trials_(field_trials) {}
 
 RTCError SrtpTransport::SetSrtpSendKey(const cricket::CryptoParams& params) {
