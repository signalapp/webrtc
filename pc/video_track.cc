--- conflicted
+++ resolved
@@ -137,12 +137,7 @@
   rtc::scoped_refptr<
       VideoTrackSourceProxyWithInternal<VideoTrackSourceInterface>>
       source_proxy = VideoTrackSourceProxy::Create(
-<<<<<<< HEAD
-          rtc::Thread::Current(), worker_thread,
-          rtc::scoped_refptr<VideoTrackSourceInterface>(source));
-=======
           rtc::Thread::Current(), worker_thread, std::move(source));
->>>>>>> 8f9b44ba
 
   return rtc::make_ref_counted<VideoTrack>(id, std::move(source_proxy),
                                            worker_thread);
