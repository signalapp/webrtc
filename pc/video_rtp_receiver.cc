/*
 *  Copyright 2019 The WebRTC project authors. All Rights Reserved.
 *
 *  Use of this source code is governed by a BSD-style license
 *  that can be found in the LICENSE file in the root of the source
 *  tree. An additional intellectual property rights grant can be found
 *  in the file PATENTS.  All contributing project authors may
 *  be found in the AUTHORS file in the root of the source tree.
 */

#include "pc/video_rtp_receiver.h"

#include <stddef.h>

#include <string>
#include <utility>
#include <vector>

#include "api/video/recordable_encoded_frame.h"
#include "pc/video_track.h"
#include "rtc_base/checks.h"
#include "rtc_base/logging.h"
#include "rtc_base/ref_counted_object.h"

namespace webrtc {

VideoRtpReceiver::VideoRtpReceiver(rtc::Thread* worker_thread,
                                   std::string receiver_id,
                                   std::vector<std::string> stream_ids)
    : VideoRtpReceiver(worker_thread,
                       receiver_id,
                       CreateStreamsFromIds(std::move(stream_ids))) {}

VideoRtpReceiver::VideoRtpReceiver(
    rtc::Thread* worker_thread,
    const std::string& receiver_id,
    const std::vector<rtc::scoped_refptr<MediaStreamInterface>>& streams)
    : worker_thread_(worker_thread),
      id_(receiver_id),
      source_(rtc::make_ref_counted<VideoRtpTrackSource>(&source_callback_)),
      track_(VideoTrackProxyWithInternal<VideoTrack>::Create(
          rtc::Thread::Current(),
          worker_thread,
          VideoTrack::Create(receiver_id, source_, worker_thread))),
      attachment_id_(GenerateUniqueId()) {
  RTC_DCHECK(worker_thread_);
  SetStreams(streams);
  RTC_DCHECK_EQ(source_->state(), MediaSourceInterface::kInitializing);
}

VideoRtpReceiver::~VideoRtpReceiver() {
  RTC_DCHECK_RUN_ON(&signaling_thread_checker_);
  RTC_DCHECK(!media_channel_);
}

std::vector<std::string> VideoRtpReceiver::stream_ids() const {
  RTC_DCHECK_RUN_ON(&signaling_thread_checker_);
  std::vector<std::string> stream_ids(streams_.size());
  for (size_t i = 0; i < streams_.size(); ++i)
    stream_ids[i] = streams_[i]->id();
  return stream_ids;
}

rtc::scoped_refptr<DtlsTransportInterface> VideoRtpReceiver::dtls_transport()
    const {
  RTC_DCHECK_RUN_ON(&signaling_thread_checker_);
  return dtls_transport_;
}

std::vector<rtc::scoped_refptr<MediaStreamInterface>>
VideoRtpReceiver::streams() const {
  RTC_DCHECK_RUN_ON(&signaling_thread_checker_);
  return streams_;
}

RtpParameters VideoRtpReceiver::GetParameters() const {
  RTC_DCHECK_RUN_ON(worker_thread_);
  if (!media_channel_)
    return RtpParameters();
  return ssrc_ ? media_channel_->GetRtpReceiveParameters(*ssrc_)
               : media_channel_->GetDefaultRtpReceiveParameters();
}

void VideoRtpReceiver::SetFrameDecryptor(
    rtc::scoped_refptr<FrameDecryptorInterface> frame_decryptor) {
  RTC_DCHECK_RUN_ON(worker_thread_);
  frame_decryptor_ = std::move(frame_decryptor);
  // Special Case: Set the frame decryptor to any value on any existing channel.
  if (media_channel_ && ssrc_) {
    media_channel_->SetFrameDecryptor(*ssrc_, frame_decryptor_);
  }
}

rtc::scoped_refptr<FrameDecryptorInterface>
VideoRtpReceiver::GetFrameDecryptor() const {
  RTC_DCHECK_RUN_ON(worker_thread_);
  return frame_decryptor_;
}

void VideoRtpReceiver::SetDepacketizerToDecoderFrameTransformer(
    rtc::scoped_refptr<FrameTransformerInterface> frame_transformer) {
  RTC_DCHECK_RUN_ON(worker_thread_);
  frame_transformer_ = std::move(frame_transformer);
  if (media_channel_) {
    media_channel_->SetDepacketizerToDecoderFrameTransformer(
        ssrc_.value_or(0), frame_transformer_);
  }
}

void VideoRtpReceiver::Stop() {
  RTC_DCHECK_RUN_ON(&signaling_thread_checker_);
  source_->SetState(MediaSourceInterface::kEnded);
  track_->internal()->set_ended();
}

// RTC_RUN_ON(&signaling_thread_checker_)
void VideoRtpReceiver::RestartMediaChannel(absl::optional<uint32_t> ssrc) {
<<<<<<< HEAD
  MediaSourceInterface::SourceState state = source_->state();
  // TODO(tommi): Can we restart the media channel without blocking?
  worker_thread_->Invoke<void>(RTC_FROM_HERE, [&] {
=======
  RTC_DCHECK_RUN_ON(&signaling_thread_checker_);
  MediaSourceInterface::SourceState state = source_->state();
  // TODO(tommi): Can we restart the media channel without blocking?
  worker_thread_->BlockingCall([&] {
>>>>>>> fb3bd4a0
    RTC_DCHECK_RUN_ON(worker_thread_);
    RestartMediaChannel_w(std::move(ssrc), state);
  });
  source_->SetState(MediaSourceInterface::kLive);
}

<<<<<<< HEAD
// RTC_RUN_ON(worker_thread_)
void VideoRtpReceiver::RestartMediaChannel_w(
    absl::optional<uint32_t> ssrc,
    MediaSourceInterface::SourceState state) {
=======
void VideoRtpReceiver::RestartMediaChannel_w(
    absl::optional<uint32_t> ssrc,
    MediaSourceInterface::SourceState state) {
  RTC_DCHECK_RUN_ON(worker_thread_);
>>>>>>> fb3bd4a0
  if (!media_channel_) {
    return;  // Can't restart.
  }

  const bool encoded_sink_enabled = saved_encoded_sink_enabled_;

  if (state != MediaSourceInterface::kInitializing) {
    if (ssrc == ssrc_)
      return;

    // Disconnect from a previous ssrc.
    SetSink(nullptr);

    if (encoded_sink_enabled)
      SetEncodedSinkEnabled(false);
  }

  // Set up the new ssrc.
  ssrc_ = std::move(ssrc);
  SetSink(source_->sink());
  if (encoded_sink_enabled) {
    SetEncodedSinkEnabled(true);
  }

  if (frame_transformer_ && media_channel_) {
    media_channel_->SetDepacketizerToDecoderFrameTransformer(
        ssrc_.value_or(0), frame_transformer_);
  }

  if (media_channel_ && ssrc_) {
    if (frame_decryptor_) {
      media_channel_->SetFrameDecryptor(*ssrc_, frame_decryptor_);
    }

    media_channel_->SetBaseMinimumPlayoutDelayMs(*ssrc_, delay_.GetMs());
  }
}

void VideoRtpReceiver::SetSink(rtc::VideoSinkInterface<VideoFrame>* sink) {
  RTC_DCHECK_RUN_ON(worker_thread_);
  if (ssrc_) {
    media_channel_->SetSink(*ssrc_, sink);
  } else {
    media_channel_->SetDefaultSink(sink);
  }
}

void VideoRtpReceiver::SetupMediaChannel(uint32_t ssrc) {
  RTC_DCHECK_RUN_ON(&signaling_thread_checker_);
  RestartMediaChannel(ssrc);
}

void VideoRtpReceiver::SetupUnsignaledMediaChannel() {
  RTC_DCHECK_RUN_ON(&signaling_thread_checker_);
  RestartMediaChannel(absl::nullopt);
}

uint32_t VideoRtpReceiver::ssrc() const {
  RTC_DCHECK_RUN_ON(worker_thread_);
  return ssrc_.value_or(0);
}

void VideoRtpReceiver::set_stream_ids(std::vector<std::string> stream_ids) {
  RTC_DCHECK_RUN_ON(&signaling_thread_checker_);
  SetStreams(CreateStreamsFromIds(std::move(stream_ids)));
}

void VideoRtpReceiver::set_transport(
    rtc::scoped_refptr<DtlsTransportInterface> dtls_transport) {
  RTC_DCHECK_RUN_ON(&signaling_thread_checker_);
  dtls_transport_ = std::move(dtls_transport);
}

void VideoRtpReceiver::SetStreams(
    const std::vector<rtc::scoped_refptr<MediaStreamInterface>>& streams) {
  RTC_DCHECK_RUN_ON(&signaling_thread_checker_);
  // Remove remote track from any streams that are going away.
  for (const auto& existing_stream : streams_) {
    bool removed = true;
    for (const auto& stream : streams) {
      if (existing_stream->id() == stream->id()) {
        RTC_DCHECK_EQ(existing_stream.get(), stream.get());
        removed = false;
        break;
      }
    }
    if (removed) {
      existing_stream->RemoveTrack(video_track());
    }
  }
  // Add remote track to any streams that are new.
  for (const auto& stream : streams) {
    bool added = true;
    for (const auto& existing_stream : streams_) {
      if (stream->id() == existing_stream->id()) {
        RTC_DCHECK_EQ(stream.get(), existing_stream.get());
        added = false;
        break;
      }
    }
    if (added) {
      stream->AddTrack(video_track());
    }
  }
  streams_ = streams;
}

void VideoRtpReceiver::SetObserver(RtpReceiverObserverInterface* observer) {
  RTC_DCHECK_RUN_ON(&signaling_thread_checker_);
  observer_ = observer;
  // Deliver any notifications the observer may have missed by being set late.
  if (received_first_packet_ && observer_) {
    observer_->OnFirstPacketReceived(media_type());
  }
}

void VideoRtpReceiver::SetJitterBufferMinimumDelay(
    absl::optional<double> delay_seconds) {
  RTC_DCHECK_RUN_ON(worker_thread_);
  delay_.Set(delay_seconds);
  if (media_channel_ && ssrc_)
    media_channel_->SetBaseMinimumPlayoutDelayMs(*ssrc_, delay_.GetMs());
}

void VideoRtpReceiver::SetMediaChannel(cricket::MediaChannel* media_channel) {
  RTC_DCHECK_RUN_ON(worker_thread_);
  RTC_DCHECK(media_channel == nullptr ||
             media_channel->media_type() == media_type());

  SetMediaChannel_w(media_channel);
}

void VideoRtpReceiver::SetMediaChannel_w(cricket::MediaChannel* media_channel) {
  RTC_DCHECK_RUN_ON(worker_thread_);
  if (media_channel == media_channel_)
    return;

  if (!media_channel) {
    SetSink(nullptr);
  }

  bool encoded_sink_enabled = saved_encoded_sink_enabled_;
  if (encoded_sink_enabled && media_channel_) {
    // Turn off the old sink, if any.
    SetEncodedSinkEnabled(false);
  }

  media_channel_ = static_cast<cricket::VideoMediaChannel*>(media_channel);

  if (media_channel_) {
    if (saved_generate_keyframe_) {
      // TODO(bugs.webrtc.org/8694): Stop using 0 to mean unsignalled SSRC
      media_channel_->GenerateKeyFrame(ssrc_.value_or(0));
      saved_generate_keyframe_ = false;
    }
    if (encoded_sink_enabled) {
      SetEncodedSinkEnabled(true);
    }
    if (frame_transformer_) {
      media_channel_->SetDepacketizerToDecoderFrameTransformer(
          ssrc_.value_or(0), frame_transformer_);
    }
  }

  if (!media_channel)
    source_->ClearCallback();
}

void VideoRtpReceiver::NotifyFirstPacketReceived() {
  RTC_DCHECK_RUN_ON(&signaling_thread_checker_);
  if (observer_) {
    observer_->OnFirstPacketReceived(media_type());
  }
  received_first_packet_ = true;
}

std::vector<RtpSource> VideoRtpReceiver::GetSources() const {
  RTC_DCHECK_RUN_ON(worker_thread_);
  if (!ssrc_ || !media_channel_)
    return std::vector<RtpSource>();
  return media_channel_->GetSources(*ssrc_);
}

void VideoRtpReceiver::SetupMediaChannel(absl::optional<uint32_t> ssrc,
                                         cricket::MediaChannel* media_channel) {
  RTC_DCHECK_RUN_ON(&signaling_thread_checker_);
  RTC_DCHECK(media_channel);
  MediaSourceInterface::SourceState state = source_->state();
<<<<<<< HEAD
  worker_thread_->Invoke<void>(RTC_FROM_HERE, [&] {
=======
  worker_thread_->BlockingCall([&] {
>>>>>>> fb3bd4a0
    RTC_DCHECK_RUN_ON(worker_thread_);
    SetMediaChannel_w(media_channel);
    RestartMediaChannel_w(std::move(ssrc), state);
  });
  source_->SetState(MediaSourceInterface::kLive);
}

void VideoRtpReceiver::OnGenerateKeyFrame() {
  RTC_DCHECK_RUN_ON(worker_thread_);
  if (!media_channel_) {
    RTC_LOG(LS_ERROR)
        << "VideoRtpReceiver::OnGenerateKeyFrame: No video channel exists.";
    return;
  }
  // TODO(bugs.webrtc.org/8694): Stop using 0 to mean unsignalled SSRC
  media_channel_->GenerateKeyFrame(ssrc_.value_or(0));
  // We need to remember to request generation of a new key frame if the media
  // channel changes, because there's no feedback whether the keyframe
  // generation has completed on the channel.
  saved_generate_keyframe_ = true;
}

void VideoRtpReceiver::OnEncodedSinkEnabled(bool enable) {
  RTC_DCHECK_RUN_ON(worker_thread_);
  SetEncodedSinkEnabled(enable);
  // Always save the latest state of the callback in case the media_channel_
  // changes.
  saved_encoded_sink_enabled_ = enable;
}

void VideoRtpReceiver::SetEncodedSinkEnabled(bool enable) {
  RTC_DCHECK_RUN_ON(worker_thread_);
  if (!media_channel_)
    return;

  // TODO(bugs.webrtc.org/8694): Stop using 0 to mean unsignalled SSRC
  const auto ssrc = ssrc_.value_or(0);

  if (enable) {
    media_channel_->SetRecordableEncodedFrameCallback(
        ssrc, [source = source_](const RecordableEncodedFrame& frame) {
          source->BroadcastRecordableEncodedFrame(frame);
        });
  } else {
    media_channel_->ClearRecordableEncodedFrameCallback(ssrc);
  }
}

}  // namespace webrtc<|MERGE_RESOLUTION|>--- conflicted
+++ resolved
@@ -113,35 +113,21 @@
   track_->internal()->set_ended();
 }
 
-// RTC_RUN_ON(&signaling_thread_checker_)
 void VideoRtpReceiver::RestartMediaChannel(absl::optional<uint32_t> ssrc) {
-<<<<<<< HEAD
-  MediaSourceInterface::SourceState state = source_->state();
-  // TODO(tommi): Can we restart the media channel without blocking?
-  worker_thread_->Invoke<void>(RTC_FROM_HERE, [&] {
-=======
   RTC_DCHECK_RUN_ON(&signaling_thread_checker_);
   MediaSourceInterface::SourceState state = source_->state();
   // TODO(tommi): Can we restart the media channel without blocking?
   worker_thread_->BlockingCall([&] {
->>>>>>> fb3bd4a0
     RTC_DCHECK_RUN_ON(worker_thread_);
     RestartMediaChannel_w(std::move(ssrc), state);
   });
   source_->SetState(MediaSourceInterface::kLive);
 }
 
-<<<<<<< HEAD
-// RTC_RUN_ON(worker_thread_)
 void VideoRtpReceiver::RestartMediaChannel_w(
     absl::optional<uint32_t> ssrc,
     MediaSourceInterface::SourceState state) {
-=======
-void VideoRtpReceiver::RestartMediaChannel_w(
-    absl::optional<uint32_t> ssrc,
-    MediaSourceInterface::SourceState state) {
-  RTC_DCHECK_RUN_ON(worker_thread_);
->>>>>>> fb3bd4a0
+  RTC_DCHECK_RUN_ON(worker_thread_);
   if (!media_channel_) {
     return;  // Can't restart.
   }
@@ -330,11 +316,7 @@
   RTC_DCHECK_RUN_ON(&signaling_thread_checker_);
   RTC_DCHECK(media_channel);
   MediaSourceInterface::SourceState state = source_->state();
-<<<<<<< HEAD
-  worker_thread_->Invoke<void>(RTC_FROM_HERE, [&] {
-=======
   worker_thread_->BlockingCall([&] {
->>>>>>> fb3bd4a0
     RTC_DCHECK_RUN_ON(worker_thread_);
     SetMediaChannel_w(media_channel);
     RestartMediaChannel_w(std::move(ssrc), state);
