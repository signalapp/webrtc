--- conflicted
+++ resolved
@@ -166,8 +166,7 @@
 
   // Get transports to be used for the provided `mid`. If bundling is enabled,
   // calling GetRtpTransport for multiple MIDs may yield the same object.
-<<<<<<< HEAD
-  RtpTransportInternal* GetRtpTransport(const std::string& mid) const;
+  RtpTransportInternal* GetRtpTransport(absl::string_view mid) const;
 
   // RingRTC change to configure OPUS
   // If bundling, return the transport used for it.
@@ -184,9 +183,6 @@
     return GetRtpTransport(*first_content_name);
   }
 
-=======
-  RtpTransportInternal* GetRtpTransport(absl::string_view mid) const;
->>>>>>> fb3bd4a0
   cricket::DtlsTransportInternal* GetDtlsTransport(const std::string& mid);
   const cricket::DtlsTransportInternal* GetRtcpDtlsTransport(
       const std::string& mid) const;
