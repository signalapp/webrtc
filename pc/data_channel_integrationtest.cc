/*
 *  Copyright 2012 The WebRTC project authors. All Rights Reserved.
 *
 *  Use of this source code is governed by a BSD-style license
 *  that can be found in the LICENSE file in the root of the source
 *  tree. An additional intellectual property rights grant can be found
 *  in the file PATENTS.  All contributing project authors may
 *  be found in the AUTHORS file in the root of the source tree.
 */

#include <stdint.h>

#include <cstdlib>
#include <iterator>
#include <string>
#include <tuple>
#include <vector>

#include "absl/algorithm/container.h"
#include "absl/types/optional.h"
#include "api/data_channel_interface.h"
#include "api/dtls_transport_interface.h"
#include "api/peer_connection_interface.h"
#include "api/scoped_refptr.h"
#include "api/sctp_transport_interface.h"
#include "api/stats/rtc_stats_report.h"
#include "api/stats/rtcstats_objects.h"
#include "api/units/time_delta.h"
#include "p2p/base/transport_description.h"
#include "p2p/base/transport_info.h"
#include "pc/media_session.h"
#include "pc/session_description.h"
#include "pc/test/integration_test_helpers.h"
#include "pc/test/mock_peer_connection_observers.h"
#include "rtc_base/copy_on_write_buffer.h"
#include "rtc_base/fake_clock.h"
#include "rtc_base/gunit.h"
#include "rtc_base/helpers.h"
#include "rtc_base/logging.h"
#include "rtc_base/numerics/safe_conversions.h"
#include "rtc_base/virtual_socket_server.h"
#include "test/gmock.h"
#include "test/gtest.h"

namespace webrtc {

namespace {

// All tests in this file require SCTP support.
#ifdef WEBRTC_HAVE_SCTP

#if defined(WEBRTC_ANDROID)
// Disable heavy tests running on low-end Android devices.
#define DISABLED_ON_ANDROID(t) DISABLED_##t
#else
#define DISABLED_ON_ANDROID(t) t
#endif

<<<<<<< HEAD
class DataChannelIntegrationTest : public PeerConnectionIntegrationBaseTest,
                                   public ::testing::WithParamInterface<
                                       std::tuple<SdpSemantics, std::string>> {
=======
class DataChannelIntegrationTest
    : public PeerConnectionIntegrationBaseTest,
      public ::testing::WithParamInterface<SdpSemantics> {
>>>>>>> 8f9b44ba
 protected:
  DataChannelIntegrationTest()
      : PeerConnectionIntegrationBaseTest(GetParam()) {}
};

// Fake clock must be set before threads are started to prevent race on
// Set/GetClockForTesting().
// To achieve that, multiple inheritance is used as a mixin pattern
// where order of construction is finely controlled.
// This also ensures peerconnection is closed before switching back to non-fake
// clock, avoiding other races and DCHECK failures such as in rtp_sender.cc.
class FakeClockForTest : public rtc::ScopedFakeClock {
 protected:
  FakeClockForTest() {
    // Some things use a time of "0" as a special value, so we need to start out
    // the fake clock at a nonzero time.
    // TODO(deadbeef): Fix this.
    AdvanceTime(webrtc::TimeDelta::Seconds(1));
  }

  // Explicit handle.
  ScopedFakeClock& FakeClock() { return *this; }
};

class DataChannelIntegrationTestPlanB
    : public PeerConnectionIntegrationBaseTest {
 protected:
  DataChannelIntegrationTestPlanB()
      : PeerConnectionIntegrationBaseTest(SdpSemantics::kPlanB_DEPRECATED) {}
};

class DataChannelIntegrationTestUnifiedPlan
    : public PeerConnectionIntegrationBaseTest {
 protected:
  DataChannelIntegrationTestUnifiedPlan()
      : PeerConnectionIntegrationBaseTest(SdpSemantics::kUnifiedPlan) {}
};

void MakeActiveSctpOffer(cricket::SessionDescription* desc) {
  auto& transport_infos = desc->transport_infos();
  for (auto& transport_info : transport_infos) {
    transport_info.description.connection_role = cricket::CONNECTIONROLE_ACTIVE;
  }
}

// This test causes a PeerConnection to enter Disconnected state, and
// sends data on a DataChannel while disconnected.
// The data should be surfaced when the connection reestablishes.
TEST_P(DataChannelIntegrationTest, DataChannelWhileDisconnected) {
  CreatePeerConnectionWrappers();
  ConnectFakeSignaling();
  caller()->CreateDataChannel();
  caller()->CreateAndSetAndSignalOffer();
  ASSERT_TRUE_WAIT(SignalingStateStable(), kDefaultTimeout);
  ASSERT_TRUE_WAIT(callee()->data_observer(), kDefaultTimeout);
  std::string data1 = "hello first";
  caller()->data_channel()->Send(DataBuffer(data1));
  EXPECT_EQ_WAIT(data1, callee()->data_observer()->last_message(),
                 kDefaultTimeout);
  // Cause a network outage
  virtual_socket_server()->set_drop_probability(1.0);
  EXPECT_EQ_WAIT(PeerConnectionInterface::kIceConnectionDisconnected,
                 caller()->standardized_ice_connection_state(),
                 kDefaultTimeout);
  std::string data2 = "hello second";
  caller()->data_channel()->Send(DataBuffer(data2));
  // Remove the network outage. The connection should reestablish.
  virtual_socket_server()->set_drop_probability(0.0);
  EXPECT_EQ_WAIT(data2, callee()->data_observer()->last_message(),
                 kDefaultTimeout);
}

// This test causes a PeerConnection to enter Disconnected state,
// sends data on a DataChannel while disconnected, and then triggers
// an ICE restart.
// The data should be surfaced when the connection reestablishes.
TEST_P(DataChannelIntegrationTest, DataChannelWhileDisconnectedIceRestart) {
  CreatePeerConnectionWrappers();
  ConnectFakeSignaling();
  caller()->CreateDataChannel();
  caller()->CreateAndSetAndSignalOffer();
  ASSERT_TRUE_WAIT(SignalingStateStable(), kDefaultTimeout);
  ASSERT_TRUE_WAIT(callee()->data_observer(), kDefaultTimeout);
  std::string data1 = "hello first";
  caller()->data_channel()->Send(DataBuffer(data1));
  EXPECT_EQ_WAIT(data1, callee()->data_observer()->last_message(),
                 kDefaultTimeout);
  // Cause a network outage
  virtual_socket_server()->set_drop_probability(1.0);
  ASSERT_EQ_WAIT(PeerConnectionInterface::kIceConnectionDisconnected,
                 caller()->standardized_ice_connection_state(),
                 kDefaultTimeout);
  std::string data2 = "hello second";
  caller()->data_channel()->Send(DataBuffer(data2));

  // Trigger an ICE restart. The signaling channel is not affected by
  // the network outage.
  caller()->SetOfferAnswerOptions(IceRestartOfferAnswerOptions());
  caller()->CreateAndSetAndSignalOffer();
  ASSERT_TRUE_WAIT(SignalingStateStable(), kDefaultTimeout);
  // Remove the network outage. The connection should reestablish.
  virtual_socket_server()->set_drop_probability(0.0);
  EXPECT_EQ_WAIT(data2, callee()->data_observer()->last_message(),
                 kDefaultTimeout);
}

// This test sets up a call between two parties with audio, video and an SCTP
// data channel.
TEST_P(DataChannelIntegrationTest, EndToEndCallWithSctpDataChannel) {
  ASSERT_TRUE(CreatePeerConnectionWrappers());
  ConnectFakeSignaling();
  // Expect that data channel created on caller side will show up for callee as
  // well.
  caller()->CreateDataChannel();
  caller()->AddAudioVideoTracks();
  callee()->AddAudioVideoTracks();
  caller()->CreateAndSetAndSignalOffer();
  ASSERT_TRUE_WAIT(SignalingStateStable(), kDefaultTimeout);
  // Ensure the existence of the SCTP data channel didn't impede audio/video.
  MediaExpectations media_expectations;
  media_expectations.ExpectBidirectionalAudioAndVideo();
  ASSERT_TRUE(ExpectNewFrames(media_expectations));
  // Caller data channel should already exist (it created one). Callee data
  // channel may not exist yet, since negotiation happens in-band, not in SDP.
  ASSERT_NE(nullptr, caller()->data_channel());
  ASSERT_TRUE_WAIT(callee()->data_channel() != nullptr, kDefaultTimeout);
  EXPECT_TRUE_WAIT(caller()->data_observer()->IsOpen(), kDefaultTimeout);
  EXPECT_TRUE_WAIT(callee()->data_observer()->IsOpen(), kDefaultTimeout);

  // Ensure data can be sent in both directions.
  std::string data = "hello world";
  caller()->data_channel()->Send(DataBuffer(data));
  EXPECT_EQ_WAIT(data, callee()->data_observer()->last_message(),
                 kDefaultTimeout);
  callee()->data_channel()->Send(DataBuffer(data));
  EXPECT_EQ_WAIT(data, caller()->data_observer()->last_message(),
                 kDefaultTimeout);
}

// This test sets up a call between two parties with an SCTP
// data channel only, and sends messages of various sizes.
TEST_P(DataChannelIntegrationTest,
       EndToEndCallWithSctpDataChannelVariousSizes) {
  ASSERT_TRUE(CreatePeerConnectionWrappers());
  ConnectFakeSignaling();
  // Expect that data channel created on caller side will show up for callee as
  // well.
  caller()->CreateDataChannel();
  caller()->CreateAndSetAndSignalOffer();
  ASSERT_TRUE_WAIT(SignalingStateStable(), kDefaultTimeout);
  // Caller data channel should already exist (it created one). Callee data
  // channel may not exist yet, since negotiation happens in-band, not in SDP.
  ASSERT_NE(nullptr, caller()->data_channel());
  ASSERT_TRUE_WAIT(callee()->data_channel() != nullptr, kDefaultTimeout);
  EXPECT_TRUE_WAIT(caller()->data_observer()->IsOpen(), kDefaultTimeout);
  EXPECT_TRUE_WAIT(callee()->data_observer()->IsOpen(), kDefaultTimeout);

  for (int message_size = 1; message_size < 100000; message_size *= 2) {
    std::string data(message_size, 'a');
    caller()->data_channel()->Send(DataBuffer(data));
    EXPECT_EQ_WAIT(data, callee()->data_observer()->last_message(),
                   kDefaultTimeout);
    callee()->data_channel()->Send(DataBuffer(data));
    EXPECT_EQ_WAIT(data, caller()->data_observer()->last_message(),
                   kDefaultTimeout);
  }
  // Specifically probe the area around the MTU size.
  for (int message_size = 1100; message_size < 1300; message_size += 1) {
    std::string data(message_size, 'a');
    caller()->data_channel()->Send(DataBuffer(data));
    EXPECT_EQ_WAIT(data, callee()->data_observer()->last_message(),
                   kDefaultTimeout);
    callee()->data_channel()->Send(DataBuffer(data));
    EXPECT_EQ_WAIT(data, caller()->data_observer()->last_message(),
                   kDefaultTimeout);
  }
}

// This test sets up a call between two parties with an SCTP
// data channel only, and sends empty messages
TEST_P(DataChannelIntegrationTest,
       EndToEndCallWithSctpDataChannelEmptyMessages) {
  ASSERT_TRUE(CreatePeerConnectionWrappers());
  ConnectFakeSignaling();
  // Expect that data channel created on caller side will show up for callee as
  // well.
  caller()->CreateDataChannel();
  caller()->CreateAndSetAndSignalOffer();
  ASSERT_TRUE_WAIT(SignalingStateStable(), kDefaultTimeout);
  // Caller data channel should already exist (it created one). Callee data
  // channel may not exist yet, since negotiation happens in-band, not in SDP.
  ASSERT_NE(nullptr, caller()->data_channel());
  ASSERT_TRUE_WAIT(callee()->data_channel() != nullptr, kDefaultTimeout);
  EXPECT_TRUE_WAIT(caller()->data_observer()->IsOpen(), kDefaultTimeout);
  EXPECT_TRUE_WAIT(callee()->data_observer()->IsOpen(), kDefaultTimeout);

  // Ensure data can be sent in both directions.
  // Sending empty string data
  std::string data = "";
  caller()->data_channel()->Send(DataBuffer(data));
  EXPECT_EQ_WAIT(1u, callee()->data_observer()->received_message_count(),
                 kDefaultTimeout);
  EXPECT_TRUE(callee()->data_observer()->last_message().empty());
  EXPECT_FALSE(callee()->data_observer()->messages().back().binary);
  callee()->data_channel()->Send(DataBuffer(data));
  EXPECT_EQ_WAIT(1u, caller()->data_observer()->received_message_count(),
                 kDefaultTimeout);
  EXPECT_TRUE(caller()->data_observer()->last_message().empty());
  EXPECT_FALSE(caller()->data_observer()->messages().back().binary);

  // Sending empty binary data
  rtc::CopyOnWriteBuffer empty_buffer;
  caller()->data_channel()->Send(DataBuffer(empty_buffer, true));
  EXPECT_EQ_WAIT(2u, callee()->data_observer()->received_message_count(),
                 kDefaultTimeout);
  EXPECT_TRUE(callee()->data_observer()->last_message().empty());
  EXPECT_TRUE(callee()->data_observer()->messages().back().binary);
  callee()->data_channel()->Send(DataBuffer(empty_buffer, true));
  EXPECT_EQ_WAIT(2u, caller()->data_observer()->received_message_count(),
                 kDefaultTimeout);
  EXPECT_TRUE(caller()->data_observer()->last_message().empty());
  EXPECT_TRUE(caller()->data_observer()->messages().back().binary);
}

TEST_P(DataChannelIntegrationTest,
       EndToEndCallWithSctpDataChannelLowestSafeMtu) {
  // The lowest payload size limit that's tested and found safe for this
  // application. Note that this is not the safe limit under all conditions;
  // in particular, the default is not the largest DTLS signature, and
  // this test does not use TURN.
  const size_t kLowestSafePayloadSizeLimit = 1225;

  ASSERT_TRUE(CreatePeerConnectionWrappers());
  ConnectFakeSignaling();
  // Expect that data channel created on caller side will show up for callee as
  // well.
  caller()->CreateDataChannel();
  caller()->CreateAndSetAndSignalOffer();
  ASSERT_TRUE_WAIT(SignalingStateStable(), kDefaultTimeout);
  // Caller data channel should already exist (it created one). Callee data
  // channel may not exist yet, since negotiation happens in-band, not in SDP.
  ASSERT_NE(nullptr, caller()->data_channel());
  ASSERT_TRUE_WAIT(callee()->data_channel() != nullptr, kDefaultTimeout);
  EXPECT_TRUE_WAIT(caller()->data_observer()->IsOpen(), kDefaultTimeout);
  EXPECT_TRUE_WAIT(callee()->data_observer()->IsOpen(), kDefaultTimeout);

  virtual_socket_server()->set_max_udp_payload(kLowestSafePayloadSizeLimit);
  for (int message_size = 1140; message_size < 1240; message_size += 1) {
    std::string data(message_size, 'a');
    caller()->data_channel()->Send(DataBuffer(data));
    ASSERT_EQ_WAIT(data, callee()->data_observer()->last_message(),
                   kDefaultTimeout);
    callee()->data_channel()->Send(DataBuffer(data));
    ASSERT_EQ_WAIT(data, caller()->data_observer()->last_message(),
                   kDefaultTimeout);
  }
}

// This test verifies that lowering the MTU of the connection will cause
// the datachannel to not transmit reliably.
// The purpose of this test is to ensure that we know how a too-small MTU
// error manifests itself.
TEST_P(DataChannelIntegrationTest, EndToEndCallWithSctpDataChannelHarmfulMtu) {
  // The lowest payload size limit that's tested and found safe for this
  // application in this configuration (see test above).
  const size_t kLowestSafePayloadSizeLimit = 1225;
  // The size of the smallest message that fails to be delivered.
  const size_t kMessageSizeThatIsNotDelivered = 1157;

  ASSERT_TRUE(CreatePeerConnectionWrappers());
  ConnectFakeSignaling();
  caller()->CreateDataChannel();
  caller()->CreateAndSetAndSignalOffer();
  ASSERT_TRUE_WAIT(SignalingStateStable(), kDefaultTimeout);
  ASSERT_NE(nullptr, caller()->data_channel());
  ASSERT_TRUE_WAIT(callee()->data_channel() != nullptr, kDefaultTimeout);
  EXPECT_TRUE_WAIT(caller()->data_observer()->IsOpen(), kDefaultTimeout);
  EXPECT_TRUE_WAIT(callee()->data_observer()->IsOpen(), kDefaultTimeout);

  virtual_socket_server()->set_max_udp_payload(kLowestSafePayloadSizeLimit - 1);
  // Probe for an undelivered or slowly delivered message. The exact
  // size limit seems to be dependent on the message history, so make the
  // code easily able to find the current value.
  bool failure_seen = false;
  for (size_t message_size = 1110; message_size < 1400; message_size++) {
    const size_t message_count =
        callee()->data_observer()->received_message_count();
    const std::string data(message_size, 'a');
    caller()->data_channel()->Send(DataBuffer(data));
    // Wait a very short time for the message to be delivered.
    // Note: Waiting only 10 ms is too short for Windows bots; they will
    // flakily fail at a random frame.
    WAIT(callee()->data_observer()->received_message_count() > message_count,
         100);
    if (callee()->data_observer()->received_message_count() == message_count) {
      ASSERT_EQ(kMessageSizeThatIsNotDelivered, message_size);
      failure_seen = true;
      break;
    }
  }
  ASSERT_TRUE(failure_seen);
}

// Ensure that when the callee closes an SCTP data channel, the closing
// procedure results in the data channel being closed for the caller as well.
TEST_P(DataChannelIntegrationTest, CalleeClosesSctpDataChannel) {
  // Same procedure as above test.
  ASSERT_TRUE(CreatePeerConnectionWrappers());
  ConnectFakeSignaling();
  caller()->CreateDataChannel();
  caller()->AddAudioVideoTracks();
  callee()->AddAudioVideoTracks();
  caller()->CreateAndSetAndSignalOffer();
  ASSERT_TRUE_WAIT(SignalingStateStable(), kDefaultTimeout);
  ASSERT_NE(nullptr, caller()->data_channel());
  ASSERT_TRUE_WAIT(callee()->data_channel() != nullptr, kDefaultTimeout);
  ASSERT_TRUE_WAIT(caller()->data_observer()->IsOpen(), kDefaultTimeout);
  ASSERT_TRUE_WAIT(callee()->data_observer()->IsOpen(), kDefaultTimeout);

  // Close the data channel on the callee side, and wait for it to reach the
  // "closed" state on both sides.
  callee()->data_channel()->Close();

  DataChannelInterface::DataState expected_states[] = {
      DataChannelInterface::DataState::kConnecting,
      DataChannelInterface::DataState::kOpen,
      DataChannelInterface::DataState::kClosing,
      DataChannelInterface::DataState::kClosed};

  EXPECT_EQ_WAIT(DataChannelInterface::DataState::kClosed,
                 caller()->data_observer()->state(), kDefaultTimeout);
  EXPECT_THAT(caller()->data_observer()->states(),
              ::testing::ElementsAreArray(expected_states));

  EXPECT_EQ_WAIT(DataChannelInterface::DataState::kClosed,
                 callee()->data_observer()->state(), kDefaultTimeout);
  EXPECT_THAT(callee()->data_observer()->states(),
              ::testing::ElementsAreArray(expected_states));
}

TEST_P(DataChannelIntegrationTest, SctpDataChannelConfigSentToOtherSide) {
  ASSERT_TRUE(CreatePeerConnectionWrappers());
  ConnectFakeSignaling();
  webrtc::DataChannelInit init;
  init.id = 53;
  init.maxRetransmits = 52;
  caller()->CreateDataChannel("data-channel", &init);
  caller()->AddAudioVideoTracks();
  callee()->AddAudioVideoTracks();
  caller()->CreateAndSetAndSignalOffer();
  ASSERT_TRUE_WAIT(SignalingStateStable(), kDefaultTimeout);
  ASSERT_TRUE_WAIT(callee()->data_channel() != nullptr, kDefaultTimeout);
  ASSERT_TRUE_WAIT(callee()->data_observer()->IsOpen(), kDefaultTimeout);
  // Since "negotiated" is false, the "id" parameter should be ignored.
  EXPECT_NE(init.id, callee()->data_channel()->id());
  EXPECT_EQ("data-channel", callee()->data_channel()->label());
  EXPECT_EQ(init.maxRetransmits, callee()->data_channel()->maxRetransmits());
  EXPECT_FALSE(callee()->data_channel()->negotiated());
}

// Test sctp's ability to process unordered data stream, where data actually
// arrives out of order using simulated delays. Previously there have been some
// bugs in this area.
TEST_P(DataChannelIntegrationTest, StressTestUnorderedSctpDataChannel) {
  // Introduce random network delays.
  // Otherwise it's not a true "unordered" test.
  virtual_socket_server()->set_delay_mean(20);
  virtual_socket_server()->set_delay_stddev(5);
  virtual_socket_server()->UpdateDelayDistribution();
  // Normal procedure, but with unordered data channel config.
  ASSERT_TRUE(CreatePeerConnectionWrappers());
  ConnectFakeSignaling();
  webrtc::DataChannelInit init;
  init.ordered = false;
  caller()->CreateDataChannel(&init);
  caller()->CreateAndSetAndSignalOffer();
  ASSERT_TRUE_WAIT(SignalingStateStable(), kDefaultTimeout);
  ASSERT_NE(nullptr, caller()->data_channel());
  ASSERT_TRUE_WAIT(callee()->data_channel() != nullptr, kDefaultTimeout);
  ASSERT_TRUE_WAIT(caller()->data_observer()->IsOpen(), kDefaultTimeout);
  ASSERT_TRUE_WAIT(callee()->data_observer()->IsOpen(), kDefaultTimeout);

  static constexpr int kNumMessages = 100;
  // Deliberately chosen to be larger than the MTU so messages get fragmented.
  static constexpr size_t kMaxMessageSize = 4096;
  // Create and send random messages.
  std::vector<std::string> sent_messages;
  for (int i = 0; i < kNumMessages; ++i) {
    size_t length =
        (rand() % kMaxMessageSize) + 1;  // NOLINT (rand_r instead of rand)
    std::string message;
    ASSERT_TRUE(rtc::CreateRandomString(length, &message));
    caller()->data_channel()->Send(DataBuffer(message));
    callee()->data_channel()->Send(DataBuffer(message));
    sent_messages.push_back(message);
  }

  // Wait for all messages to be received.
  EXPECT_EQ_WAIT(rtc::checked_cast<size_t>(kNumMessages),
                 caller()->data_observer()->received_message_count(),
                 kDefaultTimeout);
  EXPECT_EQ_WAIT(rtc::checked_cast<size_t>(kNumMessages),
                 callee()->data_observer()->received_message_count(),
                 kDefaultTimeout);

  // Sort and compare to make sure none of the messages were corrupted.
  std::vector<std::string> caller_received_messages;
  absl::c_transform(caller()->data_observer()->messages(),
                    std::back_inserter(caller_received_messages),
                    [](const auto& a) { return a.data; });

  std::vector<std::string> callee_received_messages;
  absl::c_transform(callee()->data_observer()->messages(),
                    std::back_inserter(callee_received_messages),
                    [](const auto& a) { return a.data; });

  absl::c_sort(sent_messages);
  absl::c_sort(caller_received_messages);
  absl::c_sort(callee_received_messages);
  EXPECT_EQ(sent_messages, caller_received_messages);
  EXPECT_EQ(sent_messages, callee_received_messages);
}

// This test sets up a call between two parties with audio, and video. When
// audio and video are setup and flowing, an SCTP data channel is negotiated.
TEST_P(DataChannelIntegrationTest, AddSctpDataChannelInSubsequentOffer) {
  ASSERT_TRUE(CreatePeerConnectionWrappers());
  ConnectFakeSignaling();
  // Do initial offer/answer with audio/video.
  caller()->AddAudioVideoTracks();
  callee()->AddAudioVideoTracks();
  caller()->CreateAndSetAndSignalOffer();
  ASSERT_TRUE_WAIT(SignalingStateStable(), kDefaultTimeout);
  // Create data channel and do new offer and answer.
  caller()->CreateDataChannel();
  caller()->CreateAndSetAndSignalOffer();
  ASSERT_TRUE_WAIT(SignalingStateStable(), kDefaultTimeout);
  // Caller data channel should already exist (it created one). Callee data
  // channel may not exist yet, since negotiation happens in-band, not in SDP.
  ASSERT_NE(nullptr, caller()->data_channel());
  ASSERT_TRUE_WAIT(callee()->data_channel() != nullptr, kDefaultTimeout);
  EXPECT_TRUE_WAIT(caller()->data_observer()->IsOpen(), kDefaultTimeout);
  EXPECT_TRUE_WAIT(callee()->data_observer()->IsOpen(), kDefaultTimeout);
  // Ensure data can be sent in both directions.
  std::string data = "hello world";
  caller()->data_channel()->Send(DataBuffer(data));
  EXPECT_EQ_WAIT(data, callee()->data_observer()->last_message(),
                 kDefaultTimeout);
  callee()->data_channel()->Send(DataBuffer(data));
  EXPECT_EQ_WAIT(data, caller()->data_observer()->last_message(),
                 kDefaultTimeout);
}

// Set up a connection initially just using SCTP data channels, later upgrading
// to audio/video, ensuring frames are received end-to-end. Effectively the
// inverse of the test above.
// This was broken in M57; see https://crbug.com/711243
TEST_P(DataChannelIntegrationTest, SctpDataChannelToAudioVideoUpgrade) {
  ASSERT_TRUE(CreatePeerConnectionWrappers());
  ConnectFakeSignaling();
  // Do initial offer/answer with just data channel.
  caller()->CreateDataChannel();
  caller()->CreateAndSetAndSignalOffer();
  ASSERT_TRUE_WAIT(SignalingStateStable(), kDefaultTimeout);
  // Wait until data can be sent over the data channel.
  ASSERT_TRUE_WAIT(callee()->data_channel() != nullptr, kDefaultTimeout);
  ASSERT_TRUE_WAIT(caller()->data_observer()->IsOpen(), kDefaultTimeout);
  ASSERT_TRUE_WAIT(callee()->data_observer()->IsOpen(), kDefaultTimeout);

  // Do subsequent offer/answer with two-way audio and video. Audio and video
  // should end up bundled on the DTLS/ICE transport already used for data.
  caller()->AddAudioVideoTracks();
  callee()->AddAudioVideoTracks();
  caller()->CreateAndSetAndSignalOffer();
  ASSERT_TRUE_WAIT(SignalingStateStable(), kDefaultTimeout);
  MediaExpectations media_expectations;
  media_expectations.ExpectBidirectionalAudioAndVideo();
  ASSERT_TRUE(ExpectNewFrames(media_expectations));
}

static void MakeSpecCompliantSctpOffer(cricket::SessionDescription* desc) {
  cricket::SctpDataContentDescription* dcd_offer =
      GetFirstSctpDataContentDescription(desc);
  // See https://crbug.com/webrtc/11211 - this function is a no-op
  ASSERT_TRUE(dcd_offer);
  dcd_offer->set_use_sctpmap(false);
  dcd_offer->set_protocol("UDP/DTLS/SCTP");
}

// Test that the data channel works when a spec-compliant SCTP m= section is
// offered (using "a=sctp-port" instead of "a=sctpmap", and using
// "UDP/DTLS/SCTP" as the protocol).
TEST_P(DataChannelIntegrationTest,
       DataChannelWorksWhenSpecCompliantSctpOfferReceived) {
  ASSERT_TRUE(CreatePeerConnectionWrappers());
  ConnectFakeSignaling();
  caller()->CreateDataChannel();
  caller()->SetGeneratedSdpMunger(MakeSpecCompliantSctpOffer);
  caller()->CreateAndSetAndSignalOffer();
  ASSERT_TRUE_WAIT(SignalingStateStable(), kDefaultTimeout);
  ASSERT_TRUE_WAIT(callee()->data_channel() != nullptr, kDefaultTimeout);
  EXPECT_TRUE_WAIT(caller()->data_observer()->IsOpen(), kDefaultTimeout);
  EXPECT_TRUE_WAIT(callee()->data_observer()->IsOpen(), kDefaultTimeout);

  // Ensure data can be sent in both directions.
  std::string data = "hello world";
  caller()->data_channel()->Send(DataBuffer(data));
  EXPECT_EQ_WAIT(data, callee()->data_observer()->last_message(),
                 kDefaultTimeout);
  callee()->data_channel()->Send(DataBuffer(data));
  EXPECT_EQ_WAIT(data, caller()->data_observer()->last_message(),
                 kDefaultTimeout);
}

// Test that after closing PeerConnections, they stop sending any packets (ICE,
// DTLS, RTP...).
TEST_P(DataChannelIntegrationTest, ClosingConnectionStopsPacketFlow) {
  // Set up audio/video/data, wait for some frames to be received.
  ASSERT_TRUE(CreatePeerConnectionWrappers());
  ConnectFakeSignaling();
  caller()->AddAudioVideoTracks();
  caller()->CreateDataChannel();
  caller()->CreateAndSetAndSignalOffer();
  ASSERT_TRUE_WAIT(SignalingStateStable(), kDefaultTimeout);
  MediaExpectations media_expectations;
  media_expectations.CalleeExpectsSomeAudioAndVideo();
  ASSERT_TRUE(ExpectNewFrames(media_expectations));
  // Close PeerConnections.
  ClosePeerConnections();
  // Pump messages for a second, and ensure no new packets end up sent.
  uint32_t sent_packets_a = virtual_socket_server()->sent_packets();
  WAIT(false, 1000);
  uint32_t sent_packets_b = virtual_socket_server()->sent_packets();
  EXPECT_EQ(sent_packets_a, sent_packets_b);
}

TEST_P(DataChannelIntegrationTest, DtlsRoleIsSetNormally) {
  ASSERT_TRUE(CreatePeerConnectionWrappers());
  ConnectFakeSignaling();
  caller()->CreateDataChannel();
  ASSERT_FALSE(caller()->pc()->GetSctpTransport());
  caller()->CreateAndSetAndSignalOffer();
  ASSERT_TRUE_WAIT(SignalingStateStable(), kDefaultTimeout);
  ASSERT_TRUE_WAIT(caller()->data_observer()->IsOpen(), kDefaultTimeout);
  ASSERT_TRUE(caller()->pc()->GetSctpTransport());
  ASSERT_TRUE(
      caller()->pc()->GetSctpTransport()->Information().dtls_transport());
  EXPECT_TRUE(caller()
                  ->pc()
                  ->GetSctpTransport()
                  ->Information()
                  .dtls_transport()
                  ->Information()
                  .role());
  EXPECT_EQ(caller()
                ->pc()
                ->GetSctpTransport()
                ->Information()
                .dtls_transport()
                ->Information()
                .role(),
            DtlsTransportTlsRole::kServer);
  EXPECT_EQ(callee()
                ->pc()
                ->GetSctpTransport()
                ->Information()
                .dtls_transport()
                ->Information()
                .role(),
            DtlsTransportTlsRole::kClient);
  // ID should be assigned according to the odd/even rule based on role; client
  // gets even numbers, server gets odd ones.
  // RFC 8832 section 6.
  // TODO(hta): Test multiple channels.
  EXPECT_EQ(caller()->data_channel()->id(), 1);
}

TEST_P(DataChannelIntegrationTest, DtlsRoleIsSetWhenReversed) {
  ASSERT_TRUE(CreatePeerConnectionWrappers());
  ConnectFakeSignaling();
  caller()->CreateDataChannel();
  callee()->SetReceivedSdpMunger(MakeActiveSctpOffer);
  caller()->CreateAndSetAndSignalOffer();
  ASSERT_TRUE_WAIT(SignalingStateStable(), kDefaultTimeout);
  ASSERT_TRUE_WAIT(caller()->data_observer()->IsOpen(), kDefaultTimeout);
  EXPECT_TRUE(caller()
                  ->pc()
                  ->GetSctpTransport()
                  ->Information()
                  .dtls_transport()
                  ->Information()
                  .role());
  EXPECT_EQ(caller()
                ->pc()
                ->GetSctpTransport()
                ->Information()
                .dtls_transport()
                ->Information()
                .role(),
            DtlsTransportTlsRole::kClient);
  EXPECT_EQ(callee()
                ->pc()
                ->GetSctpTransport()
                ->Information()
                .dtls_transport()
                ->Information()
                .role(),
            DtlsTransportTlsRole::kServer);
  // ID should be assigned according to the odd/even rule based on role; client
  // gets even numbers, server gets odd ones.
  // RFC 8832 section 6.
  // TODO(hta): Test multiple channels.
  EXPECT_EQ(caller()->data_channel()->id(), 0);
}

TEST_P(DataChannelIntegrationTest,
       DtlsRoleIsSetWhenReversedWithChannelCollision) {
  ASSERT_TRUE(CreatePeerConnectionWrappers());
  ConnectFakeSignaling();
  caller()->CreateDataChannel();

  callee()->SetReceivedSdpMunger([this](cricket::SessionDescription* desc) {
    MakeActiveSctpOffer(desc);
    callee()->CreateDataChannel();
  });
  caller()->CreateAndSetAndSignalOffer();
  ASSERT_TRUE_WAIT(SignalingStateStable(), kDefaultTimeout);
  ASSERT_TRUE_WAIT(caller()->data_observer()->IsOpen(), kDefaultTimeout);
  ASSERT_EQ_WAIT(callee()->data_channels().size(), 2U, kDefaultTimeout);
  ASSERT_EQ_WAIT(caller()->data_channels().size(), 2U, kDefaultTimeout);
  EXPECT_TRUE(caller()
                  ->pc()
                  ->GetSctpTransport()
                  ->Information()
                  .dtls_transport()
                  ->Information()
                  .role());
  EXPECT_EQ(caller()
                ->pc()
                ->GetSctpTransport()
                ->Information()
                .dtls_transport()
                ->Information()
                .role(),
            DtlsTransportTlsRole::kClient);
  EXPECT_EQ(callee()
                ->pc()
                ->GetSctpTransport()
                ->Information()
                .dtls_transport()
                ->Information()
                .role(),
            DtlsTransportTlsRole::kServer);
  // ID should be assigned according to the odd/even rule based on role; client
  // gets even numbers, server gets odd ones.
  // RFC 8832 section 6.
  ASSERT_EQ(caller()->data_channels().size(), 2U);
  ASSERT_EQ(callee()->data_channels().size(), 2U);
  EXPECT_EQ(caller()->data_channels()[0]->id(), 0);
  EXPECT_EQ(caller()->data_channels()[1]->id(), 1);
  EXPECT_EQ(callee()->data_channels()[0]->id(), 1);
  EXPECT_EQ(callee()->data_channels()[1]->id(), 0);
}

// Test that transport stats are generated by the RTCStatsCollector for a
// connection that only involves data channels. This is a regression test for
// crbug.com/826972.
TEST_P(DataChannelIntegrationTest,
       TransportStatsReportedForDataChannelOnlyConnection) {
  ASSERT_TRUE(CreatePeerConnectionWrappers());
  ConnectFakeSignaling();
  caller()->CreateDataChannel();

  caller()->CreateAndSetAndSignalOffer();
  ASSERT_TRUE_WAIT(SignalingStateStable(), kDefaultTimeout);
  ASSERT_TRUE_WAIT(callee()->data_channel(), kDefaultTimeout);

  auto caller_report = caller()->NewGetStats();
  EXPECT_EQ(1u, caller_report->GetStatsOfType<RTCTransportStats>().size());
  auto callee_report = callee()->NewGetStats();
  EXPECT_EQ(1u, callee_report->GetStatsOfType<RTCTransportStats>().size());
}

TEST_P(DataChannelIntegrationTest, QueuedPacketsGetDeliveredInReliableMode) {
  CreatePeerConnectionWrappers();
  ConnectFakeSignaling();
  caller()->CreateDataChannel();
  caller()->CreateAndSetAndSignalOffer();
  ASSERT_TRUE_WAIT(SignalingStateStable(), kDefaultTimeout);
  ASSERT_TRUE_WAIT(callee()->data_channel(), kDefaultTimeout);

  caller()->data_channel()->Send(DataBuffer("hello first"));
  ASSERT_EQ_WAIT(1u, callee()->data_observer()->received_message_count(),
                 kDefaultTimeout);
  // Cause a temporary network outage
  virtual_socket_server()->set_drop_probability(1.0);
  for (int i = 1; i <= 10; i++) {
    caller()->data_channel()->Send(DataBuffer("Sent while blocked"));
  }
  // Nothing should be delivered during outage. Short wait.
  EXPECT_EQ_WAIT(1u, callee()->data_observer()->received_message_count(), 10);
  // Reverse outage
  virtual_socket_server()->set_drop_probability(0.0);
  // All packets should be delivered.
  EXPECT_EQ_WAIT(11u, callee()->data_observer()->received_message_count(),
                 kDefaultTimeout);
}

TEST_P(DataChannelIntegrationTest, QueuedPacketsGetDroppedInUnreliableMode) {
  CreatePeerConnectionWrappers();
  ConnectFakeSignaling();
  DataChannelInit init;
  init.maxRetransmits = 0;
  init.ordered = false;
  caller()->CreateDataChannel(&init);
  caller()->CreateAndSetAndSignalOffer();
  ASSERT_TRUE_WAIT(SignalingStateStable(), kDefaultTimeout);
  ASSERT_TRUE_WAIT(callee()->data_channel(), kDefaultTimeout);
  caller()->data_channel()->Send(DataBuffer("hello first"));
  ASSERT_EQ_WAIT(1u, callee()->data_observer()->received_message_count(),
                 kDefaultTimeout);
  // Cause a temporary network outage
  virtual_socket_server()->set_drop_probability(1.0);
  // Send a few packets. Note that all get dropped only when all packets
  // fit into the receiver receive window/congestion window, so that they
  // actually get sent.
  for (int i = 1; i <= 10; i++) {
    caller()->data_channel()->Send(DataBuffer("Sent while blocked"));
  }
  // Nothing should be delivered during outage.
  // We do a short wait to verify that delivery count is still 1.
  WAIT(false, 10);
  EXPECT_EQ(1u, callee()->data_observer()->received_message_count());
  // Reverse the network outage.
  virtual_socket_server()->set_drop_probability(0.0);
  // Send a new packet, and wait for it to be delivered.
  caller()->data_channel()->Send(DataBuffer("After block"));
  EXPECT_EQ_WAIT("After block", callee()->data_observer()->last_message(),
                 kDefaultTimeout);
  // Some messages should be lost, but first and last message should have
  // been delivered.
  // First, check that the protocol guarantee is preserved.
  EXPECT_GT(11u, callee()->data_observer()->received_message_count());
  EXPECT_LE(2u, callee()->data_observer()->received_message_count());
  // Then, check that observed behavior (lose all messages) has not changed
  EXPECT_EQ(2u, callee()->data_observer()->received_message_count());
}

TEST_P(DataChannelIntegrationTest,
       QueuedPacketsGetDroppedInLifetimeLimitedMode) {
  CreatePeerConnectionWrappers();
  ConnectFakeSignaling();
  DataChannelInit init;
  init.maxRetransmitTime = 1;
  init.ordered = false;
  caller()->CreateDataChannel(&init);
  caller()->CreateAndSetAndSignalOffer();
  ASSERT_TRUE_WAIT(SignalingStateStable(), kDefaultTimeout);
  ASSERT_TRUE_WAIT(callee()->data_channel(), kDefaultTimeout);
  caller()->data_channel()->Send(DataBuffer("hello first"));
  ASSERT_EQ_WAIT(1u, callee()->data_observer()->received_message_count(),
                 kDefaultTimeout);
  // Cause a temporary network outage
  virtual_socket_server()->set_drop_probability(1.0);
  for (int i = 1; i <= 200; i++) {
    caller()->data_channel()->Send(DataBuffer("Sent while blocked"));
  }
  // Nothing should be delivered during outage.
  // We do a short wait to verify that delivery count is still 1,
  // and to make sure max packet lifetime (which is in ms) is exceeded.
  WAIT(false, 10);
  EXPECT_EQ(1u, callee()->data_observer()->received_message_count());
  // Reverse the network outage.
  virtual_socket_server()->set_drop_probability(0.0);
  // Send a new packet, and wait for it to be delivered.
  caller()->data_channel()->Send(DataBuffer("After block"));
  EXPECT_EQ_WAIT("After block", callee()->data_observer()->last_message(),
                 kDefaultTimeout);
  // Some messages should be lost, but first and last message should have
  // been delivered.
  // First, check that the protocol guarantee is preserved.
  EXPECT_GT(202u, callee()->data_observer()->received_message_count());
  EXPECT_LE(2u, callee()->data_observer()->received_message_count());
  // Then, check that observed behavior (lose some messages) has not changed
<<<<<<< HEAD
  if (!trials().IsDisabled("WebRTC-DataChannel-Dcsctp")) {
    // DcSctp loses all messages. This is correct.
    EXPECT_EQ(2u, callee()->data_observer()->received_message_count());
  } else {
    // Usrsctp loses some messages, but keeps messages not attempted.
    // THIS IS THE WRONG BEHAVIOR. According to discussion in
    // https://github.com/sctplab/usrsctp/issues/584, all these packets
    // should be discarded.
    // TODO(bugs.webrtc.org/12731): Fix this.
    EXPECT_EQ(90u, callee()->data_observer()->received_message_count());
  }
=======
  // DcSctp loses all messages. This is correct.
  EXPECT_EQ(2u, callee()->data_observer()->received_message_count());
>>>>>>> 8f9b44ba
}

TEST_P(DataChannelIntegrationTest,
       DISABLED_ON_ANDROID(SomeQueuedPacketsGetDroppedInMaxRetransmitsMode)) {
  CreatePeerConnectionWrappers();
  ConnectFakeSignaling();
  DataChannelInit init;
  init.maxRetransmits = 0;
  init.ordered = false;
  caller()->CreateDataChannel(&init);
  caller()->CreateAndSetAndSignalOffer();
  ASSERT_TRUE_WAIT(SignalingStateStable(), kDefaultTimeout);
  ASSERT_TRUE_WAIT(callee()->data_channel(), kDefaultTimeout);
  caller()->data_channel()->Send(DataBuffer("hello first"));
  ASSERT_EQ_WAIT(1u, callee()->data_observer()->received_message_count(),
                 kDefaultTimeout);
  // Cause a temporary network outage
  virtual_socket_server()->set_drop_probability(1.0);
  // Fill the buffer until queued data starts to build
  size_t packet_counter = 0;
  while (caller()->data_channel()->buffered_amount() < 1 &&
         packet_counter < 10000) {
    packet_counter++;
    caller()->data_channel()->Send(DataBuffer("Sent while blocked"));
  }
  if (caller()->data_channel()->buffered_amount()) {
    RTC_LOG(LS_INFO) << "Buffered data after " << packet_counter << " packets";
  } else {
    RTC_LOG(LS_INFO) << "No buffered data after " << packet_counter
                     << " packets";
  }
  // Nothing should be delivered during outage.
  // We do a short wait to verify that delivery count is still 1.
  WAIT(false, 10);
  EXPECT_EQ(1u, callee()->data_observer()->received_message_count());
  // Reverse the network outage.
  virtual_socket_server()->set_drop_probability(0.0);
  // Send a new packet, and wait for it to be delivered.
  caller()->data_channel()->Send(DataBuffer("After block"));
  EXPECT_EQ_WAIT("After block", callee()->data_observer()->last_message(),
                 kDefaultTimeout);
  // Some messages should be lost, but first and last message should have
  // been delivered.
  // Due to the fact that retransmissions are only counted when the packet
  // goes on the wire, NOT when they are stalled in queue due to
  // congestion, we expect some of the packets to be delivered, because
  // congestion prevented them from being sent.
  // Citation: https://tools.ietf.org/html/rfc7496#section-3.1

  // First, check that the protocol guarantee is preserved.
  EXPECT_GT(packet_counter,
            callee()->data_observer()->received_message_count());
  EXPECT_LE(2u, callee()->data_observer()->received_message_count());
  // Then, check that observed behavior (lose between 100 and 200 messages)
  // has not changed.
  // Usrsctp behavior is different on Android (177) and other platforms (122).
  // Dcsctp loses 432 packets.
  EXPECT_GT(2 + packet_counter - 100,
            callee()->data_observer()->received_message_count());
  EXPECT_LT(2 + packet_counter - 500,
            callee()->data_observer()->received_message_count());
}

INSTANTIATE_TEST_SUITE_P(DataChannelIntegrationTest,
                         DataChannelIntegrationTest,
                         Values(SdpSemantics::kPlanB_DEPRECATED,
                                SdpSemantics::kUnifiedPlan));

TEST_F(DataChannelIntegrationTestUnifiedPlan,
       EndToEndCallWithBundledSctpDataChannel) {
  ASSERT_TRUE(CreatePeerConnectionWrappers());
  ConnectFakeSignaling();
  caller()->CreateDataChannel();
  caller()->AddAudioVideoTracks();
  callee()->AddAudioVideoTracks();
  caller()->CreateAndSetAndSignalOffer();
  ASSERT_TRUE_WAIT(SignalingStateStable(), kDefaultTimeout);
  ASSERT_TRUE_WAIT(caller()->pc()->GetSctpTransport(), kDefaultTimeout);
  ASSERT_EQ_WAIT(SctpTransportState::kConnected,
                 caller()->pc()->GetSctpTransport()->Information().state(),
                 kDefaultTimeout);
  ASSERT_TRUE_WAIT(callee()->data_channel(), kDefaultTimeout);
  ASSERT_TRUE_WAIT(callee()->data_observer()->IsOpen(), kDefaultTimeout);
}

TEST_F(DataChannelIntegrationTestUnifiedPlan,
       EndToEndCallWithDataChannelOnlyConnects) {
  ASSERT_TRUE(CreatePeerConnectionWrappers());
  ConnectFakeSignaling();
  caller()->CreateDataChannel();
  caller()->CreateAndSetAndSignalOffer();
  ASSERT_TRUE_WAIT(SignalingStateStable(), kDefaultTimeout);
  ASSERT_TRUE_WAIT(callee()->data_channel(), kDefaultTimeout);
  ASSERT_TRUE_WAIT(callee()->data_observer()->IsOpen(), kDefaultTimeout);
  ASSERT_TRUE(caller()->data_observer()->IsOpen());
}

TEST_F(DataChannelIntegrationTestUnifiedPlan, DataChannelClosesWhenClosed) {
  ASSERT_TRUE(CreatePeerConnectionWrappers());
  ConnectFakeSignaling();
  caller()->CreateDataChannel();
  caller()->CreateAndSetAndSignalOffer();
  ASSERT_TRUE_WAIT(SignalingStateStable(), kDefaultTimeout);
  ASSERT_TRUE_WAIT(callee()->data_observer(), kDefaultTimeout);
  ASSERT_TRUE_WAIT(callee()->data_observer()->IsOpen(), kDefaultTimeout);
  caller()->data_channel()->Close();
  ASSERT_TRUE_WAIT(!callee()->data_observer()->IsOpen(), kDefaultTimeout);
}

TEST_F(DataChannelIntegrationTestUnifiedPlan,
       DataChannelClosesWhenClosedReverse) {
  ASSERT_TRUE(CreatePeerConnectionWrappers());
  ConnectFakeSignaling();
  caller()->CreateDataChannel();
  caller()->CreateAndSetAndSignalOffer();
  ASSERT_TRUE_WAIT(SignalingStateStable(), kDefaultTimeout);
  ASSERT_TRUE_WAIT(callee()->data_observer(), kDefaultTimeout);
  ASSERT_TRUE_WAIT(callee()->data_observer()->IsOpen(), kDefaultTimeout);
  callee()->data_channel()->Close();
  ASSERT_TRUE_WAIT(!caller()->data_observer()->IsOpen(), kDefaultTimeout);
}

TEST_F(DataChannelIntegrationTestUnifiedPlan,
       DataChannelClosesWhenPeerConnectionClosed) {
  ASSERT_TRUE(CreatePeerConnectionWrappers());
  ConnectFakeSignaling();
  caller()->CreateDataChannel();
  caller()->CreateAndSetAndSignalOffer();
  ASSERT_TRUE_WAIT(SignalingStateStable(), kDefaultTimeout);
  ASSERT_TRUE_WAIT(callee()->data_observer(), kDefaultTimeout);
  ASSERT_TRUE_WAIT(callee()->data_observer()->IsOpen(), kDefaultTimeout);
  caller()->pc()->Close();
  ASSERT_TRUE_WAIT(!callee()->data_observer()->IsOpen(), kDefaultTimeout);
}

#endif  // WEBRTC_HAVE_SCTP

}  // namespace

}  // namespace webrtc<|MERGE_RESOLUTION|>--- conflicted
+++ resolved
@@ -56,15 +56,9 @@
 #define DISABLED_ON_ANDROID(t) t
 #endif
 
-<<<<<<< HEAD
-class DataChannelIntegrationTest : public PeerConnectionIntegrationBaseTest,
-                                   public ::testing::WithParamInterface<
-                                       std::tuple<SdpSemantics, std::string>> {
-=======
 class DataChannelIntegrationTest
     : public PeerConnectionIntegrationBaseTest,
       public ::testing::WithParamInterface<SdpSemantics> {
->>>>>>> 8f9b44ba
  protected:
   DataChannelIntegrationTest()
       : PeerConnectionIntegrationBaseTest(GetParam()) {}
@@ -849,22 +843,8 @@
   EXPECT_GT(202u, callee()->data_observer()->received_message_count());
   EXPECT_LE(2u, callee()->data_observer()->received_message_count());
   // Then, check that observed behavior (lose some messages) has not changed
-<<<<<<< HEAD
-  if (!trials().IsDisabled("WebRTC-DataChannel-Dcsctp")) {
-    // DcSctp loses all messages. This is correct.
-    EXPECT_EQ(2u, callee()->data_observer()->received_message_count());
-  } else {
-    // Usrsctp loses some messages, but keeps messages not attempted.
-    // THIS IS THE WRONG BEHAVIOR. According to discussion in
-    // https://github.com/sctplab/usrsctp/issues/584, all these packets
-    // should be discarded.
-    // TODO(bugs.webrtc.org/12731): Fix this.
-    EXPECT_EQ(90u, callee()->data_observer()->received_message_count());
-  }
-=======
   // DcSctp loses all messages. This is correct.
   EXPECT_EQ(2u, callee()->data_observer()->received_message_count());
->>>>>>> 8f9b44ba
 }
 
 TEST_P(DataChannelIntegrationTest,
