--- conflicted
+++ resolved
@@ -55,7 +55,7 @@
   JsepTransportDescription(
       bool rtcp_mux_enabled,
       // RingRTC: Allow out-of-band / "manual" key negotiation.
-      const std::optional<webrtc::CryptoParams>& crypto,
+      const std::optional<CryptoParams>& crypto,
       const std::vector<int>& encrypted_header_extension_ids,
       int rtp_abs_sendtime_extn_id,
       const TransportDescription& transport_description);
@@ -66,7 +66,7 @@
 
   bool rtcp_mux_enabled = true;
   // RingRTC: Allow out-of-band / "manual" key negotiation.
-  std::optional<webrtc::CryptoParams> crypto;
+  std::optional<CryptoParams> crypto;
   std::vector<int> encrypted_header_extension_ids;
   int rtp_abs_sendtime_extn_id = -1;
   // TODO(zhihuang): Add the ICE and DTLS related variables and methods from
@@ -87,35 +87,20 @@
   // `mid` is just used for log statements in order to identify the Transport.
   // Note that `local_certificate` is allowed to be null since a remote
   // description may be set before a local certificate is generated.
-<<<<<<< HEAD
   JsepTransport(
       const std::string& mid,
-      const rtc::scoped_refptr<webrtc::RTCCertificate>& local_certificate,
-      rtc::scoped_refptr<webrtc::IceTransportInterface> ice_transport,
-      rtc::scoped_refptr<webrtc::IceTransportInterface> rtcp_ice_transport,
-      std::unique_ptr<webrtc::RtpTransport> unencrypted_rtp_transport,
+      const scoped_refptr<RTCCertificate>& local_certificate,
+      scoped_refptr<IceTransportInterface> ice_transport,
+      scoped_refptr<IceTransportInterface> rtcp_ice_transport,
+      std::unique_ptr<RtpTransport> unencrypted_rtp_transport,
       // RingRTC: Allow out-of-band / "manual" key negotiation.
-      std::unique_ptr<webrtc::SrtpTransport> srtp_transport,
-      std::unique_ptr<webrtc::DtlsSrtpTransport> dtls_srtp_transport,
+      std::unique_ptr<SrtpTransport> srtp_transport,
+      std::unique_ptr<DtlsSrtpTransport> dtls_srtp_transport,
       std::unique_ptr<DtlsTransportInternal> rtp_dtls_transport,
       std::unique_ptr<DtlsTransportInternal> rtcp_dtls_transport,
       std::unique_ptr<SctpTransportInternal> sctp_transport,
       std::function<void()> rtcp_mux_active_callback,
-      webrtc::PayloadTypePicker& suggester);
-=======
-  JsepTransport(const std::string& mid,
-                const scoped_refptr<RTCCertificate>& local_certificate,
-                scoped_refptr<IceTransportInterface> ice_transport,
-                scoped_refptr<IceTransportInterface> rtcp_ice_transport,
-                std::unique_ptr<RtpTransport> unencrypted_rtp_transport,
-                std::unique_ptr<SrtpTransport> sdes_transport,
-                std::unique_ptr<DtlsSrtpTransport> dtls_srtp_transport,
-                std::unique_ptr<DtlsTransportInternal> rtp_dtls_transport,
-                std::unique_ptr<DtlsTransportInternal> rtcp_dtls_transport,
-                std::unique_ptr<SctpTransportInternal> sctp_transport,
-                std::function<void()> rtcp_mux_active_callback,
-                PayloadTypePicker& suggester);
->>>>>>> e4445e46
+      PayloadTypePicker& suggester);
 
   ~JsepTransport();
 
@@ -275,9 +260,9 @@
   void ActivateRtcpMux() RTC_RUN_ON(network_thread_);
 
   // RingRTC: Allow out-of-band / "manual" key negotiation.
-  bool SetSrtpCrypto(const std::optional<webrtc::CryptoParams>& crypto,
+  bool SetSrtpCrypto(const std::optional<CryptoParams>& crypto,
                      const std::vector<int>& encrypted_extension_ids,
-                     webrtc::SdpType type,
+                     SdpType type,
                      ContentSource source);
 
   // Negotiates and sets the DTLS parameters based on the current local and
@@ -328,16 +313,10 @@
 
   // To avoid downcasting and make it type safe, keep three unique pointers for
   // different SRTP mode and only one of these is non-nullptr.
-<<<<<<< HEAD
-  const std::unique_ptr<webrtc::RtpTransport> unencrypted_rtp_transport_;
+  const std::unique_ptr<RtpTransport> unencrypted_rtp_transport_;
   // RingRTC: Allow out-of-band / "manual" key negotiation.
-  const std::unique_ptr<webrtc::SrtpTransport> srtp_transport_;
-  const std::unique_ptr<webrtc::DtlsSrtpTransport> dtls_srtp_transport_;
-=======
-  const std::unique_ptr<RtpTransport> unencrypted_rtp_transport_;
-  const std::unique_ptr<SrtpTransport> sdes_transport_;
+  const std::unique_ptr<SrtpTransport> srtp_transport_;
   const std::unique_ptr<DtlsSrtpTransport> dtls_srtp_transport_;
->>>>>>> e4445e46
 
   const scoped_refptr<DtlsTransport> rtp_dtls_transport_;
   // The RTCP transport is const for all usages, except that it is cleared
@@ -348,7 +327,7 @@
   const scoped_refptr<::webrtc::SctpTransport> sctp_transport_;
 
   // RingRTC: Allow out-of-band / "manual" key negotiation.
-  webrtc::SrtpKeyCarrier srtp_key_carrier_ RTC_GUARDED_BY(network_thread_);
+  SrtpKeyCarrier srtp_key_carrier_ RTC_GUARDED_BY(network_thread_);
   RtcpMuxFilter rtcp_mux_negotiator_ RTC_GUARDED_BY(network_thread_);
 
   // Cache the encrypted header extension IDs for SDES negoitation.
