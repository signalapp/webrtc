/*
 *  Copyright 2012 The WebRTC project authors. All Rights Reserved.
 *
 *  Use of this source code is governed by a BSD-style license
 *  that can be found in the LICENSE file in the root of the source
 *  tree. An additional intellectual property rights grant can be found
 *  in the file PATENTS.  All contributing project authors may
 *  be found in the AUTHORS file in the root of the source tree.
 */

#ifndef PC_PEER_CONNECTION_PROXY_H_
#define PC_PEER_CONNECTION_PROXY_H_

#include <cstdint>
#include <functional>
#include <memory>
#include <optional>
#include <string>
#include <vector>

#include "api/adaptation/resource.h"
#include "api/candidate.h"
#include "api/data_channel_event_observer_interface.h"
#include "api/data_channel_interface.h"
#include "api/dtls_transport_interface.h"
#include "api/jsep.h"
#include "api/media_stream_interface.h"
#include "api/media_types.h"
#include "api/peer_connection_interface.h"
#include "api/rtc_error.h"
#include "api/rtc_event_log_output.h"
#include "api/rtp_parameters.h"
#include "api/rtp_receiver_interface.h"
#include "api/rtp_sender_interface.h"
#include "api/rtp_transceiver_interface.h"
#include "api/scoped_refptr.h"
#include "api/sctp_transport_interface.h"
#include "api/set_local_description_observer_interface.h"
#include "api/set_remote_description_observer_interface.h"
#include "api/stats/rtc_stats_collector_callback.h"
#include "api/transport/bandwidth_estimation_settings.h"
#include "api/transport/bitrate_settings.h"
#include "api/transport/network_control.h"
#include "pc/proxy.h"
#include "rtc_base/thread.h"

namespace webrtc {

// PeerConnection proxy objects will be constructed with two thread pointers,
// signaling and network. The proxy macros don't have 'network' specific macros
// and support for a secondary thread is provided via 'SECONDARY' macros.
// TODO(deadbeef): Move this to .cc file. What threads methods are called on is
// an implementation detail.
BEGIN_PROXY_MAP(PeerConnection)
PROXY_PRIMARY_THREAD_DESTRUCTOR()
PROXY_METHOD0(scoped_refptr<StreamCollectionInterface>, local_streams)
PROXY_METHOD0(scoped_refptr<StreamCollectionInterface>, remote_streams)
PROXY_METHOD1(bool, AddStream, MediaStreamInterface*)
PROXY_METHOD1(void, RemoveStream, MediaStreamInterface*)
PROXY_METHOD2(RTCErrorOr<scoped_refptr<RtpSenderInterface>>,
              AddTrack,
              scoped_refptr<MediaStreamTrackInterface>,
              const std::vector<std::string>&)
PROXY_METHOD3(RTCErrorOr<scoped_refptr<RtpSenderInterface>>,
              AddTrack,
              scoped_refptr<MediaStreamTrackInterface>,
              const std::vector<std::string>&,
              const std::vector<RtpEncodingParameters>&)
PROXY_METHOD1(RTCError, RemoveTrackOrError, scoped_refptr<RtpSenderInterface>)
PROXY_METHOD1(RTCErrorOr<scoped_refptr<RtpTransceiverInterface>>,
              AddTransceiver,
              scoped_refptr<MediaStreamTrackInterface>)
PROXY_METHOD2(RTCErrorOr<scoped_refptr<RtpTransceiverInterface>>,
              AddTransceiver,
              scoped_refptr<MediaStreamTrackInterface>,
              const RtpTransceiverInit&)
PROXY_METHOD1(RTCErrorOr<scoped_refptr<RtpTransceiverInterface>>,
              AddTransceiver,
              webrtc::MediaType)
PROXY_METHOD2(RTCErrorOr<scoped_refptr<RtpTransceiverInterface>>,
              AddTransceiver,
              webrtc::MediaType,
              const RtpTransceiverInit&)
PROXY_METHOD2(scoped_refptr<RtpSenderInterface>,
              CreateSender,
              const std::string&,
              const std::string&)
PROXY_CONSTMETHOD0(std::vector<scoped_refptr<RtpSenderInterface>>, GetSenders)
PROXY_CONSTMETHOD0(std::vector<scoped_refptr<RtpReceiverInterface>>,
                   GetReceivers)
PROXY_CONSTMETHOD0(std::vector<scoped_refptr<RtpTransceiverInterface>>,
                   GetTransceivers)
PROXY_METHOD3(bool,
              GetStats,
              StatsObserver*,
              MediaStreamTrackInterface*,
              StatsOutputLevel)
PROXY_METHOD1(void, GetStats, RTCStatsCollectorCallback*)
PROXY_METHOD2(void,
              GetStats,
              scoped_refptr<RtpSenderInterface>,
              scoped_refptr<RTCStatsCollectorCallback>)
PROXY_METHOD2(void,
              GetStats,
              scoped_refptr<RtpReceiverInterface>,
              scoped_refptr<RTCStatsCollectorCallback>)
PROXY_METHOD0(void, ClearStatsCache)
PROXY_METHOD2(RTCErrorOr<scoped_refptr<DataChannelInterface>>,
              CreateDataChannelOrError,
              const std::string&,
              const DataChannelInit*)
PROXY_CONSTMETHOD0(const SessionDescriptionInterface*, local_description)
PROXY_CONSTMETHOD0(const SessionDescriptionInterface*, remote_description)
PROXY_CONSTMETHOD0(const SessionDescriptionInterface*,
                   current_local_description)
PROXY_CONSTMETHOD0(const SessionDescriptionInterface*,
                   current_remote_description)
PROXY_CONSTMETHOD0(const SessionDescriptionInterface*,
                   pending_local_description)
PROXY_CONSTMETHOD0(const SessionDescriptionInterface*,
                   pending_remote_description)
PROXY_METHOD0(void, RestartIce)
PROXY_METHOD2(void,
              CreateOffer,
              CreateSessionDescriptionObserver*,
              const RTCOfferAnswerOptions&)
PROXY_METHOD2(void,
              CreateAnswer,
              CreateSessionDescriptionObserver*,
              const RTCOfferAnswerOptions&)
PROXY_METHOD2(void,
              SetLocalDescription,
              std::unique_ptr<SessionDescriptionInterface>,
              scoped_refptr<SetLocalDescriptionObserverInterface>)
PROXY_METHOD1(void,
              SetLocalDescription,
              scoped_refptr<SetLocalDescriptionObserverInterface>)
PROXY_METHOD2(void,
              SetLocalDescription,
              SetSessionDescriptionObserver*,
              SessionDescriptionInterface*)
PROXY_METHOD1(void, SetLocalDescription, SetSessionDescriptionObserver*)
PROXY_METHOD2(void,
              SetRemoteDescription,
              std::unique_ptr<SessionDescriptionInterface>,
              scoped_refptr<SetRemoteDescriptionObserverInterface>)
PROXY_METHOD2(void,
              SetRemoteDescription,
              SetSessionDescriptionObserver*,
              SessionDescriptionInterface*)
PROXY_METHOD1(bool, ShouldFireNegotiationNeededEvent, uint32_t)
PROXY_METHOD0(PeerConnectionInterface::RTCConfiguration, GetConfiguration)
PROXY_METHOD1(RTCError,
              SetConfiguration,
              const PeerConnectionInterface::RTCConfiguration&)
PROXY_METHOD1(bool, AddIceCandidate, const IceCandidate*)
PROXY_METHOD2(void,
              AddIceCandidate,
              std::unique_ptr<IceCandidate>,
              std::function<void(RTCError)>)
PROXY_METHOD1(bool, RemoveIceCandidate, const IceCandidate*)
#pragma clang diagnostic push
#pragma clang diagnostic ignored "-Wdeprecated-declarations"
PROXY_METHOD1(bool, RemoveIceCandidates, const std::vector<Candidate>&)
<<<<<<< HEAD
// RingRTC change to support ICE forking
PROXY_METHOD0(rtc::scoped_refptr<webrtc::IceGathererInterface>,
              CreateSharedIceGatherer)
PROXY_METHOD1(bool,
              UseSharedIceGatherer,
              rtc::scoped_refptr<webrtc::IceGathererInterface>)
PROXY_METHOD1(bool,
              SendRtp,
              std::unique_ptr<RtpPacket>)
PROXY_METHOD2(bool,
              ReceiveRtp,
              uint8_t,
              bool)
PROXY_METHOD1(void,
              ConfigureAudioEncoders,
              const webrtc::AudioEncoder::Config&)
// RingRTC change to get audio levels
PROXY_METHOD4(void,
              GetAudioLevels,
              uint16_t*,
              ReceivedAudioLevel*,
              size_t,
              size_t*)
// RingRTC change to get upload bandwidth estimate
PROXY_METHOD0(uint32_t,
              GetLastBandwidthEstimateBps)
PROXY_METHOD1(bool, SetIncomingRtpEnabled, bool)
=======
#pragma clang diagnostic pop
>>>>>>> 36ea4535
PROXY_METHOD1(RTCError, SetBitrate, const BitrateSettings&)
PROXY_METHOD1(void,
              ReconfigureBandwidthEstimation,
              const BandwidthEstimationSettings&)
PROXY_METHOD1(void, SetAudioPlayout, bool)
PROXY_METHOD1(void, SetAudioRecording, bool)
// This method will be invoked on the network thread. See
// PeerConnectionFactory::CreatePeerConnectionOrError for more details.
PROXY_SECONDARY_METHOD1(scoped_refptr<DtlsTransportInterface>,
                        LookupDtlsTransportByMid,
                        const std::string&)
// This method will be invoked on the network thread. See
// PeerConnectionFactory::CreatePeerConnectionOrError for more details.
PROXY_SECONDARY_CONSTMETHOD0(scoped_refptr<SctpTransportInterface>,
                             GetSctpTransport)
PROXY_METHOD0(SignalingState, signaling_state)
PROXY_METHOD0(IceConnectionState, ice_connection_state)
PROXY_METHOD0(IceConnectionState, standardized_ice_connection_state)
PROXY_METHOD0(PeerConnectionState, peer_connection_state)
PROXY_METHOD0(IceGatheringState, ice_gathering_state)
PROXY_METHOD0(std::optional<bool>, can_trickle_ice_candidates)
PROXY_METHOD1(void, AddAdaptationResource, scoped_refptr<Resource>)
PROXY_METHOD2(bool,
              StartRtcEventLog,
              std::unique_ptr<RtcEventLogOutput>,
              int64_t)
PROXY_METHOD1(bool, StartRtcEventLog, std::unique_ptr<RtcEventLogOutput>)
PROXY_METHOD0(void, StopRtcEventLog)
PROXY_METHOD1(void,
              SetDataChannelEventObserver,
              std::unique_ptr<DataChannelEventObserverInterface>)
PROXY_METHOD0(void, Close)
PROXY_METHOD0(NetworkControllerInterface*, GetNetworkController)
BYPASS_PROXY_CONSTMETHOD0(Thread*, signaling_thread)
END_PROXY_MAP(PeerConnection)

}  // namespace webrtc

#endif  // PC_PEER_CONNECTION_PROXY_H_<|MERGE_RESOLUTION|>--- conflicted
+++ resolved
@@ -162,7 +162,7 @@
 #pragma clang diagnostic push
 #pragma clang diagnostic ignored "-Wdeprecated-declarations"
 PROXY_METHOD1(bool, RemoveIceCandidates, const std::vector<Candidate>&)
-<<<<<<< HEAD
+#pragma clang diagnostic pop
 // RingRTC change to support ICE forking
 PROXY_METHOD0(rtc::scoped_refptr<webrtc::IceGathererInterface>,
               CreateSharedIceGatherer)
@@ -190,9 +190,6 @@
 PROXY_METHOD0(uint32_t,
               GetLastBandwidthEstimateBps)
 PROXY_METHOD1(bool, SetIncomingRtpEnabled, bool)
-=======
-#pragma clang diagnostic pop
->>>>>>> 36ea4535
 PROXY_METHOD1(RTCError, SetBitrate, const BitrateSettings&)
 PROXY_METHOD1(void,
               ReconfigureBandwidthEstimation,
