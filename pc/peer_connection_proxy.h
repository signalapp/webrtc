--- conflicted
+++ resolved
@@ -158,11 +158,6 @@
               std::unique_ptr<IceCandidate>,
               std::function<void(RTCError)>)
 PROXY_METHOD1(bool, RemoveIceCandidate, const IceCandidate*)
-<<<<<<< HEAD
-#pragma clang diagnostic push
-#pragma clang diagnostic ignored "-Wdeprecated-declarations"
-PROXY_METHOD1(bool, RemoveIceCandidates, const std::vector<Candidate>&)
-#pragma clang diagnostic pop
 // RingRTC change to support ICE forking
 PROXY_METHOD0(scoped_refptr<IceGathererInterface>,
               CreateSharedIceGatherer)
@@ -190,8 +185,6 @@
 PROXY_METHOD0(uint32_t,
               GetLastBandwidthEstimateBps)
 PROXY_METHOD1(bool, SetIncomingRtpEnabled, bool)
-=======
->>>>>>> 29d6eaba
 PROXY_METHOD1(RTCError, SetBitrate, const BitrateSettings&)
 PROXY_METHOD1(void,
               ReconfigureBandwidthEstimation,
