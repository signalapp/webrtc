/*
 *  Copyright 2012 The WebRTC project authors. All Rights Reserved.
 *
 *  Use of this source code is governed by a BSD-style license
 *  that can be found in the LICENSE file in the root of the source
 *  tree. An additional intellectual property rights grant can be found
 *  in the file PATENTS.  All contributing project authors may
 *  be found in the AUTHORS file in the root of the source tree.
 */

#include "api/peer_connection_interface.h"

#include <limits.h>
#include <stdint.h>

#include <string>
#include <utility>
#include <vector>

#include "absl/strings/str_replace.h"
#include "absl/types/optional.h"
#include "api/audio/audio_mixer.h"
#include "api/audio_codecs/builtin_audio_decoder_factory.h"
#include "api/audio_codecs/builtin_audio_encoder_factory.h"
#include "api/call/call_factory_interface.h"
#include "api/create_peerconnection_factory.h"
#include "api/data_channel_interface.h"
#include "api/jsep.h"
#include "api/media_stream_interface.h"
#include "api/media_types.h"
#include "api/rtc_error.h"
#include "api/rtc_event_log/rtc_event_log.h"
#include "api/rtc_event_log/rtc_event_log_factory.h"
#include "api/rtc_event_log_output.h"
#include "api/rtp_receiver_interface.h"
#include "api/rtp_sender_interface.h"
#include "api/rtp_transceiver_direction.h"
#include "api/scoped_refptr.h"
#include "api/task_queue/default_task_queue_factory.h"
#include "api/transport/field_trial_based_config.h"
#include "api/video_codecs/builtin_video_decoder_factory.h"
#include "api/video_codecs/builtin_video_encoder_factory.h"
#include "media/base/codec.h"
#include "media/base/media_config.h"
#include "media/base/media_engine.h"
#include "media/base/stream_params.h"
#include "media/engine/webrtc_media_engine.h"
#include "media/engine/webrtc_media_engine_defaults.h"
#include "media/sctp/sctp_transport_internal.h"
#include "modules/audio_device/include/audio_device.h"
#include "modules/audio_processing/include/audio_processing.h"
#include "p2p/base/fake_port_allocator.h"
#include "p2p/base/p2p_constants.h"
#include "p2p/base/port.h"
#include "p2p/base/port_allocator.h"
#include "p2p/base/transport_description.h"
#include "p2p/base/transport_info.h"
#include "pc/audio_track.h"
#include "pc/media_session.h"
#include "pc/media_stream.h"
#include "pc/peer_connection.h"
#include "pc/peer_connection_factory.h"
#include "pc/rtp_sender.h"
#include "pc/rtp_sender_proxy.h"
#include "pc/session_description.h"
#include "pc/stream_collection.h"
#include "pc/test/fake_audio_capture_module.h"
#include "pc/test/fake_rtc_certificate_generator.h"
#include "pc/test/fake_video_track_source.h"
#include "pc/test/mock_peer_connection_observers.h"
#include "pc/test/test_sdp_strings.h"
#include "pc/video_track.h"
#include "rtc_base/checks.h"
#include "rtc_base/gunit.h"
#include "rtc_base/ref_counted_object.h"
#include "rtc_base/rtc_certificate_generator.h"
#include "rtc_base/socket_address.h"
#include "rtc_base/thread.h"
#include "rtc_base/virtual_socket_server.h"
#include "test/gmock.h"
#include "test/gtest.h"

#ifdef WEBRTC_ANDROID
#include "pc/test/android_test_initializer.h"
#endif

namespace webrtc {
namespace {

static const char kStreamId1[] = "local_stream_1";
static const char kStreamId2[] = "local_stream_2";
static const char kStreamId3[] = "local_stream_3";
static const int kDefaultStunPort = 3478;
static const char kStunAddressOnly[] = "stun:address";
static const char kStunInvalidPort[] = "stun:address:-1";
static const char kStunAddressPortAndMore1[] = "stun:address:port:more";
static const char kStunAddressPortAndMore2[] = "stun:address:port more";
static const char kTurnIceServerUri[] = "turn:turn.example.org";
static const char kTurnUsername[] = "user";
static const char kTurnPassword[] = "password";
static const char kTurnHostname[] = "turn.example.org";
static const uint32_t kTimeout = 10000U;

static const char kStreams[][8] = {"stream1", "stream2"};
static const char kAudioTracks[][32] = {"audiotrack0", "audiotrack1"};
static const char kVideoTracks[][32] = {"videotrack0", "videotrack1"};

static const char kRecvonly[] = "recvonly";
static const char kSendrecv[] = "sendrecv";

// Reference SDP with a MediaStream with label "stream1" and audio track with
// id "audio_1" and a video track with id "video_1;
static const char kSdpStringWithStream1PlanB[] =
    "v=0\r\n"
    "o=- 0 0 IN IP4 127.0.0.1\r\n"
    "s=-\r\n"
    "t=0 0\r\n"
    "m=audio 1 RTP/AVPF 103\r\n"
    "a=ice-ufrag:e5785931\r\n"
    "a=ice-pwd:36fb7878390db89481c1d46daa4278d8\r\n"
    "a=fingerprint:sha-256 58:AB:6E:F5:F1:E4:57:B7:E9:46:F4:86:04:28:F9:A7:ED:"
    "BD:AB:AE:40:EF:CE:9A:51:2C:2A:B1:9B:8B:78:84\r\n"
    "a=mid:audio\r\n"
    "a=sendrecv\r\n"
    "a=rtcp-mux\r\n"
    "a=rtpmap:103 ISAC/16000\r\n"
    "a=ssrc:1 cname:stream1\r\n"
    "a=ssrc:1 mslabel:stream1\r\n"
    "a=ssrc:1 label:audiotrack0\r\n"
    "m=video 1 RTP/AVPF 120\r\n"
    "a=ice-ufrag:e5785931\r\n"
    "a=ice-pwd:36fb7878390db89481c1d46daa4278d8\r\n"
    "a=fingerprint:sha-256 58:AB:6E:F5:F1:E4:57:B7:E9:46:F4:86:04:28:F9:A7:ED:"
    "BD:AB:AE:40:EF:CE:9A:51:2C:2A:B1:9B:8B:78:84\r\n"
    "a=mid:video\r\n"
    "a=sendrecv\r\n"
    "a=rtcp-mux\r\n"
    "a=rtpmap:120 VP8/90000\r\n"
    "a=ssrc:2 cname:stream1\r\n"
    "a=ssrc:2 mslabel:stream1\r\n"
    "a=ssrc:2 label:videotrack0\r\n";
// Same string as above but with the MID changed to the Unified Plan default.
// This is needed so that this SDP can be used as an answer for a Unified Plan
// offer.
static const char kSdpStringWithStream1UnifiedPlan[] =
    "v=0\r\n"
    "o=- 0 0 IN IP4 127.0.0.1\r\n"
    "s=-\r\n"
    "t=0 0\r\n"
    "m=audio 1 RTP/AVPF 103\r\n"
    "a=ice-ufrag:e5785931\r\n"
    "a=ice-pwd:36fb7878390db89481c1d46daa4278d8\r\n"
    "a=fingerprint:sha-256 58:AB:6E:F5:F1:E4:57:B7:E9:46:F4:86:04:28:F9:A7:ED:"
    "BD:AB:AE:40:EF:CE:9A:51:2C:2A:B1:9B:8B:78:84\r\n"
    "a=mid:0\r\n"
    "a=sendrecv\r\n"
    "a=rtcp-mux\r\n"
    "a=rtpmap:103 ISAC/16000\r\n"
    "a=ssrc:1 cname:stream1\r\n"
    "a=ssrc:1 mslabel:stream1\r\n"
    "a=ssrc:1 label:audiotrack0\r\n"
    "m=video 1 RTP/AVPF 120\r\n"
    "a=ice-ufrag:e5785931\r\n"
    "a=ice-pwd:36fb7878390db89481c1d46daa4278d8\r\n"
    "a=fingerprint:sha-256 58:AB:6E:F5:F1:E4:57:B7:E9:46:F4:86:04:28:F9:A7:ED:"
    "BD:AB:AE:40:EF:CE:9A:51:2C:2A:B1:9B:8B:78:84\r\n"
    "a=mid:1\r\n"
    "a=sendrecv\r\n"
    "a=rtcp-mux\r\n"
    "a=rtpmap:120 VP8/90000\r\n"
    "a=ssrc:2 cname:stream1\r\n"
    "a=ssrc:2 mslabel:stream1\r\n"
    "a=ssrc:2 label:videotrack0\r\n";

// Reference SDP with a MediaStream with label "stream1" and audio track with
// id "audio_1";
static const char kSdpStringWithStream1AudioTrackOnly[] =
    "v=0\r\n"
    "o=- 0 0 IN IP4 127.0.0.1\r\n"
    "s=-\r\n"
    "t=0 0\r\n"
    "m=audio 1 RTP/AVPF 103\r\n"
    "a=ice-ufrag:e5785931\r\n"
    "a=ice-pwd:36fb7878390db89481c1d46daa4278d8\r\n"
    "a=fingerprint:sha-256 58:AB:6E:F5:F1:E4:57:B7:E9:46:F4:86:04:28:F9:A7:ED:"
    "BD:AB:AE:40:EF:CE:9A:51:2C:2A:B1:9B:8B:78:84\r\n"
    "a=mid:audio\r\n"
    "a=sendrecv\r\n"
    "a=rtpmap:103 ISAC/16000\r\n"
    "a=ssrc:1 cname:stream1\r\n"
    "a=ssrc:1 mslabel:stream1\r\n"
    "a=ssrc:1 label:audiotrack0\r\n"
    "a=rtcp-mux\r\n";

// Reference SDP with two MediaStreams with label "stream1" and "stream2. Each
// MediaStreams have one audio track and one video track.
// This uses MSID.
static const char kSdpStringWithStream1And2PlanB[] =
    "v=0\r\n"
    "o=- 0 0 IN IP4 127.0.0.1\r\n"
    "s=-\r\n"
    "t=0 0\r\n"
    "a=msid-semantic: WMS stream1 stream2\r\n"
    "m=audio 1 RTP/AVPF 103\r\n"
    "a=ice-ufrag:e5785931\r\n"
    "a=ice-pwd:36fb7878390db89481c1d46daa4278d8\r\n"
    "a=fingerprint:sha-256 58:AB:6E:F5:F1:E4:57:B7:E9:46:F4:86:04:28:F9:A7:ED:"
    "BD:AB:AE:40:EF:CE:9A:51:2C:2A:B1:9B:8B:78:84\r\n"
    "a=mid:audio\r\n"
    "a=sendrecv\r\n"
    "a=rtcp-mux\r\n"
    "a=rtpmap:103 ISAC/16000\r\n"
    "a=ssrc:1 cname:stream1\r\n"
    "a=ssrc:1 msid:stream1 audiotrack0\r\n"
    "a=ssrc:3 cname:stream2\r\n"
    "a=ssrc:3 msid:stream2 audiotrack1\r\n"
    "m=video 1 RTP/AVPF 120\r\n"
    "a=ice-ufrag:e5785931\r\n"
    "a=ice-pwd:36fb7878390db89481c1d46daa4278d8\r\n"
    "a=fingerprint:sha-256 58:AB:6E:F5:F1:E4:57:B7:E9:46:F4:86:04:28:F9:A7:ED:"
    "BD:AB:AE:40:EF:CE:9A:51:2C:2A:B1:9B:8B:78:84\r\n"
    "a=mid:video\r\n"
    "a=sendrecv\r\n"
    "a=rtcp-mux\r\n"
    "a=rtpmap:120 VP8/0\r\n"
    "a=ssrc:2 cname:stream1\r\n"
    "a=ssrc:2 msid:stream1 videotrack0\r\n"
    "a=ssrc:4 cname:stream2\r\n"
    "a=ssrc:4 msid:stream2 videotrack1\r\n";
static const char kSdpStringWithStream1And2UnifiedPlan[] =
    "v=0\r\n"
    "o=- 0 0 IN IP4 127.0.0.1\r\n"
    "s=-\r\n"
    "t=0 0\r\n"
    "a=msid-semantic: WMS stream1 stream2\r\n"
    "m=audio 1 RTP/AVPF 103\r\n"
    "a=ice-ufrag:e5785931\r\n"
    "a=ice-pwd:36fb7878390db89481c1d46daa4278d8\r\n"
    "a=fingerprint:sha-256 58:AB:6E:F5:F1:E4:57:B7:E9:46:F4:86:04:28:F9:A7:ED:"
    "BD:AB:AE:40:EF:CE:9A:51:2C:2A:B1:9B:8B:78:84\r\n"
    "a=mid:0\r\n"
    "a=sendrecv\r\n"
    "a=rtcp-mux\r\n"
    "a=rtpmap:103 ISAC/16000\r\n"
    "a=ssrc:1 cname:stream1\r\n"
    "a=ssrc:1 msid:stream1 audiotrack0\r\n"
    "m=video 1 RTP/AVPF 120\r\n"
    "a=ice-ufrag:e5785931\r\n"
    "a=ice-pwd:36fb7878390db89481c1d46daa4278d8\r\n"
    "a=fingerprint:sha-256 58:AB:6E:F5:F1:E4:57:B7:E9:46:F4:86:04:28:F9:A7:ED:"
    "BD:AB:AE:40:EF:CE:9A:51:2C:2A:B1:9B:8B:78:84\r\n"
    "a=mid:1\r\n"
    "a=sendrecv\r\n"
    "a=rtcp-mux\r\n"
    "a=rtpmap:120 VP8/0\r\n"
    "a=ssrc:2 cname:stream1\r\n"
    "a=ssrc:2 msid:stream1 videotrack0\r\n"
    "m=audio 1 RTP/AVPF 103\r\n"
    "a=ice-ufrag:e5785931\r\n"
    "a=ice-pwd:36fb7878390db89481c1d46daa4278d8\r\n"
    "a=fingerprint:sha-256 58:AB:6E:F5:F1:E4:57:B7:E9:46:F4:86:04:28:F9:A7:ED:"
    "BD:AB:AE:40:EF:CE:9A:51:2C:2A:B1:9B:8B:78:84\r\n"
    "a=mid:2\r\n"
    "a=sendrecv\r\n"
    "a=rtcp-mux\r\n"
    "a=rtpmap:103 ISAC/16000\r\n"
    "a=ssrc:3 cname:stream2\r\n"
    "a=ssrc:3 msid:stream2 audiotrack1\r\n"
    "m=video 1 RTP/AVPF 120\r\n"
    "a=ice-ufrag:e5785931\r\n"
    "a=ice-pwd:36fb7878390db89481c1d46daa4278d8\r\n"
    "a=fingerprint:sha-256 58:AB:6E:F5:F1:E4:57:B7:E9:46:F4:86:04:28:F9:A7:ED:"
    "BD:AB:AE:40:EF:CE:9A:51:2C:2A:B1:9B:8B:78:84\r\n"
    "a=mid:3\r\n"
    "a=sendrecv\r\n"
    "a=rtcp-mux\r\n"
    "a=rtpmap:120 VP8/0\r\n"
    "a=ssrc:4 cname:stream2\r\n"
    "a=ssrc:4 msid:stream2 videotrack1\r\n";

// Reference SDP without MediaStreams. Msid is not supported.
static const char kSdpStringWithoutStreams[] =
    "v=0\r\n"
    "o=- 0 0 IN IP4 127.0.0.1\r\n"
    "s=-\r\n"
    "t=0 0\r\n"
    "m=audio 1 RTP/AVPF 103\r\n"
    "a=ice-ufrag:e5785931\r\n"
    "a=ice-pwd:36fb7878390db89481c1d46daa4278d8\r\n"
    "a=fingerprint:sha-256 58:AB:6E:F5:F1:E4:57:B7:E9:46:F4:86:04:28:F9:A7:ED:"
    "BD:AB:AE:40:EF:CE:9A:51:2C:2A:B1:9B:8B:78:84\r\n"
    "a=mid:audio\r\n"
    "a=sendrecv\r\n"
    "a=rtcp-mux\r\n"
    "a=rtpmap:103 ISAC/16000\r\n"
    "m=video 1 RTP/AVPF 120\r\n"
    "a=ice-ufrag:e5785931\r\n"
    "a=ice-pwd:36fb7878390db89481c1d46daa4278d8\r\n"
    "a=fingerprint:sha-256 58:AB:6E:F5:F1:E4:57:B7:E9:46:F4:86:04:28:F9:A7:ED:"
    "BD:AB:AE:40:EF:CE:9A:51:2C:2A:B1:9B:8B:78:84\r\n"
    "a=mid:video\r\n"
    "a=sendrecv\r\n"
    "a=rtcp-mux\r\n"
    "a=rtpmap:120 VP8/90000\r\n";

// Reference SDP without MediaStreams. Msid is supported.
static const char kSdpStringWithMsidWithoutStreams[] =
    "v=0\r\n"
    "o=- 0 0 IN IP4 127.0.0.1\r\n"
    "s=-\r\n"
    "t=0 0\r\n"
    "a=msid-semantic: WMS\r\n"
    "m=audio 1 RTP/AVPF 103\r\n"
    "a=ice-ufrag:e5785931\r\n"
    "a=ice-pwd:36fb7878390db89481c1d46daa4278d8\r\n"
    "a=fingerprint:sha-256 58:AB:6E:F5:F1:E4:57:B7:E9:46:F4:86:04:28:F9:A7:ED:"
    "BD:AB:AE:40:EF:CE:9A:51:2C:2A:B1:9B:8B:78:84\r\n"
    "a=mid:audio\r\n"
    "a=sendrecv\r\n"
    "a=rtcp-mux\r\n"
    "a=rtpmap:103 ISAC/16000\r\n"
    "m=video 1 RTP/AVPF 120\r\n"
    "a=ice-ufrag:e5785931\r\n"
    "a=ice-pwd:36fb7878390db89481c1d46daa4278d8\r\n"
    "a=fingerprint:sha-256 58:AB:6E:F5:F1:E4:57:B7:E9:46:F4:86:04:28:F9:A7:ED:"
    "BD:AB:AE:40:EF:CE:9A:51:2C:2A:B1:9B:8B:78:84\r\n"
    "a=mid:video\r\n"
    "a=sendrecv\r\n"
    "a=rtcp-mux\r\n"
    "a=rtpmap:120 VP8/90000\r\n";

// Reference SDP without MediaStreams and audio only.
static const char kSdpStringWithoutStreamsAudioOnly[] =
    "v=0\r\n"
    "o=- 0 0 IN IP4 127.0.0.1\r\n"
    "s=-\r\n"
    "t=0 0\r\n"
    "m=audio 1 RTP/AVPF 103\r\n"
    "a=ice-ufrag:e5785931\r\n"
    "a=ice-pwd:36fb7878390db89481c1d46daa4278d8\r\n"
    "a=fingerprint:sha-256 58:AB:6E:F5:F1:E4:57:B7:E9:46:F4:86:04:28:F9:A7:ED:"
    "BD:AB:AE:40:EF:CE:9A:51:2C:2A:B1:9B:8B:78:84\r\n"
    "a=mid:audio\r\n"
    "a=sendrecv\r\n"
    "a=rtcp-mux\r\n"
    "a=rtpmap:103 ISAC/16000\r\n";

// Reference SENDONLY SDP without MediaStreams. Msid is not supported.
static const char kSdpStringSendOnlyWithoutStreams[] =
    "v=0\r\n"
    "o=- 0 0 IN IP4 127.0.0.1\r\n"
    "s=-\r\n"
    "t=0 0\r\n"
    "m=audio 1 RTP/AVPF 103\r\n"
    "a=ice-ufrag:e5785931\r\n"
    "a=ice-pwd:36fb7878390db89481c1d46daa4278d8\r\n"
    "a=fingerprint:sha-256 58:AB:6E:F5:F1:E4:57:B7:E9:46:F4:86:04:28:F9:A7:ED:"
    "BD:AB:AE:40:EF:CE:9A:51:2C:2A:B1:9B:8B:78:84\r\n"
    "a=mid:audio\r\n"
    "a=sendrecv\r\n"
    "a=sendonly\r\n"
    "a=rtcp-mux\r\n"
    "a=rtpmap:103 ISAC/16000\r\n"
    "m=video 1 RTP/AVPF 120\r\n"
    "a=ice-ufrag:e5785931\r\n"
    "a=ice-pwd:36fb7878390db89481c1d46daa4278d8\r\n"
    "a=fingerprint:sha-256 58:AB:6E:F5:F1:E4:57:B7:E9:46:F4:86:04:28:F9:A7:ED:"
    "BD:AB:AE:40:EF:CE:9A:51:2C:2A:B1:9B:8B:78:84\r\n"
    "a=mid:video\r\n"
    "a=sendrecv\r\n"
    "a=sendonly\r\n"
    "a=rtcp-mux\r\n"
    "a=rtpmap:120 VP8/90000\r\n";

static const char kSdpStringInit[] =
    "v=0\r\n"
    "o=- 0 0 IN IP4 127.0.0.1\r\n"
    "s=-\r\n"
    "t=0 0\r\n"
    "a=msid-semantic: WMS\r\n";

static const char kSdpStringAudio[] =
    "m=audio 1 RTP/AVPF 103\r\n"
    "a=ice-ufrag:e5785931\r\n"
    "a=ice-pwd:36fb7878390db89481c1d46daa4278d8\r\n"
    "a=fingerprint:sha-256 58:AB:6E:F5:F1:E4:57:B7:E9:46:F4:86:04:28:F9:A7:ED:"
    "BD:AB:AE:40:EF:CE:9A:51:2C:2A:B1:9B:8B:78:84\r\n"
    "a=mid:audio\r\n"
    "a=sendrecv\r\n"
    "a=rtcp-mux\r\n"
    "a=rtpmap:103 ISAC/16000\r\n";

static const char kSdpStringVideo[] =
    "m=video 1 RTP/AVPF 120\r\n"
    "a=ice-ufrag:e5785931\r\n"
    "a=ice-pwd:36fb7878390db89481c1d46daa4278d8\r\n"
    "a=fingerprint:sha-256 58:AB:6E:F5:F1:E4:57:B7:E9:46:F4:86:04:28:F9:A7:ED:"
    "BD:AB:AE:40:EF:CE:9A:51:2C:2A:B1:9B:8B:78:84\r\n"
    "a=mid:video\r\n"
    "a=sendrecv\r\n"
    "a=rtcp-mux\r\n"
    "a=rtpmap:120 VP8/90000\r\n";

static const char kSdpStringMs1Audio0[] =
    "a=ssrc:1 cname:stream1\r\n"
    "a=ssrc:1 msid:stream1 audiotrack0\r\n";

static const char kSdpStringMs1Video0[] =
    "a=ssrc:2 cname:stream1\r\n"
    "a=ssrc:2 msid:stream1 videotrack0\r\n";

static const char kSdpStringMs1Audio1[] =
    "a=ssrc:3 cname:stream1\r\n"
    "a=ssrc:3 msid:stream1 audiotrack1\r\n";

static const char kSdpStringMs1Video1[] =
    "a=ssrc:4 cname:stream1\r\n"
    "a=ssrc:4 msid:stream1 videotrack1\r\n";

static const char kDtlsSdesFallbackSdp[] =
    "v=0\r\n"
    "o=xxxxxx 7 2 IN IP4 0.0.0.0\r\n"
    "s=-\r\n"
    "c=IN IP4 0.0.0.0\r\n"
    "t=0 0\r\n"
    "a=group:BUNDLE audio\r\n"
    "a=msid-semantic: WMS\r\n"
    "m=audio 1 RTP/SAVPF 0\r\n"
    "a=sendrecv\r\n"
    "a=rtcp-mux\r\n"
    "a=mid:audio\r\n"
    "a=ssrc:1 cname:stream1\r\n"
    "a=ssrc:1 mslabel:stream1\r\n"
    "a=ssrc:1 label:audiotrack0\r\n"
    "a=ice-ufrag:e5785931\r\n"
    "a=ice-pwd:36fb7878390db89481c1d46daa4278d8\r\n"
    "a=rtpmap:0 pcmu/8000\r\n"
    "a=fingerprint:sha-1 "
    "4A:AD:B9:B1:3F:82:18:3B:54:02:12:DF:3E:5D:49:6B:19:E5:7C:AB\r\n"
    "a=setup:actpass\r\n"
    "a=crypto:0 AES_CM_128_HMAC_SHA1_80 "
    "inline:NzB4d1BINUAvLEw6UzF3WSJ+PSdFcGdUJShpX1Zj|2^20|1:32 "
    "dummy_session_params\r\n";

class RtcEventLogOutputNull final : public RtcEventLogOutput {
 public:
  bool IsActive() const override { return true; }
  bool Write(const std::string& output) override { return true; }
};

using ::cricket::StreamParams;
using ::testing::Exactly;
using ::testing::Values;

using RTCConfiguration = PeerConnectionInterface::RTCConfiguration;
using RTCOfferAnswerOptions = PeerConnectionInterface::RTCOfferAnswerOptions;

// Gets the first ssrc of given content type from the ContentInfo.
bool GetFirstSsrc(const cricket::ContentInfo* content_info, int* ssrc) {
  if (!content_info || !ssrc) {
    return false;
  }
  const cricket::MediaContentDescription* media_desc =
      content_info->media_description();
  if (!media_desc || media_desc->streams().empty()) {
    return false;
  }
  *ssrc = media_desc->streams().begin()->first_ssrc();
  return true;
}

// Get the ufrags out of an SDP blob. Useful for testing ICE restart
// behavior.
std::vector<std::string> GetUfrags(
    const webrtc::SessionDescriptionInterface* desc) {
  std::vector<std::string> ufrags;
  for (const cricket::TransportInfo& info :
       desc->description()->transport_infos()) {
    ufrags.push_back(info.description.ice_ufrag);
  }
  return ufrags;
}

void SetSsrcToZero(std::string* sdp) {
  const char kSdpSsrcAtribute[] = "a=ssrc:";
  const char kSdpSsrcAtributeZero[] = "a=ssrc:0";
  size_t ssrc_pos = 0;
  while ((ssrc_pos = sdp->find(kSdpSsrcAtribute, ssrc_pos)) !=
         std::string::npos) {
    size_t end_ssrc = sdp->find(" ", ssrc_pos);
    sdp->replace(ssrc_pos, end_ssrc - ssrc_pos, kSdpSsrcAtributeZero);
    ssrc_pos = end_ssrc;
  }
}

// Check if `streams` contains the specified track.
bool ContainsTrack(const std::vector<cricket::StreamParams>& streams,
                   const std::string& stream_id,
                   const std::string& track_id) {
  for (const cricket::StreamParams& params : streams) {
    if (params.first_stream_id() == stream_id && params.id == track_id) {
      return true;
    }
  }
  return false;
}

// Check if `senders` contains the specified sender, by id.
bool ContainsSender(
    const std::vector<rtc::scoped_refptr<RtpSenderInterface>>& senders,
    const std::string& id) {
  for (const auto& sender : senders) {
    if (sender->id() == id) {
      return true;
    }
  }
  return false;
}

// Check if `senders` contains the specified sender, by id and stream id.
bool ContainsSender(
    const std::vector<rtc::scoped_refptr<RtpSenderInterface>>& senders,
    const std::string& id,
    const std::string& stream_id) {
  for (const auto& sender : senders) {
    if (sender->id() == id && sender->stream_ids()[0] == stream_id) {
      return true;
    }
  }
  return false;
}

// Create a collection of streams.
// CreateStreamCollection(1) creates a collection that
// correspond to kSdpStringWithStream1.
// CreateStreamCollection(2) correspond to kSdpStringWithStream1And2.
rtc::scoped_refptr<StreamCollection> CreateStreamCollection(
    int number_of_streams,
    int tracks_per_stream) {
  rtc::scoped_refptr<StreamCollection> local_collection(
      StreamCollection::Create());

  for (int i = 0; i < number_of_streams; ++i) {
    rtc::scoped_refptr<webrtc::MediaStreamInterface> stream(
        webrtc::MediaStream::Create(kStreams[i]));

    for (int j = 0; j < tracks_per_stream; ++j) {
      // Add a local audio track.
      rtc::scoped_refptr<webrtc::AudioTrackInterface> audio_track(
          webrtc::AudioTrack::Create(kAudioTracks[i * tracks_per_stream + j],
                                     nullptr));
      stream->AddTrack(audio_track);

      // Add a local video track.
      rtc::scoped_refptr<webrtc::VideoTrackInterface> video_track(
          webrtc::VideoTrack::Create(kVideoTracks[i * tracks_per_stream + j],
                                     webrtc::FakeVideoTrackSource::Create(),
                                     rtc::Thread::Current()));
      stream->AddTrack(video_track);
    }

    local_collection->AddStream(stream);
  }
  return local_collection;
}

// Check equality of StreamCollections.
bool CompareStreamCollections(StreamCollectionInterface* s1,
                              StreamCollectionInterface* s2) {
  if (s1 == nullptr || s2 == nullptr || s1->count() != s2->count()) {
    return false;
  }

  for (size_t i = 0; i != s1->count(); ++i) {
    if (s1->at(i)->id() != s2->at(i)->id()) {
      return false;
    }
    webrtc::AudioTrackVector audio_tracks1 = s1->at(i)->GetAudioTracks();
    webrtc::AudioTrackVector audio_tracks2 = s2->at(i)->GetAudioTracks();
    webrtc::VideoTrackVector video_tracks1 = s1->at(i)->GetVideoTracks();
    webrtc::VideoTrackVector video_tracks2 = s2->at(i)->GetVideoTracks();

    if (audio_tracks1.size() != audio_tracks2.size()) {
      return false;
    }
    for (size_t j = 0; j != audio_tracks1.size(); ++j) {
      if (audio_tracks1[j]->id() != audio_tracks2[j]->id()) {
        return false;
      }
    }
    if (video_tracks1.size() != video_tracks2.size()) {
      return false;
    }
    for (size_t j = 0; j != video_tracks1.size(); ++j) {
      if (video_tracks1[j]->id() != video_tracks2[j]->id()) {
        return false;
      }
    }
  }
  return true;
}

// Helper class to test Observer.
class MockTrackObserver : public ObserverInterface {
 public:
  explicit MockTrackObserver(NotifierInterface* notifier)
      : notifier_(notifier) {
    notifier_->RegisterObserver(this);
  }

  ~MockTrackObserver() { Unregister(); }

  void Unregister() {
    if (notifier_) {
      notifier_->UnregisterObserver(this);
      notifier_ = nullptr;
    }
  }

  MOCK_METHOD(void, OnChanged, (), (override));

 private:
  NotifierInterface* notifier_;
};

// The PeerConnectionMediaConfig tests below verify that configuration and
// constraints are propagated into the PeerConnection's MediaConfig. These
// settings are intended for MediaChannel constructors, but that is not
// exercised by these unittest.
class PeerConnectionFactoryForTest : public webrtc::PeerConnectionFactory {
 public:
  static rtc::scoped_refptr<PeerConnectionFactoryForTest>
  CreatePeerConnectionFactoryForTest() {
    PeerConnectionFactoryDependencies dependencies;
    dependencies.worker_thread = rtc::Thread::Current();
    dependencies.network_thread = rtc::Thread::Current();
    dependencies.signaling_thread = rtc::Thread::Current();
    dependencies.task_queue_factory = CreateDefaultTaskQueueFactory();
    dependencies.trials = std::make_unique<FieldTrialBasedConfig>();
    cricket::MediaEngineDependencies media_deps;
    media_deps.task_queue_factory = dependencies.task_queue_factory.get();
    // Use fake audio device module since we're only testing the interface
    // level, and using a real one could make tests flaky when run in parallel.
    media_deps.adm = FakeAudioCaptureModule::Create();
    SetMediaEngineDefaults(&media_deps);
    media_deps.trials = dependencies.trials.get();
    dependencies.media_engine =
        cricket::CreateMediaEngine(std::move(media_deps));
    dependencies.call_factory = webrtc::CreateCallFactory();
    dependencies.event_log_factory = std::make_unique<RtcEventLogFactory>(
        dependencies.task_queue_factory.get());

    return rtc::make_ref_counted<PeerConnectionFactoryForTest>(
        std::move(dependencies));
  }

  using PeerConnectionFactory::PeerConnectionFactory;

 private:
  rtc::scoped_refptr<FakeAudioCaptureModule> fake_audio_capture_module_;
};

// TODO(steveanton): Convert to use the new PeerConnectionWrapper.
class PeerConnectionInterfaceBaseTest : public ::testing::Test {
 protected:
  explicit PeerConnectionInterfaceBaseTest(SdpSemantics sdp_semantics)
      : vss_(new rtc::VirtualSocketServer()),
        main_(vss_.get()),
        sdp_semantics_(sdp_semantics) {
#ifdef WEBRTC_ANDROID
    webrtc::InitializeAndroidObjects();
#endif
  }

  void SetUp() override {
    // Use fake audio capture module since we're only testing the interface
    // level, and using a real one could make tests flaky when run in parallel.
    fake_audio_capture_module_ = FakeAudioCaptureModule::Create();
    pc_factory_ = webrtc::CreatePeerConnectionFactory(
        rtc::Thread::Current(), rtc::Thread::Current(), rtc::Thread::Current(),
        rtc::scoped_refptr<webrtc::AudioDeviceModule>(
            fake_audio_capture_module_),
        webrtc::CreateBuiltinAudioEncoderFactory(),
        webrtc::CreateBuiltinAudioDecoderFactory(),
        webrtc::CreateBuiltinVideoEncoderFactory(),
        webrtc::CreateBuiltinVideoDecoderFactory(), nullptr /* audio_mixer */,
        nullptr /* audio_processing */);
    ASSERT_TRUE(pc_factory_);
    pc_factory_for_test_ =
        PeerConnectionFactoryForTest::CreatePeerConnectionFactoryForTest();
  }

  void TearDown() override {
    if (pc_)
      pc_->Close();
  }

  void CreatePeerConnection() {
    CreatePeerConnection(PeerConnectionInterface::RTCConfiguration());
  }

  // DTLS does not work in a loopback call, so is disabled for many
  // tests in this file.
  void CreatePeerConnectionWithoutDtls() {
    RTCConfiguration config;
    PeerConnectionFactoryInterface::Options options;
    options.disable_encryption = true;
    pc_factory_->SetOptions(options);
    CreatePeerConnection(config);
    options.disable_encryption = false;
    pc_factory_->SetOptions(options);
  }

  void CreatePeerConnectionWithIceTransportsType(
      PeerConnectionInterface::IceTransportsType type) {
    PeerConnectionInterface::RTCConfiguration config;
    config.type = type;
    return CreatePeerConnection(config);
  }

  void CreatePeerConnectionWithIceServer(const std::string& uri,
                                         const std::string& username,
                                         const std::string& password) {
    PeerConnectionInterface::RTCConfiguration config;
    PeerConnectionInterface::IceServer server;
    server.uri = uri;
    server.username = username;
    server.password = password;
    config.servers.push_back(server);
    CreatePeerConnection(config);
  }

  void CreatePeerConnection(const RTCConfiguration& config) {
    if (pc_) {
      pc_->Close();
      pc_ = nullptr;
    }
    std::unique_ptr<cricket::FakePortAllocator> port_allocator(
        new cricket::FakePortAllocator(rtc::Thread::Current(), nullptr));
    port_allocator_ = port_allocator.get();

    // Create certificate generator unless DTLS constraint is explicitly set to
    // false.
    std::unique_ptr<rtc::RTCCertificateGeneratorInterface> cert_generator;

    // These won't be used if encryption is turned off, but that's harmless.
    fake_certificate_generator_ = new FakeRTCCertificateGenerator();
    cert_generator.reset(fake_certificate_generator_);

    RTCConfiguration modified_config = config;
    modified_config.sdp_semantics = sdp_semantics_;
    PeerConnectionDependencies pc_dependencies(&observer_);
    pc_dependencies.cert_generator = std::move(cert_generator);
    pc_dependencies.allocator = std::move(port_allocator);
    auto result = pc_factory_->CreatePeerConnectionOrError(
        modified_config, std::move(pc_dependencies));
    ASSERT_TRUE(result.ok());
    pc_ = result.MoveValue();
    observer_.SetPeerConnectionInterface(pc_.get());
    EXPECT_EQ(PeerConnectionInterface::kStable, observer_.state_);
  }

  void CreatePeerConnectionExpectFail(const std::string& uri) {
    PeerConnectionInterface::RTCConfiguration config;
    PeerConnectionInterface::IceServer server;
    server.uri = uri;
    config.servers.push_back(server);
    config.sdp_semantics = sdp_semantics_;
    PeerConnectionDependencies pc_dependencies(&observer_);
    auto result = pc_factory_->CreatePeerConnectionOrError(
        config, std::move(pc_dependencies));
    EXPECT_FALSE(result.ok());
  }

  void CreatePeerConnectionExpectFail(
      PeerConnectionInterface::RTCConfiguration config) {
    PeerConnectionInterface::IceServer server;
    server.uri = kTurnIceServerUri;
    server.password = kTurnPassword;
    config.servers.push_back(server);
    config.sdp_semantics = sdp_semantics_;
    PeerConnectionDependencies pc_dependencies(&observer_);
    auto result = pc_factory_->CreatePeerConnectionOrError(
        config, std::move(pc_dependencies));
    EXPECT_FALSE(result.ok());
  }

  void CreatePeerConnectionWithDifferentConfigurations() {
    CreatePeerConnectionWithIceServer(kStunAddressOnly, "", "");
    EXPECT_EQ(1u, port_allocator_->stun_servers().size());
    EXPECT_EQ(0u, port_allocator_->turn_servers().size());
    EXPECT_EQ("address", port_allocator_->stun_servers().begin()->hostname());
    EXPECT_EQ(kDefaultStunPort,
              port_allocator_->stun_servers().begin()->port());

    CreatePeerConnectionExpectFail(kStunInvalidPort);
    CreatePeerConnectionExpectFail(kStunAddressPortAndMore1);
    CreatePeerConnectionExpectFail(kStunAddressPortAndMore2);

    CreatePeerConnectionWithIceServer(kTurnIceServerUri, kTurnUsername,
                                      kTurnPassword);
    EXPECT_EQ(0u, port_allocator_->stun_servers().size());
    EXPECT_EQ(1u, port_allocator_->turn_servers().size());
    EXPECT_EQ(kTurnUsername,
              port_allocator_->turn_servers()[0].credentials.username);
    EXPECT_EQ(kTurnPassword,
              port_allocator_->turn_servers()[0].credentials.password);
    EXPECT_EQ(kTurnHostname,
              port_allocator_->turn_servers()[0].ports[0].address.hostname());
  }

  void ReleasePeerConnection() {
    pc_ = NULL;
    observer_.SetPeerConnectionInterface(NULL);
  }

  rtc::scoped_refptr<VideoTrackInterface> CreateVideoTrack(
      const std::string& label) {
    return pc_factory_->CreateVideoTrack(label, FakeVideoTrackSource::Create());
  }

  void AddVideoTrack(const std::string& track_label,
                     const std::vector<std::string>& stream_ids = {}) {
    auto sender_or_error =
        pc_->AddTrack(CreateVideoTrack(track_label), stream_ids);
    ASSERT_EQ(RTCErrorType::NONE, sender_or_error.error().type());
  }

  void AddVideoStream(const std::string& label) {
    rtc::scoped_refptr<MediaStreamInterface> stream(
        pc_factory_->CreateLocalMediaStream(label));
    stream->AddTrack(CreateVideoTrack(label + "v0"));
    ASSERT_TRUE(pc_->AddStream(stream));
  }

  rtc::scoped_refptr<AudioTrackInterface> CreateAudioTrack(
      const std::string& label) {
    return pc_factory_->CreateAudioTrack(label, nullptr);
  }

  void AddAudioTrack(const std::string& track_label,
                     const std::vector<std::string>& stream_ids = {}) {
    auto sender_or_error =
        pc_->AddTrack(CreateAudioTrack(track_label), stream_ids);
    ASSERT_EQ(RTCErrorType::NONE, sender_or_error.error().type());
  }

  void AddAudioStream(const std::string& label) {
    rtc::scoped_refptr<MediaStreamInterface> stream(
        pc_factory_->CreateLocalMediaStream(label));
    stream->AddTrack(CreateAudioTrack(label + "a0"));
    ASSERT_TRUE(pc_->AddStream(stream));
  }

  void AddAudioVideoStream(const std::string& stream_id,
                           const std::string& audio_track_label,
                           const std::string& video_track_label) {
    // Create a local stream.
    rtc::scoped_refptr<MediaStreamInterface> stream(
        pc_factory_->CreateLocalMediaStream(stream_id));
    stream->AddTrack(CreateAudioTrack(audio_track_label));
    stream->AddTrack(CreateVideoTrack(video_track_label));
    ASSERT_TRUE(pc_->AddStream(stream));
  }

  rtc::scoped_refptr<RtpReceiverInterface> GetFirstReceiverOfType(
      cricket::MediaType media_type) {
    for (auto receiver : pc_->GetReceivers()) {
      if (receiver->media_type() == media_type) {
        return receiver;
      }
    }
    return nullptr;
  }

  bool DoCreateOfferAnswer(std::unique_ptr<SessionDescriptionInterface>* desc,
                           const RTCOfferAnswerOptions* options,
                           bool offer) {
    auto observer =
        rtc::make_ref_counted<MockCreateSessionDescriptionObserver>();
    if (offer) {
      pc_->CreateOffer(observer, options ? *options : RTCOfferAnswerOptions());
    } else {
      pc_->CreateAnswer(observer, options ? *options : RTCOfferAnswerOptions());
    }
    EXPECT_EQ_WAIT(true, observer->called(), kTimeout);
    *desc = observer->MoveDescription();
    return observer->result();
  }

  bool DoCreateOffer(std::unique_ptr<SessionDescriptionInterface>* desc,
                     const RTCOfferAnswerOptions* options) {
    return DoCreateOfferAnswer(desc, options, true);
  }

  bool DoCreateAnswer(std::unique_ptr<SessionDescriptionInterface>* desc,
                      const RTCOfferAnswerOptions* options) {
    return DoCreateOfferAnswer(desc, options, false);
  }

  bool DoSetSessionDescription(
      std::unique_ptr<SessionDescriptionInterface> desc,
      bool local) {
    auto observer = rtc::make_ref_counted<MockSetSessionDescriptionObserver>();
    if (local) {
      pc_->SetLocalDescription(observer, desc.release());
    } else {
      pc_->SetRemoteDescription(observer, desc.release());
    }
    if (pc_->signaling_state() != PeerConnectionInterface::kClosed) {
      EXPECT_EQ_WAIT(true, observer->called(), kTimeout);
    }
    return observer->result();
  }

  bool DoSetLocalDescription(
      std::unique_ptr<SessionDescriptionInterface> desc) {
    return DoSetSessionDescription(std::move(desc), true);
  }

  bool DoSetRemoteDescription(
      std::unique_ptr<SessionDescriptionInterface> desc) {
    return DoSetSessionDescription(std::move(desc), false);
  }

  // Calls PeerConnection::GetStats and check the return value.
  // It does not verify the values in the StatReports since a RTCP packet might
  // be required.
  bool DoGetStats(MediaStreamTrackInterface* track) {
    auto observer = rtc::make_ref_counted<MockStatsObserver>();
    if (!pc_->GetStats(observer, track,
                       PeerConnectionInterface::kStatsOutputLevelStandard))
      return false;
    EXPECT_TRUE_WAIT(observer->called(), kTimeout);
    return observer->called();
  }

  // Call the standards-compliant GetStats function.
  bool DoGetRTCStats() {
    auto callback =
        rtc::make_ref_counted<webrtc::MockRTCStatsCollectorCallback>();
    pc_->GetStats(callback);
    EXPECT_TRUE_WAIT(callback->called(), kTimeout);
    return callback->called();
  }

  void InitiateCall() {
    CreatePeerConnectionWithoutDtls();
    // Create a local stream with audio&video tracks.
    if (sdp_semantics_ == SdpSemantics::kPlanB_DEPRECATED) {
      AddAudioVideoStream(kStreamId1, "audio_track", "video_track");
    } else {
      // Unified Plan does not support AddStream, so just add an audio and video
      // track.
      AddAudioTrack(kAudioTracks[0], {kStreamId1});
      AddVideoTrack(kVideoTracks[0], {kStreamId1});
    }
    CreateOfferReceiveAnswer();
  }

  // Verify that RTP Header extensions has been negotiated for audio and video.
  void VerifyRemoteRtpHeaderExtensions() {
    const cricket::MediaContentDescription* desc =
        cricket::GetFirstAudioContentDescription(
            pc_->remote_description()->description());
    ASSERT_TRUE(desc != NULL);
    EXPECT_GT(desc->rtp_header_extensions().size(), 0u);

    desc = cricket::GetFirstVideoContentDescription(
        pc_->remote_description()->description());
    ASSERT_TRUE(desc != NULL);
    EXPECT_GT(desc->rtp_header_extensions().size(), 0u);
  }

  void CreateOfferAsRemoteDescription() {
    std::unique_ptr<SessionDescriptionInterface> offer;
    ASSERT_TRUE(DoCreateOffer(&offer, nullptr));
    std::string sdp;
    EXPECT_TRUE(offer->ToString(&sdp));
    std::unique_ptr<SessionDescriptionInterface> remote_offer(
        webrtc::CreateSessionDescription(SdpType::kOffer, sdp));
    EXPECT_TRUE(DoSetRemoteDescription(std::move(remote_offer)));
    EXPECT_EQ(PeerConnectionInterface::kHaveRemoteOffer, observer_.state_);
  }

  void CreateAndSetRemoteOffer(const std::string& sdp) {
    std::unique_ptr<SessionDescriptionInterface> remote_offer(
        webrtc::CreateSessionDescription(SdpType::kOffer, sdp));
    EXPECT_TRUE(DoSetRemoteDescription(std::move(remote_offer)));
    EXPECT_EQ(PeerConnectionInterface::kHaveRemoteOffer, observer_.state_);
  }

  void CreateAnswerAsLocalDescription() {
    std::unique_ptr<SessionDescriptionInterface> answer;
    ASSERT_TRUE(DoCreateAnswer(&answer, nullptr));

    // TODO(perkj): Currently SetLocalDescription fails if any parameters in an
    // audio codec change, even if the parameter has nothing to do with
    // receiving. Not all parameters are serialized to SDP.
    // Since CreatePrAnswerAsLocalDescription serialize/deserialize
    // the SessionDescription, it is necessary to do that here to in order to
    // get ReceiveOfferCreatePrAnswerAndAnswer and RenegotiateAudioOnly to pass.
    // https://code.google.com/p/webrtc/issues/detail?id=1356
    std::string sdp;
    EXPECT_TRUE(answer->ToString(&sdp));
    std::unique_ptr<SessionDescriptionInterface> new_answer(
        webrtc::CreateSessionDescription(SdpType::kAnswer, sdp));
    EXPECT_TRUE(DoSetLocalDescription(std::move(new_answer)));
    EXPECT_EQ(PeerConnectionInterface::kStable, observer_.state_);
  }

  void CreatePrAnswerAsLocalDescription() {
    std::unique_ptr<SessionDescriptionInterface> answer;
    ASSERT_TRUE(DoCreateAnswer(&answer, nullptr));

    std::string sdp;
    EXPECT_TRUE(answer->ToString(&sdp));
    std::unique_ptr<SessionDescriptionInterface> pr_answer(
        webrtc::CreateSessionDescription(SdpType::kPrAnswer, sdp));
    EXPECT_TRUE(DoSetLocalDescription(std::move(pr_answer)));
    EXPECT_EQ(PeerConnectionInterface::kHaveLocalPrAnswer, observer_.state_);
  }

  void CreateOfferReceiveAnswer() {
    CreateOfferAsLocalDescription();
    std::string sdp;
    EXPECT_TRUE(pc_->local_description()->ToString(&sdp));
    CreateAnswerAsRemoteDescription(sdp);
  }

  void CreateOfferAsLocalDescription() {
    std::unique_ptr<SessionDescriptionInterface> offer;
    ASSERT_TRUE(DoCreateOffer(&offer, nullptr));
    // TODO(perkj): Currently SetLocalDescription fails if any parameters in an
    // audio codec change, even if the parameter has nothing to do with
    // receiving. Not all parameters are serialized to SDP.
    // Since CreatePrAnswerAsLocalDescription serialize/deserialize
    // the SessionDescription, it is necessary to do that here to in order to
    // get ReceiveOfferCreatePrAnswerAndAnswer and RenegotiateAudioOnly to pass.
    // https://code.google.com/p/webrtc/issues/detail?id=1356
    std::string sdp;
    EXPECT_TRUE(offer->ToString(&sdp));
    std::unique_ptr<SessionDescriptionInterface> new_offer(
        webrtc::CreateSessionDescription(SdpType::kOffer, sdp));

    EXPECT_TRUE(DoSetLocalDescription(std::move(new_offer)));
    EXPECT_EQ(PeerConnectionInterface::kHaveLocalOffer, observer_.state_);
    // Wait for the ice_complete message, so that SDP will have candidates.
    EXPECT_TRUE_WAIT(observer_.ice_gathering_complete_, kTimeout);
  }

  void CreateAnswerAsRemoteDescription(const std::string& sdp) {
    std::unique_ptr<SessionDescriptionInterface> answer(
        webrtc::CreateSessionDescription(SdpType::kAnswer, sdp));
    ASSERT_TRUE(answer);
    EXPECT_TRUE(DoSetRemoteDescription(std::move(answer)));
    EXPECT_EQ(PeerConnectionInterface::kStable, observer_.state_);
  }

  void CreatePrAnswerAndAnswerAsRemoteDescription(const std::string& sdp) {
    std::unique_ptr<SessionDescriptionInterface> pr_answer(
        webrtc::CreateSessionDescription(SdpType::kPrAnswer, sdp));
    ASSERT_TRUE(pr_answer);
    EXPECT_TRUE(DoSetRemoteDescription(std::move(pr_answer)));
    EXPECT_EQ(PeerConnectionInterface::kHaveRemotePrAnswer, observer_.state_);
    std::unique_ptr<SessionDescriptionInterface> answer(
        webrtc::CreateSessionDescription(SdpType::kAnswer, sdp));
    ASSERT_TRUE(answer);
    EXPECT_TRUE(DoSetRemoteDescription(std::move(answer)));
    EXPECT_EQ(PeerConnectionInterface::kStable, observer_.state_);
  }

  // Waits until a remote stream with the given id is signaled. This helper
  // function will verify both OnAddTrack and OnAddStream (Plan B only) are
  // called with the given stream id and expected number of tracks.
  void WaitAndVerifyOnAddStream(const std::string& stream_id,
                                int expected_num_tracks) {
    // Verify that both OnAddStream and OnAddTrack are called.
    EXPECT_EQ_WAIT(stream_id, observer_.GetLastAddedStreamId(), kTimeout);
    EXPECT_EQ_WAIT(expected_num_tracks,
                   observer_.CountAddTrackEventsForStream(stream_id), kTimeout);
  }

  // Creates an offer and applies it as a local session description.
  // Creates an answer with the same SDP an the offer but removes all lines
  // that start with a:ssrc"
  void CreateOfferReceiveAnswerWithoutSsrc() {
    CreateOfferAsLocalDescription();
    std::string sdp;
    EXPECT_TRUE(pc_->local_description()->ToString(&sdp));
    SetSsrcToZero(&sdp);
    CreateAnswerAsRemoteDescription(sdp);
  }

  // This function creates a MediaStream with label kStreams[0] and
  // `number_of_audio_tracks` and `number_of_video_tracks` tracks and the
  // corresponding SessionDescriptionInterface. The SessionDescriptionInterface
  // is returned and the MediaStream is stored in
  // `reference_collection_`
  std::unique_ptr<SessionDescriptionInterface>
  CreateSessionDescriptionAndReference(size_t number_of_audio_tracks,
                                       size_t number_of_video_tracks) {
    EXPECT_LE(number_of_audio_tracks, 2u);
    EXPECT_LE(number_of_video_tracks, 2u);

    reference_collection_ = StreamCollection::Create();
    std::string sdp_ms1 = std::string(kSdpStringInit);

    std::string mediastream_id = kStreams[0];

    rtc::scoped_refptr<webrtc::MediaStreamInterface> stream(
        webrtc::MediaStream::Create(mediastream_id));
    reference_collection_->AddStream(stream);

    if (number_of_audio_tracks > 0) {
      sdp_ms1 += std::string(kSdpStringAudio);
      sdp_ms1 += std::string(kSdpStringMs1Audio0);
      AddAudioTrack(kAudioTracks[0], stream);
    }
    if (number_of_audio_tracks > 1) {
      sdp_ms1 += kSdpStringMs1Audio1;
      AddAudioTrack(kAudioTracks[1], stream);
    }

    if (number_of_video_tracks > 0) {
      sdp_ms1 += std::string(kSdpStringVideo);
      sdp_ms1 += std::string(kSdpStringMs1Video0);
      AddVideoTrack(kVideoTracks[0], stream);
    }
    if (number_of_video_tracks > 1) {
      sdp_ms1 += kSdpStringMs1Video1;
      AddVideoTrack(kVideoTracks[1], stream);
    }

    return std::unique_ptr<SessionDescriptionInterface>(
        webrtc::CreateSessionDescription(SdpType::kOffer, sdp_ms1));
  }

  void AddAudioTrack(const std::string& track_id,
                     MediaStreamInterface* stream) {
    rtc::scoped_refptr<webrtc::AudioTrackInterface> audio_track(
        webrtc::AudioTrack::Create(track_id, nullptr));
    ASSERT_TRUE(stream->AddTrack(audio_track));
  }

  void AddVideoTrack(const std::string& track_id,
                     MediaStreamInterface* stream) {
    rtc::scoped_refptr<webrtc::VideoTrackInterface> video_track(
        webrtc::VideoTrack::Create(track_id,
                                   webrtc::FakeVideoTrackSource::Create(),
                                   rtc::Thread::Current()));
    ASSERT_TRUE(stream->AddTrack(video_track));
  }

  std::unique_ptr<SessionDescriptionInterface> CreateOfferWithOneAudioTrack() {
    CreatePeerConnectionWithoutDtls();
    AddAudioTrack(kAudioTracks[0]);
    std::unique_ptr<SessionDescriptionInterface> offer;
    EXPECT_TRUE(DoCreateOffer(&offer, nullptr));
    return offer;
  }

  std::unique_ptr<SessionDescriptionInterface> CreateOfferWithOneAudioStream() {
    CreatePeerConnectionWithoutDtls();
    AddAudioStream(kStreamId1);
    std::unique_ptr<SessionDescriptionInterface> offer;
    EXPECT_TRUE(DoCreateOffer(&offer, nullptr));
    return offer;
  }

  std::unique_ptr<SessionDescriptionInterface> CreateAnswerWithOneAudioTrack() {
    EXPECT_TRUE(DoSetRemoteDescription(CreateOfferWithOneAudioTrack()));
    std::unique_ptr<SessionDescriptionInterface> answer;
    EXPECT_TRUE(DoCreateAnswer(&answer, nullptr));
    return answer;
  }

  std::unique_ptr<SessionDescriptionInterface>
  CreateAnswerWithOneAudioStream() {
    EXPECT_TRUE(DoSetRemoteDescription(CreateOfferWithOneAudioStream()));
    std::unique_ptr<SessionDescriptionInterface> answer;
    EXPECT_TRUE(DoCreateAnswer(&answer, nullptr));
    return answer;
  }

  const std::string& GetFirstAudioStreamCname(
      const SessionDescriptionInterface* desc) {
    const cricket::AudioContentDescription* audio_desc =
        cricket::GetFirstAudioContentDescription(desc->description());
    return audio_desc->streams()[0].cname;
  }

  std::unique_ptr<SessionDescriptionInterface> CreateOfferWithOptions(
      const RTCOfferAnswerOptions& offer_answer_options) {
    RTC_DCHECK(pc_);
    auto observer =
        rtc::make_ref_counted<MockCreateSessionDescriptionObserver>();
    pc_->CreateOffer(observer, offer_answer_options);
    EXPECT_EQ_WAIT(true, observer->called(), kTimeout);
    return observer->MoveDescription();
  }

  void CreateOfferWithOptionsAsRemoteDescription(
      std::unique_ptr<SessionDescriptionInterface>* desc,
      const RTCOfferAnswerOptions& offer_answer_options) {
    *desc = CreateOfferWithOptions(offer_answer_options);
    ASSERT_TRUE(desc != nullptr);
    std::string sdp;
    EXPECT_TRUE((*desc)->ToString(&sdp));
    std::unique_ptr<SessionDescriptionInterface> remote_offer(
        webrtc::CreateSessionDescription(SdpType::kOffer, sdp));
    EXPECT_TRUE(DoSetRemoteDescription(std::move(remote_offer)));
    EXPECT_EQ(PeerConnectionInterface::kHaveRemoteOffer, observer_.state_);
  }

  void CreateOfferWithOptionsAsLocalDescription(
      std::unique_ptr<SessionDescriptionInterface>* desc,
      const RTCOfferAnswerOptions& offer_answer_options) {
    *desc = CreateOfferWithOptions(offer_answer_options);
    ASSERT_TRUE(desc != nullptr);
    std::string sdp;
    EXPECT_TRUE((*desc)->ToString(&sdp));
    std::unique_ptr<SessionDescriptionInterface> new_offer(
        webrtc::CreateSessionDescription(SdpType::kOffer, sdp));

    EXPECT_TRUE(DoSetLocalDescription(std::move(new_offer)));
    EXPECT_EQ(PeerConnectionInterface::kHaveLocalOffer, observer_.state_);
  }

  bool HasCNCodecs(const cricket::ContentInfo* content) {
    RTC_DCHECK(content);
    RTC_DCHECK(content->media_description());
    for (const cricket::AudioCodec& codec :
         content->media_description()->as_audio()->codecs()) {
      if (codec.name == "CN") {
        return true;
      }
    }
    return false;
  }

  const char* GetSdpStringWithStream1() const {
    if (sdp_semantics_ == SdpSemantics::kPlanB_DEPRECATED) {
      return kSdpStringWithStream1PlanB;
    } else {
      return kSdpStringWithStream1UnifiedPlan;
    }
  }

  const char* GetSdpStringWithStream1And2() const {
    if (sdp_semantics_ == SdpSemantics::kPlanB_DEPRECATED) {
      return kSdpStringWithStream1And2PlanB;
    } else {
      return kSdpStringWithStream1And2UnifiedPlan;
    }
  }

  std::unique_ptr<rtc::VirtualSocketServer> vss_;
  rtc::AutoSocketServerThread main_;
  rtc::scoped_refptr<FakeAudioCaptureModule> fake_audio_capture_module_;
  cricket::FakePortAllocator* port_allocator_ = nullptr;
  FakeRTCCertificateGenerator* fake_certificate_generator_ = nullptr;
  rtc::scoped_refptr<webrtc::PeerConnectionFactoryInterface> pc_factory_;
  rtc::scoped_refptr<PeerConnectionFactoryForTest> pc_factory_for_test_;
  rtc::scoped_refptr<PeerConnectionInterface> pc_;
  MockPeerConnectionObserver observer_;
  rtc::scoped_refptr<StreamCollection> reference_collection_;
  const SdpSemantics sdp_semantics_;
};

class PeerConnectionInterfaceTest
    : public PeerConnectionInterfaceBaseTest,
      public ::testing::WithParamInterface<SdpSemantics> {
 protected:
  PeerConnectionInterfaceTest() : PeerConnectionInterfaceBaseTest(GetParam()) {}
};

class PeerConnectionInterfaceTestPlanB
    : public PeerConnectionInterfaceBaseTest {
 protected:
  PeerConnectionInterfaceTestPlanB()
      : PeerConnectionInterfaceBaseTest(SdpSemantics::kPlanB_DEPRECATED) {}
};

// Generate different CNAMEs when PeerConnections are created.
// The CNAMEs are expected to be generated randomly. It is possible
// that the test fails, though the possibility is very low.
TEST_P(PeerConnectionInterfaceTest, CnameGenerationInOffer) {
  std::unique_ptr<SessionDescriptionInterface> offer1 =
      CreateOfferWithOneAudioTrack();
  std::unique_ptr<SessionDescriptionInterface> offer2 =
      CreateOfferWithOneAudioTrack();
  EXPECT_NE(GetFirstAudioStreamCname(offer1.get()),
            GetFirstAudioStreamCname(offer2.get()));
}

TEST_P(PeerConnectionInterfaceTest, CnameGenerationInAnswer) {
  std::unique_ptr<SessionDescriptionInterface> answer1 =
      CreateAnswerWithOneAudioTrack();
  std::unique_ptr<SessionDescriptionInterface> answer2 =
      CreateAnswerWithOneAudioTrack();
  EXPECT_NE(GetFirstAudioStreamCname(answer1.get()),
            GetFirstAudioStreamCname(answer2.get()));
}

TEST_P(PeerConnectionInterfaceTest,
       CreatePeerConnectionWithDifferentConfigurations) {
  CreatePeerConnectionWithDifferentConfigurations();
}

TEST_P(PeerConnectionInterfaceTest,
       CreatePeerConnectionWithDifferentIceTransportsTypes) {
  CreatePeerConnectionWithIceTransportsType(PeerConnectionInterface::kNone);
  EXPECT_EQ(cricket::CF_NONE, port_allocator_->candidate_filter());
  CreatePeerConnectionWithIceTransportsType(PeerConnectionInterface::kRelay);
  EXPECT_EQ(cricket::CF_RELAY, port_allocator_->candidate_filter());
  CreatePeerConnectionWithIceTransportsType(PeerConnectionInterface::kNoHost);
  EXPECT_EQ(cricket::CF_ALL & ~cricket::CF_HOST,
            port_allocator_->candidate_filter());
  CreatePeerConnectionWithIceTransportsType(PeerConnectionInterface::kAll);
  EXPECT_EQ(cricket::CF_ALL, port_allocator_->candidate_filter());
}

// Test that when a PeerConnection is created with a nonzero candidate pool
// size, the pooled PortAllocatorSession is created with all the attributes
// in the RTCConfiguration.
TEST_P(PeerConnectionInterfaceTest, CreatePeerConnectionWithPooledCandidates) {
  PeerConnectionInterface::RTCConfiguration config;
  config.sdp_semantics = sdp_semantics_;
  PeerConnectionInterface::IceServer server;
  server.uri = kStunAddressOnly;
  config.servers.push_back(server);
  config.type = PeerConnectionInterface::kRelay;
  config.disable_ipv6 = true;
  config.tcp_candidate_policy =
      PeerConnectionInterface::kTcpCandidatePolicyDisabled;
  config.candidate_network_policy =
      PeerConnectionInterface::kCandidateNetworkPolicyLowCost;
  config.ice_candidate_pool_size = 1;
  CreatePeerConnection(config);

  const cricket::FakePortAllocatorSession* session =
      static_cast<const cricket::FakePortAllocatorSession*>(
          port_allocator_->GetPooledSession());
  ASSERT_NE(nullptr, session);
  EXPECT_EQ(1UL, session->stun_servers().size());
  EXPECT_EQ(0U, session->flags() & cricket::PORTALLOCATOR_ENABLE_IPV6);
  EXPECT_LT(0U, session->flags() & cricket::PORTALLOCATOR_DISABLE_TCP);
  EXPECT_LT(0U,
            session->flags() & cricket::PORTALLOCATOR_DISABLE_COSTLY_NETWORKS);
}

// Test that network-related RTCConfiguration members are applied to the
// PortAllocator when CreatePeerConnection is called. Specifically:
// - disable_ipv6_on_wifi
// - max_ipv6_networks
// - tcp_candidate_policy
// - candidate_network_policy
// - prune_turn_ports
//
// Note that the candidate filter (RTCConfiguration::type) is already tested
// above.
TEST_P(PeerConnectionInterfaceTest,
       CreatePeerConnectionAppliesNetworkConfigToPortAllocator) {
  // Create fake port allocator.
  std::unique_ptr<cricket::FakePortAllocator> port_allocator(
      new cricket::FakePortAllocator(rtc::Thread::Current(), nullptr));
  cricket::FakePortAllocator* raw_port_allocator = port_allocator.get();

  // Create RTCConfiguration with some network-related fields relevant to
  // PortAllocator populated.
  PeerConnectionInterface::RTCConfiguration config;
  config.sdp_semantics = sdp_semantics_;
  config.disable_ipv6_on_wifi = true;
  config.max_ipv6_networks = 10;
  config.tcp_candidate_policy =
      PeerConnectionInterface::kTcpCandidatePolicyDisabled;
  config.candidate_network_policy =
      PeerConnectionInterface::kCandidateNetworkPolicyLowCost;
  config.prune_turn_ports = true;

  // Create the PC factory and PC with the above config.
  rtc::scoped_refptr<webrtc::PeerConnectionFactoryInterface> pc_factory(
      webrtc::CreatePeerConnectionFactory(
          rtc::Thread::Current(), rtc::Thread::Current(),
          rtc::Thread::Current(), fake_audio_capture_module_,
          webrtc::CreateBuiltinAudioEncoderFactory(),
          webrtc::CreateBuiltinAudioDecoderFactory(),
          webrtc::CreateBuiltinVideoEncoderFactory(),
          webrtc::CreateBuiltinVideoDecoderFactory(), nullptr /* audio_mixer */,
          nullptr /* audio_processing */));
  PeerConnectionDependencies pc_dependencies(&observer_);
  pc_dependencies.allocator = std::move(port_allocator);
  auto result = pc_factory_->CreatePeerConnectionOrError(
      config, std::move(pc_dependencies));
  EXPECT_TRUE(result.ok());
  observer_.SetPeerConnectionInterface(result.value());

  // Now validate that the config fields set above were applied to the
  // PortAllocator, as flags or otherwise.
  EXPECT_FALSE(raw_port_allocator->flags() &
               cricket::PORTALLOCATOR_ENABLE_IPV6_ON_WIFI);
  EXPECT_EQ(10, raw_port_allocator->max_ipv6_networks());
  EXPECT_TRUE(raw_port_allocator->flags() & cricket::PORTALLOCATOR_DISABLE_TCP);
  EXPECT_TRUE(raw_port_allocator->flags() &
              cricket::PORTALLOCATOR_DISABLE_COSTLY_NETWORKS);
  EXPECT_EQ(webrtc::PRUNE_BASED_ON_PRIORITY,
            raw_port_allocator->turn_port_prune_policy());
}

// Check that GetConfiguration returns the configuration the PeerConnection was
// constructed with, before SetConfiguration is called.
TEST_P(PeerConnectionInterfaceTest, GetConfigurationAfterCreatePeerConnection) {
  PeerConnectionInterface::RTCConfiguration config;
  config.sdp_semantics = sdp_semantics_;
  config.type = PeerConnectionInterface::kRelay;
  CreatePeerConnection(config);

  PeerConnectionInterface::RTCConfiguration returned_config =
      pc_->GetConfiguration();
  EXPECT_EQ(PeerConnectionInterface::kRelay, returned_config.type);
}

// Check that GetConfiguration returns the last configuration passed into
// SetConfiguration.
TEST_P(PeerConnectionInterfaceTest, GetConfigurationAfterSetConfiguration) {
  PeerConnectionInterface::RTCConfiguration starting_config;
  starting_config.sdp_semantics = sdp_semantics_;
  starting_config.bundle_policy =
      webrtc::PeerConnection::kBundlePolicyMaxBundle;
  CreatePeerConnection(starting_config);

  PeerConnectionInterface::RTCConfiguration config = pc_->GetConfiguration();
  config.type = PeerConnectionInterface::kRelay;
  EXPECT_TRUE(pc_->SetConfiguration(config).ok());

  PeerConnectionInterface::RTCConfiguration returned_config =
      pc_->GetConfiguration();
  EXPECT_EQ(PeerConnectionInterface::kRelay, returned_config.type);
}

TEST_P(PeerConnectionInterfaceTest, SetConfigurationFailsAfterClose) {
  CreatePeerConnection();

  pc_->Close();

  EXPECT_FALSE(
      pc_->SetConfiguration(PeerConnectionInterface::RTCConfiguration()).ok());
}

TEST_F(PeerConnectionInterfaceTestPlanB, AddStreams) {
  CreatePeerConnectionWithoutDtls();
  AddVideoStream(kStreamId1);
  AddAudioStream(kStreamId2);
  ASSERT_EQ(2u, pc_->local_streams()->count());

  // Test we can add multiple local streams to one peerconnection.
  rtc::scoped_refptr<MediaStreamInterface> stream(
      pc_factory_->CreateLocalMediaStream(kStreamId3));
  rtc::scoped_refptr<AudioTrackInterface> audio_track(
      pc_factory_->CreateAudioTrack(kStreamId3,
                                    static_cast<AudioSourceInterface*>(NULL)));
  stream->AddTrack(audio_track.get());
  EXPECT_TRUE(pc_->AddStream(stream));
  EXPECT_EQ(3u, pc_->local_streams()->count());

  // Remove the third stream.
  pc_->RemoveStream(pc_->local_streams()->at(2));
  EXPECT_EQ(2u, pc_->local_streams()->count());

  // Remove the second stream.
  pc_->RemoveStream(pc_->local_streams()->at(1));
  EXPECT_EQ(1u, pc_->local_streams()->count());

  // Remove the first stream.
  pc_->RemoveStream(pc_->local_streams()->at(0));
  EXPECT_EQ(0u, pc_->local_streams()->count());
}

// Test that the created offer includes streams we added.
// Don't run under Unified Plan since the stream API is not available.
TEST_F(PeerConnectionInterfaceTestPlanB, AddedStreamsPresentInOffer) {
  CreatePeerConnectionWithoutDtls();
  AddAudioVideoStream(kStreamId1, "audio_track", "video_track");
  std::unique_ptr<SessionDescriptionInterface> offer;
  ASSERT_TRUE(DoCreateOffer(&offer, nullptr));

  const cricket::AudioContentDescription* audio_desc =
      cricket::GetFirstAudioContentDescription(offer->description());
  EXPECT_TRUE(ContainsTrack(audio_desc->streams(), kStreamId1, "audio_track"));

  const cricket::VideoContentDescription* video_desc =
      cricket::GetFirstVideoContentDescription(offer->description());
  EXPECT_TRUE(ContainsTrack(video_desc->streams(), kStreamId1, "video_track"));

  // Add another stream and ensure the offer includes both the old and new
  // streams.
  AddAudioVideoStream(kStreamId2, "audio_track2", "video_track2");
  ASSERT_TRUE(DoCreateOffer(&offer, nullptr));

  audio_desc = cricket::GetFirstAudioContentDescription(offer->description());
  EXPECT_TRUE(ContainsTrack(audio_desc->streams(), kStreamId1, "audio_track"));
  EXPECT_TRUE(ContainsTrack(audio_desc->streams(), kStreamId2, "audio_track2"));

  video_desc = cricket::GetFirstVideoContentDescription(offer->description());
  EXPECT_TRUE(ContainsTrack(video_desc->streams(), kStreamId1, "video_track"));
  EXPECT_TRUE(ContainsTrack(video_desc->streams(), kStreamId2, "video_track2"));
}

// Don't run under Unified Plan since the stream API is not available.
TEST_F(PeerConnectionInterfaceTestPlanB, RemoveStream) {
  CreatePeerConnectionWithoutDtls();
  AddVideoStream(kStreamId1);
  ASSERT_EQ(1u, pc_->local_streams()->count());
  pc_->RemoveStream(pc_->local_streams()->at(0));
  EXPECT_EQ(0u, pc_->local_streams()->count());
}

// Test for AddTrack and RemoveTrack methods.
// Tests that the created offer includes tracks we added,
// and that the RtpSenders are created correctly.
// Also tests that RemoveTrack removes the tracks from subsequent offers.
// Only tested with Plan B since Unified Plan is covered in more detail by tests
// in peerconnection_jsep_unittests.cc
TEST_F(PeerConnectionInterfaceTestPlanB, AddTrackRemoveTrack) {
  CreatePeerConnectionWithoutDtls();
  rtc::scoped_refptr<AudioTrackInterface> audio_track(
      CreateAudioTrack("audio_track"));
  rtc::scoped_refptr<VideoTrackInterface> video_track(
      CreateVideoTrack("video_track"));
  auto audio_sender = pc_->AddTrack(audio_track, {kStreamId1}).MoveValue();
  auto video_sender = pc_->AddTrack(video_track, {kStreamId1}).MoveValue();
  EXPECT_EQ(1UL, audio_sender->stream_ids().size());
  EXPECT_EQ(kStreamId1, audio_sender->stream_ids()[0]);
  EXPECT_EQ("audio_track", audio_sender->id());
  EXPECT_EQ(audio_track, audio_sender->track());
  EXPECT_EQ(1UL, video_sender->stream_ids().size());
  EXPECT_EQ(kStreamId1, video_sender->stream_ids()[0]);
  EXPECT_EQ("video_track", video_sender->id());
  EXPECT_EQ(video_track, video_sender->track());

  // Now create an offer and check for the senders.
  std::unique_ptr<SessionDescriptionInterface> offer;
  ASSERT_TRUE(DoCreateOffer(&offer, nullptr));

  const cricket::ContentInfo* audio_content =
      cricket::GetFirstAudioContent(offer->description());
  EXPECT_TRUE(ContainsTrack(audio_content->media_description()->streams(),
                            kStreamId1, "audio_track"));

  const cricket::ContentInfo* video_content =
      cricket::GetFirstVideoContent(offer->description());
  EXPECT_TRUE(ContainsTrack(video_content->media_description()->streams(),
                            kStreamId1, "video_track"));

  EXPECT_TRUE(DoSetLocalDescription(std::move(offer)));

  // Now try removing the tracks.
  EXPECT_TRUE(pc_->RemoveTrackOrError(audio_sender).ok());
  EXPECT_TRUE(pc_->RemoveTrackOrError(video_sender).ok());

  // Create a new offer and ensure it doesn't contain the removed senders.
  ASSERT_TRUE(DoCreateOffer(&offer, nullptr));

  audio_content = cricket::GetFirstAudioContent(offer->description());
  EXPECT_FALSE(ContainsTrack(audio_content->media_description()->streams(),
                             kStreamId1, "audio_track"));

  video_content = cricket::GetFirstVideoContent(offer->description());
  EXPECT_FALSE(ContainsTrack(video_content->media_description()->streams(),
                             kStreamId1, "video_track"));

  EXPECT_TRUE(DoSetLocalDescription(std::move(offer)));

  // Calling RemoveTrack on a sender no longer attached to a PeerConnection
  // should return false.
  EXPECT_FALSE(pc_->RemoveTrackOrError(audio_sender).ok());
  EXPECT_FALSE(pc_->RemoveTrackOrError(video_sender).ok());
}

// Test creating senders without a stream specified,
// expecting a random stream ID to be generated.
TEST_P(PeerConnectionInterfaceTest, AddTrackWithoutStream) {
  CreatePeerConnectionWithoutDtls();
  rtc::scoped_refptr<AudioTrackInterface> audio_track(
      CreateAudioTrack("audio_track"));
  rtc::scoped_refptr<VideoTrackInterface> video_track(
      CreateVideoTrack("video_track"));
  auto audio_sender =
      pc_->AddTrack(audio_track, std::vector<std::string>()).MoveValue();
  auto video_sender =
      pc_->AddTrack(video_track, std::vector<std::string>()).MoveValue();
  EXPECT_EQ("audio_track", audio_sender->id());
  EXPECT_EQ(audio_track, audio_sender->track());
  EXPECT_EQ("video_track", video_sender->id());
  EXPECT_EQ(video_track, video_sender->track());
  if (sdp_semantics_ == SdpSemantics::kPlanB_DEPRECATED) {
    // If the ID is truly a random GUID, it should be infinitely unlikely they
    // will be the same.
    EXPECT_NE(video_sender->stream_ids(), audio_sender->stream_ids());
  } else {
    // We allows creating tracks without stream ids under Unified Plan
    // semantics.
    EXPECT_EQ(0u, video_sender->stream_ids().size());
    EXPECT_EQ(0u, audio_sender->stream_ids().size());
  }
}

// Test that we can call GetStats() after AddTrack but before connecting
// the PeerConnection to a peer.
TEST_P(PeerConnectionInterfaceTest, AddTrackBeforeConnecting) {
  CreatePeerConnectionWithoutDtls();
  rtc::scoped_refptr<AudioTrackInterface> audio_track(
      CreateAudioTrack("audio_track"));
  rtc::scoped_refptr<VideoTrackInterface> video_track(
      CreateVideoTrack("video_track"));
  auto audio_sender = pc_->AddTrack(audio_track, std::vector<std::string>());
  auto video_sender = pc_->AddTrack(video_track, std::vector<std::string>());
  EXPECT_TRUE(DoGetStats(nullptr));
}

TEST_P(PeerConnectionInterfaceTest, AttachmentIdIsSetOnAddTrack) {
  CreatePeerConnectionWithoutDtls();
  rtc::scoped_refptr<AudioTrackInterface> audio_track(
      CreateAudioTrack("audio_track"));
  rtc::scoped_refptr<VideoTrackInterface> video_track(
      CreateVideoTrack("video_track"));
  auto audio_sender = pc_->AddTrack(audio_track, std::vector<std::string>());
  ASSERT_TRUE(audio_sender.ok());
  auto* audio_sender_proxy =
      static_cast<RtpSenderProxyWithInternal<RtpSenderInternal>*>(
          audio_sender.value().get());
  EXPECT_NE(0, audio_sender_proxy->internal()->AttachmentId());

  auto video_sender = pc_->AddTrack(video_track, std::vector<std::string>());
  ASSERT_TRUE(video_sender.ok());
  auto* video_sender_proxy =
      static_cast<RtpSenderProxyWithInternal<RtpSenderInternal>*>(
          video_sender.value().get());
  EXPECT_NE(0, video_sender_proxy->internal()->AttachmentId());
}

// Don't run under Unified Plan since the stream API is not available.
TEST_F(PeerConnectionInterfaceTestPlanB, AttachmentIdIsSetOnAddStream) {
  CreatePeerConnectionWithoutDtls();
  AddVideoStream(kStreamId1);
  auto senders = pc_->GetSenders();
  ASSERT_EQ(1u, senders.size());
  auto* sender_proxy =
      static_cast<RtpSenderProxyWithInternal<RtpSenderInternal>*>(
          senders[0].get());
  EXPECT_NE(0, sender_proxy->internal()->AttachmentId());
}

TEST_P(PeerConnectionInterfaceTest, CreateOfferReceiveAnswer) {
  InitiateCall();
  WaitAndVerifyOnAddStream(kStreamId1, 2);
  VerifyRemoteRtpHeaderExtensions();
}

TEST_P(PeerConnectionInterfaceTest, CreateOfferReceivePrAnswerAndAnswer) {
  CreatePeerConnectionWithoutDtls();
  AddVideoTrack(kVideoTracks[0], {kStreamId1});
  CreateOfferAsLocalDescription();
  std::string offer;
  EXPECT_TRUE(pc_->local_description()->ToString(&offer));
  CreatePrAnswerAndAnswerAsRemoteDescription(offer);
  WaitAndVerifyOnAddStream(kStreamId1, 1);
}

TEST_P(PeerConnectionInterfaceTest, ReceiveOfferCreateAnswer) {
  CreatePeerConnectionWithoutDtls();
  AddVideoTrack(kVideoTracks[0], {kStreamId1});

  CreateOfferAsRemoteDescription();
  CreateAnswerAsLocalDescription();

  WaitAndVerifyOnAddStream(kStreamId1, 1);
}

TEST_P(PeerConnectionInterfaceTest, ReceiveOfferCreatePrAnswerAndAnswer) {
  CreatePeerConnectionWithoutDtls();
  AddVideoTrack(kVideoTracks[0], {kStreamId1});

  CreateOfferAsRemoteDescription();
  CreatePrAnswerAsLocalDescription();
  CreateAnswerAsLocalDescription();

  WaitAndVerifyOnAddStream(kStreamId1, 1);
}

// Don't run under Unified Plan since the stream API is not available.
TEST_F(PeerConnectionInterfaceTestPlanB, Renegotiate) {
  InitiateCall();
  ASSERT_EQ(1u, pc_->remote_streams()->count());
  pc_->RemoveStream(pc_->local_streams()->at(0));
  CreateOfferReceiveAnswer();
  EXPECT_EQ(0u, pc_->remote_streams()->count());
  AddVideoStream(kStreamId1);
  CreateOfferReceiveAnswer();
}

// Tests that after negotiating an audio only call, the respondent can perform a
// renegotiation that removes the audio stream.
TEST_F(PeerConnectionInterfaceTestPlanB, RenegotiateAudioOnly) {
  CreatePeerConnectionWithoutDtls();
  AddAudioStream(kStreamId1);
  CreateOfferAsRemoteDescription();
  CreateAnswerAsLocalDescription();

  ASSERT_EQ(1u, pc_->remote_streams()->count());
  pc_->RemoveStream(pc_->local_streams()->at(0));
  CreateOfferReceiveAnswer();
  EXPECT_EQ(0u, pc_->remote_streams()->count());
}

// Test that candidates are generated and that we can parse our own candidates.
TEST_P(PeerConnectionInterfaceTest, IceCandidates) {
  CreatePeerConnectionWithoutDtls();

  EXPECT_FALSE(pc_->AddIceCandidate(observer_.last_candidate()));
  // SetRemoteDescription takes ownership of offer.
  std::unique_ptr<SessionDescriptionInterface> offer;
  AddVideoTrack(kVideoTracks[0]);
  EXPECT_TRUE(DoCreateOffer(&offer, nullptr));
  EXPECT_TRUE(DoSetRemoteDescription(std::move(offer)));

  // SetLocalDescription takes ownership of answer.
  std::unique_ptr<SessionDescriptionInterface> answer;
  EXPECT_TRUE(DoCreateAnswer(&answer, nullptr));
  EXPECT_TRUE(DoSetLocalDescription(std::move(answer)));

  EXPECT_TRUE_WAIT(observer_.last_candidate() != nullptr, kTimeout);
  EXPECT_TRUE_WAIT(observer_.ice_gathering_complete_, kTimeout);

  EXPECT_TRUE(pc_->AddIceCandidate(observer_.last_candidate()));
}

// Test that CreateOffer and CreateAnswer will fail if the track labels are
// not unique.
TEST_F(PeerConnectionInterfaceTestPlanB, CreateOfferAnswerWithInvalidStream) {
  CreatePeerConnectionWithoutDtls();
  // Create a regular offer for the CreateAnswer test later.
  std::unique_ptr<SessionDescriptionInterface> offer;
  EXPECT_TRUE(DoCreateOffer(&offer, nullptr));
  EXPECT_TRUE(offer);
  offer.reset();

  // Create a local stream with audio&video tracks having same label.
  AddAudioTrack("track_label", {kStreamId1});
  AddVideoTrack("track_label", {kStreamId1});

  // Test CreateOffer
  EXPECT_FALSE(DoCreateOffer(&offer, nullptr));

  // Test CreateAnswer
  std::unique_ptr<SessionDescriptionInterface> answer;
  EXPECT_FALSE(DoCreateAnswer(&answer, nullptr));
}

// Test that we will get different SSRCs for each tracks in the offer and answer
// we created.
TEST_P(PeerConnectionInterfaceTest, SsrcInOfferAnswer) {
  CreatePeerConnectionWithoutDtls();
  // Create a local stream with audio&video tracks having different labels.
  AddAudioTrack(kAudioTracks[0], {kStreamId1});
  AddVideoTrack(kVideoTracks[0], {kStreamId1});

  // Test CreateOffer
  std::unique_ptr<SessionDescriptionInterface> offer;
  ASSERT_TRUE(DoCreateOffer(&offer, nullptr));
  int audio_ssrc = 0;
  int video_ssrc = 0;
  EXPECT_TRUE(
      GetFirstSsrc(GetFirstAudioContent(offer->description()), &audio_ssrc));
  EXPECT_TRUE(
      GetFirstSsrc(GetFirstVideoContent(offer->description()), &video_ssrc));
  EXPECT_NE(audio_ssrc, video_ssrc);

  // Test CreateAnswer
  EXPECT_TRUE(DoSetRemoteDescription(std::move(offer)));
  std::unique_ptr<SessionDescriptionInterface> answer;
  ASSERT_TRUE(DoCreateAnswer(&answer, nullptr));
  audio_ssrc = 0;
  video_ssrc = 0;
  EXPECT_TRUE(
      GetFirstSsrc(GetFirstAudioContent(answer->description()), &audio_ssrc));
  EXPECT_TRUE(
      GetFirstSsrc(GetFirstVideoContent(answer->description()), &video_ssrc));
  EXPECT_NE(audio_ssrc, video_ssrc);
}

// Test that it's possible to call AddTrack on a MediaStream after adding
// the stream to a PeerConnection.
// TODO(deadbeef): Remove this test once this behavior is no longer supported.
// Don't run under Unified Plan since the stream API is not available.
TEST_F(PeerConnectionInterfaceTestPlanB, AddTrackAfterAddStream) {
  CreatePeerConnectionWithoutDtls();
  // Create audio stream and add to PeerConnection.
  AddAudioStream(kStreamId1);
  MediaStreamInterface* stream = pc_->local_streams()->at(0);

  // Add video track to the audio-only stream.
  rtc::scoped_refptr<VideoTrackInterface> video_track(
      CreateVideoTrack("video_label"));
  stream->AddTrack(video_track.get());

  std::unique_ptr<SessionDescriptionInterface> offer;
  ASSERT_TRUE(DoCreateOffer(&offer, nullptr));

  const cricket::MediaContentDescription* video_desc =
      cricket::GetFirstVideoContentDescription(offer->description());
  EXPECT_TRUE(video_desc != nullptr);
}

// Test that it's possible to call RemoveTrack on a MediaStream after adding
// the stream to a PeerConnection.
// TODO(deadbeef): Remove this test once this behavior is no longer supported.
// Don't run under Unified Plan since the stream API is not available.
TEST_F(PeerConnectionInterfaceTestPlanB, RemoveTrackAfterAddStream) {
  CreatePeerConnectionWithoutDtls();
  // Create audio/video stream and add to PeerConnection.
  AddAudioVideoStream(kStreamId1, "audio_label", "video_label");
  MediaStreamInterface* stream = pc_->local_streams()->at(0);

  // Remove the video track.
  stream->RemoveTrack(stream->GetVideoTracks()[0]);

  std::unique_ptr<SessionDescriptionInterface> offer;
  ASSERT_TRUE(DoCreateOffer(&offer, nullptr));

  const cricket::MediaContentDescription* video_desc =
      cricket::GetFirstVideoContentDescription(offer->description());
  EXPECT_TRUE(video_desc == nullptr);
}

// Test creating a sender with a stream ID, and ensure the ID is populated
// in the offer.
// Don't run under Unified Plan since the stream API is not available.
TEST_F(PeerConnectionInterfaceTestPlanB, CreateSenderWithStream) {
  CreatePeerConnectionWithoutDtls();
  pc_->CreateSender("video", kStreamId1);

  std::unique_ptr<SessionDescriptionInterface> offer;
  ASSERT_TRUE(DoCreateOffer(&offer, nullptr));

  const cricket::MediaContentDescription* video_desc =
      cricket::GetFirstVideoContentDescription(offer->description());
  ASSERT_TRUE(video_desc != nullptr);
  ASSERT_EQ(1u, video_desc->streams().size());
  EXPECT_EQ(kStreamId1, video_desc->streams()[0].first_stream_id());
}

// Test that we can specify a certain track that we want statistics about.
TEST_P(PeerConnectionInterfaceTest, GetStatsForSpecificTrack) {
  InitiateCall();
  ASSERT_LT(0u, pc_->GetSenders().size());
  ASSERT_LT(0u, pc_->GetReceivers().size());
  rtc::scoped_refptr<MediaStreamTrackInterface> remote_audio =
      pc_->GetReceivers()[0]->track();
  EXPECT_TRUE(DoGetStats(remote_audio));

  // Remove the stream. Since we are sending to our selves the local
  // and the remote stream is the same.
  pc_->RemoveTrackOrError(pc_->GetSenders()[0]);
  // Do a re-negotiation.
  CreateOfferReceiveAnswer();

  // Test that we still can get statistics for the old track. Even if it is not
  // sent any longer.
  EXPECT_TRUE(DoGetStats(remote_audio));
}

// Test that we can get stats on a video track.
TEST_P(PeerConnectionInterfaceTest, GetStatsForVideoTrack) {
  InitiateCall();
  auto video_receiver = GetFirstReceiverOfType(cricket::MEDIA_TYPE_VIDEO);
  ASSERT_TRUE(video_receiver);
  EXPECT_TRUE(DoGetStats(video_receiver->track()));
}

// Test that we don't get statistics for an invalid track.
TEST_P(PeerConnectionInterfaceTest, GetStatsForInvalidTrack) {
  InitiateCall();
  rtc::scoped_refptr<AudioTrackInterface> unknown_audio_track(
      pc_factory_->CreateAudioTrack("unknown track", NULL));
  EXPECT_FALSE(DoGetStats(unknown_audio_track));
}

TEST_P(PeerConnectionInterfaceTest, GetRTCStatsBeforeAndAfterCalling) {
  CreatePeerConnectionWithoutDtls();
  EXPECT_TRUE(DoGetRTCStats());
  // Clearing stats cache is needed now, but should be temporary.
  // https://bugs.chromium.org/p/webrtc/issues/detail?id=8693
  pc_->ClearStatsCache();
  AddAudioTrack(kAudioTracks[0], {kStreamId1});
  AddVideoTrack(kVideoTracks[0], {kStreamId1});
  EXPECT_TRUE(DoGetRTCStats());
  pc_->ClearStatsCache();
  CreateOfferReceiveAnswer();
  EXPECT_TRUE(DoGetRTCStats());
}

// This tests that a SCTP data channel is returned using different
// DataChannelInit configurations.
TEST_P(PeerConnectionInterfaceTest, CreateSctpDataChannel) {
  RTCConfiguration rtc_config;
  CreatePeerConnection(rtc_config);

  webrtc::DataChannelInit config;
  auto channel = pc_->CreateDataChannelOrError("1", &config);
  EXPECT_TRUE(channel.ok());
  EXPECT_TRUE(channel.value()->reliable());
  EXPECT_TRUE(observer_.renegotiation_needed_);
  observer_.renegotiation_needed_ = false;

  config.ordered = false;
  channel = pc_->CreateDataChannelOrError("2", &config);
  EXPECT_TRUE(channel.ok());
  EXPECT_TRUE(channel.value()->reliable());
  EXPECT_FALSE(observer_.renegotiation_needed_);

  config.ordered = true;
  config.maxRetransmits = 0;
  channel = pc_->CreateDataChannelOrError("3", &config);
  EXPECT_TRUE(channel.ok());
  EXPECT_FALSE(channel.value()->reliable());
  EXPECT_FALSE(observer_.renegotiation_needed_);

  config.maxRetransmits = absl::nullopt;
  config.maxRetransmitTime = 0;
  channel = pc_->CreateDataChannelOrError("4", &config);
  EXPECT_TRUE(channel.ok());
  EXPECT_FALSE(channel.value()->reliable());
  EXPECT_FALSE(observer_.renegotiation_needed_);
}

// For backwards compatibility, we want people who "unset" maxRetransmits
// and maxRetransmitTime by setting them to -1 to get what they want.
TEST_P(PeerConnectionInterfaceTest, CreateSctpDataChannelWithMinusOne) {
  RTCConfiguration rtc_config;
  CreatePeerConnection(rtc_config);

  webrtc::DataChannelInit config;
  config.maxRetransmitTime = -1;
  config.maxRetransmits = -1;
  auto channel = pc_->CreateDataChannelOrError("1", &config);
  EXPECT_TRUE(channel.ok());
}

// This tests that no data channel is returned if both maxRetransmits and
// maxRetransmitTime are set for SCTP data channels.
TEST_P(PeerConnectionInterfaceTest,
       CreateSctpDataChannelShouldFailForInvalidConfig) {
  RTCConfiguration rtc_config;
  CreatePeerConnection(rtc_config);

  std::string label = "test";
  webrtc::DataChannelInit config;
  config.maxRetransmits = 0;
  config.maxRetransmitTime = 0;

  auto channel = pc_->CreateDataChannelOrError(label, &config);
  EXPECT_FALSE(channel.ok());
}

// The test verifies that creating a SCTP data channel with an id already in use
// or out of range should fail.
TEST_P(PeerConnectionInterfaceTest,
       CreateSctpDataChannelWithInvalidIdShouldFail) {
  RTCConfiguration rtc_config;
  CreatePeerConnection(rtc_config);

  webrtc::DataChannelInit config;

  config.id = 1;
  config.negotiated = true;
  auto channel = pc_->CreateDataChannelOrError("1", &config);
  EXPECT_TRUE(channel.ok());
  EXPECT_EQ(1, channel.value()->id());

  channel = pc_->CreateDataChannelOrError("x", &config);
  EXPECT_FALSE(channel.ok());

  config.id = cricket::kMaxSctpSid;
  config.negotiated = true;
  channel = pc_->CreateDataChannelOrError("max", &config);
  EXPECT_TRUE(channel.ok());
  EXPECT_EQ(config.id, channel.value()->id());

  config.id = cricket::kMaxSctpSid + 1;
  config.negotiated = true;
  channel = pc_->CreateDataChannelOrError("x", &config);
  EXPECT_FALSE(channel.ok());
}

// Verifies that duplicated label is allowed for SCTP data channel.
TEST_P(PeerConnectionInterfaceTest, SctpDuplicatedLabelAllowed) {
  RTCConfiguration rtc_config;
  CreatePeerConnection(rtc_config);

  std::string label = "test";
  auto channel = pc_->CreateDataChannelOrError(label, nullptr);
  EXPECT_TRUE(channel.ok());

  auto dup_channel = pc_->CreateDataChannelOrError(label, nullptr);
  EXPECT_TRUE(dup_channel.ok());
}

#ifdef WEBRTC_HAVE_SCTP
// This tests that SCTP data channels can be rejected in an answer.
TEST_P(PeerConnectionInterfaceTest, TestRejectSctpDataChannelInAnswer)
#else
TEST_P(PeerConnectionInterfaceTest, DISABLED_TestRejectSctpDataChannelInAnswer)
#endif
{
  RTCConfiguration rtc_config;
  CreatePeerConnection(rtc_config);

  auto offer_channel = pc_->CreateDataChannelOrError("offer_channel", NULL);

  CreateOfferAsLocalDescription();

  // Create an answer where the m-line for data channels are rejected.
  std::string sdp;
  EXPECT_TRUE(pc_->local_description()->ToString(&sdp));
  std::unique_ptr<SessionDescriptionInterface> answer(
      webrtc::CreateSessionDescription(SdpType::kAnswer, sdp));
  ASSERT_TRUE(answer);
  cricket::ContentInfo* data_info =
      cricket::GetFirstDataContent(answer->description());
  data_info->rejected = true;

  DoSetRemoteDescription(std::move(answer));
  EXPECT_EQ(DataChannelInterface::kClosed, offer_channel.value()->state());
}

// Test that we can create a session description from an SDP string from
// FireFox, use it as a remote session description, generate an answer and use
// the answer as a local description.
TEST_P(PeerConnectionInterfaceTest, ReceiveFireFoxOffer) {
  RTCConfiguration rtc_config;
  CreatePeerConnection(rtc_config);
  AddAudioTrack("audio_label");
  AddVideoTrack("video_label");
  std::unique_ptr<SessionDescriptionInterface> desc(
      webrtc::CreateSessionDescription(SdpType::kOffer,
                                       webrtc::kFireFoxSdpOffer, nullptr));
  EXPECT_TRUE(DoSetSessionDescription(std::move(desc), false));
  CreateAnswerAsLocalDescription();
  ASSERT_TRUE(pc_->local_description() != NULL);
  ASSERT_TRUE(pc_->remote_description() != NULL);

  const cricket::ContentInfo* content =
      cricket::GetFirstAudioContent(pc_->local_description()->description());
  ASSERT_TRUE(content != NULL);
  EXPECT_FALSE(content->rejected);

  content =
      cricket::GetFirstVideoContent(pc_->local_description()->description());
  ASSERT_TRUE(content != NULL);
  EXPECT_FALSE(content->rejected);
#ifdef WEBRTC_HAVE_SCTP
  content =
      cricket::GetFirstDataContent(pc_->local_description()->description());
  ASSERT_TRUE(content != NULL);
  EXPECT_FALSE(content->rejected);
#endif
}

// Test that fallback from DTLS to SDES is not supported.
// The fallback was previously supported but was removed to simplify the code
// and because it's non-standard.
TEST_P(PeerConnectionInterfaceTest, DtlsSdesFallbackNotSupported) {
  RTCConfiguration rtc_config;
  CreatePeerConnection(rtc_config);
  // Wait for fake certificate to be generated. Previously, this is what caused
  // the "a=crypto" lines to be rejected.
  AddAudioTrack("audio_label");
  AddVideoTrack("video_label");
  ASSERT_NE(nullptr, fake_certificate_generator_);
  EXPECT_EQ_WAIT(1, fake_certificate_generator_->generated_certificates(),
                 kTimeout);
  std::unique_ptr<SessionDescriptionInterface> desc(
      webrtc::CreateSessionDescription(SdpType::kOffer, kDtlsSdesFallbackSdp,
                                       nullptr));
  EXPECT_FALSE(DoSetSessionDescription(std::move(desc), /*local=*/false));
}

// Test that we can create an audio only offer and receive an answer with a
// limited set of audio codecs and receive an updated offer with more audio
// codecs, where the added codecs are not supported.
TEST_P(PeerConnectionInterfaceTest, ReceiveUpdatedAudioOfferWithBadCodecs) {
  CreatePeerConnectionWithoutDtls();
  AddAudioTrack("audio_label");
  CreateOfferAsLocalDescription();

  const char* answer_sdp = (sdp_semantics_ == SdpSemantics::kPlanB_DEPRECATED
                                ? webrtc::kAudioSdpPlanB
                                : webrtc::kAudioSdpUnifiedPlan);
  std::unique_ptr<SessionDescriptionInterface> answer(
      webrtc::CreateSessionDescription(SdpType::kAnswer, answer_sdp, nullptr));
  EXPECT_TRUE(DoSetSessionDescription(std::move(answer), false));

  const char* reoffer_sdp =
      (sdp_semantics_ == SdpSemantics::kPlanB_DEPRECATED
           ? webrtc::kAudioSdpWithUnsupportedCodecsPlanB
           : webrtc::kAudioSdpWithUnsupportedCodecsUnifiedPlan);
  std::unique_ptr<SessionDescriptionInterface> updated_offer(
      webrtc::CreateSessionDescription(SdpType::kOffer, reoffer_sdp, nullptr));
  EXPECT_TRUE(DoSetSessionDescription(std::move(updated_offer), false));
  CreateAnswerAsLocalDescription();
}

// Test that if we're receiving (but not sending) a track, subsequent offers
// will have m-lines with a=recvonly.
TEST_P(PeerConnectionInterfaceTest, CreateSubsequentRecvOnlyOffer) {
  RTCConfiguration rtc_config;
  CreatePeerConnection(rtc_config);
  CreateAndSetRemoteOffer(GetSdpStringWithStream1());
  CreateAnswerAsLocalDescription();

  // At this point we should be receiving stream 1, but not sending anything.
  // A new offer should be recvonly.
  std::unique_ptr<SessionDescriptionInterface> offer;
  DoCreateOffer(&offer, nullptr);

  const cricket::ContentInfo* video_content =
      cricket::GetFirstVideoContent(offer->description());
  ASSERT_EQ(RtpTransceiverDirection::kRecvOnly,
            video_content->media_description()->direction());

  const cricket::ContentInfo* audio_content =
      cricket::GetFirstAudioContent(offer->description());
  ASSERT_EQ(RtpTransceiverDirection::kRecvOnly,
            audio_content->media_description()->direction());
}

// Test that if we're receiving (but not sending) a track, and the
// offerToReceiveVideo/offerToReceiveAudio constraints are explicitly set to
// false, the generated m-lines will be a=inactive.
TEST_P(PeerConnectionInterfaceTest, CreateSubsequentInactiveOffer) {
  RTCConfiguration rtc_config;
  CreatePeerConnection(rtc_config);
  CreateAndSetRemoteOffer(GetSdpStringWithStream1());
  CreateAnswerAsLocalDescription();

  // At this point we should be receiving stream 1, but not sending anything.
  // A new offer would be recvonly, but we'll set the "no receive" constraints
  // to make it inactive.
  std::unique_ptr<SessionDescriptionInterface> offer;
  RTCOfferAnswerOptions options;
  options.offer_to_receive_audio = 0;
  options.offer_to_receive_video = 0;
  DoCreateOffer(&offer, &options);

  const cricket::ContentInfo* video_content =
      cricket::GetFirstVideoContent(offer->description());
  ASSERT_EQ(RtpTransceiverDirection::kInactive,
            video_content->media_description()->direction());

  const cricket::ContentInfo* audio_content =
      cricket::GetFirstAudioContent(offer->description());
  ASSERT_EQ(RtpTransceiverDirection::kInactive,
            audio_content->media_description()->direction());
}

// Test that we can use SetConfiguration to change the ICE servers of the
// PortAllocator.
TEST_P(PeerConnectionInterfaceTest, SetConfigurationChangesIceServers) {
  CreatePeerConnection();

  PeerConnectionInterface::RTCConfiguration config = pc_->GetConfiguration();
  PeerConnectionInterface::IceServer server;
  server.uri = "stun:test_hostname";
  config.servers.push_back(server);
  EXPECT_TRUE(pc_->SetConfiguration(config).ok());

  EXPECT_EQ(1u, port_allocator_->stun_servers().size());
  EXPECT_EQ("test_hostname",
            port_allocator_->stun_servers().begin()->hostname());
}

TEST_P(PeerConnectionInterfaceTest, SetConfigurationChangesCandidateFilter) {
  CreatePeerConnection();
  PeerConnectionInterface::RTCConfiguration config = pc_->GetConfiguration();
  config.type = PeerConnectionInterface::kRelay;
  EXPECT_TRUE(pc_->SetConfiguration(config).ok());
  EXPECT_EQ(cricket::CF_RELAY, port_allocator_->candidate_filter());
}

TEST_P(PeerConnectionInterfaceTest, SetConfigurationChangesPruneTurnPortsFlag) {
  PeerConnectionInterface::RTCConfiguration config;
  config.prune_turn_ports = false;
  CreatePeerConnection(config);
  config = pc_->GetConfiguration();
  EXPECT_EQ(webrtc::NO_PRUNE, port_allocator_->turn_port_prune_policy());

  config.prune_turn_ports = true;
  EXPECT_TRUE(pc_->SetConfiguration(config).ok());
  EXPECT_EQ(webrtc::PRUNE_BASED_ON_PRIORITY,
            port_allocator_->turn_port_prune_policy());
}

// Test that the ice check interval can be changed. This does not verify that
// the setting makes it all the way to P2PTransportChannel, as that would
// require a very complex set of mocks.
TEST_P(PeerConnectionInterfaceTest, SetConfigurationChangesIceCheckInterval) {
  PeerConnectionInterface::RTCConfiguration config;
  config.ice_check_min_interval = absl::nullopt;
  CreatePeerConnection(config);
  config = pc_->GetConfiguration();
  config.ice_check_min_interval = 100;
  EXPECT_TRUE(pc_->SetConfiguration(config).ok());
  config = pc_->GetConfiguration();
  EXPECT_EQ(config.ice_check_min_interval, 100);
}

TEST_P(PeerConnectionInterfaceTest,
       SetConfigurationChangesSurfaceIceCandidatesOnIceTransportTypeChanged) {
  PeerConnectionInterface::RTCConfiguration config;
  config.surface_ice_candidates_on_ice_transport_type_changed = false;
  CreatePeerConnection(config);
  config = pc_->GetConfiguration();
  EXPECT_FALSE(config.surface_ice_candidates_on_ice_transport_type_changed);

  config.surface_ice_candidates_on_ice_transport_type_changed = true;
  EXPECT_TRUE(pc_->SetConfiguration(config).ok());
  config = pc_->GetConfiguration();
  EXPECT_TRUE(config.surface_ice_candidates_on_ice_transport_type_changed);
}

// Test that when SetConfiguration changes both the pool size and other
// attributes, the pooled session is created with the updated attributes.
TEST_P(PeerConnectionInterfaceTest,
       SetConfigurationCreatesPooledSessionCorrectly) {
  CreatePeerConnection();
  PeerConnectionInterface::RTCConfiguration config = pc_->GetConfiguration();
  config.ice_candidate_pool_size = 1;
  PeerConnectionInterface::IceServer server;
  server.uri = kStunAddressOnly;
  config.servers.push_back(server);
  config.type = PeerConnectionInterface::kRelay;
  EXPECT_TRUE(pc_->SetConfiguration(config).ok());

  const cricket::FakePortAllocatorSession* session =
      static_cast<const cricket::FakePortAllocatorSession*>(
          port_allocator_->GetPooledSession());
  ASSERT_NE(nullptr, session);
  EXPECT_EQ(1UL, session->stun_servers().size());
}

// Test that after SetLocalDescription, changing the pool size is not allowed,
// and an invalid modification error is returned.
TEST_P(PeerConnectionInterfaceTest,
       CantChangePoolSizeAfterSetLocalDescription) {
  CreatePeerConnection();
  // Start by setting a size of 1.
  PeerConnectionInterface::RTCConfiguration config = pc_->GetConfiguration();
  config.ice_candidate_pool_size = 1;
  EXPECT_TRUE(pc_->SetConfiguration(config).ok());

  // Set remote offer; can still change pool size at this point.
  CreateOfferAsRemoteDescription();
  config.ice_candidate_pool_size = 2;
  EXPECT_TRUE(pc_->SetConfiguration(config).ok());

  // Set local answer; now it's too late.
  CreateAnswerAsLocalDescription();
  config.ice_candidate_pool_size = 3;
  RTCError error = pc_->SetConfiguration(config);
  EXPECT_EQ(RTCErrorType::INVALID_MODIFICATION, error.type());
}

// Test that after setting an answer, extra pooled sessions are discarded. The
// ICE candidate pool is only intended to be used for the first offer/answer.
TEST_P(PeerConnectionInterfaceTest,
       ExtraPooledSessionsDiscardedAfterApplyingAnswer) {
  CreatePeerConnection();

  // Set a larger-than-necessary size.
  PeerConnectionInterface::RTCConfiguration config = pc_->GetConfiguration();
  config.ice_candidate_pool_size = 4;
  EXPECT_TRUE(pc_->SetConfiguration(config).ok());

  // Do offer/answer.
  CreateOfferAsRemoteDescription();
  CreateAnswerAsLocalDescription();

  // Expect no pooled sessions to be left.
  const cricket::PortAllocatorSession* session =
      port_allocator_->GetPooledSession();
  EXPECT_EQ(nullptr, session);
}

// After Close is called, pooled candidates should be discarded so as to not
// waste network resources.
TEST_P(PeerConnectionInterfaceTest, PooledSessionsDiscardedAfterClose) {
  CreatePeerConnection();

  PeerConnectionInterface::RTCConfiguration config = pc_->GetConfiguration();
  config.ice_candidate_pool_size = 3;
  EXPECT_TRUE(pc_->SetConfiguration(config).ok());
  pc_->Close();

  // Expect no pooled sessions to be left.
  const cricket::PortAllocatorSession* session =
      port_allocator_->GetPooledSession();
  EXPECT_EQ(nullptr, session);
}

// Test that SetConfiguration returns an invalid modification error if
// modifying a field in the configuration that isn't allowed to be modified.
TEST_P(PeerConnectionInterfaceTest,
       SetConfigurationReturnsInvalidModificationError) {
  PeerConnectionInterface::RTCConfiguration config;
  config.bundle_policy = PeerConnectionInterface::kBundlePolicyBalanced;
  config.rtcp_mux_policy = PeerConnectionInterface::kRtcpMuxPolicyNegotiate;
  config.continual_gathering_policy = PeerConnectionInterface::GATHER_ONCE;
  CreatePeerConnection(config);

  PeerConnectionInterface::RTCConfiguration modified_config =
      pc_->GetConfiguration();
  modified_config.bundle_policy =
      PeerConnectionInterface::kBundlePolicyMaxBundle;
  RTCError error = pc_->SetConfiguration(modified_config);
  EXPECT_EQ(RTCErrorType::INVALID_MODIFICATION, error.type());

  modified_config = pc_->GetConfiguration();
  modified_config.rtcp_mux_policy =
      PeerConnectionInterface::kRtcpMuxPolicyRequire;
  error = pc_->SetConfiguration(modified_config);
  EXPECT_EQ(RTCErrorType::INVALID_MODIFICATION, error.type());

  modified_config = pc_->GetConfiguration();
  modified_config.continual_gathering_policy =
      PeerConnectionInterface::GATHER_CONTINUALLY;
  error = pc_->SetConfiguration(modified_config);
  EXPECT_EQ(RTCErrorType::INVALID_MODIFICATION, error.type());
}

// Test that SetConfiguration returns a range error if the candidate pool size
// is negative or larger than allowed by the spec.
TEST_P(PeerConnectionInterfaceTest,
       SetConfigurationReturnsRangeErrorForBadCandidatePoolSize) {
  PeerConnectionInterface::RTCConfiguration config;
  CreatePeerConnection(config);
  config = pc_->GetConfiguration();

  config.ice_candidate_pool_size = -1;
  RTCError error = pc_->SetConfiguration(config);
  EXPECT_EQ(RTCErrorType::INVALID_RANGE, error.type());

  config.ice_candidate_pool_size = INT_MAX;
  error = pc_->SetConfiguration(config);
  EXPECT_EQ(RTCErrorType::INVALID_RANGE, error.type());
}

// Test that SetConfiguration returns a syntax error if parsing an ICE server
// URL failed.
TEST_P(PeerConnectionInterfaceTest,
       SetConfigurationReturnsSyntaxErrorFromBadIceUrls) {
  PeerConnectionInterface::RTCConfiguration config;
  CreatePeerConnection(config);
  config = pc_->GetConfiguration();

  PeerConnectionInterface::IceServer bad_server;
  bad_server.uri = "stunn:www.example.com";
  config.servers.push_back(bad_server);
  RTCError error = pc_->SetConfiguration(config);
  EXPECT_EQ(RTCErrorType::SYNTAX_ERROR, error.type());
}

// Test that SetConfiguration returns an invalid parameter error if a TURN
// IceServer is missing a username or password.
TEST_P(PeerConnectionInterfaceTest,
       SetConfigurationReturnsInvalidParameterIfCredentialsMissing) {
  PeerConnectionInterface::RTCConfiguration config;
  CreatePeerConnection(config);
  config = pc_->GetConfiguration();

  PeerConnectionInterface::IceServer bad_server;
  bad_server.uri = "turn:www.example.com";
  // Missing password.
  bad_server.username = "foo";
  config.servers.push_back(bad_server);
  RTCError error;
  EXPECT_EQ(pc_->SetConfiguration(config).type(),
            RTCErrorType::INVALID_PARAMETER);
}

// Test that PeerConnection::Close changes the states to closed and all remote
// tracks change state to ended.
TEST_P(PeerConnectionInterfaceTest, CloseAndTestStreamsAndStates) {
  // Initialize a PeerConnection and negotiate local and remote session
  // description.
  InitiateCall();

  // With Plan B, verify the stream count. The analog with Unified Plan is the
  // RtpTransceiver count.
  if (sdp_semantics_ == SdpSemantics::kPlanB_DEPRECATED) {
    ASSERT_EQ(1u, pc_->local_streams()->count());
    ASSERT_EQ(1u, pc_->remote_streams()->count());
  } else {
    ASSERT_EQ(2u, pc_->GetTransceivers().size());
  }

  pc_->Close();

  EXPECT_EQ(PeerConnectionInterface::kClosed, pc_->signaling_state());
  EXPECT_EQ(PeerConnectionInterface::kIceConnectionClosed,
            pc_->ice_connection_state());
  EXPECT_EQ(PeerConnectionInterface::kIceGatheringComplete,
            pc_->ice_gathering_state());

  if (sdp_semantics_ == SdpSemantics::kPlanB_DEPRECATED) {
    EXPECT_EQ(1u, pc_->local_streams()->count());
    EXPECT_EQ(1u, pc_->remote_streams()->count());
  } else {
    // Verify that the RtpTransceivers are still returned.
    EXPECT_EQ(2u, pc_->GetTransceivers().size());
  }

  auto audio_receiver = GetFirstReceiverOfType(cricket::MEDIA_TYPE_AUDIO);
  auto video_receiver = GetFirstReceiverOfType(cricket::MEDIA_TYPE_VIDEO);
  if (sdp_semantics_ == SdpSemantics::kPlanB_DEPRECATED) {
    ASSERT_TRUE(audio_receiver);
    ASSERT_TRUE(video_receiver);
    // Track state may be updated asynchronously.
    EXPECT_EQ_WAIT(MediaStreamTrackInterface::kEnded,
                   audio_receiver->track()->state(), kTimeout);
    EXPECT_EQ_WAIT(MediaStreamTrackInterface::kEnded,
                   video_receiver->track()->state(), kTimeout);
  } else {
    ASSERT_FALSE(audio_receiver);
    ASSERT_FALSE(video_receiver);
  }
}

// Test that PeerConnection methods fails gracefully after
// PeerConnection::Close has been called.
// Don't run under Unified Plan since the stream API is not available.
TEST_F(PeerConnectionInterfaceTestPlanB, CloseAndTestMethods) {
  CreatePeerConnectionWithoutDtls();
  AddAudioVideoStream(kStreamId1, "audio_label", "video_label");
  CreateOfferAsRemoteDescription();
  CreateAnswerAsLocalDescription();

  ASSERT_EQ(1u, pc_->local_streams()->count());
  rtc::scoped_refptr<MediaStreamInterface> local_stream(
      pc_->local_streams()->at(0));

  pc_->Close();

  pc_->RemoveStream(local_stream);
  EXPECT_FALSE(pc_->AddStream(local_stream));

  EXPECT_FALSE(pc_->CreateDataChannelOrError("test", NULL).ok());

  EXPECT_TRUE(pc_->local_description() != NULL);
  EXPECT_TRUE(pc_->remote_description() != NULL);

  std::unique_ptr<SessionDescriptionInterface> offer;
  EXPECT_FALSE(DoCreateOffer(&offer, nullptr));
  std::unique_ptr<SessionDescriptionInterface> answer;
  EXPECT_FALSE(DoCreateAnswer(&answer, nullptr));

  std::string sdp;
  ASSERT_TRUE(pc_->remote_description()->ToString(&sdp));
  std::unique_ptr<SessionDescriptionInterface> remote_offer(
      webrtc::CreateSessionDescription(SdpType::kOffer, sdp));
  EXPECT_FALSE(DoSetRemoteDescription(std::move(remote_offer)));

  ASSERT_TRUE(pc_->local_description()->ToString(&sdp));
  std::unique_ptr<SessionDescriptionInterface> local_offer(
      webrtc::CreateSessionDescription(SdpType::kOffer, sdp));
  EXPECT_FALSE(DoSetLocalDescription(std::move(local_offer)));
}

// Test that GetStats can still be called after PeerConnection::Close.
TEST_P(PeerConnectionInterfaceTest, CloseAndGetStats) {
  InitiateCall();
  pc_->Close();
  DoGetStats(NULL);
}

// NOTE: The series of tests below come from what used to be
// mediastreamsignaling_unittest.cc, and are mostly aimed at testing that
// setting a remote or local description has the expected effects.

// This test verifies that the remote MediaStreams corresponding to a received
// SDP string is created. In this test the two separate MediaStreams are
// signaled.
TEST_P(PeerConnectionInterfaceTest, UpdateRemoteStreams) {
  RTCConfiguration config;
  CreatePeerConnection(config);
  CreateAndSetRemoteOffer(GetSdpStringWithStream1());

  rtc::scoped_refptr<StreamCollection> reference(CreateStreamCollection(1, 1));
  EXPECT_TRUE(
      CompareStreamCollections(observer_.remote_streams(), reference.get()));
  MediaStreamInterface* remote_stream = observer_.remote_streams()->at(0);
  EXPECT_TRUE(remote_stream->GetVideoTracks()[0]->GetSource() != nullptr);

  // Create a session description based on another SDP with another
  // MediaStream.
  CreateAndSetRemoteOffer(GetSdpStringWithStream1And2());

  rtc::scoped_refptr<StreamCollection> reference2(CreateStreamCollection(2, 1));
  EXPECT_TRUE(
      CompareStreamCollections(observer_.remote_streams(), reference2.get()));
}

// This test verifies that when remote tracks are added/removed from SDP, the
// created remote streams are updated appropriately.
// Don't run under Unified Plan since this test uses Plan B SDP to test Plan B
// specific behavior.
TEST_F(PeerConnectionInterfaceTestPlanB,
       AddRemoveTrackFromExistingRemoteMediaStream) {
  RTCConfiguration config;
  CreatePeerConnection(config);
  std::unique_ptr<SessionDescriptionInterface> desc_ms1 =
      CreateSessionDescriptionAndReference(1, 1);
  EXPECT_TRUE(DoSetRemoteDescription(std::move(desc_ms1)));
  EXPECT_TRUE(CompareStreamCollections(observer_.remote_streams(),
                                       reference_collection_));

  // Add extra audio and video tracks to the same MediaStream.
  std::unique_ptr<SessionDescriptionInterface> desc_ms1_two_tracks =
      CreateSessionDescriptionAndReference(2, 2);
  EXPECT_TRUE(DoSetRemoteDescription(std::move(desc_ms1_two_tracks)));
  EXPECT_TRUE(CompareStreamCollections(observer_.remote_streams(),
                                       reference_collection_));
  rtc::scoped_refptr<AudioTrackInterface> audio_track2 =
      observer_.remote_streams()->at(0)->GetAudioTracks()[1];
  EXPECT_EQ(webrtc::MediaStreamTrackInterface::kLive, audio_track2->state());
  rtc::scoped_refptr<VideoTrackInterface> video_track2 =
      observer_.remote_streams()->at(0)->GetVideoTracks()[1];
  EXPECT_EQ(webrtc::MediaStreamTrackInterface::kLive, video_track2->state());

  // Remove the extra audio and video tracks.
  std::unique_ptr<SessionDescriptionInterface> desc_ms2 =
      CreateSessionDescriptionAndReference(1, 1);
  MockTrackObserver audio_track_observer(audio_track2);
  MockTrackObserver video_track_observer(video_track2);

  EXPECT_CALL(audio_track_observer, OnChanged()).Times(Exactly(1));
  EXPECT_CALL(video_track_observer, OnChanged()).Times(Exactly(1));
  EXPECT_TRUE(DoSetRemoteDescription(std::move(desc_ms2)));
  EXPECT_TRUE(CompareStreamCollections(observer_.remote_streams(),
                                       reference_collection_));
  // Track state may be updated asynchronously.
  EXPECT_EQ_WAIT(webrtc::MediaStreamTrackInterface::kEnded,
                 audio_track2->state(), kTimeout);
  EXPECT_EQ_WAIT(webrtc::MediaStreamTrackInterface::kEnded,
                 video_track2->state(), kTimeout);
}

// This tests that remote tracks are ended if a local session description is set
// that rejects the media content type.
TEST_P(PeerConnectionInterfaceTest, RejectMediaContent) {
  RTCConfiguration config;
  CreatePeerConnection(config);
  // First create and set a remote offer, then reject its video content in our
  // answer.
  CreateAndSetRemoteOffer(kSdpStringWithStream1PlanB);
  auto audio_receiver = GetFirstReceiverOfType(cricket::MEDIA_TYPE_AUDIO);
  ASSERT_TRUE(audio_receiver);
  auto video_receiver = GetFirstReceiverOfType(cricket::MEDIA_TYPE_VIDEO);
  ASSERT_TRUE(video_receiver);

  rtc::scoped_refptr<MediaStreamTrackInterface> remote_audio =
      audio_receiver->track();
  EXPECT_EQ(webrtc::MediaStreamTrackInterface::kLive, remote_audio->state());
  rtc::scoped_refptr<MediaStreamTrackInterface> remote_video =
      video_receiver->track();
  EXPECT_EQ(MediaStreamTrackInterface::kLive, remote_video->state());

  std::unique_ptr<SessionDescriptionInterface> local_answer;
  EXPECT_TRUE(DoCreateAnswer(&local_answer, nullptr));
  cricket::ContentInfo* video_info =
      local_answer->description()->GetContentByName("video");
  video_info->rejected = true;
  EXPECT_TRUE(DoSetLocalDescription(std::move(local_answer)));
  EXPECT_EQ(MediaStreamTrackInterface::kEnded, remote_video->state());
  EXPECT_EQ(MediaStreamTrackInterface::kLive, remote_audio->state());

  // Now create an offer where we reject both video and audio.
  std::unique_ptr<SessionDescriptionInterface> local_offer;
  EXPECT_TRUE(DoCreateOffer(&local_offer, nullptr));
  video_info = local_offer->description()->GetContentByName("video");
  ASSERT_TRUE(video_info != nullptr);
  video_info->rejected = true;
  cricket::ContentInfo* audio_info =
      local_offer->description()->GetContentByName("audio");
  ASSERT_TRUE(audio_info != nullptr);
  audio_info->rejected = true;
  EXPECT_TRUE(DoSetLocalDescription(std::move(local_offer)));
  // Track state may be updated asynchronously.
  EXPECT_EQ_WAIT(MediaStreamTrackInterface::kEnded, remote_audio->state(),
                 kTimeout);
  EXPECT_EQ_WAIT(MediaStreamTrackInterface::kEnded, remote_video->state(),
                 kTimeout);
}

// This tests that we won't crash if the remote track has been removed outside
// of PeerConnection and then PeerConnection tries to reject the track.
// Don't run under Unified Plan since the stream API is not available.
TEST_F(PeerConnectionInterfaceTestPlanB, RemoveTrackThenRejectMediaContent) {
  RTCConfiguration config;
  CreatePeerConnection(config);
  CreateAndSetRemoteOffer(GetSdpStringWithStream1());
  MediaStreamInterface* remote_stream = observer_.remote_streams()->at(0);
  remote_stream->RemoveTrack(remote_stream->GetVideoTracks()[0]);
  remote_stream->RemoveTrack(remote_stream->GetAudioTracks()[0]);

  std::unique_ptr<SessionDescriptionInterface> local_answer(
      webrtc::CreateSessionDescription(SdpType::kAnswer,
                                       GetSdpStringWithStream1(), nullptr));
  cricket::ContentInfo* video_info =
      local_answer->description()->GetContentByName("video");
  video_info->rejected = true;
  cricket::ContentInfo* audio_info =
      local_answer->description()->GetContentByName("audio");
  audio_info->rejected = true;
  EXPECT_TRUE(DoSetLocalDescription(std::move(local_answer)));

  // No crash is a pass.
}

// This tests that if a recvonly remote description is set, no remote streams
// will be created, even if the description contains SSRCs/MSIDs.
// See: https://code.google.com/p/webrtc/issues/detail?id=5054
TEST_P(PeerConnectionInterfaceTest, RecvonlyDescriptionDoesntCreateStream) {
  RTCConfiguration config;
  CreatePeerConnection(config);

  std::string recvonly_offer = GetSdpStringWithStream1();
  absl::StrReplaceAll({{kSendrecv, kRecvonly}}, &recvonly_offer);
  CreateAndSetRemoteOffer(recvonly_offer);

  EXPECT_EQ(0u, observer_.remote_streams()->count());
}

// This tests that a default MediaStream is created if a remote session
// description doesn't contain any streams and no MSID support.
// It also tests that the default stream is updated if a video m-line is added
// in a subsequent session description.
// Don't run under Unified Plan since this behavior is Plan B specific.
TEST_F(PeerConnectionInterfaceTestPlanB, SdpWithoutMsidCreatesDefaultStream) {
  RTCConfiguration config;
  CreatePeerConnection(config);
  CreateAndSetRemoteOffer(kSdpStringWithoutStreamsAudioOnly);

  ASSERT_EQ(1u, observer_.remote_streams()->count());
  MediaStreamInterface* remote_stream = observer_.remote_streams()->at(0);

  EXPECT_EQ(1u, remote_stream->GetAudioTracks().size());
  EXPECT_EQ(0u, remote_stream->GetVideoTracks().size());
  EXPECT_EQ("default", remote_stream->id());

  CreateAndSetRemoteOffer(kSdpStringWithoutStreams);
  ASSERT_EQ(1u, observer_.remote_streams()->count());
  ASSERT_EQ(1u, remote_stream->GetAudioTracks().size());
  EXPECT_EQ("defaulta0", remote_stream->GetAudioTracks()[0]->id());
  EXPECT_EQ(MediaStreamTrackInterface::kLive,
            remote_stream->GetAudioTracks()[0]->state());
  ASSERT_EQ(1u, remote_stream->GetVideoTracks().size());
  EXPECT_EQ("defaultv0", remote_stream->GetVideoTracks()[0]->id());
  EXPECT_EQ(MediaStreamTrackInterface::kLive,
            remote_stream->GetVideoTracks()[0]->state());
}

// This tests that a default MediaStream is created if a remote session
// description doesn't contain any streams and media direction is send only.
// Don't run under Unified Plan since this behavior is Plan B specific.
TEST_F(PeerConnectionInterfaceTestPlanB,
       SendOnlySdpWithoutMsidCreatesDefaultStream) {
  RTCConfiguration config;
  CreatePeerConnection(config);
  CreateAndSetRemoteOffer(kSdpStringSendOnlyWithoutStreams);

  ASSERT_EQ(1u, observer_.remote_streams()->count());
  MediaStreamInterface* remote_stream = observer_.remote_streams()->at(0);

  EXPECT_EQ(1u, remote_stream->GetAudioTracks().size());
  EXPECT_EQ(1u, remote_stream->GetVideoTracks().size());
  EXPECT_EQ("default", remote_stream->id());
}

// This tests that it won't crash when PeerConnection tries to remove
// a remote track that as already been removed from the MediaStream.
// Don't run under Unified Plan since this behavior is Plan B specific.
TEST_F(PeerConnectionInterfaceTestPlanB, RemoveAlreadyGoneRemoteStream) {
  RTCConfiguration config;
  CreatePeerConnection(config);
  CreateAndSetRemoteOffer(GetSdpStringWithStream1());
  MediaStreamInterface* remote_stream = observer_.remote_streams()->at(0);
  remote_stream->RemoveTrack(remote_stream->GetAudioTracks()[0]);
  remote_stream->RemoveTrack(remote_stream->GetVideoTracks()[0]);

  CreateAndSetRemoteOffer(kSdpStringWithoutStreams);

  // No crash is a pass.
}

// This tests that a default MediaStream is created if the remote session
// description doesn't contain any streams and don't contain an indication if
// MSID is supported.
// Don't run under Unified Plan since this behavior is Plan B specific.
TEST_F(PeerConnectionInterfaceTestPlanB,
       SdpWithoutMsidAndStreamsCreatesDefaultStream) {
  RTCConfiguration config;
  CreatePeerConnection(config);
  CreateAndSetRemoteOffer(kSdpStringWithoutStreams);

  ASSERT_EQ(1u, observer_.remote_streams()->count());
  MediaStreamInterface* remote_stream = observer_.remote_streams()->at(0);
  EXPECT_EQ(1u, remote_stream->GetAudioTracks().size());
  EXPECT_EQ(1u, remote_stream->GetVideoTracks().size());
}

// This tests that a default MediaStream is not created if the remote session
// description doesn't contain any streams but does support MSID.
// Don't run under Unified Plan since this behavior is Plan B specific.
TEST_F(PeerConnectionInterfaceTestPlanB, SdpWithMsidDontCreatesDefaultStream) {
  RTCConfiguration config;
  CreatePeerConnection(config);
  CreateAndSetRemoteOffer(kSdpStringWithMsidWithoutStreams);
  EXPECT_EQ(0u, observer_.remote_streams()->count());
}

// This tests that when setting a new description, the old default tracks are
// not destroyed and recreated.
// See: https://bugs.chromium.org/p/webrtc/issues/detail?id=5250
// Don't run under Unified Plan since this behavior is Plan B specific.
TEST_F(PeerConnectionInterfaceTestPlanB,
       DefaultTracksNotDestroyedAndRecreated) {
  RTCConfiguration config;
  CreatePeerConnection(config);
  CreateAndSetRemoteOffer(kSdpStringWithoutStreamsAudioOnly);

  ASSERT_EQ(1u, observer_.remote_streams()->count());
  MediaStreamInterface* remote_stream = observer_.remote_streams()->at(0);
  ASSERT_EQ(1u, remote_stream->GetAudioTracks().size());

  // Set the track to "disabled", then set a new description and ensure the
  // track is still disabled, which ensures it hasn't been recreated.
  remote_stream->GetAudioTracks()[0]->set_enabled(false);
  CreateAndSetRemoteOffer(kSdpStringWithoutStreamsAudioOnly);
  ASSERT_EQ(1u, remote_stream->GetAudioTracks().size());
  EXPECT_FALSE(remote_stream->GetAudioTracks()[0]->enabled());
}

// This tests that a default MediaStream is not created if a remote session
// description is updated to not have any MediaStreams.
// Don't run under Unified Plan since this behavior is Plan B specific.
TEST_F(PeerConnectionInterfaceTestPlanB, VerifyDefaultStreamIsNotCreated) {
  RTCConfiguration config;
  CreatePeerConnection(config);
  CreateAndSetRemoteOffer(GetSdpStringWithStream1());
  rtc::scoped_refptr<StreamCollection> reference(CreateStreamCollection(1, 1));
  EXPECT_TRUE(
      CompareStreamCollections(observer_.remote_streams(), reference.get()));

  CreateAndSetRemoteOffer(kSdpStringWithoutStreams);
  EXPECT_EQ(0u, observer_.remote_streams()->count());
}

// This tests that a default MediaStream is created if a remote SDP comes from
// an endpoint that doesn't signal SSRCs, but signals media stream IDs.
TEST_F(PeerConnectionInterfaceTestPlanB,
       SdpWithMsidWithoutSsrcCreatesDefaultStream) {
  RTCConfiguration config;
  CreatePeerConnection(config);
  std::string sdp_string = kSdpStringWithoutStreamsAudioOnly;
  // Add a=msid lines to simulate a Unified Plan endpoint that only
  // signals stream IDs with a=msid lines.
  sdp_string.append("a=msid:audio_stream_id audio_track_id\n");

  CreateAndSetRemoteOffer(sdp_string);

  ASSERT_EQ(1u, observer_.remote_streams()->count());
  MediaStreamInterface* remote_stream = observer_.remote_streams()->at(0);
  EXPECT_EQ("default", remote_stream->id());
  ASSERT_EQ(1u, remote_stream->GetAudioTracks().size());
}

// This tests that when a Plan B endpoint receives an SDP that signals no media
// stream IDs indicated by the special character "-" in the a=msid line, that
// a default stream ID will be used for the MediaStream ID. This can occur
// when a Unified Plan endpoint signals no media stream IDs, but signals both
// a=ssrc msid and a=msid lines for interop signaling with Plan B.
TEST_F(PeerConnectionInterfaceTestPlanB,
       SdpWithEmptyMsidAndSsrcCreatesDefaultStreamId) {
  RTCConfiguration config;
  CreatePeerConnection(config);
  // Add a a=msid line to the SDP. This is prioritized when parsing the SDP, so
  // the sender's stream ID will be interpreted as no stream IDs.
  std::string sdp_string = kSdpStringWithStream1AudioTrackOnly;
  sdp_string.append("a=msid:- audiotrack0\n");

  CreateAndSetRemoteOffer(sdp_string);

  ASSERT_EQ(1u, observer_.remote_streams()->count());
  // Because SSRCs are signaled the track ID will be what was signaled in the
  // a=msid line.
  EXPECT_EQ("audiotrack0", observer_.last_added_track_label_);
  MediaStreamInterface* remote_stream = observer_.remote_streams()->at(0);
  EXPECT_EQ("default", remote_stream->id());
  ASSERT_EQ(1u, remote_stream->GetAudioTracks().size());

  // Previously a bug ocurred when setting the remote description a second time.
  // This is because we checked equality of the remote StreamParams stream ID
  // (empty), and the previously set stream ID for the remote sender
  // ("default"). This cause a track to be removed, then added, when really
  // nothing should occur because it is the same track.
  CreateAndSetRemoteOffer(sdp_string);
  EXPECT_EQ(0u, observer_.remove_track_events_.size());
  EXPECT_EQ(1u, observer_.add_track_events_.size());
  EXPECT_EQ("audiotrack0", observer_.last_added_track_label_);
  remote_stream = observer_.remote_streams()->at(0);
  EXPECT_EQ("default", remote_stream->id());
  ASSERT_EQ(1u, remote_stream->GetAudioTracks().size());
}

// This tests that an RtpSender is created when the local description is set
// after adding a local stream.
// TODO(deadbeef): This test and the one below it need to be updated when
// an RtpSender's lifetime isn't determined by when a local description is set.
// Don't run under Unified Plan since this behavior is Plan B specific.
TEST_F(PeerConnectionInterfaceTestPlanB, LocalDescriptionChanged) {
  RTCConfiguration config;
  CreatePeerConnection(config);

  // Create an offer with 1 stream with 2 tracks of each type.
  rtc::scoped_refptr<StreamCollection> stream_collection =
      CreateStreamCollection(1, 2);
  pc_->AddStream(stream_collection->at(0));
  std::unique_ptr<SessionDescriptionInterface> offer;
  ASSERT_TRUE(DoCreateOffer(&offer, nullptr));
  EXPECT_TRUE(DoSetLocalDescription(std::move(offer)));

  auto senders = pc_->GetSenders();
  EXPECT_EQ(4u, senders.size());
  EXPECT_TRUE(ContainsSender(senders, kAudioTracks[0]));
  EXPECT_TRUE(ContainsSender(senders, kVideoTracks[0]));
  EXPECT_TRUE(ContainsSender(senders, kAudioTracks[1]));
  EXPECT_TRUE(ContainsSender(senders, kVideoTracks[1]));

  // Remove an audio and video track.
  pc_->RemoveStream(stream_collection->at(0));
  stream_collection = CreateStreamCollection(1, 1);
  pc_->AddStream(stream_collection->at(0));
  ASSERT_TRUE(DoCreateOffer(&offer, nullptr));
  EXPECT_TRUE(DoSetLocalDescription(std::move(offer)));

  senders = pc_->GetSenders();
  EXPECT_EQ(2u, senders.size());
  EXPECT_TRUE(ContainsSender(senders, kAudioTracks[0]));
  EXPECT_TRUE(ContainsSender(senders, kVideoTracks[0]));
  EXPECT_FALSE(ContainsSender(senders, kAudioTracks[1]));
  EXPECT_FALSE(ContainsSender(senders, kVideoTracks[1]));
}

// This tests that an RtpSender is created when the local description is set
// before adding a local stream.
// Don't run under Unified Plan since this behavior is Plan B specific.
TEST_F(PeerConnectionInterfaceTestPlanB,
       AddLocalStreamAfterLocalDescriptionChanged) {
  RTCConfiguration config;
  CreatePeerConnection(config);

  rtc::scoped_refptr<StreamCollection> stream_collection =
      CreateStreamCollection(1, 2);
  // Add a stream to create the offer, but remove it afterwards.
  pc_->AddStream(stream_collection->at(0));
  std::unique_ptr<SessionDescriptionInterface> offer;
  ASSERT_TRUE(DoCreateOffer(&offer, nullptr));
  pc_->RemoveStream(stream_collection->at(0));

  EXPECT_TRUE(DoSetLocalDescription(std::move(offer)));
  auto senders = pc_->GetSenders();
  EXPECT_EQ(0u, senders.size());

  pc_->AddStream(stream_collection->at(0));
  senders = pc_->GetSenders();
  EXPECT_EQ(4u, senders.size());
  EXPECT_TRUE(ContainsSender(senders, kAudioTracks[0]));
  EXPECT_TRUE(ContainsSender(senders, kVideoTracks[0]));
  EXPECT_TRUE(ContainsSender(senders, kAudioTracks[1]));
  EXPECT_TRUE(ContainsSender(senders, kVideoTracks[1]));
}

// This tests that the expected behavior occurs if the SSRC on a local track is
// changed when SetLocalDescription is called.
TEST_P(PeerConnectionInterfaceTest,
       ChangeSsrcOnTrackInLocalSessionDescription) {
  RTCConfiguration config;
  CreatePeerConnection(config);

  AddAudioTrack(kAudioTracks[0]);
  AddVideoTrack(kVideoTracks[0]);
  std::unique_ptr<SessionDescriptionInterface> offer;
  ASSERT_TRUE(DoCreateOffer(&offer, nullptr));
  // Grab a copy of the offer before it gets passed into the PC.
  std::unique_ptr<SessionDescriptionInterface> modified_offer =
      webrtc::CreateSessionDescription(
          webrtc::SdpType::kOffer, offer->session_id(),
          offer->session_version(), offer->description()->Clone());
  EXPECT_TRUE(DoSetLocalDescription(std::move(offer)));

  auto senders = pc_->GetSenders();
  EXPECT_EQ(2u, senders.size());
  EXPECT_TRUE(ContainsSender(senders, kAudioTracks[0]));
  EXPECT_TRUE(ContainsSender(senders, kVideoTracks[0]));

  // Change the ssrc of the audio and video track.
  cricket::MediaContentDescription* desc =
      cricket::GetFirstAudioContentDescription(modified_offer->description());
  ASSERT_TRUE(desc != NULL);
  for (StreamParams& stream : desc->mutable_streams()) {
    for (unsigned int& ssrc : stream.ssrcs) {
      ++ssrc;
    }
  }

  desc =
      cricket::GetFirstVideoContentDescription(modified_offer->description());
  ASSERT_TRUE(desc != NULL);
  for (StreamParams& stream : desc->mutable_streams()) {
    for (unsigned int& ssrc : stream.ssrcs) {
      ++ssrc;
    }
  }

  EXPECT_TRUE(DoSetLocalDescription(std::move(modified_offer)));
  senders = pc_->GetSenders();
  EXPECT_EQ(2u, senders.size());
  EXPECT_TRUE(ContainsSender(senders, kAudioTracks[0]));
  EXPECT_TRUE(ContainsSender(senders, kVideoTracks[0]));
  // TODO(deadbeef): Once RtpSenders expose parameters, check that the SSRC
  // changed.
}

// This tests that the expected behavior occurs if a new session description is
// set with the same tracks, but on a different MediaStream.
// Don't run under Unified Plan since the stream API is not available.
TEST_F(PeerConnectionInterfaceTestPlanB,
       SignalSameTracksInSeparateMediaStream) {
  RTCConfiguration config;
  CreatePeerConnection(config);

  rtc::scoped_refptr<StreamCollection> stream_collection =
      CreateStreamCollection(2, 1);
  pc_->AddStream(stream_collection->at(0));
  std::unique_ptr<SessionDescriptionInterface> offer;
  ASSERT_TRUE(DoCreateOffer(&offer, nullptr));
  EXPECT_TRUE(DoSetLocalDescription(std::move(offer)));

  auto senders = pc_->GetSenders();
  EXPECT_EQ(2u, senders.size());
  EXPECT_TRUE(ContainsSender(senders, kAudioTracks[0], kStreams[0]));
  EXPECT_TRUE(ContainsSender(senders, kVideoTracks[0], kStreams[0]));

  // Add a new MediaStream but with the same tracks as in the first stream.
  rtc::scoped_refptr<webrtc::MediaStreamInterface> stream_1(
      webrtc::MediaStream::Create(kStreams[1]));
  stream_1->AddTrack(stream_collection->at(0)->GetVideoTracks()[0]);
  stream_1->AddTrack(stream_collection->at(0)->GetAudioTracks()[0]);
  pc_->AddStream(stream_1);

  ASSERT_TRUE(DoCreateOffer(&offer, nullptr));
  EXPECT_TRUE(DoSetLocalDescription(std::move(offer)));

  auto new_senders = pc_->GetSenders();
  // Should be the same senders as before, but with updated stream id.
  // Note that this behavior is subject to change in the future.
  // We may decide the PC should ignore existing tracks in AddStream.
  EXPECT_EQ(senders, new_senders);
  EXPECT_TRUE(ContainsSender(new_senders, kAudioTracks[0], kStreams[1]));
  EXPECT_TRUE(ContainsSender(new_senders, kVideoTracks[0], kStreams[1]));
}

// This tests that PeerConnectionObserver::OnAddTrack is correctly called.
TEST_P(PeerConnectionInterfaceTest, OnAddTrackCallback) {
  RTCConfiguration config;
  CreatePeerConnection(config);
  CreateAndSetRemoteOffer(kSdpStringWithStream1AudioTrackOnly);
  EXPECT_EQ(observer_.num_added_tracks_, 1);
  EXPECT_EQ(observer_.last_added_track_label_, kAudioTracks[0]);

  // Create and set the updated remote SDP.
  CreateAndSetRemoteOffer(kSdpStringWithStream1PlanB);
  EXPECT_EQ(observer_.num_added_tracks_, 2);
  EXPECT_EQ(observer_.last_added_track_label_, kVideoTracks[0]);
}

// Test that when SetConfiguration is called and the configuration is
// changing, the next offer causes an ICE restart.
TEST_P(PeerConnectionInterfaceTest, SetConfigurationCausingIceRestart) {
  PeerConnectionInterface::RTCConfiguration config;
  config.sdp_semantics = sdp_semantics_;
  config.type = PeerConnectionInterface::kRelay;
  CreatePeerConnection(config);
  config = pc_->GetConfiguration();
  AddAudioTrack(kAudioTracks[0], {kStreamId1});
  AddVideoTrack(kVideoTracks[0], {kStreamId1});

  // Do initial offer/answer so there's something to restart.
  CreateOfferAsLocalDescription();
  CreateAnswerAsRemoteDescription(GetSdpStringWithStream1());

  // Grab the ufrags.
  std::vector<std::string> initial_ufrags = GetUfrags(pc_->local_description());

  // Change ICE policy, which should trigger an ICE restart on the next offer.
  config.type = PeerConnectionInterface::kAll;
  EXPECT_TRUE(pc_->SetConfiguration(config).ok());
  CreateOfferAsLocalDescription();

  // Grab the new ufrags.
  std::vector<std::string> subsequent_ufrags =
      GetUfrags(pc_->local_description());

  // Sanity check.
  EXPECT_EQ(initial_ufrags.size(), subsequent_ufrags.size());
  // Check that each ufrag is different.
  for (int i = 0; i < static_cast<int>(initial_ufrags.size()); ++i) {
    EXPECT_NE(initial_ufrags[i], subsequent_ufrags[i]);
  }
}

// Test that when SetConfiguration is called and the configuration *isn't*
// changing, the next offer does *not* cause an ICE restart.
TEST_P(PeerConnectionInterfaceTest, SetConfigurationNotCausingIceRestart) {
  PeerConnectionInterface::RTCConfiguration config;
  config.sdp_semantics = sdp_semantics_;
  config.type = PeerConnectionInterface::kRelay;
  CreatePeerConnection(config);
  config = pc_->GetConfiguration();
  AddAudioTrack(kAudioTracks[0]);
  AddVideoTrack(kVideoTracks[0]);

  // Do initial offer/answer so there's something to restart.
  CreateOfferAsLocalDescription();
  CreateAnswerAsRemoteDescription(GetSdpStringWithStream1());

  // Grab the ufrags.
  std::vector<std::string> initial_ufrags = GetUfrags(pc_->local_description());

  // Call SetConfiguration with a config identical to what the PC was
  // constructed with.
  EXPECT_TRUE(pc_->SetConfiguration(config).ok());
  CreateOfferAsLocalDescription();

  // Grab the new ufrags.
  std::vector<std::string> subsequent_ufrags =
      GetUfrags(pc_->local_description());

  EXPECT_EQ(initial_ufrags, subsequent_ufrags);
}

// Test for a weird corner case scenario:
// 1. Audio/video session established.
// 2. SetConfiguration changes ICE config; ICE restart needed.
// 3. ICE restart initiated by remote peer, but only for one m= section.
// 4. Next createOffer should initiate an ICE restart, but only for the other
//    m= section; it would be pointless to do an ICE restart for the m= section
//    that was already restarted.
TEST_P(PeerConnectionInterfaceTest, SetConfigurationCausingPartialIceRestart) {
  PeerConnectionInterface::RTCConfiguration config;
  config.sdp_semantics = sdp_semantics_;
  config.type = PeerConnectionInterface::kRelay;
  CreatePeerConnection(config);
  config = pc_->GetConfiguration();
  AddAudioTrack(kAudioTracks[0], {kStreamId1});
  AddVideoTrack(kVideoTracks[0], {kStreamId1});

  // Do initial offer/answer so there's something to restart.
  CreateOfferAsLocalDescription();
  CreateAnswerAsRemoteDescription(GetSdpStringWithStream1());

  // Change ICE policy, which should set the "needs-ice-restart" flag.
  config.type = PeerConnectionInterface::kAll;
  EXPECT_TRUE(pc_->SetConfiguration(config).ok());

  // Do ICE restart for the first m= section, initiated by remote peer.
  std::unique_ptr<webrtc::SessionDescriptionInterface> remote_offer(
      webrtc::CreateSessionDescription(SdpType::kOffer,
                                       GetSdpStringWithStream1(), nullptr));
  ASSERT_TRUE(remote_offer);
  remote_offer->description()->transport_infos()[0].description.ice_ufrag =
      "modified";
  EXPECT_TRUE(DoSetRemoteDescription(std::move(remote_offer)));
  CreateAnswerAsLocalDescription();

  // Grab the ufrags.
  std::vector<std::string> initial_ufrags = GetUfrags(pc_->local_description());
  ASSERT_EQ(2U, initial_ufrags.size());

  // Create offer and grab the new ufrags.
  CreateOfferAsLocalDescription();
  std::vector<std::string> subsequent_ufrags =
      GetUfrags(pc_->local_description());
  ASSERT_EQ(2U, subsequent_ufrags.size());

  // Ensure that only the ufrag for the second m= section changed.
  EXPECT_EQ(initial_ufrags[0], subsequent_ufrags[0]);
  EXPECT_NE(initial_ufrags[1], subsequent_ufrags[1]);
}

// Tests that the methods to return current/pending descriptions work as
// expected at different points in the offer/answer exchange. This test does
// one offer/answer exchange as the offerer, then another as the answerer.
TEST_P(PeerConnectionInterfaceTest, CurrentAndPendingDescriptions) {
  // This disables DTLS so we can apply an answer to ourselves.
  CreatePeerConnection();

  // Create initial local offer and get SDP (which will also be used as
  // answer/pranswer);
  std::unique_ptr<SessionDescriptionInterface> local_offer;
  ASSERT_TRUE(DoCreateOffer(&local_offer, nullptr));
  std::string sdp;
  EXPECT_TRUE(local_offer->ToString(&sdp));

  // Set local offer.
  SessionDescriptionInterface* local_offer_ptr = local_offer.get();
  EXPECT_TRUE(DoSetLocalDescription(std::move(local_offer)));
  EXPECT_EQ(local_offer_ptr, pc_->pending_local_description());
  EXPECT_EQ(nullptr, pc_->pending_remote_description());
  EXPECT_EQ(nullptr, pc_->current_local_description());
  EXPECT_EQ(nullptr, pc_->current_remote_description());

  // Set remote pranswer.
  std::unique_ptr<SessionDescriptionInterface> remote_pranswer(
      webrtc::CreateSessionDescription(SdpType::kPrAnswer, sdp));
  SessionDescriptionInterface* remote_pranswer_ptr = remote_pranswer.get();
  EXPECT_TRUE(DoSetRemoteDescription(std::move(remote_pranswer)));
  EXPECT_EQ(local_offer_ptr, pc_->pending_local_description());
  EXPECT_EQ(remote_pranswer_ptr, pc_->pending_remote_description());
  EXPECT_EQ(nullptr, pc_->current_local_description());
  EXPECT_EQ(nullptr, pc_->current_remote_description());

  // Set remote answer.
  std::unique_ptr<SessionDescriptionInterface> remote_answer(
      webrtc::CreateSessionDescription(SdpType::kAnswer, sdp));
  SessionDescriptionInterface* remote_answer_ptr = remote_answer.get();
  EXPECT_TRUE(DoSetRemoteDescription(std::move(remote_answer)));
  EXPECT_EQ(nullptr, pc_->pending_local_description());
  EXPECT_EQ(nullptr, pc_->pending_remote_description());
  EXPECT_EQ(local_offer_ptr, pc_->current_local_description());
  EXPECT_EQ(remote_answer_ptr, pc_->current_remote_description());

  // Set remote offer.
  std::unique_ptr<SessionDescriptionInterface> remote_offer(
      webrtc::CreateSessionDescription(SdpType::kOffer, sdp));
  SessionDescriptionInterface* remote_offer_ptr = remote_offer.get();
  EXPECT_TRUE(DoSetRemoteDescription(std::move(remote_offer)));
  EXPECT_EQ(remote_offer_ptr, pc_->pending_remote_description());
  EXPECT_EQ(nullptr, pc_->pending_local_description());
  EXPECT_EQ(local_offer_ptr, pc_->current_local_description());
  EXPECT_EQ(remote_answer_ptr, pc_->current_remote_description());

  // Set local pranswer.
  std::unique_ptr<SessionDescriptionInterface> local_pranswer(
      webrtc::CreateSessionDescription(SdpType::kPrAnswer, sdp));
  SessionDescriptionInterface* local_pranswer_ptr = local_pranswer.get();
  EXPECT_TRUE(DoSetLocalDescription(std::move(local_pranswer)));
  EXPECT_EQ(remote_offer_ptr, pc_->pending_remote_description());
  EXPECT_EQ(local_pranswer_ptr, pc_->pending_local_description());
  EXPECT_EQ(local_offer_ptr, pc_->current_local_description());
  EXPECT_EQ(remote_answer_ptr, pc_->current_remote_description());

  // Set local answer.
  std::unique_ptr<SessionDescriptionInterface> local_answer(
      webrtc::CreateSessionDescription(SdpType::kAnswer, sdp));
  SessionDescriptionInterface* local_answer_ptr = local_answer.get();
  EXPECT_TRUE(DoSetLocalDescription(std::move(local_answer)));
  EXPECT_EQ(nullptr, pc_->pending_remote_description());
  EXPECT_EQ(nullptr, pc_->pending_local_description());
  EXPECT_EQ(remote_offer_ptr, pc_->current_remote_description());
  EXPECT_EQ(local_answer_ptr, pc_->current_local_description());
}

// Tests that it won't crash when calling StartRtcEventLog or StopRtcEventLog
// after the PeerConnection is closed.
// This version tests the StartRtcEventLog version that receives an object
// of type `RtcEventLogOutput`.
TEST_P(PeerConnectionInterfaceTest,
       StartAndStopLoggingToOutputAfterPeerConnectionClosed) {
  CreatePeerConnection();
  // The RtcEventLog will be reset when the PeerConnection is closed.
  pc_->Close();

  EXPECT_FALSE(
      pc_->StartRtcEventLog(std::make_unique<webrtc::RtcEventLogOutputNull>(),
                            webrtc::RtcEventLog::kImmediateOutput));
  pc_->StopRtcEventLog();
}

// Test that generated offers/answers include "ice-option:trickle".
TEST_P(PeerConnectionInterfaceTest, OffersAndAnswersHaveTrickleIceOption) {
  CreatePeerConnection();

  // First, create an offer with audio/video.
  RTCOfferAnswerOptions options;
  options.offer_to_receive_audio = 1;
  options.offer_to_receive_video = 1;
  std::unique_ptr<SessionDescriptionInterface> offer;
  ASSERT_TRUE(DoCreateOffer(&offer, &options));
  cricket::SessionDescription* desc = offer->description();
  ASSERT_EQ(2u, desc->transport_infos().size());
  EXPECT_TRUE(desc->transport_infos()[0].description.HasOption("trickle"));
  EXPECT_TRUE(desc->transport_infos()[1].description.HasOption("trickle"));

  // Apply the offer as a remote description, then create an answer.
  EXPECT_FALSE(pc_->can_trickle_ice_candidates());
  EXPECT_TRUE(DoSetRemoteDescription(std::move(offer)));
  ASSERT_TRUE(pc_->can_trickle_ice_candidates());
  EXPECT_TRUE(*(pc_->can_trickle_ice_candidates()));
  std::unique_ptr<SessionDescriptionInterface> answer;
  ASSERT_TRUE(DoCreateAnswer(&answer, &options));
  desc = answer->description();
  ASSERT_EQ(2u, desc->transport_infos().size());
  EXPECT_TRUE(desc->transport_infos()[0].description.HasOption("trickle"));
  EXPECT_TRUE(desc->transport_infos()[1].description.HasOption("trickle"));
}

// Test that ICE renomination isn't offered if it's not enabled in the PC's
// RTCConfiguration.
TEST_P(PeerConnectionInterfaceTest, IceRenominationNotOffered) {
  PeerConnectionInterface::RTCConfiguration config;
  config.sdp_semantics = sdp_semantics_;
  config.enable_ice_renomination = false;
  CreatePeerConnection(config);
  AddAudioTrack("foo");

  std::unique_ptr<SessionDescriptionInterface> offer;
  ASSERT_TRUE(DoCreateOffer(&offer, nullptr));
  cricket::SessionDescription* desc = offer->description();
  EXPECT_EQ(1u, desc->transport_infos().size());
  EXPECT_FALSE(
      desc->transport_infos()[0].description.GetIceParameters().renomination);
}

// Test that the ICE renomination option is present in generated offers/answers
// if it's enabled in the PC's RTCConfiguration.
TEST_P(PeerConnectionInterfaceTest, IceRenominationOptionInOfferAndAnswer) {
  PeerConnectionInterface::RTCConfiguration config;
  config.sdp_semantics = sdp_semantics_;
  config.enable_ice_renomination = true;
  CreatePeerConnection(config);
  AddAudioTrack("foo");

  std::unique_ptr<SessionDescriptionInterface> offer;
  ASSERT_TRUE(DoCreateOffer(&offer, nullptr));
  cricket::SessionDescription* desc = offer->description();
  EXPECT_EQ(1u, desc->transport_infos().size());
  EXPECT_TRUE(
      desc->transport_infos()[0].description.GetIceParameters().renomination);

  // Set the offer as a remote description, then create an answer and ensure it
  // has the renomination flag too.
  EXPECT_TRUE(DoSetRemoteDescription(std::move(offer)));
  std::unique_ptr<SessionDescriptionInterface> answer;
  ASSERT_TRUE(DoCreateAnswer(&answer, nullptr));
  desc = answer->description();
  EXPECT_EQ(1u, desc->transport_infos().size());
  EXPECT_TRUE(
      desc->transport_infos()[0].description.GetIceParameters().renomination);
}

// Test that if CreateOffer is called with the deprecated "offer to receive
// audio/video" constraints, they're processed and result in an offer with
// audio/video sections just as if RTCOfferAnswerOptions had been used.
TEST_P(PeerConnectionInterfaceTest, CreateOfferWithOfferToReceiveConstraints) {
  CreatePeerConnection();

  RTCOfferAnswerOptions options;
  options.offer_to_receive_audio = 1;
  options.offer_to_receive_video = 1;
  std::unique_ptr<SessionDescriptionInterface> offer;
  ASSERT_TRUE(DoCreateOffer(&offer, &options));

  cricket::SessionDescription* desc = offer->description();
  const cricket::ContentInfo* audio = cricket::GetFirstAudioContent(desc);
  const cricket::ContentInfo* video = cricket::GetFirstVideoContent(desc);
  ASSERT_NE(nullptr, audio);
  ASSERT_NE(nullptr, video);
  EXPECT_FALSE(audio->rejected);
  EXPECT_FALSE(video->rejected);
}

// Test that if CreateAnswer is called with the deprecated "offer to receive
// audio/video" constraints, they're processed and can be used to reject an
// offered m= section just as can be done with RTCOfferAnswerOptions;
// Don't run under Unified Plan since this behavior is not supported.
TEST_F(PeerConnectionInterfaceTestPlanB,
       CreateAnswerWithOfferToReceiveConstraints) {
  CreatePeerConnection();

  // First, create an offer with audio/video and apply it as a remote
  // description.
  RTCOfferAnswerOptions options;
  options.offer_to_receive_audio = 1;
  options.offer_to_receive_video = 1;
  std::unique_ptr<SessionDescriptionInterface> offer;
  ASSERT_TRUE(DoCreateOffer(&offer, &options));
  EXPECT_TRUE(DoSetRemoteDescription(std::move(offer)));

  // Now create answer that rejects audio/video.
  options.offer_to_receive_audio = 0;
  options.offer_to_receive_video = 0;
  std::unique_ptr<SessionDescriptionInterface> answer;
  ASSERT_TRUE(DoCreateAnswer(&answer, &options));

  cricket::SessionDescription* desc = answer->description();
  const cricket::ContentInfo* audio = cricket::GetFirstAudioContent(desc);
  const cricket::ContentInfo* video = cricket::GetFirstVideoContent(desc);
  ASSERT_NE(nullptr, audio);
  ASSERT_NE(nullptr, video);
  EXPECT_TRUE(audio->rejected);
  EXPECT_TRUE(video->rejected);
}

// Test that negotiation can succeed with a data channel only, and with the max
// bundle policy. Previously there was a bug that prevented this.
#ifdef WEBRTC_HAVE_SCTP
TEST_P(PeerConnectionInterfaceTest, DataChannelOnlyOfferWithMaxBundlePolicy) {
#else
TEST_P(PeerConnectionInterfaceTest,
       DISABLED_DataChannelOnlyOfferWithMaxBundlePolicy) {
#endif  // WEBRTC_HAVE_SCTP
  PeerConnectionInterface::RTCConfiguration config;
  config.sdp_semantics = sdp_semantics_;
  config.bundle_policy = PeerConnectionInterface::kBundlePolicyMaxBundle;
  CreatePeerConnection(config);

  // First, create an offer with only a data channel and apply it as a remote
  // description.
  pc_->CreateDataChannelOrError("test", nullptr);
  std::unique_ptr<SessionDescriptionInterface> offer;
  ASSERT_TRUE(DoCreateOffer(&offer, nullptr));
  EXPECT_TRUE(DoSetRemoteDescription(std::move(offer)));

  // Create and set answer as well.
  std::unique_ptr<SessionDescriptionInterface> answer;
  ASSERT_TRUE(DoCreateAnswer(&answer, nullptr));
  EXPECT_TRUE(DoSetLocalDescription(std::move(answer)));
}

TEST_P(PeerConnectionInterfaceTest, SetBitrateWithoutMinSucceeds) {
  CreatePeerConnection();
  BitrateSettings bitrate;
  bitrate.start_bitrate_bps = 100000;
  EXPECT_TRUE(pc_->SetBitrate(bitrate).ok());
}

TEST_P(PeerConnectionInterfaceTest, SetBitrateNegativeMinFails) {
  CreatePeerConnection();
  BitrateSettings bitrate;
  bitrate.min_bitrate_bps = -1;
  EXPECT_FALSE(pc_->SetBitrate(bitrate).ok());
}

TEST_P(PeerConnectionInterfaceTest, SetBitrateCurrentLessThanMinFails) {
  CreatePeerConnection();
  BitrateSettings bitrate;
  bitrate.min_bitrate_bps = 5;
  bitrate.start_bitrate_bps = 3;
  EXPECT_FALSE(pc_->SetBitrate(bitrate).ok());
}

TEST_P(PeerConnectionInterfaceTest, SetBitrateCurrentNegativeFails) {
  CreatePeerConnection();
  BitrateSettings bitrate;
  bitrate.start_bitrate_bps = -1;
  EXPECT_FALSE(pc_->SetBitrate(bitrate).ok());
}

TEST_P(PeerConnectionInterfaceTest, SetBitrateMaxLessThanCurrentFails) {
  CreatePeerConnection();
  BitrateSettings bitrate;
  bitrate.start_bitrate_bps = 10;
  bitrate.max_bitrate_bps = 8;
  EXPECT_FALSE(pc_->SetBitrate(bitrate).ok());
}

TEST_P(PeerConnectionInterfaceTest, SetBitrateMaxLessThanMinFails) {
  CreatePeerConnection();
  BitrateSettings bitrate;
  bitrate.min_bitrate_bps = 10;
  bitrate.max_bitrate_bps = 8;
  EXPECT_FALSE(pc_->SetBitrate(bitrate).ok());
}

TEST_P(PeerConnectionInterfaceTest, SetBitrateMaxNegativeFails) {
  CreatePeerConnection();
  BitrateSettings bitrate;
  bitrate.max_bitrate_bps = -1;
  EXPECT_FALSE(pc_->SetBitrate(bitrate).ok());
}

// The current bitrate from BitrateSettings is currently clamped
// by Call's BitrateConstraints, which comes from the SDP or a default value.
// This test checks that a call to SetBitrate with a current bitrate that will
// be clamped succeeds.
TEST_P(PeerConnectionInterfaceTest, SetBitrateCurrentLessThanImplicitMin) {
  CreatePeerConnection();
  BitrateSettings bitrate;
  bitrate.start_bitrate_bps = 1;
  EXPECT_TRUE(pc_->SetBitrate(bitrate).ok());
}

// The following tests verify that the offer can be created correctly.
TEST_P(PeerConnectionInterfaceTest,
       CreateOfferFailsWithInvalidOfferToReceiveAudio) {
  RTCOfferAnswerOptions rtc_options;

  // Setting offer_to_receive_audio to a value lower than kUndefined or greater
  // than kMaxOfferToReceiveMedia should be treated as invalid.
  rtc_options.offer_to_receive_audio = RTCOfferAnswerOptions::kUndefined - 1;
  CreatePeerConnection();
  EXPECT_FALSE(CreateOfferWithOptions(rtc_options));

  rtc_options.offer_to_receive_audio =
      RTCOfferAnswerOptions::kMaxOfferToReceiveMedia + 1;
  EXPECT_FALSE(CreateOfferWithOptions(rtc_options));
}

TEST_P(PeerConnectionInterfaceTest,
       CreateOfferFailsWithInvalidOfferToReceiveVideo) {
  RTCOfferAnswerOptions rtc_options;

  // Setting offer_to_receive_video to a value lower than kUndefined or greater
  // than kMaxOfferToReceiveMedia should be treated as invalid.
  rtc_options.offer_to_receive_video = RTCOfferAnswerOptions::kUndefined - 1;
  CreatePeerConnection();
  EXPECT_FALSE(CreateOfferWithOptions(rtc_options));

  rtc_options.offer_to_receive_video =
      RTCOfferAnswerOptions::kMaxOfferToReceiveMedia + 1;
  EXPECT_FALSE(CreateOfferWithOptions(rtc_options));
}

// Test that the audio and video content will be added to an offer if both
// `offer_to_receive_audio` and `offer_to_receive_video` options are 1.
TEST_P(PeerConnectionInterfaceTest, CreateOfferWithAudioVideoOptions) {
  RTCOfferAnswerOptions rtc_options;
  rtc_options.offer_to_receive_audio = 1;
  rtc_options.offer_to_receive_video = 1;

  std::unique_ptr<SessionDescriptionInterface> offer;
  CreatePeerConnection();
  offer = CreateOfferWithOptions(rtc_options);
  ASSERT_TRUE(offer);
  EXPECT_NE(nullptr, GetFirstAudioContent(offer->description()));
  EXPECT_NE(nullptr, GetFirstVideoContent(offer->description()));
}

// Test that only audio content will be added to the offer if only
// `offer_to_receive_audio` options is 1.
TEST_P(PeerConnectionInterfaceTest, CreateOfferWithAudioOnlyOptions) {
  RTCOfferAnswerOptions rtc_options;
  rtc_options.offer_to_receive_audio = 1;
  rtc_options.offer_to_receive_video = 0;

  std::unique_ptr<SessionDescriptionInterface> offer;
  CreatePeerConnection();
  offer = CreateOfferWithOptions(rtc_options);
  ASSERT_TRUE(offer);
  EXPECT_NE(nullptr, GetFirstAudioContent(offer->description()));
  EXPECT_EQ(nullptr, GetFirstVideoContent(offer->description()));
}

// Test that only video content will be added if only `offer_to_receive_video`
// options is 1.
TEST_P(PeerConnectionInterfaceTest, CreateOfferWithVideoOnlyOptions) {
  RTCOfferAnswerOptions rtc_options;
  rtc_options.offer_to_receive_audio = 0;
  rtc_options.offer_to_receive_video = 1;

  std::unique_ptr<SessionDescriptionInterface> offer;
  CreatePeerConnection();
  offer = CreateOfferWithOptions(rtc_options);
  ASSERT_TRUE(offer);
  EXPECT_EQ(nullptr, GetFirstAudioContent(offer->description()));
  EXPECT_NE(nullptr, GetFirstVideoContent(offer->description()));
}

// Test that no media content will be added to the offer if using default
// RTCOfferAnswerOptions.
TEST_P(PeerConnectionInterfaceTest, CreateOfferWithDefaultOfferAnswerOptions) {
  RTCOfferAnswerOptions rtc_options;

  std::unique_ptr<SessionDescriptionInterface> offer;
  CreatePeerConnection();
  offer = CreateOfferWithOptions(rtc_options);
  ASSERT_TRUE(offer);
  EXPECT_EQ(nullptr, GetFirstAudioContent(offer->description()));
  EXPECT_EQ(nullptr, GetFirstVideoContent(offer->description()));
}

// Test that if `ice_restart` is true, the ufrag/pwd will change, otherwise
// ufrag/pwd will be the same in the new offer.
TEST_P(PeerConnectionInterfaceTest, CreateOfferWithIceRestart) {
  CreatePeerConnection();

  RTCOfferAnswerOptions rtc_options;
  rtc_options.ice_restart = false;
  rtc_options.offer_to_receive_audio = 1;

  std::unique_ptr<SessionDescriptionInterface> offer;
  CreateOfferWithOptionsAsLocalDescription(&offer, rtc_options);
  std::string mid = cricket::GetFirstAudioContent(offer->description())->name;
  auto ufrag1 =
      offer->description()->GetTransportInfoByName(mid)->description.ice_ufrag;
  auto pwd1 =
      offer->description()->GetTransportInfoByName(mid)->description.ice_pwd;

  // `ice_restart` is false, the ufrag/pwd shouldn't change.
  CreateOfferWithOptionsAsLocalDescription(&offer, rtc_options);
  auto ufrag2 =
      offer->description()->GetTransportInfoByName(mid)->description.ice_ufrag;
  auto pwd2 =
      offer->description()->GetTransportInfoByName(mid)->description.ice_pwd;

  // `ice_restart` is true, the ufrag/pwd should change.
  rtc_options.ice_restart = true;
  CreateOfferWithOptionsAsLocalDescription(&offer, rtc_options);
  auto ufrag3 =
      offer->description()->GetTransportInfoByName(mid)->description.ice_ufrag;
  auto pwd3 =
      offer->description()->GetTransportInfoByName(mid)->description.ice_pwd;

  EXPECT_EQ(ufrag1, ufrag2);
  EXPECT_EQ(pwd1, pwd2);
  EXPECT_NE(ufrag2, ufrag3);
  EXPECT_NE(pwd2, pwd3);
}

// Test that if `use_rtp_mux` is true, the bundling will be enabled in the
// offer; if it is false, there won't be any bundle group in the offer.
TEST_P(PeerConnectionInterfaceTest, CreateOfferWithRtpMux) {
  RTCOfferAnswerOptions rtc_options;
  rtc_options.offer_to_receive_audio = 1;
  rtc_options.offer_to_receive_video = 1;

  std::unique_ptr<SessionDescriptionInterface> offer;
  CreatePeerConnection();

  rtc_options.use_rtp_mux = true;
  offer = CreateOfferWithOptions(rtc_options);
  ASSERT_TRUE(offer);
  EXPECT_NE(nullptr, GetFirstAudioContent(offer->description()));
  EXPECT_NE(nullptr, GetFirstVideoContent(offer->description()));
  EXPECT_TRUE(offer->description()->HasGroup(cricket::GROUP_TYPE_BUNDLE));

  rtc_options.use_rtp_mux = false;
  offer = CreateOfferWithOptions(rtc_options);
  ASSERT_TRUE(offer);
  EXPECT_NE(nullptr, GetFirstAudioContent(offer->description()));
  EXPECT_NE(nullptr, GetFirstVideoContent(offer->description()));
  EXPECT_FALSE(offer->description()->HasGroup(cricket::GROUP_TYPE_BUNDLE));
}

// This test ensures OnRenegotiationNeeded is called when we add track with
// MediaStream -> AddTrack in the same way it is called when we add track with
// PeerConnection -> AddTrack.
// The test can be removed once addStream is rewritten in terms of addTrack
// https://bugs.chromium.org/p/webrtc/issues/detail?id=7815
// Don't run under Unified Plan since the stream API is not available.
TEST_F(PeerConnectionInterfaceTestPlanB,
       MediaStreamAddTrackRemoveTrackRenegotiate) {
  CreatePeerConnectionWithoutDtls();
  rtc::scoped_refptr<MediaStreamInterface> stream(
      pc_factory_->CreateLocalMediaStream(kStreamId1));
  pc_->AddStream(stream);
  rtc::scoped_refptr<AudioTrackInterface> audio_track(
      CreateAudioTrack("audio_track"));
  rtc::scoped_refptr<VideoTrackInterface> video_track(
      CreateVideoTrack("video_track"));
  stream->AddTrack(audio_track);
  EXPECT_TRUE_WAIT(observer_.renegotiation_needed_, kTimeout);
  observer_.renegotiation_needed_ = false;

  CreateOfferReceiveAnswer();
  stream->AddTrack(video_track);
  EXPECT_TRUE_WAIT(observer_.renegotiation_needed_, kTimeout);
  observer_.renegotiation_needed_ = false;

  CreateOfferReceiveAnswer();
  stream->RemoveTrack(audio_track);
  EXPECT_TRUE_WAIT(observer_.renegotiation_needed_, kTimeout);
  observer_.renegotiation_needed_ = false;

  CreateOfferReceiveAnswer();
  stream->RemoveTrack(video_track);
  EXPECT_TRUE_WAIT(observer_.renegotiation_needed_, kTimeout);
  observer_.renegotiation_needed_ = false;
}

// Tests that an error is returned if a description is applied that has fewer
// media sections than the existing description.
TEST_P(PeerConnectionInterfaceTest,
       MediaSectionCountEnforcedForSubsequentOffer) {
  CreatePeerConnection();
  AddAudioTrack("audio_label");
  AddVideoTrack("video_label");

  std::unique_ptr<SessionDescriptionInterface> offer;
  ASSERT_TRUE(DoCreateOffer(&offer, nullptr));
  EXPECT_TRUE(DoSetRemoteDescription(std::move(offer)));

  // A remote offer with fewer media sections should be rejected.
  ASSERT_TRUE(DoCreateOffer(&offer, nullptr));
  offer->description()->contents().pop_back();
  offer->description()->contents().pop_back();
  ASSERT_TRUE(offer->description()->contents().empty());
  EXPECT_FALSE(DoSetRemoteDescription(std::move(offer)));

  std::unique_ptr<SessionDescriptionInterface> answer;
  ASSERT_TRUE(DoCreateAnswer(&answer, nullptr));
  EXPECT_TRUE(DoSetLocalDescription(std::move(answer)));

  // A subsequent local offer with fewer media sections should be rejected.
  ASSERT_TRUE(DoCreateOffer(&offer, nullptr));
  offer->description()->contents().pop_back();
  offer->description()->contents().pop_back();
  ASSERT_TRUE(offer->description()->contents().empty());
  EXPECT_FALSE(DoSetLocalDescription(std::move(offer)));
}

TEST_P(PeerConnectionInterfaceTest, ExtmapAllowMixedIsConfigurable) {
  RTCConfiguration config;
  // Default behavior is true.
  CreatePeerConnection(config);
  std::unique_ptr<SessionDescriptionInterface> offer;
  ASSERT_TRUE(DoCreateOffer(&offer, nullptr));
  EXPECT_TRUE(offer->description()->extmap_allow_mixed());
  // Possible to set to false.
  config.offer_extmap_allow_mixed = false;
  CreatePeerConnection(config);
  offer = nullptr;
  ASSERT_TRUE(DoCreateOffer(&offer, nullptr));
  EXPECT_FALSE(offer->description()->extmap_allow_mixed());
}

INSTANTIATE_TEST_SUITE_P(PeerConnectionInterfaceTest,
                         PeerConnectionInterfaceTest,
                         Values(SdpSemantics::kPlanB_DEPRECATED,
                                SdpSemantics::kUnifiedPlan));

class PeerConnectionMediaConfigTest : public ::testing::Test {
 protected:
  void SetUp() override {
    pcf_ = PeerConnectionFactoryForTest::CreatePeerConnectionFactoryForTest();
  }
  const cricket::MediaConfig TestCreatePeerConnection(
      const RTCConfiguration& config) {
    PeerConnectionDependencies pc_dependencies(&observer_);
    auto result =
        pcf_->CreatePeerConnectionOrError(config, std::move(pc_dependencies));
    EXPECT_TRUE(result.ok());
    observer_.SetPeerConnectionInterface(result.value());
    return result.value()->GetConfiguration().media_config;
  }

  rtc::scoped_refptr<PeerConnectionFactoryForTest> pcf_;
  MockPeerConnectionObserver observer_;
};

// This sanity check validates the test infrastructure itself.
TEST_F(PeerConnectionMediaConfigTest, TestCreateAndClose) {
  PeerConnectionInterface::RTCConfiguration config;
  config.sdp_semantics = SdpSemantics::kUnifiedPlan;
<<<<<<< HEAD
  rtc::scoped_refptr<PeerConnectionInterface> pc(
      pcf_->CreatePeerConnection(config, nullptr, nullptr, &observer_));
  EXPECT_TRUE(pc.get());
  observer_.SetPeerConnectionInterface(pc.get());  // Required.
  pc->Close();                                     // No abort -> ok.
=======
  PeerConnectionDependencies pc_dependencies(&observer_);
  auto result =
      pcf_->CreatePeerConnectionOrError(config, std::move(pc_dependencies));
  EXPECT_TRUE(result.ok());
  observer_.SetPeerConnectionInterface(result.value());
  result.value()->Close();  // No abort -> ok.
>>>>>>> 8f9b44ba
  SUCCEED();
}

// This test verifies the default behaviour with no constraints and a
// default RTCConfiguration.
TEST_F(PeerConnectionMediaConfigTest, TestDefaults) {
  PeerConnectionInterface::RTCConfiguration config;
  config.sdp_semantics = SdpSemantics::kUnifiedPlan;

  const cricket::MediaConfig& media_config = TestCreatePeerConnection(config);

  EXPECT_TRUE(media_config.enable_dscp);
  EXPECT_TRUE(media_config.video.enable_cpu_adaptation);
  EXPECT_TRUE(media_config.video.enable_prerenderer_smoothing);
  EXPECT_FALSE(media_config.video.suspend_below_min_bitrate);
  EXPECT_FALSE(media_config.video.experiment_cpu_load_estimator);
}

// This test verifies that the enable_prerenderer_smoothing flag is
// propagated from RTCConfiguration to the PeerConnection.
TEST_F(PeerConnectionMediaConfigTest, TestDisablePrerendererSmoothingTrue) {
  PeerConnectionInterface::RTCConfiguration config;
  config.sdp_semantics = SdpSemantics::kUnifiedPlan;

  config.set_prerenderer_smoothing(false);
  const cricket::MediaConfig& media_config = TestCreatePeerConnection(config);

  EXPECT_FALSE(media_config.video.enable_prerenderer_smoothing);
}

// This test verifies that the experiment_cpu_load_estimator flag is
// propagated from RTCConfiguration to the PeerConnection.
TEST_F(PeerConnectionMediaConfigTest, TestEnableExperimentCpuLoadEstimator) {
  PeerConnectionInterface::RTCConfiguration config;
  config.sdp_semantics = SdpSemantics::kUnifiedPlan;

  config.set_experiment_cpu_load_estimator(true);
  const cricket::MediaConfig& media_config = TestCreatePeerConnection(config);

  EXPECT_TRUE(media_config.video.experiment_cpu_load_estimator);
}

// Tests a few random fields being different.
TEST(RTCConfigurationTest, ComparisonOperators) {
  PeerConnectionInterface::RTCConfiguration a;
  PeerConnectionInterface::RTCConfiguration b;
  EXPECT_EQ(a, b);

  PeerConnectionInterface::RTCConfiguration c;
  c.servers.push_back(PeerConnectionInterface::IceServer());
  EXPECT_NE(a, c);

  PeerConnectionInterface::RTCConfiguration d;
  d.type = PeerConnectionInterface::kRelay;
  EXPECT_NE(a, d);

  PeerConnectionInterface::RTCConfiguration e;
  e.audio_jitter_buffer_max_packets = 5;
  EXPECT_NE(a, e);

  PeerConnectionInterface::RTCConfiguration f;
  f.ice_connection_receiving_timeout = 1337;
  EXPECT_NE(a, f);

  PeerConnectionInterface::RTCConfiguration g;
  g.disable_ipv6 = true;
  EXPECT_NE(a, g);

  PeerConnectionInterface::RTCConfiguration h(
      PeerConnectionInterface::RTCConfigurationType::kAggressive);
  EXPECT_NE(a, h);
}

}  // namespace
}  // namespace webrtc<|MERGE_RESOLUTION|>--- conflicted
+++ resolved
@@ -3675,20 +3675,12 @@
 TEST_F(PeerConnectionMediaConfigTest, TestCreateAndClose) {
   PeerConnectionInterface::RTCConfiguration config;
   config.sdp_semantics = SdpSemantics::kUnifiedPlan;
-<<<<<<< HEAD
-  rtc::scoped_refptr<PeerConnectionInterface> pc(
-      pcf_->CreatePeerConnection(config, nullptr, nullptr, &observer_));
-  EXPECT_TRUE(pc.get());
-  observer_.SetPeerConnectionInterface(pc.get());  // Required.
-  pc->Close();                                     // No abort -> ok.
-=======
   PeerConnectionDependencies pc_dependencies(&observer_);
   auto result =
       pcf_->CreatePeerConnectionOrError(config, std::move(pc_dependencies));
   EXPECT_TRUE(result.ok());
   observer_.SetPeerConnectionInterface(result.value());
   result.value()->Close();  // No abort -> ok.
->>>>>>> 8f9b44ba
   SUCCEED();
 }
 
