/*
 *  Copyright 2004 The WebRTC project authors. All Rights Reserved.
 *
 *  Use of this source code is governed by a BSD-style license
 *  that can be found in the LICENSE file in the root of the source
 *  tree. An additional intellectual property rights grant can be found
 *  in the file PATENTS.  All contributing project authors may
 *  be found in the AUTHORS file in the root of the source tree.
 */

#include "pc/media_session.h"

#include <stddef.h>

#include <algorithm>
#include <cstdint>
#include <map>
#include <memory>
#include <string>
#include <tuple>
#include <vector>

#include "absl/algorithm/container.h"
#include "absl/strings/match.h"
#include "absl/strings/string_view.h"
#include "api/candidate.h"
#include "api/crypto_params.h"
#include "media/base/codec.h"
#include "media/base/media_constants.h"
#include "media/base/test_utils.h"
#include "media/sctp/sctp_transport_internal.h"
#include "p2p/base/p2p_constants.h"
#include "p2p/base/transport_description.h"
#include "p2p/base/transport_info.h"
#include "pc/media_protocol_names.h"
#include "pc/rtp_media_utils.h"
#include "rtc_base/arraysize.h"
#include "rtc_base/checks.h"
#include "rtc_base/fake_ssl_identity.h"
#include "rtc_base/rtc_certificate.h"
#include "rtc_base/ssl_identity.h"
#include "rtc_base/ssl_stream_adapter.h"
#include "rtc_base/string_encode.h"
#include "rtc_base/strings/string_builder.h"
#include "rtc_base/unique_id_generator.h"
#include "test/gmock.h"
#include "test/gtest.h"
#include "test/scoped_key_value_config.h"

#define ASSERT_CRYPTO(cd, s, cs)      \
  ASSERT_EQ(s, cd->cryptos().size()); \
  ASSERT_EQ(cs, cd->cryptos()[0].cipher_suite)

typedef std::vector<cricket::Candidate> Candidates;

using cricket::AudioCodec;
using cricket::AudioContentDescription;
using cricket::ContentInfo;
using cricket::CryptoParamsVec;
using cricket::GetFirstAudioContent;
using cricket::GetFirstAudioContentDescription;
using cricket::GetFirstDataContent;
using cricket::GetFirstVideoContent;
using cricket::GetFirstVideoContentDescription;
using cricket::kAutoBandwidth;
using cricket::MEDIA_TYPE_AUDIO;
using cricket::MEDIA_TYPE_DATA;
using cricket::MEDIA_TYPE_VIDEO;
using cricket::MediaContentDescription;
using cricket::MediaDescriptionOptions;
using cricket::MediaProtocolType;
using cricket::MediaSessionDescriptionFactory;
using cricket::MediaSessionOptions;
using cricket::MediaType;
using cricket::RidDescription;
using cricket::RidDirection;
using cricket::SctpDataContentDescription;
using cricket::SEC_DISABLED;
using cricket::SEC_ENABLED;
using cricket::SEC_REQUIRED;
using cricket::SessionDescription;
using cricket::SimulcastDescription;
using cricket::SimulcastLayer;
using cricket::SimulcastLayerList;
using cricket::SsrcGroup;
using cricket::StreamParams;
using cricket::StreamParamsVec;
using cricket::TransportDescription;
using cricket::TransportDescriptionFactory;
using cricket::TransportInfo;
using cricket::VideoCodec;
using cricket::VideoContentDescription;
using rtc::kCsAeadAes128Gcm;
using rtc::kCsAeadAes256Gcm;
using rtc::kCsAesCm128HmacSha1_32;
using rtc::kCsAesCm128HmacSha1_80;
using rtc::UniqueRandomIdGenerator;
using ::testing::Contains;
using ::testing::Each;
using ::testing::ElementsAre;
using ::testing::ElementsAreArray;
using ::testing::Eq;
using ::testing::Field;
using ::testing::IsEmpty;
using ::testing::IsFalse;
using ::testing::Ne;
using ::testing::Not;
using ::testing::Pointwise;
using ::testing::SizeIs;
using webrtc::RtpExtension;
using webrtc::RtpTransceiverDirection;

static const AudioCodec kAudioCodecs1[] = {
    AudioCodec(103, "ISAC", 16000, -1, 1),
    AudioCodec(102, "iLBC", 8000, 13300, 1),
    AudioCodec(0, "PCMU", 8000, 64000, 1),
    AudioCodec(8, "PCMA", 8000, 64000, 1),
    AudioCodec(117, "red", 8000, 0, 1),
    AudioCodec(107, "CN", 48000, 0, 1)};

static const AudioCodec kAudioCodecs2[] = {
    AudioCodec(126, "foo", 16000, 22000, 1),
    AudioCodec(0, "PCMU", 8000, 64000, 1),
    AudioCodec(127, "iLBC", 8000, 13300, 1),
};

static const AudioCodec kAudioCodecsAnswer[] = {
    AudioCodec(102, "iLBC", 8000, 13300, 1),
    AudioCodec(0, "PCMU", 8000, 64000, 1),
};

static const VideoCodec kVideoCodecs1[] = {VideoCodec(96, "H264-SVC"),
                                           VideoCodec(97, "H264")};

static const VideoCodec kVideoCodecs1Reverse[] = {VideoCodec(97, "H264"),
                                                  VideoCodec(96, "H264-SVC")};

static const VideoCodec kVideoCodecs2[] = {VideoCodec(126, "H264"),
                                           VideoCodec(127, "H263")};

static const VideoCodec kVideoCodecsAnswer[] = {VideoCodec(97, "H264")};

static const RtpExtension kAudioRtpExtension1[] = {
    RtpExtension("urn:ietf:params:rtp-hdrext:ssrc-audio-level", 8),
    RtpExtension("http://google.com/testing/audio_something", 10),
};

static const RtpExtension kAudioRtpExtensionEncrypted1[] = {
    RtpExtension("urn:ietf:params:rtp-hdrext:ssrc-audio-level", 8),
    RtpExtension("http://google.com/testing/audio_something", 10),
    RtpExtension("urn:ietf:params:rtp-hdrext:ssrc-audio-level", 12, true),
    RtpExtension("http://google.com/testing/audio_something", 11, true),
};

static const RtpExtension kAudioRtpExtension2[] = {
    RtpExtension("urn:ietf:params:rtp-hdrext:ssrc-audio-level", 2),
    RtpExtension("http://google.com/testing/audio_something_else", 8),
    RtpExtension("http://google.com/testing/both_audio_and_video", 7),
};

static const RtpExtension kAudioRtpExtension3[] = {
    RtpExtension("http://google.com/testing/audio_something", 2),
    RtpExtension("http://google.com/testing/both_audio_and_video", 3),
};

static const RtpExtension kAudioRtpExtension3ForEncryption[] = {
    RtpExtension("http://google.com/testing/audio_something", 2),
    // Use RTP extension that supports encryption.
    RtpExtension("urn:ietf:params:rtp-hdrext:toffset", 3),
};

static const RtpExtension kAudioRtpExtension3ForEncryptionOffer[] = {
    RtpExtension("http://google.com/testing/audio_something", 2),
    RtpExtension("urn:ietf:params:rtp-hdrext:toffset", 3),
    RtpExtension("http://google.com/testing/audio_something", 14, true),
    RtpExtension("urn:ietf:params:rtp-hdrext:toffset", 13, true),
};

static const RtpExtension kVideoRtpExtension3ForEncryptionOffer[] = {
    RtpExtension("http://google.com/testing/video_something", 4),
    RtpExtension("urn:ietf:params:rtp-hdrext:toffset", 3),
    RtpExtension("http://google.com/testing/video_something", 12, true),
    RtpExtension("urn:ietf:params:rtp-hdrext:toffset", 13, true),
};

static const RtpExtension kAudioRtpExtensionAnswer[] = {
    RtpExtension("urn:ietf:params:rtp-hdrext:ssrc-audio-level", 8),
};

static const RtpExtension kAudioRtpExtensionEncryptedAnswer[] = {
    RtpExtension("urn:ietf:params:rtp-hdrext:ssrc-audio-level", 12, true),
};

static const RtpExtension kVideoRtpExtension1[] = {
    RtpExtension("urn:ietf:params:rtp-hdrext:toffset", 14),
    RtpExtension("http://google.com/testing/video_something", 13),
};

static const RtpExtension kVideoRtpExtensionEncrypted1[] = {
    RtpExtension("urn:ietf:params:rtp-hdrext:toffset", 14),
    RtpExtension("http://google.com/testing/video_something", 13),
    RtpExtension("urn:ietf:params:rtp-hdrext:toffset", 9, true),
    RtpExtension("http://google.com/testing/video_something", 7, true),
};

static const RtpExtension kVideoRtpExtension2[] = {
    RtpExtension("urn:ietf:params:rtp-hdrext:toffset", 2),
    RtpExtension("http://google.com/testing/video_something_else", 14),
    RtpExtension("http://google.com/testing/both_audio_and_video", 7),
};

static const RtpExtension kVideoRtpExtension3[] = {
    RtpExtension("http://google.com/testing/video_something", 4),
    RtpExtension("http://google.com/testing/both_audio_and_video", 5),
};

static const RtpExtension kVideoRtpExtension3ForEncryption[] = {
    RtpExtension("http://google.com/testing/video_something", 4),
    // Use RTP extension that supports encryption.
    RtpExtension("urn:ietf:params:rtp-hdrext:toffset", 5),
};

static const RtpExtension kVideoRtpExtensionAnswer[] = {
    RtpExtension("urn:ietf:params:rtp-hdrext:toffset", 14),
};

static const RtpExtension kVideoRtpExtensionEncryptedAnswer[] = {
    RtpExtension("urn:ietf:params:rtp-hdrext:toffset", 9, true),
};

static const RtpExtension kRtpExtensionTransportSequenceNumber01[] = {
    RtpExtension("http://www.ietf.org/id/"
                 "draft-holmer-rmcat-transport-wide-cc-extensions-01",
                 1),
};

static const RtpExtension kRtpExtensionTransportSequenceNumber01And02[] = {
    RtpExtension("http://www.ietf.org/id/"
                 "draft-holmer-rmcat-transport-wide-cc-extensions-01",
                 1),
    RtpExtension(
        "http://www.webrtc.org/experiments/rtp-hdrext/transport-wide-cc-02",
        2),
};

static const RtpExtension kRtpExtensionTransportSequenceNumber02[] = {
    RtpExtension(
        "http://www.webrtc.org/experiments/rtp-hdrext/transport-wide-cc-02",
        2),
};

static const RtpExtension kRtpExtensionGenericFrameDescriptorUri00[] = {
    RtpExtension("http://www.webrtc.org/experiments/rtp-hdrext/"
                 "generic-frame-descriptor-00",
                 3),
};

static const uint32_t kSimulcastParamsSsrc[] = {10, 11, 20, 21, 30, 31};
static const uint32_t kSimSsrc[] = {10, 20, 30};
static const uint32_t kFec1Ssrc[] = {10, 11};
static const uint32_t kFec2Ssrc[] = {20, 21};
static const uint32_t kFec3Ssrc[] = {30, 31};

static const char kMediaStream1[] = "stream_1";
static const char kMediaStream2[] = "stream_2";
static const char kVideoTrack1[] = "video_1";
static const char kVideoTrack2[] = "video_2";
static const char kAudioTrack1[] = "audio_1";
static const char kAudioTrack2[] = "audio_2";
static const char kAudioTrack3[] = "audio_3";

static const char* kMediaProtocols[] = {"RTP/AVP", "RTP/SAVP", "RTP/AVPF",
                                        "RTP/SAVPF"};
static const char* kMediaProtocolsDtls[] = {
    "TCP/TLS/RTP/SAVPF", "TCP/TLS/RTP/SAVP", "UDP/TLS/RTP/SAVPF",
    "UDP/TLS/RTP/SAVP"};

// SRTP cipher name negotiated by the tests. This must be updated if the
// default changes.
static const char* kDefaultSrtpCryptoSuite = kCsAesCm128HmacSha1_80;
static const char* kDefaultSrtpCryptoSuiteGcm = kCsAeadAes256Gcm;

// These constants are used to make the code using "AddMediaDescriptionOptions"
// more readable.
static constexpr bool kStopped = true;
static constexpr bool kActive = false;

static bool IsMediaContentOfType(const ContentInfo* content,
                                 MediaType media_type) {
  RTC_DCHECK(content);
  return content->media_description()->type() == media_type;
}

static RtpTransceiverDirection GetMediaDirection(const ContentInfo* content) {
  RTC_DCHECK(content);
  return content->media_description()->direction();
}

static void AddRtxCodec(const VideoCodec& rtx_codec,
                        std::vector<VideoCodec>* codecs) {
  ASSERT_FALSE(cricket::FindCodecById(*codecs, rtx_codec.id));
  codecs->push_back(rtx_codec);
}

template <class T>
static std::vector<std::string> GetCodecNames(const std::vector<T>& codecs) {
  std::vector<std::string> codec_names;
  codec_names.reserve(codecs.size());
  for (const auto& codec : codecs) {
    codec_names.push_back(codec.name);
  }
  return codec_names;
}

// This is used for test only. MIDs are not the identification of the
// MediaDescriptionOptions since some end points may not support MID and the SDP
// may not contain 'mid'.
std::vector<MediaDescriptionOptions>::iterator FindFirstMediaDescriptionByMid(
    const std::string& mid,
    MediaSessionOptions* opts) {
  return absl::c_find_if(
      opts->media_description_options,
      [&mid](const MediaDescriptionOptions& t) { return t.mid == mid; });
}

std::vector<MediaDescriptionOptions>::const_iterator
FindFirstMediaDescriptionByMid(const std::string& mid,
                               const MediaSessionOptions& opts) {
  return absl::c_find_if(
      opts.media_description_options,
      [&mid](const MediaDescriptionOptions& t) { return t.mid == mid; });
}

// Add a media section to the `session_options`.
static void AddMediaDescriptionOptions(MediaType type,
                                       const std::string& mid,
                                       RtpTransceiverDirection direction,
                                       bool stopped,
                                       MediaSessionOptions* opts) {
  opts->media_description_options.push_back(
      MediaDescriptionOptions(type, mid, direction, stopped));
}

static void AddAudioVideoSections(RtpTransceiverDirection direction,
                                  MediaSessionOptions* opts) {
  AddMediaDescriptionOptions(MEDIA_TYPE_AUDIO, "audio", direction, kActive,
                             opts);
  AddMediaDescriptionOptions(MEDIA_TYPE_VIDEO, "video", direction, kActive,
                             opts);
}

static void AddDataSection(RtpTransceiverDirection direction,
                           MediaSessionOptions* opts) {
  AddMediaDescriptionOptions(MEDIA_TYPE_DATA, "data", direction, kActive, opts);
}

static void AttachSenderToMediaDescriptionOptions(
    const std::string& mid,
    MediaType type,
    const std::string& track_id,
    const std::vector<std::string>& stream_ids,
    const std::vector<RidDescription>& rids,
    const SimulcastLayerList& simulcast_layers,
    int num_sim_layer,
    MediaSessionOptions* session_options) {
  auto it = FindFirstMediaDescriptionByMid(mid, session_options);
  switch (type) {
    case MEDIA_TYPE_AUDIO:
      it->AddAudioSender(track_id, stream_ids);
      break;
    case MEDIA_TYPE_VIDEO:
      it->AddVideoSender(track_id, stream_ids, rids, simulcast_layers,
                         num_sim_layer);
      break;
    default:
      RTC_DCHECK_NOTREACHED();
  }
}

static void AttachSenderToMediaDescriptionOptions(
    const std::string& mid,
    MediaType type,
    const std::string& track_id,
    const std::vector<std::string>& stream_ids,
    int num_sim_layer,
    MediaSessionOptions* session_options) {
  AttachSenderToMediaDescriptionOptions(mid, type, track_id, stream_ids, {},
                                        SimulcastLayerList(), num_sim_layer,
                                        session_options);
}

static void DetachSenderFromMediaSection(const std::string& mid,
                                         const std::string& track_id,
                                         MediaSessionOptions* session_options) {
  std::vector<cricket::SenderOptions>& sender_options_list =
      FindFirstMediaDescriptionByMid(mid, session_options)->sender_options;
  auto sender_it =
      absl::c_find_if(sender_options_list,
                      [track_id](const cricket::SenderOptions& sender_options) {
                        return sender_options.track_id == track_id;
                      });
  RTC_DCHECK(sender_it != sender_options_list.end());
  sender_options_list.erase(sender_it);
}

// Helper function used to create a default MediaSessionOptions for Plan B SDP.
// (https://tools.ietf.org/html/draft-uberti-rtcweb-plan-00).
static MediaSessionOptions CreatePlanBMediaSessionOptions() {
  MediaSessionOptions session_options;
  AddMediaDescriptionOptions(MEDIA_TYPE_AUDIO, "audio",
                             RtpTransceiverDirection::kRecvOnly, kActive,
                             &session_options);
  return session_options;
}

// prefers GCM SDES crypto suites by removing non-GCM defaults.
void PreferGcmCryptoParameters(CryptoParamsVec* cryptos) {
  cryptos->erase(
      std::remove_if(cryptos->begin(), cryptos->end(),
                     [](const cricket::CryptoParams& crypto) {
                       return crypto.cipher_suite != kCsAeadAes256Gcm &&
                              crypto.cipher_suite != kCsAeadAes128Gcm;
                     }),
      cryptos->end());
}

// TODO(zhihuang): Most of these tests were written while MediaSessionOptions
// was designed for Plan B SDP, where only one audio "m=" section and one video
// "m=" section could be generated, and ordering couldn't be controlled. Many of
// these tests may be obsolete as a result, and should be refactored or removed.
class MediaSessionDescriptionFactoryTest : public ::testing::Test {
 public:
  MediaSessionDescriptionFactoryTest()
      : tdf1_(field_trials),
        tdf2_(field_trials),
        f1_(&tdf1_, &ssrc_generator1),
        f2_(&tdf2_, &ssrc_generator2) {
    f1_.set_audio_codecs(MAKE_VECTOR(kAudioCodecs1),
                         MAKE_VECTOR(kAudioCodecs1));
    f1_.set_video_codecs(MAKE_VECTOR(kVideoCodecs1),
                         MAKE_VECTOR(kVideoCodecs1));
    f2_.set_audio_codecs(MAKE_VECTOR(kAudioCodecs2),
                         MAKE_VECTOR(kAudioCodecs2));
    f2_.set_video_codecs(MAKE_VECTOR(kVideoCodecs2),
                         MAKE_VECTOR(kVideoCodecs2));
    tdf1_.set_certificate(rtc::RTCCertificate::Create(
        std::unique_ptr<rtc::SSLIdentity>(new rtc::FakeSSLIdentity("id1"))));
    tdf2_.set_certificate(rtc::RTCCertificate::Create(
        std::unique_ptr<rtc::SSLIdentity>(new rtc::FakeSSLIdentity("id2"))));
  }

  // Create a video StreamParamsVec object with:
  // - one video stream with 3 simulcast streams and FEC,
  StreamParamsVec CreateComplexVideoStreamParamsVec() {
    SsrcGroup sim_group("SIM", MAKE_VECTOR(kSimSsrc));
    SsrcGroup fec_group1("FEC", MAKE_VECTOR(kFec1Ssrc));
    SsrcGroup fec_group2("FEC", MAKE_VECTOR(kFec2Ssrc));
    SsrcGroup fec_group3("FEC", MAKE_VECTOR(kFec3Ssrc));

    std::vector<SsrcGroup> ssrc_groups;
    ssrc_groups.push_back(sim_group);
    ssrc_groups.push_back(fec_group1);
    ssrc_groups.push_back(fec_group2);
    ssrc_groups.push_back(fec_group3);

    StreamParams simulcast_params;
    simulcast_params.id = kVideoTrack1;
    simulcast_params.ssrcs = MAKE_VECTOR(kSimulcastParamsSsrc);
    simulcast_params.ssrc_groups = ssrc_groups;
    simulcast_params.cname = "Video_SIM_FEC";
    simulcast_params.set_stream_ids({kMediaStream1});

    StreamParamsVec video_streams;
    video_streams.push_back(simulcast_params);

    return video_streams;
  }

  bool CompareCryptoParams(const CryptoParamsVec& c1,
                           const CryptoParamsVec& c2) {
    if (c1.size() != c2.size())
      return false;
    for (size_t i = 0; i < c1.size(); ++i)
      if (c1[i].tag != c2[i].tag || c1[i].cipher_suite != c2[i].cipher_suite ||
          c1[i].key_params != c2[i].key_params ||
          c1[i].session_params != c2[i].session_params)
        return false;
    return true;
  }

  // Returns true if the transport info contains "renomination" as an
  // ICE option.
  bool GetIceRenomination(const TransportInfo* transport_info) {
    return absl::c_linear_search(transport_info->description.transport_options,
                                 "renomination");
  }

  void TestTransportInfo(bool offer,
                         const MediaSessionOptions& options,
                         bool has_current_desc) {
    const std::string current_audio_ufrag = "current_audio_ufrag";
    const std::string current_audio_pwd = "current_audio_pwd";
    const std::string current_video_ufrag = "current_video_ufrag";
    const std::string current_video_pwd = "current_video_pwd";
    const std::string current_data_ufrag = "current_data_ufrag";
    const std::string current_data_pwd = "current_data_pwd";
    std::unique_ptr<SessionDescription> current_desc;
    std::unique_ptr<SessionDescription> desc;
    if (has_current_desc) {
      current_desc = std::make_unique<SessionDescription>();
      current_desc->AddTransportInfo(TransportInfo(
          "audio",
          TransportDescription(current_audio_ufrag, current_audio_pwd)));
      current_desc->AddTransportInfo(TransportInfo(
          "video",
          TransportDescription(current_video_ufrag, current_video_pwd)));
      current_desc->AddTransportInfo(TransportInfo(
          "data", TransportDescription(current_data_ufrag, current_data_pwd)));
    }
    if (offer) {
      desc = f1_.CreateOffer(options, current_desc.get());
    } else {
      std::unique_ptr<SessionDescription> offer;
      offer = f1_.CreateOffer(options, NULL);
      desc = f1_.CreateAnswer(offer.get(), options, current_desc.get());
    }
    ASSERT_TRUE(desc.get() != NULL);
    const TransportInfo* ti_audio = desc->GetTransportInfoByName("audio");
    if (options.has_audio()) {
      EXPECT_TRUE(ti_audio != NULL);
      if (has_current_desc) {
        EXPECT_EQ(current_audio_ufrag, ti_audio->description.ice_ufrag);
        EXPECT_EQ(current_audio_pwd, ti_audio->description.ice_pwd);
      } else {
        EXPECT_EQ(static_cast<size_t>(cricket::ICE_UFRAG_LENGTH),
                  ti_audio->description.ice_ufrag.size());
        EXPECT_EQ(static_cast<size_t>(cricket::ICE_PWD_LENGTH),
                  ti_audio->description.ice_pwd.size());
      }
      auto media_desc_options_it =
          FindFirstMediaDescriptionByMid("audio", options);
      EXPECT_EQ(
          media_desc_options_it->transport_options.enable_ice_renomination,
          GetIceRenomination(ti_audio));
    } else {
      EXPECT_TRUE(ti_audio == NULL);
    }
    const TransportInfo* ti_video = desc->GetTransportInfoByName("video");
    if (options.has_video()) {
      EXPECT_TRUE(ti_video != NULL);
      auto media_desc_options_it =
          FindFirstMediaDescriptionByMid("video", options);
      if (options.bundle_enabled) {
        EXPECT_EQ(ti_audio->description.ice_ufrag,
                  ti_video->description.ice_ufrag);
        EXPECT_EQ(ti_audio->description.ice_pwd, ti_video->description.ice_pwd);
      } else {
        if (has_current_desc) {
          EXPECT_EQ(current_video_ufrag, ti_video->description.ice_ufrag);
          EXPECT_EQ(current_video_pwd, ti_video->description.ice_pwd);
        } else {
          EXPECT_EQ(static_cast<size_t>(cricket::ICE_UFRAG_LENGTH),
                    ti_video->description.ice_ufrag.size());
          EXPECT_EQ(static_cast<size_t>(cricket::ICE_PWD_LENGTH),
                    ti_video->description.ice_pwd.size());
        }
      }
      EXPECT_EQ(
          media_desc_options_it->transport_options.enable_ice_renomination,
          GetIceRenomination(ti_video));
    } else {
      EXPECT_TRUE(ti_video == NULL);
    }
    const TransportInfo* ti_data = desc->GetTransportInfoByName("data");
    if (options.has_data()) {
      EXPECT_TRUE(ti_data != NULL);
      if (options.bundle_enabled) {
        EXPECT_EQ(ti_audio->description.ice_ufrag,
                  ti_data->description.ice_ufrag);
        EXPECT_EQ(ti_audio->description.ice_pwd, ti_data->description.ice_pwd);
      } else {
        if (has_current_desc) {
          EXPECT_EQ(current_data_ufrag, ti_data->description.ice_ufrag);
          EXPECT_EQ(current_data_pwd, ti_data->description.ice_pwd);
        } else {
          EXPECT_EQ(static_cast<size_t>(cricket::ICE_UFRAG_LENGTH),
                    ti_data->description.ice_ufrag.size());
          EXPECT_EQ(static_cast<size_t>(cricket::ICE_PWD_LENGTH),
                    ti_data->description.ice_pwd.size());
        }
      }
      auto media_desc_options_it =
          FindFirstMediaDescriptionByMid("data", options);
      EXPECT_EQ(
          media_desc_options_it->transport_options.enable_ice_renomination,
          GetIceRenomination(ti_data));

    } else {
      EXPECT_TRUE(ti_data == NULL);
    }
  }

  void TestCryptoWithBundle(bool offer) {
    f1_.set_secure(SEC_ENABLED);
    MediaSessionOptions options;
    AddAudioVideoSections(RtpTransceiverDirection::kRecvOnly, &options);
    std::unique_ptr<SessionDescription> ref_desc;
    std::unique_ptr<SessionDescription> desc;
    if (offer) {
      options.bundle_enabled = false;
      ref_desc = f1_.CreateOffer(options, NULL);
      options.bundle_enabled = true;
      desc = f1_.CreateOffer(options, ref_desc.get());
    } else {
      options.bundle_enabled = true;
      ref_desc = f1_.CreateOffer(options, NULL);
      desc = f1_.CreateAnswer(ref_desc.get(), options, NULL);
    }
    ASSERT_TRUE(desc);
    const cricket::MediaContentDescription* audio_media_desc =
        desc->GetContentDescriptionByName("audio");
    ASSERT_TRUE(audio_media_desc);
    const cricket::MediaContentDescription* video_media_desc =
        desc->GetContentDescriptionByName("video");
    ASSERT_TRUE(video_media_desc);
    EXPECT_TRUE(CompareCryptoParams(audio_media_desc->cryptos(),
                                    video_media_desc->cryptos()));
    EXPECT_EQ(1u, audio_media_desc->cryptos().size());
    EXPECT_EQ(kDefaultSrtpCryptoSuite,
              audio_media_desc->cryptos()[0].cipher_suite);

    // Verify the selected crypto is one from the reference audio
    // media content.
    const cricket::MediaContentDescription* ref_audio_media_desc =
        ref_desc->GetContentDescriptionByName("audio");
    bool found = false;
    for (size_t i = 0; i < ref_audio_media_desc->cryptos().size(); ++i) {
      if (ref_audio_media_desc->cryptos()[i].Matches(
              audio_media_desc->cryptos()[0])) {
        found = true;
        break;
      }
    }
    EXPECT_TRUE(found);
  }

  // This test that the audio and video media direction is set to
  // `expected_direction_in_answer` in an answer if the offer direction is set
  // to `direction_in_offer` and the answer is willing to both send and receive.
  void TestMediaDirectionInAnswer(
      RtpTransceiverDirection direction_in_offer,
      RtpTransceiverDirection expected_direction_in_answer) {
    MediaSessionOptions offer_opts;
    AddAudioVideoSections(direction_in_offer, &offer_opts);

    std::unique_ptr<SessionDescription> offer =
        f1_.CreateOffer(offer_opts, NULL);
    ASSERT_TRUE(offer.get() != NULL);
    ContentInfo* ac_offer = offer->GetContentByName("audio");
    ASSERT_TRUE(ac_offer != NULL);
    ContentInfo* vc_offer = offer->GetContentByName("video");
    ASSERT_TRUE(vc_offer != NULL);

    MediaSessionOptions answer_opts;
    AddAudioVideoSections(RtpTransceiverDirection::kSendRecv, &answer_opts);
    std::unique_ptr<SessionDescription> answer =
        f2_.CreateAnswer(offer.get(), answer_opts, NULL);
    const AudioContentDescription* acd_answer =
        GetFirstAudioContentDescription(answer.get());
    EXPECT_EQ(expected_direction_in_answer, acd_answer->direction());
    const VideoContentDescription* vcd_answer =
        GetFirstVideoContentDescription(answer.get());
    EXPECT_EQ(expected_direction_in_answer, vcd_answer->direction());
  }

  bool VerifyNoCNCodecs(const cricket::ContentInfo* content) {
    RTC_DCHECK(content);
    RTC_CHECK(content->media_description());
    const cricket::AudioContentDescription* audio_desc =
        content->media_description()->as_audio();
    RTC_CHECK(audio_desc);
    for (const cricket::AudioCodec& codec : audio_desc->codecs()) {
      if (codec.name == "CN") {
        return false;
      }
    }
    return true;
  }

  void TestVideoGcmCipher(bool gcm_offer, bool gcm_answer) {
    MediaSessionOptions offer_opts;
    AddAudioVideoSections(RtpTransceiverDirection::kRecvOnly, &offer_opts);
    offer_opts.crypto_options.srtp.enable_gcm_crypto_suites = gcm_offer;

    MediaSessionOptions answer_opts;
    AddAudioVideoSections(RtpTransceiverDirection::kRecvOnly, &answer_opts);
    answer_opts.crypto_options.srtp.enable_gcm_crypto_suites = gcm_answer;

    f1_.set_secure(SEC_ENABLED);
    f2_.set_secure(SEC_ENABLED);
    std::unique_ptr<SessionDescription> offer =
        f1_.CreateOffer(offer_opts, NULL);
    ASSERT_TRUE(offer.get() != NULL);
    if (gcm_offer && gcm_answer) {
      for (cricket::ContentInfo& content : offer->contents()) {
        auto cryptos = content.media_description()->cryptos();
        PreferGcmCryptoParameters(&cryptos);
        content.media_description()->set_cryptos(cryptos);
      }
    }
    std::unique_ptr<SessionDescription> answer =
        f2_.CreateAnswer(offer.get(), answer_opts, NULL);
    const ContentInfo* ac = answer->GetContentByName("audio");
    const ContentInfo* vc = answer->GetContentByName("video");
    ASSERT_TRUE(ac != NULL);
    ASSERT_TRUE(vc != NULL);
    EXPECT_EQ(MediaProtocolType::kRtp, ac->type);
    EXPECT_EQ(MediaProtocolType::kRtp, vc->type);
    const AudioContentDescription* acd = ac->media_description()->as_audio();
    const VideoContentDescription* vcd = vc->media_description()->as_video();
    EXPECT_EQ(MEDIA_TYPE_AUDIO, acd->type());
    EXPECT_THAT(acd->codecs(), ElementsAreArray(kAudioCodecsAnswer));
    EXPECT_EQ(kAutoBandwidth, acd->bandwidth());  // negotiated auto bw
    EXPECT_EQ(0U, acd->first_ssrc());             // no sender is attached
    EXPECT_TRUE(acd->rtcp_mux());                 // negotiated rtcp-mux
    if (gcm_offer && gcm_answer) {
      ASSERT_CRYPTO(acd, 1U, kDefaultSrtpCryptoSuiteGcm);
    } else {
      ASSERT_CRYPTO(acd, 1U, kDefaultSrtpCryptoSuite);
    }
    EXPECT_EQ(MEDIA_TYPE_VIDEO, vcd->type());
    EXPECT_THAT(vcd->codecs(), ElementsAreArray(kVideoCodecsAnswer));
    EXPECT_EQ(0U, vcd->first_ssrc());  // no sender is attached
    EXPECT_TRUE(vcd->rtcp_mux());      // negotiated rtcp-mux
    if (gcm_offer && gcm_answer) {
      ASSERT_CRYPTO(vcd, 1U, kDefaultSrtpCryptoSuiteGcm);
    } else {
      ASSERT_CRYPTO(vcd, 1U, kDefaultSrtpCryptoSuite);
    }
    EXPECT_EQ(cricket::kMediaProtocolSavpf, vcd->protocol());
  }

  void TestTransportSequenceNumberNegotiation(
      const cricket::RtpHeaderExtensions& local,
      const cricket::RtpHeaderExtensions& offered,
      const cricket::RtpHeaderExtensions& expectedAnswer) {
    MediaSessionOptions opts;
    AddAudioVideoSections(RtpTransceiverDirection::kRecvOnly, &opts);
    SetAudioVideoRtpHeaderExtensions(offered, offered, &opts);
    std::unique_ptr<SessionDescription> offer = f1_.CreateOffer(opts, NULL);
    ASSERT_TRUE(offer.get() != NULL);
    SetAudioVideoRtpHeaderExtensions(local, local, &opts);
    std::unique_ptr<SessionDescription> answer =
        f2_.CreateAnswer(offer.get(), opts, NULL);

    EXPECT_EQ(
        expectedAnswer,
        GetFirstAudioContentDescription(answer.get())->rtp_header_extensions());
    EXPECT_EQ(
        expectedAnswer,
        GetFirstVideoContentDescription(answer.get())->rtp_header_extensions());
  }

  std::vector<webrtc::RtpHeaderExtensionCapability>
  HeaderExtensionCapabilitiesFromRtpExtensions(
      cricket::RtpHeaderExtensions extensions) {
    std::vector<webrtc::RtpHeaderExtensionCapability> capabilities;
    for (const auto& extension : extensions) {
      webrtc::RtpHeaderExtensionCapability capability(
          extension.uri, extension.id,
          webrtc::RtpTransceiverDirection::kSendRecv);
      capabilities.push_back(capability);
    }
    return capabilities;
  }

  void SetAudioVideoRtpHeaderExtensions(cricket::RtpHeaderExtensions audio_exts,
                                        cricket::RtpHeaderExtensions video_exts,
                                        MediaSessionOptions* opts) {
    auto audio_caps = HeaderExtensionCapabilitiesFromRtpExtensions(audio_exts);
    auto video_caps = HeaderExtensionCapabilitiesFromRtpExtensions(video_exts);
    for (auto& entry : opts->media_description_options) {
      switch (entry.type) {
        case MEDIA_TYPE_AUDIO:
          entry.header_extensions = audio_caps;
          break;
        case MEDIA_TYPE_VIDEO:
          entry.header_extensions = video_caps;
          break;
        default:
          break;
      }
    }
  }

 protected:
  webrtc::test::ScopedKeyValueConfig field_trials;
  UniqueRandomIdGenerator ssrc_generator1;
  UniqueRandomIdGenerator ssrc_generator2;
  TransportDescriptionFactory tdf1_;
  TransportDescriptionFactory tdf2_;
  MediaSessionDescriptionFactory f1_;
  MediaSessionDescriptionFactory f2_;
};

// Create a typical audio offer, and ensure it matches what we expect.
TEST_F(MediaSessionDescriptionFactoryTest, TestCreateAudioOffer) {
  f1_.set_secure(SEC_ENABLED);
  std::unique_ptr<SessionDescription> offer =
      f1_.CreateOffer(CreatePlanBMediaSessionOptions(), NULL);
  ASSERT_TRUE(offer.get() != NULL);
  const ContentInfo* ac = offer->GetContentByName("audio");
  const ContentInfo* vc = offer->GetContentByName("video");
  ASSERT_TRUE(ac != NULL);
  ASSERT_TRUE(vc == NULL);
  EXPECT_EQ(MediaProtocolType::kRtp, ac->type);
  const AudioContentDescription* acd = ac->media_description()->as_audio();
  EXPECT_EQ(MEDIA_TYPE_AUDIO, acd->type());
  EXPECT_EQ(f1_.audio_sendrecv_codecs(), acd->codecs());
  EXPECT_EQ(0U, acd->first_ssrc());             // no sender is attached.
  EXPECT_EQ(kAutoBandwidth, acd->bandwidth());  // default bandwidth (auto)
  EXPECT_TRUE(acd->rtcp_mux());                 // rtcp-mux defaults on
  ASSERT_CRYPTO(acd, 1U, kDefaultSrtpCryptoSuite);
  EXPECT_EQ(cricket::kMediaProtocolSavpf, acd->protocol());
}

// Create a typical video offer, and ensure it matches what we expect.
TEST_F(MediaSessionDescriptionFactoryTest, TestCreateVideoOffer) {
  MediaSessionOptions opts;
  AddAudioVideoSections(RtpTransceiverDirection::kRecvOnly, &opts);
  f1_.set_secure(SEC_ENABLED);
  std::unique_ptr<SessionDescription> offer = f1_.CreateOffer(opts, NULL);
  ASSERT_TRUE(offer.get() != NULL);
  const ContentInfo* ac = offer->GetContentByName("audio");
  const ContentInfo* vc = offer->GetContentByName("video");
  ASSERT_TRUE(ac != NULL);
  ASSERT_TRUE(vc != NULL);
  EXPECT_EQ(MediaProtocolType::kRtp, ac->type);
  EXPECT_EQ(MediaProtocolType::kRtp, vc->type);
  const AudioContentDescription* acd = ac->media_description()->as_audio();
  const VideoContentDescription* vcd = vc->media_description()->as_video();
  EXPECT_EQ(MEDIA_TYPE_AUDIO, acd->type());
  EXPECT_EQ(f1_.audio_sendrecv_codecs(), acd->codecs());
  EXPECT_EQ(0U, acd->first_ssrc());             // no sender is attached
  EXPECT_EQ(kAutoBandwidth, acd->bandwidth());  // default bandwidth (auto)
  EXPECT_TRUE(acd->rtcp_mux());                 // rtcp-mux defaults on
  ASSERT_CRYPTO(acd, 1U, kDefaultSrtpCryptoSuite);
  EXPECT_EQ(cricket::kMediaProtocolSavpf, acd->protocol());
  EXPECT_EQ(MEDIA_TYPE_VIDEO, vcd->type());
  EXPECT_EQ(f1_.video_sendrecv_codecs(), vcd->codecs());
  EXPECT_EQ(0U, vcd->first_ssrc());             // no sender is attached
  EXPECT_EQ(kAutoBandwidth, vcd->bandwidth());  // default bandwidth (auto)
  EXPECT_TRUE(vcd->rtcp_mux());                 // rtcp-mux defaults on
  ASSERT_CRYPTO(vcd, 1U, kDefaultSrtpCryptoSuite);
  EXPECT_EQ(cricket::kMediaProtocolSavpf, vcd->protocol());
}

// Test creating an offer with bundle where the Codecs have the same dynamic
// RTP playlod type. The test verifies that the offer don't contain the
// duplicate RTP payload types.
TEST_F(MediaSessionDescriptionFactoryTest, TestBundleOfferWithSameCodecPlType) {
  const VideoCodec& offered_video_codec = f2_.video_sendrecv_codecs()[0];
  const AudioCodec& offered_audio_codec = f2_.audio_sendrecv_codecs()[0];
  ASSERT_EQ(offered_video_codec.id, offered_audio_codec.id);

  MediaSessionOptions opts;
  AddAudioVideoSections(RtpTransceiverDirection::kRecvOnly, &opts);
  opts.bundle_enabled = true;
  std::unique_ptr<SessionDescription> offer = f2_.CreateOffer(opts, NULL);
  const VideoContentDescription* vcd =
      GetFirstVideoContentDescription(offer.get());
  const AudioContentDescription* acd =
      GetFirstAudioContentDescription(offer.get());
  ASSERT_TRUE(NULL != vcd);
  ASSERT_TRUE(NULL != acd);
  EXPECT_NE(vcd->codecs()[0].id, acd->codecs()[0].id);
  EXPECT_EQ(vcd->codecs()[0].name, offered_video_codec.name);
  EXPECT_EQ(acd->codecs()[0].name, offered_audio_codec.name);
}

// Test creating an updated offer with bundle, audio, video and data
// after an audio only session has been negotiated.
TEST_F(MediaSessionDescriptionFactoryTest,
       TestCreateUpdatedVideoOfferWithBundle) {
  f1_.set_secure(SEC_ENABLED);
  f2_.set_secure(SEC_ENABLED);
  MediaSessionOptions opts;
  AddMediaDescriptionOptions(MEDIA_TYPE_AUDIO, "audio",
                             RtpTransceiverDirection::kRecvOnly, kActive,
                             &opts);
  AddMediaDescriptionOptions(MEDIA_TYPE_VIDEO, "video",
                             RtpTransceiverDirection::kInactive, kStopped,
                             &opts);
  opts.bundle_enabled = true;
  std::unique_ptr<SessionDescription> offer = f1_.CreateOffer(opts, NULL);
  std::unique_ptr<SessionDescription> answer =
      f2_.CreateAnswer(offer.get(), opts, NULL);

  MediaSessionOptions updated_opts;
  AddAudioVideoSections(RtpTransceiverDirection::kRecvOnly, &updated_opts);
  updated_opts.bundle_enabled = true;
  std::unique_ptr<SessionDescription> updated_offer(
      f1_.CreateOffer(updated_opts, answer.get()));

  const AudioContentDescription* acd =
      GetFirstAudioContentDescription(updated_offer.get());
  const VideoContentDescription* vcd =
      GetFirstVideoContentDescription(updated_offer.get());
  EXPECT_TRUE(NULL != vcd);
  EXPECT_TRUE(NULL != acd);

  ASSERT_CRYPTO(acd, 1U, kDefaultSrtpCryptoSuite);
  EXPECT_EQ(cricket::kMediaProtocolSavpf, acd->protocol());
  ASSERT_CRYPTO(vcd, 1U, kDefaultSrtpCryptoSuite);
  EXPECT_EQ(cricket::kMediaProtocolSavpf, vcd->protocol());
}

// Create an SCTP data offer with bundle without error.
TEST_F(MediaSessionDescriptionFactoryTest, TestCreateSctpDataOffer) {
  MediaSessionOptions opts;
  opts.bundle_enabled = true;
  AddDataSection(RtpTransceiverDirection::kSendRecv, &opts);
  f1_.set_secure(SEC_ENABLED);
  std::unique_ptr<SessionDescription> offer = f1_.CreateOffer(opts, NULL);
  EXPECT_TRUE(offer.get() != NULL);
  EXPECT_TRUE(offer->GetContentByName("data") != NULL);
  auto dcd = GetFirstSctpDataContentDescription(offer.get());
  ASSERT_TRUE(dcd);
  // Since this transport is insecure, the protocol should be "SCTP".
  EXPECT_EQ(cricket::kMediaProtocolSctp, dcd->protocol());
}

// Create an SCTP data offer with bundle without error.
TEST_F(MediaSessionDescriptionFactoryTest, TestCreateSecureSctpDataOffer) {
  MediaSessionOptions opts;
  opts.bundle_enabled = true;
  AddDataSection(RtpTransceiverDirection::kSendRecv, &opts);
  f1_.set_secure(SEC_ENABLED);
  tdf1_.set_secure(SEC_ENABLED);
  std::unique_ptr<SessionDescription> offer = f1_.CreateOffer(opts, NULL);
  EXPECT_TRUE(offer.get() != NULL);
  EXPECT_TRUE(offer->GetContentByName("data") != NULL);
  auto dcd = GetFirstSctpDataContentDescription(offer.get());
  ASSERT_TRUE(dcd);
  // The protocol should now be "UDP/DTLS/SCTP"
  EXPECT_EQ(cricket::kMediaProtocolUdpDtlsSctp, dcd->protocol());
}

// Test creating an sctp data channel from an already generated offer.
TEST_F(MediaSessionDescriptionFactoryTest, TestCreateImplicitSctpDataOffer) {
  MediaSessionOptions opts;
  opts.bundle_enabled = true;
  AddDataSection(RtpTransceiverDirection::kSendRecv, &opts);
  f1_.set_secure(SEC_ENABLED);
  std::unique_ptr<SessionDescription> offer1(f1_.CreateOffer(opts, NULL));
  ASSERT_TRUE(offer1.get() != NULL);
  const ContentInfo* data = offer1->GetContentByName("data");
  ASSERT_TRUE(data != NULL);
  ASSERT_EQ(cricket::kMediaProtocolSctp, data->media_description()->protocol());

  std::unique_ptr<SessionDescription> offer2(
      f1_.CreateOffer(opts, offer1.get()));
  data = offer2->GetContentByName("data");
  ASSERT_TRUE(data != NULL);
  EXPECT_EQ(cricket::kMediaProtocolSctp, data->media_description()->protocol());
}

// Test that if BUNDLE is enabled and all media sections are rejected then the
// BUNDLE group is not present in the re-offer.
TEST_F(MediaSessionDescriptionFactoryTest, ReOfferNoBundleGroupIfAllRejected) {
  MediaSessionOptions opts;
  opts.bundle_enabled = true;
  AddMediaDescriptionOptions(MEDIA_TYPE_AUDIO, "audio",
                             RtpTransceiverDirection::kSendRecv, kActive,
                             &opts);
  std::unique_ptr<SessionDescription> offer = f1_.CreateOffer(opts, nullptr);

  opts.media_description_options[0].stopped = true;
  std::unique_ptr<SessionDescription> reoffer =
      f1_.CreateOffer(opts, offer.get());

  EXPECT_FALSE(reoffer->GetGroupByName(cricket::GROUP_TYPE_BUNDLE));
}

// Test that if BUNDLE is enabled and the remote re-offer does not include a
// BUNDLE group since all media sections are rejected, then the re-answer also
// does not include a BUNDLE group.
TEST_F(MediaSessionDescriptionFactoryTest, ReAnswerNoBundleGroupIfAllRejected) {
  MediaSessionOptions opts;
  opts.bundle_enabled = true;
  AddMediaDescriptionOptions(MEDIA_TYPE_AUDIO, "audio",
                             RtpTransceiverDirection::kSendRecv, kActive,
                             &opts);
  std::unique_ptr<SessionDescription> offer = f1_.CreateOffer(opts, nullptr);
  std::unique_ptr<SessionDescription> answer =
      f2_.CreateAnswer(offer.get(), opts, nullptr);

  opts.media_description_options[0].stopped = true;
  std::unique_ptr<SessionDescription> reoffer =
      f1_.CreateOffer(opts, offer.get());
  std::unique_ptr<SessionDescription> reanswer =
      f2_.CreateAnswer(reoffer.get(), opts, answer.get());

  EXPECT_FALSE(reanswer->GetGroupByName(cricket::GROUP_TYPE_BUNDLE));
}

// Test that if BUNDLE is enabled and the previous offerer-tagged media section
// was rejected then the new offerer-tagged media section is the non-rejected
// media section.
TEST_F(MediaSessionDescriptionFactoryTest, ReOfferChangeBundleOffererTagged) {
  MediaSessionOptions opts;
  opts.bundle_enabled = true;
  AddMediaDescriptionOptions(MEDIA_TYPE_AUDIO, "audio",
                             RtpTransceiverDirection::kSendRecv, kActive,
                             &opts);
  std::unique_ptr<SessionDescription> offer = f1_.CreateOffer(opts, nullptr);

  // Reject the audio m= section and add a video m= section.
  opts.media_description_options[0].stopped = true;
  AddMediaDescriptionOptions(MEDIA_TYPE_VIDEO, "video",
                             RtpTransceiverDirection::kSendRecv, kActive,
                             &opts);
  std::unique_ptr<SessionDescription> reoffer =
      f1_.CreateOffer(opts, offer.get());

  const cricket::ContentGroup* bundle_group =
      reoffer->GetGroupByName(cricket::GROUP_TYPE_BUNDLE);
  ASSERT_TRUE(bundle_group);
  EXPECT_FALSE(bundle_group->HasContentName("audio"));
  EXPECT_TRUE(bundle_group->HasContentName("video"));
}

// Test that if BUNDLE is enabled and the previous offerer-tagged media section
// was rejected and a new media section is added, then the re-answer BUNDLE
// group will contain only the non-rejected media section.
TEST_F(MediaSessionDescriptionFactoryTest, ReAnswerChangedBundleOffererTagged) {
  MediaSessionOptions opts;
  opts.bundle_enabled = true;
  AddMediaDescriptionOptions(MEDIA_TYPE_AUDIO, "audio",
                             RtpTransceiverDirection::kSendRecv, kActive,
                             &opts);
  std::unique_ptr<SessionDescription> offer = f1_.CreateOffer(opts, nullptr);
  std::unique_ptr<SessionDescription> answer =
      f2_.CreateAnswer(offer.get(), opts, nullptr);

  // Reject the audio m= section and add a video m= section.
  opts.media_description_options[0].stopped = true;
  AddMediaDescriptionOptions(MEDIA_TYPE_VIDEO, "video",
                             RtpTransceiverDirection::kSendRecv, kActive,
                             &opts);
  std::unique_ptr<SessionDescription> reoffer =
      f1_.CreateOffer(opts, offer.get());
  std::unique_ptr<SessionDescription> reanswer =
      f2_.CreateAnswer(reoffer.get(), opts, answer.get());

  const cricket::ContentGroup* bundle_group =
      reanswer->GetGroupByName(cricket::GROUP_TYPE_BUNDLE);
  ASSERT_TRUE(bundle_group);
  EXPECT_FALSE(bundle_group->HasContentName("audio"));
  EXPECT_TRUE(bundle_group->HasContentName("video"));
}

TEST_F(MediaSessionDescriptionFactoryTest,
       CreateAnswerForOfferWithMultipleBundleGroups) {
  // Create an offer with 4 m= sections, initially without BUNDLE groups.
  MediaSessionOptions opts;
  opts.bundle_enabled = false;
  AddMediaDescriptionOptions(MEDIA_TYPE_AUDIO, "1",
                             RtpTransceiverDirection::kSendRecv, kActive,
                             &opts);
  AddMediaDescriptionOptions(MEDIA_TYPE_AUDIO, "2",
                             RtpTransceiverDirection::kSendRecv, kActive,
                             &opts);
  AddMediaDescriptionOptions(MEDIA_TYPE_AUDIO, "3",
                             RtpTransceiverDirection::kSendRecv, kActive,
                             &opts);
  AddMediaDescriptionOptions(MEDIA_TYPE_AUDIO, "4",
                             RtpTransceiverDirection::kSendRecv, kActive,
                             &opts);
  std::unique_ptr<SessionDescription> offer = f1_.CreateOffer(opts, nullptr);
  ASSERT_TRUE(offer->groups().empty());

  // Munge the offer to have two groups. Offers like these cannot be generated
  // without munging, but it is valid to receive such offers from remote
  // endpoints.
  cricket::ContentGroup bundle_group1(cricket::GROUP_TYPE_BUNDLE);
  bundle_group1.AddContentName("1");
  bundle_group1.AddContentName("2");
  cricket::ContentGroup bundle_group2(cricket::GROUP_TYPE_BUNDLE);
  bundle_group2.AddContentName("3");
  bundle_group2.AddContentName("4");
  offer->AddGroup(bundle_group1);
  offer->AddGroup(bundle_group2);

  // If BUNDLE is enabled, the answer to this offer should accept both BUNDLE
  // groups.
  opts.bundle_enabled = true;
  std::unique_ptr<SessionDescription> answer =
      f2_.CreateAnswer(offer.get(), opts, nullptr);

  std::vector<const cricket::ContentGroup*> answer_groups =
      answer->GetGroupsByName(cricket::GROUP_TYPE_BUNDLE);
  ASSERT_EQ(answer_groups.size(), 2u);
  EXPECT_EQ(answer_groups[0]->content_names().size(), 2u);
  EXPECT_TRUE(answer_groups[0]->HasContentName("1"));
  EXPECT_TRUE(answer_groups[0]->HasContentName("2"));
  EXPECT_EQ(answer_groups[1]->content_names().size(), 2u);
  EXPECT_TRUE(answer_groups[1]->HasContentName("3"));
  EXPECT_TRUE(answer_groups[1]->HasContentName("4"));

  // If BUNDLE is disabled, the answer to this offer should reject both BUNDLE
  // groups.
  opts.bundle_enabled = false;
  answer = f2_.CreateAnswer(offer.get(), opts, nullptr);

  answer_groups = answer->GetGroupsByName(cricket::GROUP_TYPE_BUNDLE);
  // Rejected groups are still listed, but they are empty.
  ASSERT_EQ(answer_groups.size(), 2u);
  EXPECT_TRUE(answer_groups[0]->content_names().empty());
  EXPECT_TRUE(answer_groups[1]->content_names().empty());
}

// Test that if the BUNDLE offerer-tagged media section is changed in a reoffer
// and there is still a non-rejected media section that was in the initial
// offer, then the ICE credentials do not change in the reoffer offerer-tagged
// media section.
TEST_F(MediaSessionDescriptionFactoryTest,
       ReOfferChangeBundleOffererTaggedKeepsIceCredentials) {
  MediaSessionOptions opts;
  opts.bundle_enabled = true;
  AddAudioVideoSections(RtpTransceiverDirection::kSendRecv, &opts);
  std::unique_ptr<SessionDescription> offer = f1_.CreateOffer(opts, nullptr);
  std::unique_ptr<SessionDescription> answer =
      f2_.CreateAnswer(offer.get(), opts, nullptr);

  // Reject the audio m= section.
  opts.media_description_options[0].stopped = true;
  std::unique_ptr<SessionDescription> reoffer =
      f1_.CreateOffer(opts, offer.get());

  const TransportDescription* offer_tagged =
      offer->GetTransportDescriptionByName("audio");
  ASSERT_TRUE(offer_tagged);
  const TransportDescription* reoffer_tagged =
      reoffer->GetTransportDescriptionByName("video");
  ASSERT_TRUE(reoffer_tagged);
  EXPECT_EQ(offer_tagged->ice_ufrag, reoffer_tagged->ice_ufrag);
  EXPECT_EQ(offer_tagged->ice_pwd, reoffer_tagged->ice_pwd);
}

// Test that if the BUNDLE offerer-tagged media section is changed in a reoffer
// and there is still a non-rejected media section that was in the initial
// offer, then the ICE credentials do not change in the reanswer answerer-tagged
// media section.
TEST_F(MediaSessionDescriptionFactoryTest,
       ReAnswerChangeBundleOffererTaggedKeepsIceCredentials) {
  MediaSessionOptions opts;
  opts.bundle_enabled = true;
  AddAudioVideoSections(RtpTransceiverDirection::kSendRecv, &opts);
  std::unique_ptr<SessionDescription> offer = f1_.CreateOffer(opts, nullptr);
  std::unique_ptr<SessionDescription> answer =
      f2_.CreateAnswer(offer.get(), opts, nullptr);

  // Reject the audio m= section.
  opts.media_description_options[0].stopped = true;
  std::unique_ptr<SessionDescription> reoffer =
      f1_.CreateOffer(opts, offer.get());
  std::unique_ptr<SessionDescription> reanswer =
      f2_.CreateAnswer(reoffer.get(), opts, answer.get());

  const TransportDescription* answer_tagged =
      answer->GetTransportDescriptionByName("audio");
  ASSERT_TRUE(answer_tagged);
  const TransportDescription* reanswer_tagged =
      reanswer->GetTransportDescriptionByName("video");
  ASSERT_TRUE(reanswer_tagged);
  EXPECT_EQ(answer_tagged->ice_ufrag, reanswer_tagged->ice_ufrag);
  EXPECT_EQ(answer_tagged->ice_pwd, reanswer_tagged->ice_pwd);
}

// Create an audio, video offer without legacy StreamParams.
TEST_F(MediaSessionDescriptionFactoryTest,
       TestCreateOfferWithoutLegacyStreams) {
  MediaSessionOptions opts;
  AddAudioVideoSections(RtpTransceiverDirection::kRecvOnly, &opts);
  std::unique_ptr<SessionDescription> offer = f1_.CreateOffer(opts, NULL);
  ASSERT_TRUE(offer.get() != NULL);
  const ContentInfo* ac = offer->GetContentByName("audio");
  const ContentInfo* vc = offer->GetContentByName("video");
  ASSERT_TRUE(ac != NULL);
  ASSERT_TRUE(vc != NULL);
  const AudioContentDescription* acd = ac->media_description()->as_audio();
  const VideoContentDescription* vcd = vc->media_description()->as_video();

  EXPECT_FALSE(vcd->has_ssrcs());  // No StreamParams.
  EXPECT_FALSE(acd->has_ssrcs());  // No StreamParams.
}

// Creates an audio+video sendonly offer.
TEST_F(MediaSessionDescriptionFactoryTest, TestCreateSendOnlyOffer) {
  MediaSessionOptions opts;
  AddAudioVideoSections(RtpTransceiverDirection::kSendOnly, &opts);
  AttachSenderToMediaDescriptionOptions("video", MEDIA_TYPE_VIDEO, kVideoTrack1,
                                        {kMediaStream1}, 1, &opts);
  AttachSenderToMediaDescriptionOptions("audio", MEDIA_TYPE_AUDIO, kAudioTrack1,
                                        {kMediaStream1}, 1, &opts);

  std::unique_ptr<SessionDescription> offer = f1_.CreateOffer(opts, NULL);
  ASSERT_TRUE(offer.get() != NULL);
  EXPECT_EQ(2u, offer->contents().size());
  EXPECT_TRUE(IsMediaContentOfType(&offer->contents()[0], MEDIA_TYPE_AUDIO));
  EXPECT_TRUE(IsMediaContentOfType(&offer->contents()[1], MEDIA_TYPE_VIDEO));

  EXPECT_EQ(RtpTransceiverDirection::kSendOnly,
            GetMediaDirection(&offer->contents()[0]));
  EXPECT_EQ(RtpTransceiverDirection::kSendOnly,
            GetMediaDirection(&offer->contents()[1]));
}

// Verifies that the order of the media contents in the current
// SessionDescription is preserved in the new SessionDescription.
TEST_F(MediaSessionDescriptionFactoryTest, TestCreateOfferContentOrder) {
  MediaSessionOptions opts;
  AddDataSection(RtpTransceiverDirection::kSendRecv, &opts);

  std::unique_ptr<SessionDescription> offer1(f1_.CreateOffer(opts, NULL));
  ASSERT_TRUE(offer1.get() != NULL);
  EXPECT_EQ(1u, offer1->contents().size());
  EXPECT_TRUE(IsMediaContentOfType(&offer1->contents()[0], MEDIA_TYPE_DATA));

  AddMediaDescriptionOptions(MEDIA_TYPE_VIDEO, "video",
                             RtpTransceiverDirection::kRecvOnly, kActive,
                             &opts);
  std::unique_ptr<SessionDescription> offer2(
      f1_.CreateOffer(opts, offer1.get()));
  ASSERT_TRUE(offer2.get() != NULL);
  EXPECT_EQ(2u, offer2->contents().size());
  EXPECT_TRUE(IsMediaContentOfType(&offer2->contents()[0], MEDIA_TYPE_DATA));
  EXPECT_TRUE(IsMediaContentOfType(&offer2->contents()[1], MEDIA_TYPE_VIDEO));

  AddMediaDescriptionOptions(MEDIA_TYPE_AUDIO, "audio",
                             RtpTransceiverDirection::kRecvOnly, kActive,
                             &opts);
  std::unique_ptr<SessionDescription> offer3(
      f1_.CreateOffer(opts, offer2.get()));
  ASSERT_TRUE(offer3.get() != NULL);
  EXPECT_EQ(3u, offer3->contents().size());
  EXPECT_TRUE(IsMediaContentOfType(&offer3->contents()[0], MEDIA_TYPE_DATA));
  EXPECT_TRUE(IsMediaContentOfType(&offer3->contents()[1], MEDIA_TYPE_VIDEO));
  EXPECT_TRUE(IsMediaContentOfType(&offer3->contents()[2], MEDIA_TYPE_AUDIO));
}

// Create a typical audio answer, and ensure it matches what we expect.
TEST_F(MediaSessionDescriptionFactoryTest, TestCreateAudioAnswer) {
  f1_.set_secure(SEC_ENABLED);
  f2_.set_secure(SEC_ENABLED);
  std::unique_ptr<SessionDescription> offer =
      f1_.CreateOffer(CreatePlanBMediaSessionOptions(), NULL);
  ASSERT_TRUE(offer.get() != NULL);
  std::unique_ptr<SessionDescription> answer =
      f2_.CreateAnswer(offer.get(), CreatePlanBMediaSessionOptions(), NULL);
  const ContentInfo* ac = answer->GetContentByName("audio");
  const ContentInfo* vc = answer->GetContentByName("video");
  ASSERT_TRUE(ac != NULL);
  ASSERT_TRUE(vc == NULL);
  EXPECT_EQ(MediaProtocolType::kRtp, ac->type);
  const AudioContentDescription* acd = ac->media_description()->as_audio();
  EXPECT_EQ(MEDIA_TYPE_AUDIO, acd->type());
  EXPECT_THAT(acd->codecs(), ElementsAreArray(kAudioCodecsAnswer));
  EXPECT_EQ(0U, acd->first_ssrc());             // no sender is attached
  EXPECT_EQ(kAutoBandwidth, acd->bandwidth());  // negotiated auto bw
  EXPECT_TRUE(acd->rtcp_mux());                 // negotiated rtcp-mux
  ASSERT_CRYPTO(acd, 1U, kDefaultSrtpCryptoSuite);
  EXPECT_EQ(cricket::kMediaProtocolSavpf, acd->protocol());
}

// Create a typical audio answer with GCM ciphers enabled, and ensure it
// matches what we expect.
TEST_F(MediaSessionDescriptionFactoryTest, TestCreateAudioAnswerGcm) {
  f1_.set_secure(SEC_ENABLED);
  f2_.set_secure(SEC_ENABLED);
  MediaSessionOptions opts = CreatePlanBMediaSessionOptions();
  opts.crypto_options.srtp.enable_gcm_crypto_suites = true;
  std::unique_ptr<SessionDescription> offer = f1_.CreateOffer(opts, NULL);
  ASSERT_TRUE(offer.get() != NULL);
  for (cricket::ContentInfo& content : offer->contents()) {
    auto cryptos = content.media_description()->cryptos();
    PreferGcmCryptoParameters(&cryptos);
    content.media_description()->set_cryptos(cryptos);
  }
  std::unique_ptr<SessionDescription> answer =
      f2_.CreateAnswer(offer.get(), opts, NULL);
  const ContentInfo* ac = answer->GetContentByName("audio");
  const ContentInfo* vc = answer->GetContentByName("video");
  ASSERT_TRUE(ac != NULL);
  ASSERT_TRUE(vc == NULL);
  EXPECT_EQ(MediaProtocolType::kRtp, ac->type);
  const AudioContentDescription* acd = ac->media_description()->as_audio();
  EXPECT_EQ(MEDIA_TYPE_AUDIO, acd->type());
  EXPECT_THAT(acd->codecs(), ElementsAreArray(kAudioCodecsAnswer));
  EXPECT_EQ(0U, acd->first_ssrc());             // no sender is attached
  EXPECT_EQ(kAutoBandwidth, acd->bandwidth());  // negotiated auto bw
  EXPECT_TRUE(acd->rtcp_mux());                 // negotiated rtcp-mux
  ASSERT_CRYPTO(acd, 1U, kDefaultSrtpCryptoSuiteGcm);
  EXPECT_EQ(cricket::kMediaProtocolSavpf, acd->protocol());
}

// Create a typical video answer, and ensure it matches what we expect.
TEST_F(MediaSessionDescriptionFactoryTest, TestCreateVideoAnswer) {
  MediaSessionOptions opts;
  AddAudioVideoSections(RtpTransceiverDirection::kRecvOnly, &opts);
  f1_.set_secure(SEC_ENABLED);
  f2_.set_secure(SEC_ENABLED);
  std::unique_ptr<SessionDescription> offer = f1_.CreateOffer(opts, NULL);
  ASSERT_TRUE(offer.get() != NULL);
  std::unique_ptr<SessionDescription> answer =
      f2_.CreateAnswer(offer.get(), opts, NULL);
  const ContentInfo* ac = answer->GetContentByName("audio");
  const ContentInfo* vc = answer->GetContentByName("video");
  ASSERT_TRUE(ac != NULL);
  ASSERT_TRUE(vc != NULL);
  EXPECT_EQ(MediaProtocolType::kRtp, ac->type);
  EXPECT_EQ(MediaProtocolType::kRtp, vc->type);
  const AudioContentDescription* acd = ac->media_description()->as_audio();
  const VideoContentDescription* vcd = vc->media_description()->as_video();
  EXPECT_EQ(MEDIA_TYPE_AUDIO, acd->type());
  EXPECT_THAT(acd->codecs(), ElementsAreArray(kAudioCodecsAnswer));
  EXPECT_EQ(kAutoBandwidth, acd->bandwidth());  // negotiated auto bw
  EXPECT_EQ(0U, acd->first_ssrc());             // no sender is attached
  EXPECT_TRUE(acd->rtcp_mux());                 // negotiated rtcp-mux
  ASSERT_CRYPTO(acd, 1U, kDefaultSrtpCryptoSuite);
  EXPECT_EQ(MEDIA_TYPE_VIDEO, vcd->type());
  EXPECT_THAT(vcd->codecs(), ElementsAreArray(kVideoCodecsAnswer));
  EXPECT_EQ(0U, vcd->first_ssrc());  // no sender is attached
  EXPECT_TRUE(vcd->rtcp_mux());      // negotiated rtcp-mux
  ASSERT_CRYPTO(vcd, 1U, kDefaultSrtpCryptoSuite);
  EXPECT_EQ(cricket::kMediaProtocolSavpf, vcd->protocol());
}

// Create a typical video answer with GCM ciphers enabled, and ensure it
// matches what we expect.
TEST_F(MediaSessionDescriptionFactoryTest, TestCreateVideoAnswerGcm) {
  TestVideoGcmCipher(true, true);
}

// Create a typical video answer with GCM ciphers enabled for the offer only,
// and ensure it matches what we expect.
TEST_F(MediaSessionDescriptionFactoryTest, TestCreateVideoAnswerGcmOffer) {
  TestVideoGcmCipher(true, false);
}

// Create a typical video answer with GCM ciphers enabled for the answer only,
// and ensure it matches what we expect.
TEST_F(MediaSessionDescriptionFactoryTest, TestCreateVideoAnswerGcmAnswer) {
  TestVideoGcmCipher(false, true);
}

// The use_sctpmap flag should be set in an Sctp DataContentDescription by
// default. The answer's use_sctpmap flag should match the offer's.
TEST_F(MediaSessionDescriptionFactoryTest, TestCreateDataAnswerUsesSctpmap) {
  MediaSessionOptions opts;
  AddDataSection(RtpTransceiverDirection::kSendRecv, &opts);
  std::unique_ptr<SessionDescription> offer = f1_.CreateOffer(opts, NULL);
  ASSERT_TRUE(offer.get() != NULL);
  ContentInfo* dc_offer = offer->GetContentByName("data");
  ASSERT_TRUE(dc_offer != NULL);
  SctpDataContentDescription* dcd_offer =
      dc_offer->media_description()->as_sctp();
  EXPECT_TRUE(dcd_offer->use_sctpmap());

  std::unique_ptr<SessionDescription> answer =
      f2_.CreateAnswer(offer.get(), opts, NULL);
  const ContentInfo* dc_answer = answer->GetContentByName("data");
  ASSERT_TRUE(dc_answer != NULL);
  const SctpDataContentDescription* dcd_answer =
      dc_answer->media_description()->as_sctp();
  EXPECT_TRUE(dcd_answer->use_sctpmap());
}

// The answer's use_sctpmap flag should match the offer's.
TEST_F(MediaSessionDescriptionFactoryTest, TestCreateDataAnswerWithoutSctpmap) {
  MediaSessionOptions opts;
  AddDataSection(RtpTransceiverDirection::kSendRecv, &opts);
  std::unique_ptr<SessionDescription> offer = f1_.CreateOffer(opts, NULL);
  ASSERT_TRUE(offer.get() != NULL);
  ContentInfo* dc_offer = offer->GetContentByName("data");
  ASSERT_TRUE(dc_offer != NULL);
  SctpDataContentDescription* dcd_offer =
      dc_offer->media_description()->as_sctp();
  dcd_offer->set_use_sctpmap(false);

  std::unique_ptr<SessionDescription> answer =
      f2_.CreateAnswer(offer.get(), opts, NULL);
  const ContentInfo* dc_answer = answer->GetContentByName("data");
  ASSERT_TRUE(dc_answer != NULL);
  const SctpDataContentDescription* dcd_answer =
      dc_answer->media_description()->as_sctp();
  EXPECT_FALSE(dcd_answer->use_sctpmap());
}

// Test that a valid answer will be created for "DTLS/SCTP", "UDP/DTLS/SCTP"
// and "TCP/DTLS/SCTP" offers.
TEST_F(MediaSessionDescriptionFactoryTest,
       TestCreateDataAnswerToDifferentOfferedProtos) {
  // Need to enable DTLS offer/answer generation (disabled by default in this
  // test).
  f1_.set_secure(SEC_ENABLED);
  f2_.set_secure(SEC_ENABLED);
  tdf1_.set_secure(SEC_ENABLED);
  tdf2_.set_secure(SEC_ENABLED);

  MediaSessionOptions opts;
  AddDataSection(RtpTransceiverDirection::kSendRecv, &opts);
  std::unique_ptr<SessionDescription> offer = f1_.CreateOffer(opts, nullptr);
  ASSERT_TRUE(offer.get() != nullptr);
  ContentInfo* dc_offer = offer->GetContentByName("data");
  ASSERT_TRUE(dc_offer != nullptr);
  SctpDataContentDescription* dcd_offer =
      dc_offer->media_description()->as_sctp();
  ASSERT_TRUE(dcd_offer);

  std::vector<std::string> protos = {"DTLS/SCTP", "UDP/DTLS/SCTP",
                                     "TCP/DTLS/SCTP"};
  for (const std::string& proto : protos) {
    dcd_offer->set_protocol(proto);
    std::unique_ptr<SessionDescription> answer =
        f2_.CreateAnswer(offer.get(), opts, nullptr);
    const ContentInfo* dc_answer = answer->GetContentByName("data");
    ASSERT_TRUE(dc_answer != nullptr);
    const SctpDataContentDescription* dcd_answer =
        dc_answer->media_description()->as_sctp();
    EXPECT_FALSE(dc_answer->rejected);
    EXPECT_EQ(proto, dcd_answer->protocol());
  }
}

TEST_F(MediaSessionDescriptionFactoryTest,
       TestCreateDataAnswerToOfferWithDefinedMessageSize) {
  // Need to enable DTLS offer/answer generation (disabled by default in this
  // test).
  f1_.set_secure(SEC_ENABLED);
  f2_.set_secure(SEC_ENABLED);
  tdf1_.set_secure(SEC_ENABLED);
  tdf2_.set_secure(SEC_ENABLED);

  MediaSessionOptions opts;
  AddDataSection(RtpTransceiverDirection::kSendRecv, &opts);
  std::unique_ptr<SessionDescription> offer = f1_.CreateOffer(opts, nullptr);
  ASSERT_TRUE(offer.get() != nullptr);
  ContentInfo* dc_offer = offer->GetContentByName("data");
  ASSERT_TRUE(dc_offer != nullptr);
  SctpDataContentDescription* dcd_offer =
      dc_offer->media_description()->as_sctp();
  ASSERT_TRUE(dcd_offer);
  dcd_offer->set_max_message_size(1234);
  std::unique_ptr<SessionDescription> answer =
      f2_.CreateAnswer(offer.get(), opts, nullptr);
  const ContentInfo* dc_answer = answer->GetContentByName("data");
  ASSERT_TRUE(dc_answer != nullptr);
  const SctpDataContentDescription* dcd_answer =
      dc_answer->media_description()->as_sctp();
  EXPECT_FALSE(dc_answer->rejected);
  EXPECT_EQ(1234, dcd_answer->max_message_size());
}

TEST_F(MediaSessionDescriptionFactoryTest,
       TestCreateDataAnswerToOfferWithZeroMessageSize) {
  // Need to enable DTLS offer/answer generation (disabled by default in this
  // test).
  f1_.set_secure(SEC_ENABLED);
  f2_.set_secure(SEC_ENABLED);
  tdf1_.set_secure(SEC_ENABLED);
  tdf2_.set_secure(SEC_ENABLED);

  MediaSessionOptions opts;
  AddDataSection(RtpTransceiverDirection::kSendRecv, &opts);
  std::unique_ptr<SessionDescription> offer = f1_.CreateOffer(opts, nullptr);
  ASSERT_TRUE(offer.get() != nullptr);
  ContentInfo* dc_offer = offer->GetContentByName("data");
  ASSERT_TRUE(dc_offer != nullptr);
  SctpDataContentDescription* dcd_offer =
      dc_offer->media_description()->as_sctp();
  ASSERT_TRUE(dcd_offer);
  dcd_offer->set_max_message_size(0);
  std::unique_ptr<SessionDescription> answer =
      f2_.CreateAnswer(offer.get(), opts, nullptr);
  const ContentInfo* dc_answer = answer->GetContentByName("data");
  ASSERT_TRUE(dc_answer != nullptr);
  const SctpDataContentDescription* dcd_answer =
      dc_answer->media_description()->as_sctp();
  EXPECT_FALSE(dc_answer->rejected);
  EXPECT_EQ(cricket::kSctpSendBufferSize, dcd_answer->max_message_size());
}

// Verifies that the order of the media contents in the offer is preserved in
// the answer.
TEST_F(MediaSessionDescriptionFactoryTest, TestCreateAnswerContentOrder) {
  MediaSessionOptions opts;

  // Creates a data only offer.
  AddDataSection(RtpTransceiverDirection::kSendRecv, &opts);
  std::unique_ptr<SessionDescription> offer1(f1_.CreateOffer(opts, NULL));
  ASSERT_TRUE(offer1.get() != NULL);

  // Appends audio to the offer.
  AddMediaDescriptionOptions(MEDIA_TYPE_AUDIO, "audio",
                             RtpTransceiverDirection::kRecvOnly, kActive,
                             &opts);
  std::unique_ptr<SessionDescription> offer2(
      f1_.CreateOffer(opts, offer1.get()));
  ASSERT_TRUE(offer2.get() != NULL);

  // Appends video to the offer.
  AddMediaDescriptionOptions(MEDIA_TYPE_VIDEO, "video",
                             RtpTransceiverDirection::kRecvOnly, kActive,
                             &opts);
  std::unique_ptr<SessionDescription> offer3(
      f1_.CreateOffer(opts, offer2.get()));
  ASSERT_TRUE(offer3.get() != NULL);

  std::unique_ptr<SessionDescription> answer =
      f2_.CreateAnswer(offer3.get(), opts, NULL);
  ASSERT_TRUE(answer.get() != NULL);
  EXPECT_EQ(3u, answer->contents().size());
  EXPECT_TRUE(IsMediaContentOfType(&answer->contents()[0], MEDIA_TYPE_DATA));
  EXPECT_TRUE(IsMediaContentOfType(&answer->contents()[1], MEDIA_TYPE_AUDIO));
  EXPECT_TRUE(IsMediaContentOfType(&answer->contents()[2], MEDIA_TYPE_VIDEO));
}

// TODO(deadbeef): Extend these tests to ensure the correct direction with other
// answerer settings.

// This test that the media direction is set to send/receive in an answer if
// the offer is send receive.
TEST_F(MediaSessionDescriptionFactoryTest, CreateAnswerToSendReceiveOffer) {
  TestMediaDirectionInAnswer(RtpTransceiverDirection::kSendRecv,
                             RtpTransceiverDirection::kSendRecv);
}

// This test that the media direction is set to receive only in an answer if
// the offer is send only.
TEST_F(MediaSessionDescriptionFactoryTest, CreateAnswerToSendOnlyOffer) {
  TestMediaDirectionInAnswer(RtpTransceiverDirection::kSendOnly,
                             RtpTransceiverDirection::kRecvOnly);
}

// This test that the media direction is set to send only in an answer if
// the offer is recv only.
TEST_F(MediaSessionDescriptionFactoryTest, CreateAnswerToRecvOnlyOffer) {
  TestMediaDirectionInAnswer(RtpTransceiverDirection::kRecvOnly,
                             RtpTransceiverDirection::kSendOnly);
}

// This test that the media direction is set to inactive in an answer if
// the offer is inactive.
TEST_F(MediaSessionDescriptionFactoryTest, CreateAnswerToInactiveOffer) {
  TestMediaDirectionInAnswer(RtpTransceiverDirection::kInactive,
                             RtpTransceiverDirection::kInactive);
}

// Test that the media protocol is RTP/AVPF if DTLS and SDES are disabled.
TEST_F(MediaSessionDescriptionFactoryTest, AudioOfferAnswerWithCryptoDisabled) {
  MediaSessionOptions opts = CreatePlanBMediaSessionOptions();
  f1_.set_secure(SEC_DISABLED);
  f2_.set_secure(SEC_DISABLED);
  tdf1_.set_secure(SEC_DISABLED);
  tdf2_.set_secure(SEC_DISABLED);

  std::unique_ptr<SessionDescription> offer = f1_.CreateOffer(opts, NULL);
  const AudioContentDescription* offer_acd =
      GetFirstAudioContentDescription(offer.get());
  ASSERT_TRUE(offer_acd != NULL);
  EXPECT_EQ(cricket::kMediaProtocolAvpf, offer_acd->protocol());

  std::unique_ptr<SessionDescription> answer =
      f2_.CreateAnswer(offer.get(), opts, NULL);

  const ContentInfo* ac_answer = answer->GetContentByName("audio");
  ASSERT_TRUE(ac_answer != NULL);
  EXPECT_FALSE(ac_answer->rejected);

  const AudioContentDescription* answer_acd =
      GetFirstAudioContentDescription(answer.get());
  ASSERT_TRUE(answer_acd != NULL);
  EXPECT_EQ(cricket::kMediaProtocolAvpf, answer_acd->protocol());
}

// Create a video offer and answer and ensure the RTP header extensions
// matches what we expect.
TEST_F(MediaSessionDescriptionFactoryTest, TestOfferAnswerWithRtpExtensions) {
  MediaSessionOptions opts;
  AddAudioVideoSections(RtpTransceiverDirection::kRecvOnly, &opts);
  SetAudioVideoRtpHeaderExtensions(MAKE_VECTOR(kAudioRtpExtension1),
                                   MAKE_VECTOR(kVideoRtpExtension1), &opts);

  std::unique_ptr<SessionDescription> offer = f1_.CreateOffer(opts, NULL);
  ASSERT_TRUE(offer.get() != NULL);
  SetAudioVideoRtpHeaderExtensions(MAKE_VECTOR(kAudioRtpExtension2),
                                   MAKE_VECTOR(kVideoRtpExtension2), &opts);
  std::unique_ptr<SessionDescription> answer =
      f2_.CreateAnswer(offer.get(), opts, NULL);

  EXPECT_EQ(
      MAKE_VECTOR(kAudioRtpExtension1),
      GetFirstAudioContentDescription(offer.get())->rtp_header_extensions());
  EXPECT_EQ(
      MAKE_VECTOR(kVideoRtpExtension1),
      GetFirstVideoContentDescription(offer.get())->rtp_header_extensions());
  EXPECT_EQ(
      MAKE_VECTOR(kAudioRtpExtensionAnswer),
      GetFirstAudioContentDescription(answer.get())->rtp_header_extensions());
  EXPECT_EQ(
      MAKE_VECTOR(kVideoRtpExtensionAnswer),
      GetFirstVideoContentDescription(answer.get())->rtp_header_extensions());
}

// Create a audio/video offer and answer and ensure that the
// TransportSequenceNumber RTP header extensions are handled correctly. 02 is
// supported and should take precedence even though not listed among locally
// supported extensions.
TEST_F(MediaSessionDescriptionFactoryTest,
       TestOfferAnswerWithTransportSequenceNumberInOffer) {
  TestTransportSequenceNumberNegotiation(
      MAKE_VECTOR(kRtpExtensionTransportSequenceNumber01),   // Local.
      MAKE_VECTOR(kRtpExtensionTransportSequenceNumber01),   // Offer.
      MAKE_VECTOR(kRtpExtensionTransportSequenceNumber01));  // Expected answer.
}
TEST_F(MediaSessionDescriptionFactoryTest,
       TestOfferAnswerWithTransportSequenceNumber01And02InOffer) {
  TestTransportSequenceNumberNegotiation(
      MAKE_VECTOR(kRtpExtensionTransportSequenceNumber01),       // Local.
      MAKE_VECTOR(kRtpExtensionTransportSequenceNumber01And02),  // Offer.
      MAKE_VECTOR(kRtpExtensionTransportSequenceNumber02));  // Expected answer.
}
TEST_F(MediaSessionDescriptionFactoryTest,
       TestOfferAnswerWithTransportSequenceNumber02InOffer) {
  TestTransportSequenceNumberNegotiation(
      MAKE_VECTOR(kRtpExtensionTransportSequenceNumber01),   // Local.
      MAKE_VECTOR(kRtpExtensionTransportSequenceNumber02),   // Offer.
      MAKE_VECTOR(kRtpExtensionTransportSequenceNumber02));  // Expected answer.
}

TEST_F(MediaSessionDescriptionFactoryTest,
       TestNegotiateFrameDescriptorWhenUnexposedLocally) {
  MediaSessionOptions opts;
  AddAudioVideoSections(RtpTransceiverDirection::kRecvOnly, &opts);

  SetAudioVideoRtpHeaderExtensions(
      MAKE_VECTOR(kRtpExtensionGenericFrameDescriptorUri00),
      MAKE_VECTOR(kRtpExtensionGenericFrameDescriptorUri00), &opts);
  std::unique_ptr<SessionDescription> offer = f1_.CreateOffer(opts, nullptr);
  SetAudioVideoRtpHeaderExtensions(
      MAKE_VECTOR(kRtpExtensionTransportSequenceNumber01),
      MAKE_VECTOR(kRtpExtensionTransportSequenceNumber01), &opts);
  std::unique_ptr<SessionDescription> answer =
      f2_.CreateAnswer(offer.get(), opts, nullptr);
  EXPECT_THAT(
      GetFirstAudioContentDescription(answer.get())->rtp_header_extensions(),
      ElementsAreArray(kRtpExtensionGenericFrameDescriptorUri00));
  EXPECT_THAT(
      GetFirstVideoContentDescription(answer.get())->rtp_header_extensions(),
      ElementsAreArray(kRtpExtensionGenericFrameDescriptorUri00));
}

TEST_F(MediaSessionDescriptionFactoryTest,
       TestNegotiateFrameDescriptorWhenExposedLocally) {
  MediaSessionOptions opts;
  AddAudioVideoSections(RtpTransceiverDirection::kRecvOnly, &opts);

  SetAudioVideoRtpHeaderExtensions(
      MAKE_VECTOR(kRtpExtensionGenericFrameDescriptorUri00),
      MAKE_VECTOR(kRtpExtensionGenericFrameDescriptorUri00), &opts);
  std::unique_ptr<SessionDescription> offer = f1_.CreateOffer(opts, nullptr);
  std::unique_ptr<SessionDescription> answer =
      f2_.CreateAnswer(offer.get(), opts, nullptr);
  EXPECT_THAT(
      GetFirstAudioContentDescription(answer.get())->rtp_header_extensions(),
      ElementsAreArray(kRtpExtensionGenericFrameDescriptorUri00));
  EXPECT_THAT(
      GetFirstVideoContentDescription(answer.get())->rtp_header_extensions(),
      ElementsAreArray(kRtpExtensionGenericFrameDescriptorUri00));
}

TEST_F(MediaSessionDescriptionFactoryTest,
       NegotiateDependencyDescriptorWhenUnexposedLocally) {
  MediaSessionOptions opts;
  AddAudioVideoSections(RtpTransceiverDirection::kRecvOnly, &opts);

  RtpExtension offer_dd(RtpExtension::kDependencyDescriptorUri, 7);
  SetAudioVideoRtpHeaderExtensions({}, {offer_dd}, &opts);
  std::unique_ptr<SessionDescription> offer = f1_.CreateOffer(opts, nullptr);
  RtpExtension local_tsn(RtpExtension::kTransportSequenceNumberUri, 5);
  SetAudioVideoRtpHeaderExtensions({}, {local_tsn}, &opts);
  std::unique_ptr<SessionDescription> answer =
      f2_.CreateAnswer(offer.get(), opts, nullptr);
  EXPECT_THAT(
      GetFirstVideoContentDescription(answer.get())->rtp_header_extensions(),
      ElementsAre(offer_dd));
}

TEST_F(MediaSessionDescriptionFactoryTest,
       NegotiateDependencyDescriptorWhenExposedLocally) {
  MediaSessionOptions opts;
  AddAudioVideoSections(RtpTransceiverDirection::kRecvOnly, &opts);

  RtpExtension offer_dd(RtpExtension::kDependencyDescriptorUri, 7);
  RtpExtension local_dd(RtpExtension::kDependencyDescriptorUri, 5);
  SetAudioVideoRtpHeaderExtensions({}, {offer_dd}, &opts);
  std::unique_ptr<SessionDescription> offer = f1_.CreateOffer(opts, nullptr);
  SetAudioVideoRtpHeaderExtensions({}, {local_dd}, &opts);
  std::unique_ptr<SessionDescription> answer =
      f2_.CreateAnswer(offer.get(), opts, nullptr);
  EXPECT_THAT(
      GetFirstVideoContentDescription(answer.get())->rtp_header_extensions(),
      ElementsAre(offer_dd));
}

TEST_F(MediaSessionDescriptionFactoryTest,
       NegotiateAbsoluteCaptureTimeWhenUnexposedLocally) {
  MediaSessionOptions opts;
  AddAudioVideoSections(RtpTransceiverDirection::kRecvOnly, &opts);

  const cricket::RtpHeaderExtensions offered_extensions = {
      RtpExtension(RtpExtension::kAbsoluteCaptureTimeUri, 7)};
  const cricket::RtpHeaderExtensions local_extensions = {
      RtpExtension(RtpExtension::kTransportSequenceNumberUri, 5)};
  SetAudioVideoRtpHeaderExtensions(offered_extensions, offered_extensions,
                                   &opts);
  std::unique_ptr<SessionDescription> offer = f1_.CreateOffer(opts, nullptr);
  SetAudioVideoRtpHeaderExtensions(local_extensions, local_extensions, &opts);
  std::unique_ptr<SessionDescription> answer =
      f2_.CreateAnswer(offer.get(), opts, nullptr);
  EXPECT_THAT(
      GetFirstVideoContentDescription(answer.get())->rtp_header_extensions(),
      ElementsAreArray(offered_extensions));
  EXPECT_THAT(
      GetFirstAudioContentDescription(answer.get())->rtp_header_extensions(),
      ElementsAreArray(offered_extensions));
}

TEST_F(MediaSessionDescriptionFactoryTest,
       NegotiateAbsoluteCaptureTimeWhenExposedLocally) {
  MediaSessionOptions opts;
  AddAudioVideoSections(RtpTransceiverDirection::kRecvOnly, &opts);

  const cricket::RtpHeaderExtensions offered_extensions = {
      RtpExtension(RtpExtension::kAbsoluteCaptureTimeUri, 7)};
  const cricket::RtpHeaderExtensions local_extensions = {
      RtpExtension(RtpExtension::kAbsoluteCaptureTimeUri, 5)};
  SetAudioVideoRtpHeaderExtensions(offered_extensions, offered_extensions,
                                   &opts);
  std::unique_ptr<SessionDescription> offer = f1_.CreateOffer(opts, nullptr);
  SetAudioVideoRtpHeaderExtensions(local_extensions, local_extensions, &opts);
  std::unique_ptr<SessionDescription> answer =
      f2_.CreateAnswer(offer.get(), opts, nullptr);
  EXPECT_THAT(
      GetFirstVideoContentDescription(answer.get())->rtp_header_extensions(),
      ElementsAreArray(offered_extensions));
  EXPECT_THAT(
      GetFirstAudioContentDescription(answer.get())->rtp_header_extensions(),
      ElementsAreArray(offered_extensions));
}

TEST_F(MediaSessionDescriptionFactoryTest,
       DoNotNegotiateAbsoluteCaptureTimeWhenNotOffered) {
  MediaSessionOptions opts;
  AddAudioVideoSections(RtpTransceiverDirection::kRecvOnly, &opts);

  const cricket::RtpHeaderExtensions offered_extensions = {
      RtpExtension(RtpExtension::kTransportSequenceNumberUri, 7)};
  const cricket::RtpHeaderExtensions local_extensions = {
      RtpExtension(RtpExtension::kAbsoluteCaptureTimeUri, 5)};
  SetAudioVideoRtpHeaderExtensions(offered_extensions, offered_extensions,
                                   &opts);
  std::unique_ptr<SessionDescription> offer = f1_.CreateOffer(opts, nullptr);
  SetAudioVideoRtpHeaderExtensions(local_extensions, local_extensions, &opts);
  std::unique_ptr<SessionDescription> answer =
      f2_.CreateAnswer(offer.get(), opts, nullptr);
  EXPECT_THAT(
      GetFirstVideoContentDescription(answer.get())->rtp_header_extensions(),
      IsEmpty());
  EXPECT_THAT(
      GetFirstAudioContentDescription(answer.get())->rtp_header_extensions(),
      IsEmpty());
}

TEST_F(MediaSessionDescriptionFactoryTest,
       OffersUnstoppedExtensionsWithAudioVideoExtensionStopped) {
  MediaSessionOptions opts;
  AddMediaDescriptionOptions(MEDIA_TYPE_AUDIO, "audio",
                             RtpTransceiverDirection::kSendRecv, kActive,
                             &opts);
  opts.media_description_options.back().header_extensions = {
      webrtc::RtpHeaderExtensionCapability("uri1", 1,
                                           RtpTransceiverDirection::kStopped),
      webrtc::RtpHeaderExtensionCapability("uri2", 3,
                                           RtpTransceiverDirection::kSendOnly)};
  AddMediaDescriptionOptions(MEDIA_TYPE_VIDEO, "video1",
                             RtpTransceiverDirection::kSendRecv, kActive,
                             &opts);
  opts.media_description_options.back().header_extensions = {
      webrtc::RtpHeaderExtensionCapability("uri1", 1,
                                           RtpTransceiverDirection::kStopped),
      webrtc::RtpHeaderExtensionCapability("uri3", 7,
                                           RtpTransceiverDirection::kSendOnly)};
  auto offer = f1_.CreateOffer(opts, nullptr);
  EXPECT_THAT(
      offer->contents(),
      ElementsAre(
          Property(&ContentInfo::media_description,
                   Pointee(Property(
                       &MediaContentDescription::rtp_header_extensions,
                       ElementsAre(Field(&RtpExtension::uri, "uri2"))))),
          Property(&ContentInfo::media_description,
                   Pointee(Property(
                       &MediaContentDescription::rtp_header_extensions,
                       ElementsAre(Field(&RtpExtension::uri, "uri3")))))));
}

TEST_F(MediaSessionDescriptionFactoryTest,
       OffersUnstoppedExtensionsWithAudioExtensionStopped) {
  MediaSessionOptions opts;
  AddMediaDescriptionOptions(MEDIA_TYPE_AUDIO, "audio",
                             RtpTransceiverDirection::kSendRecv, kActive,
                             &opts);
  opts.media_description_options.back().header_extensions = {
      webrtc::RtpHeaderExtensionCapability("uri1", 1,
                                           RtpTransceiverDirection::kSendOnly),
      webrtc::RtpHeaderExtensionCapability("uri2", 3,
                                           RtpTransceiverDirection::kStopped)};
  AddMediaDescriptionOptions(MEDIA_TYPE_VIDEO, "video1",
                             RtpTransceiverDirection::kSendRecv, kActive,
                             &opts);
  opts.media_description_options.back().header_extensions = {
      webrtc::RtpHeaderExtensionCapability("uri42", 42,
                                           RtpTransceiverDirection::kSendRecv),
      webrtc::RtpHeaderExtensionCapability("uri3", 7,
                                           RtpTransceiverDirection::kSendOnly)};
  auto offer = f1_.CreateOffer(opts, nullptr);
  EXPECT_THAT(
      offer->contents(),
      ElementsAre(
          Property(&ContentInfo::media_description,
                   Pointee(Property(
                       &MediaContentDescription::rtp_header_extensions,
                       ElementsAre(Field(&RtpExtension::uri, "uri1"))))),
          Property(
              &ContentInfo::media_description,
              Pointee(Property(
                  &MediaContentDescription::rtp_header_extensions,
                  UnorderedElementsAre(Field(&RtpExtension::uri, "uri3"),
                                       Field(&RtpExtension::uri, "uri42")))))));
}

TEST_F(MediaSessionDescriptionFactoryTest,
       OffersUnstoppedExtensionsWithVideoExtensionStopped) {
  MediaSessionOptions opts;
  AddMediaDescriptionOptions(MEDIA_TYPE_AUDIO, "audio",
                             RtpTransceiverDirection::kSendRecv, kActive,
                             &opts);
  opts.media_description_options.back().header_extensions = {
      webrtc::RtpHeaderExtensionCapability("uri1", 5,
                                           RtpTransceiverDirection::kSendOnly),
      webrtc::RtpHeaderExtensionCapability("uri2", 7,
                                           RtpTransceiverDirection::kSendRecv)};
  AddMediaDescriptionOptions(MEDIA_TYPE_VIDEO, "video1",
                             RtpTransceiverDirection::kSendRecv, kActive,
                             &opts);
  opts.media_description_options.back().header_extensions = {
      webrtc::RtpHeaderExtensionCapability("uri42", 42,
                                           RtpTransceiverDirection::kSendRecv),
      webrtc::RtpHeaderExtensionCapability("uri3", 7,
                                           RtpTransceiverDirection::kStopped)};
  auto offer = f1_.CreateOffer(opts, nullptr);
  EXPECT_THAT(
      offer->contents(),
      ElementsAre(
          Property(
              &ContentInfo::media_description,
              Pointee(Property(
                  &MediaContentDescription::rtp_header_extensions,
                  UnorderedElementsAre(Field(&RtpExtension::uri, "uri1"),
                                       Field(&RtpExtension::uri, "uri2"))))),
          Property(&ContentInfo::media_description,
                   Pointee(Property(
                       &MediaContentDescription::rtp_header_extensions,
                       ElementsAre(Field(&RtpExtension::uri, "uri42")))))));
}

TEST_F(MediaSessionDescriptionFactoryTest, AnswersUnstoppedExtensions) {
  MediaSessionOptions opts;
  AddMediaDescriptionOptions(MEDIA_TYPE_AUDIO, "audio",
                             RtpTransceiverDirection::kSendRecv, kActive,
                             &opts);
  opts.media_description_options.back().header_extensions = {
      webrtc::RtpHeaderExtensionCapability("uri1", 4,
                                           RtpTransceiverDirection::kStopped),
      webrtc::RtpHeaderExtensionCapability("uri2", 3,
                                           RtpTransceiverDirection::kSendOnly),
      webrtc::RtpHeaderExtensionCapability("uri3", 2,
                                           RtpTransceiverDirection::kRecvOnly),
      webrtc::RtpHeaderExtensionCapability("uri4", 1,
                                           RtpTransceiverDirection::kSendRecv)};
  auto offer = f1_.CreateOffer(opts, nullptr);
  opts.media_description_options.back().header_extensions = {
      webrtc::RtpHeaderExtensionCapability("uri1", 4,
                                           RtpTransceiverDirection::kSendOnly),
      webrtc::RtpHeaderExtensionCapability("uri2", 3,
                                           RtpTransceiverDirection::kRecvOnly),
      webrtc::RtpHeaderExtensionCapability("uri3", 2,
                                           RtpTransceiverDirection::kStopped),
      webrtc::RtpHeaderExtensionCapability("uri4", 1,
                                           RtpTransceiverDirection::kSendRecv)};
  auto answer = f2_.CreateAnswer(offer.get(), opts, nullptr);
  EXPECT_THAT(
      answer->contents(),
      ElementsAre(Property(
          &ContentInfo::media_description,
          Pointee(Property(&MediaContentDescription::rtp_header_extensions,
                           ElementsAre(Field(&RtpExtension::uri, "uri2"),
                                       Field(&RtpExtension::uri, "uri4")))))));
}

TEST_F(MediaSessionDescriptionFactoryTest,
       AppendsUnstoppedExtensionsToCurrentDescription) {
  MediaSessionOptions opts;
  AddMediaDescriptionOptions(MEDIA_TYPE_AUDIO, "audio",
                             RtpTransceiverDirection::kSendRecv, kActive,
                             &opts);
  opts.media_description_options.back().header_extensions = {
      webrtc::RtpHeaderExtensionCapability("uri1", 1,
                                           RtpTransceiverDirection::kSendRecv)};
  auto offer = f1_.CreateOffer(opts, nullptr);
  opts.media_description_options.back().header_extensions = {
      webrtc::RtpHeaderExtensionCapability("uri1", 2,
                                           RtpTransceiverDirection::kSendRecv),
      webrtc::RtpHeaderExtensionCapability("uri2", 3,
                                           RtpTransceiverDirection::kRecvOnly),
      webrtc::RtpHeaderExtensionCapability("uri3", 5,
                                           RtpTransceiverDirection::kStopped),
      webrtc::RtpHeaderExtensionCapability("uri4", 6,
                                           RtpTransceiverDirection::kSendRecv)};
  auto offer2 = f1_.CreateOffer(opts, offer.get());
  EXPECT_THAT(
      offer2->contents(),
      ElementsAre(Property(
          &ContentInfo::media_description,
          Pointee(Property(&MediaContentDescription::rtp_header_extensions,
                           ElementsAre(Field(&RtpExtension::uri, "uri1"),
                                       Field(&RtpExtension::uri, "uri2"),
                                       Field(&RtpExtension::uri, "uri4")))))));
}

TEST_F(MediaSessionDescriptionFactoryTest,
       AppendsStoppedExtensionIfKnownAndPresentInTheOffer) {
  MediaSessionOptions opts;
  AddMediaDescriptionOptions(MEDIA_TYPE_VIDEO, "video",
                             RtpTransceiverDirection::kSendRecv, kActive,
                             &opts);
  opts.media_description_options.back().header_extensions = {
      webrtc::RtpHeaderExtensionCapability("uri1", 1,
                                           RtpTransceiverDirection::kSendRecv),
      webrtc::RtpHeaderExtensionCapability("uri2", 1,
                                           RtpTransceiverDirection::kSendRecv)};
  auto offer = f1_.CreateOffer(opts, nullptr);

  // Now add "uri2" as stopped to the options verify that the offer contains
  // uri2 since it's already present since before.
  opts.media_description_options.back().header_extensions = {
      webrtc::RtpHeaderExtensionCapability("uri1", 1,
                                           RtpTransceiverDirection::kSendRecv),
      webrtc::RtpHeaderExtensionCapability("uri2", 2,
                                           RtpTransceiverDirection::kStopped)};
  auto offer2 = f1_.CreateOffer(opts, offer.get());
  EXPECT_THAT(
      offer2->contents(),
      ElementsAre(Property(
          &ContentInfo::media_description,
          Pointee(Property(&MediaContentDescription::rtp_header_extensions,
                           ElementsAre(Field(&RtpExtension::uri, "uri1"),
                                       Field(&RtpExtension::uri, "uri2")))))));
}

TEST_F(MediaSessionDescriptionFactoryTest,
       TestOfferAnswerWithEncryptedRtpExtensionsBoth) {
  MediaSessionOptions opts;
  AddAudioVideoSections(RtpTransceiverDirection::kRecvOnly, &opts);

  f1_.set_enable_encrypted_rtp_header_extensions(true);
  f2_.set_enable_encrypted_rtp_header_extensions(true);

  SetAudioVideoRtpHeaderExtensions(MAKE_VECTOR(kAudioRtpExtension1),
                                   MAKE_VECTOR(kVideoRtpExtension1), &opts);
  std::unique_ptr<SessionDescription> offer = f1_.CreateOffer(opts, NULL);
  ASSERT_TRUE(offer.get() != NULL);
  SetAudioVideoRtpHeaderExtensions(MAKE_VECTOR(kAudioRtpExtension2),
                                   MAKE_VECTOR(kVideoRtpExtension2), &opts);
  std::unique_ptr<SessionDescription> answer =
      f2_.CreateAnswer(offer.get(), opts, NULL);

  EXPECT_EQ(
      MAKE_VECTOR(kAudioRtpExtensionEncrypted1),
      GetFirstAudioContentDescription(offer.get())->rtp_header_extensions());
  EXPECT_EQ(
      MAKE_VECTOR(kVideoRtpExtensionEncrypted1),
      GetFirstVideoContentDescription(offer.get())->rtp_header_extensions());
  EXPECT_EQ(
      MAKE_VECTOR(kAudioRtpExtensionEncryptedAnswer),
      GetFirstAudioContentDescription(answer.get())->rtp_header_extensions());
  EXPECT_EQ(
      MAKE_VECTOR(kVideoRtpExtensionEncryptedAnswer),
      GetFirstVideoContentDescription(answer.get())->rtp_header_extensions());
}

TEST_F(MediaSessionDescriptionFactoryTest,
       TestOfferAnswerWithEncryptedRtpExtensionsOffer) {
  MediaSessionOptions opts;
  AddAudioVideoSections(RtpTransceiverDirection::kRecvOnly, &opts);

  f1_.set_enable_encrypted_rtp_header_extensions(true);

  SetAudioVideoRtpHeaderExtensions(MAKE_VECTOR(kAudioRtpExtension1),
                                   MAKE_VECTOR(kVideoRtpExtension1), &opts);
  std::unique_ptr<SessionDescription> offer = f1_.CreateOffer(opts, NULL);
  ASSERT_TRUE(offer.get() != NULL);
  SetAudioVideoRtpHeaderExtensions(MAKE_VECTOR(kAudioRtpExtension2),
                                   MAKE_VECTOR(kVideoRtpExtension2), &opts);
  std::unique_ptr<SessionDescription> answer =
      f2_.CreateAnswer(offer.get(), opts, NULL);

  EXPECT_EQ(
      MAKE_VECTOR(kAudioRtpExtensionEncrypted1),
      GetFirstAudioContentDescription(offer.get())->rtp_header_extensions());
  EXPECT_EQ(
      MAKE_VECTOR(kVideoRtpExtensionEncrypted1),
      GetFirstVideoContentDescription(offer.get())->rtp_header_extensions());
  EXPECT_EQ(
      MAKE_VECTOR(kAudioRtpExtensionAnswer),
      GetFirstAudioContentDescription(answer.get())->rtp_header_extensions());
  EXPECT_EQ(
      MAKE_VECTOR(kVideoRtpExtensionAnswer),
      GetFirstVideoContentDescription(answer.get())->rtp_header_extensions());
}

TEST_F(MediaSessionDescriptionFactoryTest,
       TestOfferAnswerWithEncryptedRtpExtensionsAnswer) {
  MediaSessionOptions opts;
  AddAudioVideoSections(RtpTransceiverDirection::kRecvOnly, &opts);

  f2_.set_enable_encrypted_rtp_header_extensions(true);

  SetAudioVideoRtpHeaderExtensions(MAKE_VECTOR(kAudioRtpExtension1),
                                   MAKE_VECTOR(kVideoRtpExtension1), &opts);
  std::unique_ptr<SessionDescription> offer = f1_.CreateOffer(opts, NULL);
  ASSERT_TRUE(offer.get() != NULL);
  SetAudioVideoRtpHeaderExtensions(MAKE_VECTOR(kAudioRtpExtension2),
                                   MAKE_VECTOR(kVideoRtpExtension2), &opts);
  std::unique_ptr<SessionDescription> answer =
      f2_.CreateAnswer(offer.get(), opts, NULL);

  EXPECT_EQ(
      MAKE_VECTOR(kAudioRtpExtension1),
      GetFirstAudioContentDescription(offer.get())->rtp_header_extensions());
  EXPECT_EQ(
      MAKE_VECTOR(kVideoRtpExtension1),
      GetFirstVideoContentDescription(offer.get())->rtp_header_extensions());
  EXPECT_EQ(
      MAKE_VECTOR(kAudioRtpExtensionAnswer),
      GetFirstAudioContentDescription(answer.get())->rtp_header_extensions());
  EXPECT_EQ(
      MAKE_VECTOR(kVideoRtpExtensionAnswer),
      GetFirstVideoContentDescription(answer.get())->rtp_header_extensions());
}

// Create an audio, video, data answer without legacy StreamParams.
TEST_F(MediaSessionDescriptionFactoryTest,
       TestCreateAnswerWithoutLegacyStreams) {
  MediaSessionOptions opts;
  AddAudioVideoSections(RtpTransceiverDirection::kRecvOnly, &opts);
  std::unique_ptr<SessionDescription> offer = f1_.CreateOffer(opts, NULL);
  ASSERT_TRUE(offer.get() != NULL);
  std::unique_ptr<SessionDescription> answer =
      f2_.CreateAnswer(offer.get(), opts, NULL);
  const ContentInfo* ac = answer->GetContentByName("audio");
  const ContentInfo* vc = answer->GetContentByName("video");
  ASSERT_TRUE(ac != NULL);
  ASSERT_TRUE(vc != NULL);
  const AudioContentDescription* acd = ac->media_description()->as_audio();
  const VideoContentDescription* vcd = vc->media_description()->as_video();

  EXPECT_FALSE(acd->has_ssrcs());  // No StreamParams.
  EXPECT_FALSE(vcd->has_ssrcs());  // No StreamParams.
}

// Create a typical video answer, and ensure it matches what we expect.
TEST_F(MediaSessionDescriptionFactoryTest, TestCreateVideoAnswerRtcpMux) {
  MediaSessionOptions offer_opts;
  AddAudioVideoSections(RtpTransceiverDirection::kSendRecv, &offer_opts);

  MediaSessionOptions answer_opts;
  AddAudioVideoSections(RtpTransceiverDirection::kSendRecv, &answer_opts);

  std::unique_ptr<SessionDescription> offer;
  std::unique_ptr<SessionDescription> answer;

  offer_opts.rtcp_mux_enabled = true;
  answer_opts.rtcp_mux_enabled = true;
  offer = f1_.CreateOffer(offer_opts, NULL);
  answer = f2_.CreateAnswer(offer.get(), answer_opts, NULL);
  ASSERT_TRUE(NULL != GetFirstAudioContentDescription(offer.get()));
  ASSERT_TRUE(NULL != GetFirstVideoContentDescription(offer.get()));
  ASSERT_TRUE(NULL != GetFirstAudioContentDescription(answer.get()));
  ASSERT_TRUE(NULL != GetFirstVideoContentDescription(answer.get()));
  EXPECT_TRUE(GetFirstAudioContentDescription(offer.get())->rtcp_mux());
  EXPECT_TRUE(GetFirstVideoContentDescription(offer.get())->rtcp_mux());
  EXPECT_TRUE(GetFirstAudioContentDescription(answer.get())->rtcp_mux());
  EXPECT_TRUE(GetFirstVideoContentDescription(answer.get())->rtcp_mux());

  offer_opts.rtcp_mux_enabled = true;
  answer_opts.rtcp_mux_enabled = false;
  offer = f1_.CreateOffer(offer_opts, NULL);
  answer = f2_.CreateAnswer(offer.get(), answer_opts, NULL);
  ASSERT_TRUE(NULL != GetFirstAudioContentDescription(offer.get()));
  ASSERT_TRUE(NULL != GetFirstVideoContentDescription(offer.get()));
  ASSERT_TRUE(NULL != GetFirstAudioContentDescription(answer.get()));
  ASSERT_TRUE(NULL != GetFirstVideoContentDescription(answer.get()));
  EXPECT_TRUE(GetFirstAudioContentDescription(offer.get())->rtcp_mux());
  EXPECT_TRUE(GetFirstVideoContentDescription(offer.get())->rtcp_mux());
  EXPECT_FALSE(GetFirstAudioContentDescription(answer.get())->rtcp_mux());
  EXPECT_FALSE(GetFirstVideoContentDescription(answer.get())->rtcp_mux());

  offer_opts.rtcp_mux_enabled = false;
  answer_opts.rtcp_mux_enabled = true;
  offer = f1_.CreateOffer(offer_opts, NULL);
  answer = f2_.CreateAnswer(offer.get(), answer_opts, NULL);
  ASSERT_TRUE(NULL != GetFirstAudioContentDescription(offer.get()));
  ASSERT_TRUE(NULL != GetFirstVideoContentDescription(offer.get()));
  ASSERT_TRUE(NULL != GetFirstAudioContentDescription(answer.get()));
  ASSERT_TRUE(NULL != GetFirstVideoContentDescription(answer.get()));
  EXPECT_FALSE(GetFirstAudioContentDescription(offer.get())->rtcp_mux());
  EXPECT_FALSE(GetFirstVideoContentDescription(offer.get())->rtcp_mux());
  EXPECT_FALSE(GetFirstAudioContentDescription(answer.get())->rtcp_mux());
  EXPECT_FALSE(GetFirstVideoContentDescription(answer.get())->rtcp_mux());

  offer_opts.rtcp_mux_enabled = false;
  answer_opts.rtcp_mux_enabled = false;
  offer = f1_.CreateOffer(offer_opts, NULL);
  answer = f2_.CreateAnswer(offer.get(), answer_opts, NULL);
  ASSERT_TRUE(NULL != GetFirstAudioContentDescription(offer.get()));
  ASSERT_TRUE(NULL != GetFirstVideoContentDescription(offer.get()));
  ASSERT_TRUE(NULL != GetFirstAudioContentDescription(answer.get()));
  ASSERT_TRUE(NULL != GetFirstVideoContentDescription(answer.get()));
  EXPECT_FALSE(GetFirstAudioContentDescription(offer.get())->rtcp_mux());
  EXPECT_FALSE(GetFirstVideoContentDescription(offer.get())->rtcp_mux());
  EXPECT_FALSE(GetFirstAudioContentDescription(answer.get())->rtcp_mux());
  EXPECT_FALSE(GetFirstVideoContentDescription(answer.get())->rtcp_mux());
}

// Create an audio-only answer to a video offer.
TEST_F(MediaSessionDescriptionFactoryTest, TestCreateAudioAnswerToVideo) {
  MediaSessionOptions opts;
  AddMediaDescriptionOptions(MEDIA_TYPE_AUDIO, "audio",
                             RtpTransceiverDirection::kRecvOnly, kActive,
                             &opts);
  AddMediaDescriptionOptions(MEDIA_TYPE_VIDEO, "video",
                             RtpTransceiverDirection::kRecvOnly, kActive,
                             &opts);
  std::unique_ptr<SessionDescription> offer = f1_.CreateOffer(opts, NULL);
  ASSERT_TRUE(offer.get() != NULL);

  opts.media_description_options[1].stopped = true;
  std::unique_ptr<SessionDescription> answer =
      f2_.CreateAnswer(offer.get(), opts, NULL);
  const ContentInfo* ac = answer->GetContentByName("audio");
  const ContentInfo* vc = answer->GetContentByName("video");
  ASSERT_TRUE(ac != NULL);
  ASSERT_TRUE(vc != NULL);
  ASSERT_TRUE(vc->media_description() != NULL);
  EXPECT_TRUE(vc->rejected);
}

// Create an answer that rejects the contents which are rejected in the offer.
TEST_F(MediaSessionDescriptionFactoryTest,
       CreateAnswerToOfferWithRejectedMedia) {
  MediaSessionOptions opts;
  AddAudioVideoSections(RtpTransceiverDirection::kRecvOnly, &opts);
  std::unique_ptr<SessionDescription> offer = f1_.CreateOffer(opts, NULL);
  ASSERT_TRUE(offer.get() != NULL);
  ContentInfo* ac = offer->GetContentByName("audio");
  ContentInfo* vc = offer->GetContentByName("video");
  ASSERT_TRUE(ac != NULL);
  ASSERT_TRUE(vc != NULL);
  ac->rejected = true;
  vc->rejected = true;
  std::unique_ptr<SessionDescription> answer =
      f2_.CreateAnswer(offer.get(), opts, NULL);
  ac = answer->GetContentByName("audio");
  vc = answer->GetContentByName("video");
  ASSERT_TRUE(ac != NULL);
  ASSERT_TRUE(vc != NULL);
  EXPECT_TRUE(ac->rejected);
  EXPECT_TRUE(vc->rejected);
}

TEST_F(MediaSessionDescriptionFactoryTest,
       OfferAndAnswerDoesNotHaveMixedByteSessionAttribute) {
  MediaSessionOptions opts;
  std::unique_ptr<SessionDescription> offer =
      f1_.CreateOffer(opts, /*current_description=*/nullptr);
  offer->set_extmap_allow_mixed(false);

  std::unique_ptr<SessionDescription> answer(
      f2_.CreateAnswer(offer.get(), opts, /*current_description=*/nullptr));

  EXPECT_FALSE(answer->extmap_allow_mixed());
}

TEST_F(MediaSessionDescriptionFactoryTest,
       OfferAndAnswerHaveMixedByteSessionAttribute) {
  MediaSessionOptions opts;
  std::unique_ptr<SessionDescription> offer =
      f1_.CreateOffer(opts, /*current_description=*/nullptr);
  offer->set_extmap_allow_mixed(true);

  std::unique_ptr<SessionDescription> answer_support(
      f2_.CreateAnswer(offer.get(), opts, /*current_description=*/nullptr));

  EXPECT_TRUE(answer_support->extmap_allow_mixed());
}

TEST_F(MediaSessionDescriptionFactoryTest,
       OfferAndAnswerDoesNotHaveMixedByteMediaAttributes) {
  MediaSessionOptions opts;
  AddAudioVideoSections(RtpTransceiverDirection::kSendRecv, &opts);
  std::unique_ptr<SessionDescription> offer =
      f1_.CreateOffer(opts, /*current_description=*/nullptr);
  offer->set_extmap_allow_mixed(false);
  MediaContentDescription* audio_offer =
      offer->GetContentDescriptionByName("audio");
  MediaContentDescription* video_offer =
      offer->GetContentDescriptionByName("video");
  ASSERT_EQ(MediaContentDescription::kNo,
            audio_offer->extmap_allow_mixed_enum());
  ASSERT_EQ(MediaContentDescription::kNo,
            video_offer->extmap_allow_mixed_enum());

  std::unique_ptr<SessionDescription> answer(
      f2_.CreateAnswer(offer.get(), opts, /*current_description=*/nullptr));

  MediaContentDescription* audio_answer =
      answer->GetContentDescriptionByName("audio");
  MediaContentDescription* video_answer =
      answer->GetContentDescriptionByName("video");
  EXPECT_EQ(MediaContentDescription::kNo,
            audio_answer->extmap_allow_mixed_enum());
  EXPECT_EQ(MediaContentDescription::kNo,
            video_answer->extmap_allow_mixed_enum());
}

TEST_F(MediaSessionDescriptionFactoryTest,
       OfferAndAnswerHaveSameMixedByteMediaAttributes) {
  MediaSessionOptions opts;
  AddAudioVideoSections(RtpTransceiverDirection::kSendRecv, &opts);
  std::unique_ptr<SessionDescription> offer =
      f1_.CreateOffer(opts, /*current_description=*/nullptr);
  offer->set_extmap_allow_mixed(false);
  MediaContentDescription* audio_offer =
      offer->GetContentDescriptionByName("audio");
  audio_offer->set_extmap_allow_mixed_enum(MediaContentDescription::kMedia);
  MediaContentDescription* video_offer =
      offer->GetContentDescriptionByName("video");
  video_offer->set_extmap_allow_mixed_enum(MediaContentDescription::kMedia);

  std::unique_ptr<SessionDescription> answer(
      f2_.CreateAnswer(offer.get(), opts, /*current_description=*/nullptr));

  MediaContentDescription* audio_answer =
      answer->GetContentDescriptionByName("audio");
  MediaContentDescription* video_answer =
      answer->GetContentDescriptionByName("video");
  EXPECT_EQ(MediaContentDescription::kMedia,
            audio_answer->extmap_allow_mixed_enum());
  EXPECT_EQ(MediaContentDescription::kMedia,
            video_answer->extmap_allow_mixed_enum());
}

TEST_F(MediaSessionDescriptionFactoryTest,
       OfferAndAnswerHaveDifferentMixedByteMediaAttributes) {
  MediaSessionOptions opts;
  AddAudioVideoSections(RtpTransceiverDirection::kSendRecv, &opts);
  std::unique_ptr<SessionDescription> offer =
      f1_.CreateOffer(opts, /*current_description=*/nullptr);
  offer->set_extmap_allow_mixed(false);
  MediaContentDescription* audio_offer =
      offer->GetContentDescriptionByName("audio");
  audio_offer->set_extmap_allow_mixed_enum(MediaContentDescription::kNo);
  MediaContentDescription* video_offer =
      offer->GetContentDescriptionByName("video");
  video_offer->set_extmap_allow_mixed_enum(MediaContentDescription::kMedia);

  std::unique_ptr<SessionDescription> answer(
      f2_.CreateAnswer(offer.get(), opts, /*current_description=*/nullptr));

  MediaContentDescription* audio_answer =
      answer->GetContentDescriptionByName("audio");
  MediaContentDescription* video_answer =
      answer->GetContentDescriptionByName("video");
  EXPECT_EQ(MediaContentDescription::kNo,
            audio_answer->extmap_allow_mixed_enum());
  EXPECT_EQ(MediaContentDescription::kMedia,
            video_answer->extmap_allow_mixed_enum());
}

// Create an audio and video offer with:
// - one video track
// - two audio tracks
// and ensure it matches what we expect. Also updates the initial offer by
// adding a new video track and replaces one of the audio tracks.
TEST_F(MediaSessionDescriptionFactoryTest, TestCreateMultiStreamVideoOffer) {
  MediaSessionOptions opts;
  AddAudioVideoSections(RtpTransceiverDirection::kSendRecv, &opts);
  AttachSenderToMediaDescriptionOptions("video", MEDIA_TYPE_VIDEO, kVideoTrack1,
                                        {kMediaStream1}, 1, &opts);
  AttachSenderToMediaDescriptionOptions("audio", MEDIA_TYPE_AUDIO, kAudioTrack1,
                                        {kMediaStream1}, 1, &opts);
  AttachSenderToMediaDescriptionOptions("audio", MEDIA_TYPE_AUDIO, kAudioTrack2,
                                        {kMediaStream1}, 1, &opts);

  f1_.set_secure(SEC_ENABLED);
  std::unique_ptr<SessionDescription> offer = f1_.CreateOffer(opts, NULL);

  ASSERT_TRUE(offer.get() != NULL);
  const ContentInfo* ac = offer->GetContentByName("audio");
  const ContentInfo* vc = offer->GetContentByName("video");
  ASSERT_TRUE(ac != NULL);
  ASSERT_TRUE(vc != NULL);
  const AudioContentDescription* acd = ac->media_description()->as_audio();
  const VideoContentDescription* vcd = vc->media_description()->as_video();
  EXPECT_EQ(MEDIA_TYPE_AUDIO, acd->type());
  EXPECT_EQ(f1_.audio_sendrecv_codecs(), acd->codecs());

  const StreamParamsVec& audio_streams = acd->streams();
  ASSERT_EQ(2U, audio_streams.size());
  EXPECT_EQ(audio_streams[0].cname, audio_streams[1].cname);
  EXPECT_EQ(kAudioTrack1, audio_streams[0].id);
  ASSERT_EQ(1U, audio_streams[0].ssrcs.size());
  EXPECT_NE(0U, audio_streams[0].ssrcs[0]);
  EXPECT_EQ(kAudioTrack2, audio_streams[1].id);
  ASSERT_EQ(1U, audio_streams[1].ssrcs.size());
  EXPECT_NE(0U, audio_streams[1].ssrcs[0]);

  EXPECT_EQ(kAutoBandwidth, acd->bandwidth());  // default bandwidth (auto)
  EXPECT_TRUE(acd->rtcp_mux());                 // rtcp-mux defaults on
  ASSERT_CRYPTO(acd, 1U, kDefaultSrtpCryptoSuite);

  EXPECT_EQ(MEDIA_TYPE_VIDEO, vcd->type());
  EXPECT_EQ(f1_.video_sendrecv_codecs(), vcd->codecs());
  ASSERT_CRYPTO(vcd, 1U, kDefaultSrtpCryptoSuite);

  const StreamParamsVec& video_streams = vcd->streams();
  ASSERT_EQ(1U, video_streams.size());
  EXPECT_EQ(video_streams[0].cname, audio_streams[0].cname);
  EXPECT_EQ(kVideoTrack1, video_streams[0].id);
  EXPECT_EQ(kAutoBandwidth, vcd->bandwidth());  // default bandwidth (auto)
  EXPECT_TRUE(vcd->rtcp_mux());                 // rtcp-mux defaults on

  // Update the offer. Add a new video track that is not synched to the
  // other tracks and replace audio track 2 with audio track 3.
  AttachSenderToMediaDescriptionOptions("video", MEDIA_TYPE_VIDEO, kVideoTrack2,
                                        {kMediaStream2}, 1, &opts);
  DetachSenderFromMediaSection("audio", kAudioTrack2, &opts);
  AttachSenderToMediaDescriptionOptions("audio", MEDIA_TYPE_AUDIO, kAudioTrack3,
                                        {kMediaStream1}, 1, &opts);
  std::unique_ptr<SessionDescription> updated_offer(
      f1_.CreateOffer(opts, offer.get()));

  ASSERT_TRUE(updated_offer.get() != NULL);
  ac = updated_offer->GetContentByName("audio");
  vc = updated_offer->GetContentByName("video");
  ASSERT_TRUE(ac != NULL);
  ASSERT_TRUE(vc != NULL);
  const AudioContentDescription* updated_acd =
      ac->media_description()->as_audio();
  const VideoContentDescription* updated_vcd =
      vc->media_description()->as_video();

  EXPECT_EQ(acd->type(), updated_acd->type());
  EXPECT_EQ(acd->codecs(), updated_acd->codecs());
  EXPECT_EQ(vcd->type(), updated_vcd->type());
  EXPECT_EQ(vcd->codecs(), updated_vcd->codecs());
  ASSERT_CRYPTO(updated_acd, 1U, kDefaultSrtpCryptoSuite);
  EXPECT_TRUE(CompareCryptoParams(acd->cryptos(), updated_acd->cryptos()));
  ASSERT_CRYPTO(updated_vcd, 1U, kDefaultSrtpCryptoSuite);
  EXPECT_TRUE(CompareCryptoParams(vcd->cryptos(), updated_vcd->cryptos()));

  const StreamParamsVec& updated_audio_streams = updated_acd->streams();
  ASSERT_EQ(2U, updated_audio_streams.size());
  EXPECT_EQ(audio_streams[0], updated_audio_streams[0]);
  EXPECT_EQ(kAudioTrack3, updated_audio_streams[1].id);  // New audio track.
  ASSERT_EQ(1U, updated_audio_streams[1].ssrcs.size());
  EXPECT_NE(0U, updated_audio_streams[1].ssrcs[0]);
  EXPECT_EQ(updated_audio_streams[0].cname, updated_audio_streams[1].cname);

  const StreamParamsVec& updated_video_streams = updated_vcd->streams();
  ASSERT_EQ(2U, updated_video_streams.size());
  EXPECT_EQ(video_streams[0], updated_video_streams[0]);
  EXPECT_EQ(kVideoTrack2, updated_video_streams[1].id);
  // All the media streams in one PeerConnection share one RTCP CNAME.
  EXPECT_EQ(updated_video_streams[1].cname, updated_video_streams[0].cname);
}

// Create an offer with simulcast video stream.
TEST_F(MediaSessionDescriptionFactoryTest, TestCreateSimulcastVideoOffer) {
  MediaSessionOptions opts;
  AddMediaDescriptionOptions(MEDIA_TYPE_AUDIO, "audio",
                             RtpTransceiverDirection::kRecvOnly, kActive,
                             &opts);
  AddMediaDescriptionOptions(MEDIA_TYPE_VIDEO, "video",
                             RtpTransceiverDirection::kSendRecv, kActive,
                             &opts);
  const int num_sim_layers = 3;
  AttachSenderToMediaDescriptionOptions("video", MEDIA_TYPE_VIDEO, kVideoTrack1,
                                        {kMediaStream1}, num_sim_layers, &opts);
  std::unique_ptr<SessionDescription> offer = f1_.CreateOffer(opts, NULL);

  ASSERT_TRUE(offer.get() != NULL);
  const ContentInfo* vc = offer->GetContentByName("video");
  ASSERT_TRUE(vc != NULL);
  const VideoContentDescription* vcd = vc->media_description()->as_video();

  const StreamParamsVec& video_streams = vcd->streams();
  ASSERT_EQ(1U, video_streams.size());
  EXPECT_EQ(kVideoTrack1, video_streams[0].id);
  const SsrcGroup* sim_ssrc_group =
      video_streams[0].get_ssrc_group(cricket::kSimSsrcGroupSemantics);
  ASSERT_TRUE(sim_ssrc_group != NULL);
  EXPECT_EQ(static_cast<size_t>(num_sim_layers), sim_ssrc_group->ssrcs.size());
}

MATCHER(RidDescriptionEquals, "Verifies that two RidDescriptions are equal.") {
  const RidDescription& rid1 = ::testing::get<0>(arg);
  const RidDescription& rid2 = ::testing::get<1>(arg);
  return rid1.rid == rid2.rid && rid1.direction == rid2.direction;
}

static void CheckSimulcastInSessionDescription(
    const SessionDescription* description,
    const std::string& content_name,
    const std::vector<RidDescription>& send_rids,
    const SimulcastLayerList& send_layers) {
  ASSERT_NE(description, nullptr);
  const ContentInfo* content = description->GetContentByName(content_name);
  ASSERT_NE(content, nullptr);
  const MediaContentDescription* cd = content->media_description();
  ASSERT_NE(cd, nullptr);
  const StreamParamsVec& streams = cd->streams();
  ASSERT_THAT(streams, SizeIs(1));
  const StreamParams& stream = streams[0];
  ASSERT_THAT(stream.ssrcs, IsEmpty());
  EXPECT_TRUE(stream.has_rids());
  const std::vector<RidDescription> rids = stream.rids();

  EXPECT_THAT(rids, Pointwise(RidDescriptionEquals(), send_rids));

  EXPECT_TRUE(cd->HasSimulcast());
  const SimulcastDescription& simulcast = cd->simulcast_description();
  EXPECT_THAT(simulcast.send_layers(), SizeIs(send_layers.size()));
  EXPECT_THAT(simulcast.send_layers(), Pointwise(Eq(), send_layers));

  ASSERT_THAT(simulcast.receive_layers().GetAllLayers(), SizeIs(0));
}

// Create an offer with spec-compliant simulcast video stream.
TEST_F(MediaSessionDescriptionFactoryTest, TestCreateCompliantSimulcastOffer) {
  MediaSessionOptions opts;
  AddMediaDescriptionOptions(MEDIA_TYPE_VIDEO, "video",
                             RtpTransceiverDirection::kSendRecv, kActive,
                             &opts);
  std::vector<RidDescription> send_rids;
  send_rids.push_back(RidDescription("f", RidDirection::kSend));
  send_rids.push_back(RidDescription("h", RidDirection::kSend));
  send_rids.push_back(RidDescription("q", RidDirection::kSend));
  SimulcastLayerList simulcast_layers;
  simulcast_layers.AddLayer(SimulcastLayer(send_rids[0].rid, false));
  simulcast_layers.AddLayer(SimulcastLayer(send_rids[1].rid, true));
  simulcast_layers.AddLayer(SimulcastLayer(send_rids[2].rid, false));
  AttachSenderToMediaDescriptionOptions("video", MEDIA_TYPE_VIDEO, kVideoTrack1,
                                        {kMediaStream1}, send_rids,
                                        simulcast_layers, 0, &opts);
  std::unique_ptr<SessionDescription> offer = f1_.CreateOffer(opts, nullptr);

  CheckSimulcastInSessionDescription(offer.get(), "video", send_rids,
                                     simulcast_layers);
}

// Create an offer that signals RIDs (not SSRCs) without Simulcast.
// In this scenario, RIDs do not need to be negotiated (there is only one).
TEST_F(MediaSessionDescriptionFactoryTest, TestOfferWithRidsNoSimulcast) {
  MediaSessionOptions opts;
  AddMediaDescriptionOptions(MEDIA_TYPE_VIDEO, "video",
                             RtpTransceiverDirection::kSendRecv, kActive,
                             &opts);
  RidDescription rid("f", RidDirection::kSend);
  AttachSenderToMediaDescriptionOptions("video", MEDIA_TYPE_VIDEO, kVideoTrack1,
                                        {kMediaStream1}, {rid},
                                        SimulcastLayerList(), 0, &opts);
  std::unique_ptr<SessionDescription> offer = f1_.CreateOffer(opts, nullptr);

  ASSERT_NE(offer.get(), nullptr);
  const ContentInfo* content = offer->GetContentByName("video");
  ASSERT_NE(content, nullptr);
  const MediaContentDescription* cd = content->media_description();
  ASSERT_NE(cd, nullptr);
  const StreamParamsVec& streams = cd->streams();
  ASSERT_THAT(streams, SizeIs(1));
  const StreamParams& stream = streams[0];
  ASSERT_THAT(stream.ssrcs, IsEmpty());
  EXPECT_FALSE(stream.has_rids());
  EXPECT_FALSE(cd->HasSimulcast());
}

// Create an answer with spec-compliant simulcast video stream.
// In this scenario, the SFU is the caller requesting that we send Simulcast.
TEST_F(MediaSessionDescriptionFactoryTest, TestCreateCompliantSimulcastAnswer) {
  MediaSessionOptions offer_opts;
  AddMediaDescriptionOptions(MEDIA_TYPE_VIDEO, "video",
                             RtpTransceiverDirection::kSendRecv, kActive,
                             &offer_opts);
  AttachSenderToMediaDescriptionOptions("video", MEDIA_TYPE_VIDEO, kVideoTrack1,
                                        {kMediaStream1}, 1, &offer_opts);
  std::unique_ptr<SessionDescription> offer =
      f1_.CreateOffer(offer_opts, nullptr);

  MediaSessionOptions answer_opts;
  AddMediaDescriptionOptions(MEDIA_TYPE_VIDEO, "video",
                             RtpTransceiverDirection::kSendRecv, kActive,
                             &answer_opts);

  std::vector<RidDescription> rid_descriptions{
      RidDescription("f", RidDirection::kSend),
      RidDescription("h", RidDirection::kSend),
      RidDescription("q", RidDirection::kSend),
  };
  SimulcastLayerList simulcast_layers;
  simulcast_layers.AddLayer(SimulcastLayer(rid_descriptions[0].rid, false));
  simulcast_layers.AddLayer(SimulcastLayer(rid_descriptions[1].rid, true));
  simulcast_layers.AddLayer(SimulcastLayer(rid_descriptions[2].rid, false));
  AttachSenderToMediaDescriptionOptions("video", MEDIA_TYPE_VIDEO, kVideoTrack1,
                                        {kMediaStream1}, rid_descriptions,
                                        simulcast_layers, 0, &answer_opts);
  std::unique_ptr<SessionDescription> answer =
      f2_.CreateAnswer(offer.get(), answer_opts, nullptr);

  CheckSimulcastInSessionDescription(answer.get(), "video", rid_descriptions,
                                     simulcast_layers);
}

// Create an answer that signals RIDs (not SSRCs) without Simulcast.
// In this scenario, RIDs do not need to be negotiated (there is only one).
// Note that RID Direction is not the same as the transceiver direction.
TEST_F(MediaSessionDescriptionFactoryTest, TestAnswerWithRidsNoSimulcast) {
  MediaSessionOptions offer_opts;
  AddMediaDescriptionOptions(MEDIA_TYPE_VIDEO, "video",
                             RtpTransceiverDirection::kSendRecv, kActive,
                             &offer_opts);
  RidDescription rid_offer("f", RidDirection::kSend);
  AttachSenderToMediaDescriptionOptions("video", MEDIA_TYPE_VIDEO, kVideoTrack1,
                                        {kMediaStream1}, {rid_offer},
                                        SimulcastLayerList(), 0, &offer_opts);
  std::unique_ptr<SessionDescription> offer =
      f1_.CreateOffer(offer_opts, nullptr);

  MediaSessionOptions answer_opts;
  AddMediaDescriptionOptions(MEDIA_TYPE_VIDEO, "video",
                             RtpTransceiverDirection::kSendRecv, kActive,
                             &answer_opts);

  RidDescription rid_answer("f", RidDirection::kReceive);
  AttachSenderToMediaDescriptionOptions("video", MEDIA_TYPE_VIDEO, kVideoTrack1,
                                        {kMediaStream1}, {rid_answer},
                                        SimulcastLayerList(), 0, &answer_opts);
  std::unique_ptr<SessionDescription> answer =
      f2_.CreateAnswer(offer.get(), answer_opts, nullptr);

  ASSERT_NE(answer.get(), nullptr);
  const ContentInfo* content = offer->GetContentByName("video");
  ASSERT_NE(content, nullptr);
  const MediaContentDescription* cd = content->media_description();
  ASSERT_NE(cd, nullptr);
  const StreamParamsVec& streams = cd->streams();
  ASSERT_THAT(streams, SizeIs(1));
  const StreamParams& stream = streams[0];
  ASSERT_THAT(stream.ssrcs, IsEmpty());
  EXPECT_FALSE(stream.has_rids());
  EXPECT_FALSE(cd->HasSimulcast());
}

// Create an audio and video answer to a standard video offer with:
// - one video track
// - two audio tracks
// - two data tracks
// and ensure it matches what we expect. Also updates the initial answer by
// adding a new video track and removes one of the audio tracks.
TEST_F(MediaSessionDescriptionFactoryTest, TestCreateMultiStreamVideoAnswer) {
  MediaSessionOptions offer_opts;
  AddMediaDescriptionOptions(MEDIA_TYPE_AUDIO, "audio",
                             RtpTransceiverDirection::kRecvOnly, kActive,
                             &offer_opts);
  AddMediaDescriptionOptions(MEDIA_TYPE_VIDEO, "video",
                             RtpTransceiverDirection::kRecvOnly, kActive,
                             &offer_opts);
  f1_.set_secure(SEC_ENABLED);
  f2_.set_secure(SEC_ENABLED);
  std::unique_ptr<SessionDescription> offer = f1_.CreateOffer(offer_opts, NULL);

  MediaSessionOptions answer_opts;
  AddMediaDescriptionOptions(MEDIA_TYPE_AUDIO, "audio",
                             RtpTransceiverDirection::kSendRecv, kActive,
                             &answer_opts);
  AddMediaDescriptionOptions(MEDIA_TYPE_VIDEO, "video",
                             RtpTransceiverDirection::kSendRecv, kActive,
                             &answer_opts);
  AttachSenderToMediaDescriptionOptions("video", MEDIA_TYPE_VIDEO, kVideoTrack1,
                                        {kMediaStream1}, 1, &answer_opts);
  AttachSenderToMediaDescriptionOptions("audio", MEDIA_TYPE_AUDIO, kAudioTrack1,
                                        {kMediaStream1}, 1, &answer_opts);
  AttachSenderToMediaDescriptionOptions("audio", MEDIA_TYPE_AUDIO, kAudioTrack2,
                                        {kMediaStream1}, 1, &answer_opts);

  std::unique_ptr<SessionDescription> answer =
      f2_.CreateAnswer(offer.get(), answer_opts, NULL);

  ASSERT_TRUE(answer.get() != NULL);
  const ContentInfo* ac = answer->GetContentByName("audio");
  const ContentInfo* vc = answer->GetContentByName("video");
  ASSERT_TRUE(ac != NULL);
  ASSERT_TRUE(vc != NULL);
  const AudioContentDescription* acd = ac->media_description()->as_audio();
  const VideoContentDescription* vcd = vc->media_description()->as_video();
  ASSERT_CRYPTO(acd, 1U, kDefaultSrtpCryptoSuite);
  ASSERT_CRYPTO(vcd, 1U, kDefaultSrtpCryptoSuite);

  EXPECT_EQ(MEDIA_TYPE_AUDIO, acd->type());
  EXPECT_THAT(acd->codecs(), ElementsAreArray(kAudioCodecsAnswer));

  const StreamParamsVec& audio_streams = acd->streams();
  ASSERT_EQ(2U, audio_streams.size());
  EXPECT_TRUE(audio_streams[0].cname == audio_streams[1].cname);
  EXPECT_EQ(kAudioTrack1, audio_streams[0].id);
  ASSERT_EQ(1U, audio_streams[0].ssrcs.size());
  EXPECT_NE(0U, audio_streams[0].ssrcs[0]);
  EXPECT_EQ(kAudioTrack2, audio_streams[1].id);
  ASSERT_EQ(1U, audio_streams[1].ssrcs.size());
  EXPECT_NE(0U, audio_streams[1].ssrcs[0]);

  EXPECT_EQ(kAutoBandwidth, acd->bandwidth());  // default bandwidth (auto)
  EXPECT_TRUE(acd->rtcp_mux());                 // rtcp-mux defaults on

  EXPECT_EQ(MEDIA_TYPE_VIDEO, vcd->type());
  EXPECT_THAT(vcd->codecs(), ElementsAreArray(kVideoCodecsAnswer));

  const StreamParamsVec& video_streams = vcd->streams();
  ASSERT_EQ(1U, video_streams.size());
  EXPECT_EQ(video_streams[0].cname, audio_streams[0].cname);
  EXPECT_EQ(kVideoTrack1, video_streams[0].id);
  EXPECT_EQ(kAutoBandwidth, vcd->bandwidth());  // default bandwidth (auto)
  EXPECT_TRUE(vcd->rtcp_mux());                 // rtcp-mux defaults on

  // Update the answer. Add a new video track that is not synched to the
  // other tracks and remove 1 audio track.
  AttachSenderToMediaDescriptionOptions("video", MEDIA_TYPE_VIDEO, kVideoTrack2,
                                        {kMediaStream2}, 1, &answer_opts);
  DetachSenderFromMediaSection("audio", kAudioTrack2, &answer_opts);
  std::unique_ptr<SessionDescription> updated_answer(
      f2_.CreateAnswer(offer.get(), answer_opts, answer.get()));

  ASSERT_TRUE(updated_answer.get() != NULL);
  ac = updated_answer->GetContentByName("audio");
  vc = updated_answer->GetContentByName("video");
  ASSERT_TRUE(ac != NULL);
  ASSERT_TRUE(vc != NULL);
  const AudioContentDescription* updated_acd =
      ac->media_description()->as_audio();
  const VideoContentDescription* updated_vcd =
      vc->media_description()->as_video();

  ASSERT_CRYPTO(updated_acd, 1U, kDefaultSrtpCryptoSuite);
  EXPECT_TRUE(CompareCryptoParams(acd->cryptos(), updated_acd->cryptos()));
  ASSERT_CRYPTO(updated_vcd, 1U, kDefaultSrtpCryptoSuite);
  EXPECT_TRUE(CompareCryptoParams(vcd->cryptos(), updated_vcd->cryptos()));

  EXPECT_EQ(acd->type(), updated_acd->type());
  EXPECT_EQ(acd->codecs(), updated_acd->codecs());
  EXPECT_EQ(vcd->type(), updated_vcd->type());
  EXPECT_EQ(vcd->codecs(), updated_vcd->codecs());

  const StreamParamsVec& updated_audio_streams = updated_acd->streams();
  ASSERT_EQ(1U, updated_audio_streams.size());
  EXPECT_TRUE(audio_streams[0] == updated_audio_streams[0]);

  const StreamParamsVec& updated_video_streams = updated_vcd->streams();
  ASSERT_EQ(2U, updated_video_streams.size());
  EXPECT_EQ(video_streams[0], updated_video_streams[0]);
  EXPECT_EQ(kVideoTrack2, updated_video_streams[1].id);
  // All media streams in one PeerConnection share one CNAME.
  EXPECT_EQ(updated_video_streams[1].cname, updated_video_streams[0].cname);
}

// Create an updated offer after creating an answer to the original offer and
// verify that the codecs that were part of the original answer are not changed
// in the updated offer.
TEST_F(MediaSessionDescriptionFactoryTest,
       RespondentCreatesOfferAfterCreatingAnswer) {
  MediaSessionOptions opts;
  AddAudioVideoSections(RtpTransceiverDirection::kRecvOnly, &opts);

  std::unique_ptr<SessionDescription> offer = f1_.CreateOffer(opts, NULL);
  std::unique_ptr<SessionDescription> answer =
      f2_.CreateAnswer(offer.get(), opts, NULL);

  const AudioContentDescription* acd =
      GetFirstAudioContentDescription(answer.get());
  EXPECT_THAT(acd->codecs(), ElementsAreArray(kAudioCodecsAnswer));

  const VideoContentDescription* vcd =
      GetFirstVideoContentDescription(answer.get());
  EXPECT_THAT(vcd->codecs(), ElementsAreArray(kVideoCodecsAnswer));

  std::unique_ptr<SessionDescription> updated_offer(
      f2_.CreateOffer(opts, answer.get()));

  // The expected audio codecs are the common audio codecs from the first
  // offer/answer exchange plus the audio codecs only `f2_` offer, sorted in
  // preference order.
  // TODO(wu): `updated_offer` should not include the codec
  // (i.e. `kAudioCodecs2[0]`) the other side doesn't support.
  const AudioCodec kUpdatedAudioCodecOffer[] = {
      kAudioCodecsAnswer[0],
      kAudioCodecsAnswer[1],
      kAudioCodecs2[0],
  };

  // The expected video codecs are the common video codecs from the first
  // offer/answer exchange plus the video codecs only `f2_` offer, sorted in
  // preference order.
  const VideoCodec kUpdatedVideoCodecOffer[] = {
      kVideoCodecsAnswer[0],
      kVideoCodecs2[1],
  };

  const AudioContentDescription* updated_acd =
      GetFirstAudioContentDescription(updated_offer.get());
  EXPECT_THAT(updated_acd->codecs(), ElementsAreArray(kUpdatedAudioCodecOffer));

  const VideoContentDescription* updated_vcd =
      GetFirstVideoContentDescription(updated_offer.get());
  EXPECT_THAT(updated_vcd->codecs(), ElementsAreArray(kUpdatedVideoCodecOffer));
}

// Test that a reoffer does not reuse audio codecs from a previous media section
// that is being recycled.
TEST_F(MediaSessionDescriptionFactoryTest,
       ReOfferDoesNotReUseRecycledAudioCodecs) {
  f1_.set_video_codecs({}, {});
  f2_.set_video_codecs({}, {});

  MediaSessionOptions opts;
  AddMediaDescriptionOptions(MEDIA_TYPE_AUDIO, "a0",
                             RtpTransceiverDirection::kSendRecv, kActive,
                             &opts);
  std::unique_ptr<SessionDescription> offer = f1_.CreateOffer(opts, nullptr);
  std::unique_ptr<SessionDescription> answer =
      f2_.CreateAnswer(offer.get(), opts, nullptr);

  // Recycle the media section by changing its mid.
  opts.media_description_options[0].mid = "a1";
  std::unique_ptr<SessionDescription> reoffer =
      f2_.CreateOffer(opts, answer.get());

  // Expect that the results of the first negotiation are ignored. If the m=
  // section was not recycled the payload types would match the initial offerer.
  const AudioContentDescription* acd =
      GetFirstAudioContentDescription(reoffer.get());
  EXPECT_THAT(acd->codecs(), ElementsAreArray(kAudioCodecs2));
}

// Test that a reoffer does not reuse video codecs from a previous media section
// that is being recycled.
TEST_F(MediaSessionDescriptionFactoryTest,
       ReOfferDoesNotReUseRecycledVideoCodecs) {
  f1_.set_audio_codecs({}, {});
  f2_.set_audio_codecs({}, {});

  MediaSessionOptions opts;
  AddMediaDescriptionOptions(MEDIA_TYPE_VIDEO, "v0",
                             RtpTransceiverDirection::kSendRecv, kActive,
                             &opts);
  std::unique_ptr<SessionDescription> offer = f1_.CreateOffer(opts, nullptr);
  auto answer = f2_.CreateAnswer(offer.get(), opts, nullptr);

  // Recycle the media section by changing its mid.
  opts.media_description_options[0].mid = "v1";
  std::unique_ptr<SessionDescription> reoffer =
      f2_.CreateOffer(opts, answer.get());

  // Expect that the results of the first negotiation are ignored. If the m=
  // section was not recycled the payload types would match the initial offerer.
  const VideoContentDescription* vcd =
      GetFirstVideoContentDescription(reoffer.get());
  EXPECT_THAT(vcd->codecs(), ElementsAreArray(kVideoCodecs2));
}

// Test that a reanswer does not reuse audio codecs from a previous media
// section that is being recycled.
TEST_F(MediaSessionDescriptionFactoryTest,
       ReAnswerDoesNotReUseRecycledAudioCodecs) {
  f1_.set_video_codecs({}, {});
  f2_.set_video_codecs({}, {});

  // Perform initial offer/answer in reverse (`f2_` as offerer) so that the
  // second offer/answer is forward (`f1_` as offerer).
  MediaSessionOptions opts;
  AddMediaDescriptionOptions(MEDIA_TYPE_AUDIO, "a0",
                             RtpTransceiverDirection::kSendRecv, kActive,
                             &opts);
  std::unique_ptr<SessionDescription> offer = f2_.CreateOffer(opts, nullptr);
  std::unique_ptr<SessionDescription> answer =
      f1_.CreateAnswer(offer.get(), opts, nullptr);

  // Recycle the media section by changing its mid.
  opts.media_description_options[0].mid = "a1";
  std::unique_ptr<SessionDescription> reoffer =
      f1_.CreateOffer(opts, answer.get());
  std::unique_ptr<SessionDescription> reanswer =
      f2_.CreateAnswer(reoffer.get(), opts, offer.get());

  // Expect that the results of the first negotiation are ignored. If the m=
  // section was not recycled the payload types would match the initial offerer.
  const AudioContentDescription* acd =
      GetFirstAudioContentDescription(reanswer.get());
  EXPECT_THAT(acd->codecs(), ElementsAreArray(kAudioCodecsAnswer));
}

// Test that a reanswer does not reuse video codecs from a previous media
// section that is being recycled.
TEST_F(MediaSessionDescriptionFactoryTest,
       ReAnswerDoesNotReUseRecycledVideoCodecs) {
  f1_.set_audio_codecs({}, {});
  f2_.set_audio_codecs({}, {});

  // Perform initial offer/answer in reverse (`f2_` as offerer) so that the
  // second offer/answer is forward (`f1_` as offerer).
  MediaSessionOptions opts;
  AddMediaDescriptionOptions(MEDIA_TYPE_VIDEO, "v0",
                             RtpTransceiverDirection::kSendRecv, kActive,
                             &opts);
  std::unique_ptr<SessionDescription> offer = f2_.CreateOffer(opts, nullptr);
  std::unique_ptr<SessionDescription> answer =
      f1_.CreateAnswer(offer.get(), opts, nullptr);

  // Recycle the media section by changing its mid.
  opts.media_description_options[0].mid = "v1";
  std::unique_ptr<SessionDescription> reoffer =
      f1_.CreateOffer(opts, answer.get());
  std::unique_ptr<SessionDescription> reanswer =
      f2_.CreateAnswer(reoffer.get(), opts, offer.get());

  // Expect that the results of the first negotiation are ignored. If the m=
  // section was not recycled the payload types would match the initial offerer.
  const VideoContentDescription* vcd =
      GetFirstVideoContentDescription(reanswer.get());
  EXPECT_THAT(vcd->codecs(), ElementsAreArray(kVideoCodecsAnswer));
}

// Create an updated offer after creating an answer to the original offer and
// verify that the codecs that were part of the original answer are not changed
// in the updated offer. In this test Rtx is enabled.
TEST_F(MediaSessionDescriptionFactoryTest,
       RespondentCreatesOfferAfterCreatingAnswerWithRtx) {
  MediaSessionOptions opts;
  AddMediaDescriptionOptions(MEDIA_TYPE_VIDEO, "video",
                             RtpTransceiverDirection::kRecvOnly, kActive,
                             &opts);
  std::vector<VideoCodec> f1_codecs = MAKE_VECTOR(kVideoCodecs1);
  // This creates rtx for H264 with the payload type `f1_` uses.
  AddRtxCodec(VideoCodec::CreateRtxCodec(126, kVideoCodecs1[1].id), &f1_codecs);
  f1_.set_video_codecs(f1_codecs, f1_codecs);

  std::vector<VideoCodec> f2_codecs = MAKE_VECTOR(kVideoCodecs2);
  // This creates rtx for H264 with the payload type `f2_` uses.
  AddRtxCodec(VideoCodec::CreateRtxCodec(125, kVideoCodecs2[0].id), &f2_codecs);
  f2_.set_video_codecs(f2_codecs, f2_codecs);

  std::unique_ptr<SessionDescription> offer = f1_.CreateOffer(opts, NULL);
  ASSERT_TRUE(offer.get() != NULL);
  std::unique_ptr<SessionDescription> answer =
      f2_.CreateAnswer(offer.get(), opts, NULL);

  const VideoContentDescription* vcd =
      GetFirstVideoContentDescription(answer.get());

  std::vector<VideoCodec> expected_codecs = MAKE_VECTOR(kVideoCodecsAnswer);
  AddRtxCodec(VideoCodec::CreateRtxCodec(126, kVideoCodecs1[1].id),
              &expected_codecs);

  EXPECT_EQ(expected_codecs, vcd->codecs());

  // Now, make sure we get same result (except for the order) if `f2_` creates
  // an updated offer even though the default payload types between `f1_` and
  // `f2_` are different.
  std::unique_ptr<SessionDescription> updated_offer(
      f2_.CreateOffer(opts, answer.get()));
  ASSERT_TRUE(updated_offer);
  std::unique_ptr<SessionDescription> updated_answer(
      f1_.CreateAnswer(updated_offer.get(), opts, answer.get()));

  const VideoContentDescription* updated_vcd =
      GetFirstVideoContentDescription(updated_answer.get());

  EXPECT_EQ(expected_codecs, updated_vcd->codecs());
}

// Regression test for:
// https://bugs.chromium.org/p/webrtc/issues/detail?id=8332
// Existing codecs should always appear before new codecs in re-offers. But
// under a specific set of circumstances, the existing RTX codec was ending up
// added to the end of the list.
TEST_F(MediaSessionDescriptionFactoryTest,
       RespondentCreatesOfferAfterCreatingAnswerWithRemappedRtxPayloadType) {
  MediaSessionOptions opts;
  AddMediaDescriptionOptions(MEDIA_TYPE_VIDEO, "video",
                             RtpTransceiverDirection::kRecvOnly, kActive,
                             &opts);
  // We specifically choose different preferred payload types for VP8 to
  // trigger the issue.
  cricket::VideoCodec vp8_offerer(100, "VP8");
  cricket::VideoCodec vp8_offerer_rtx =
      VideoCodec::CreateRtxCodec(101, vp8_offerer.id);
  cricket::VideoCodec vp8_answerer(110, "VP8");
  cricket::VideoCodec vp8_answerer_rtx =
      VideoCodec::CreateRtxCodec(111, vp8_answerer.id);
  cricket::VideoCodec vp9(120, "VP9");
  cricket::VideoCodec vp9_rtx = VideoCodec::CreateRtxCodec(121, vp9.id);

  std::vector<VideoCodec> f1_codecs = {vp8_offerer, vp8_offerer_rtx};
  // We also specifically cause the answerer to prefer VP9, such that if it
  // *doesn't* honor the existing preferred codec (VP8) we'll notice.
  std::vector<VideoCodec> f2_codecs = {vp9, vp9_rtx, vp8_answerer,
                                       vp8_answerer_rtx};

  f1_.set_video_codecs(f1_codecs, f1_codecs);
  f2_.set_video_codecs(f2_codecs, f2_codecs);
  std::vector<AudioCodec> audio_codecs;
  f1_.set_audio_codecs(audio_codecs, audio_codecs);
  f2_.set_audio_codecs(audio_codecs, audio_codecs);

  // Offer will be {VP8, RTX for VP8}. Answer will be the same.
  std::unique_ptr<SessionDescription> offer = f1_.CreateOffer(opts, NULL);
  ASSERT_TRUE(offer.get() != NULL);
  std::unique_ptr<SessionDescription> answer =
      f2_.CreateAnswer(offer.get(), opts, NULL);

  // Updated offer *should* be {VP8, RTX for VP8, VP9, RTX for VP9}.
  // But if the bug is triggered, RTX for VP8 ends up last.
  std::unique_ptr<SessionDescription> updated_offer(
      f2_.CreateOffer(opts, answer.get()));

  const VideoContentDescription* vcd =
      GetFirstVideoContentDescription(updated_offer.get());
  std::vector<cricket::VideoCodec> codecs = vcd->codecs();
  ASSERT_EQ(4u, codecs.size());
  EXPECT_EQ(vp8_offerer, codecs[0]);
  EXPECT_EQ(vp8_offerer_rtx, codecs[1]);
  EXPECT_EQ(vp9, codecs[2]);
  EXPECT_EQ(vp9_rtx, codecs[3]);
}

// Create an updated offer that adds video after creating an audio only answer
// to the original offer. This test verifies that if a video codec and the RTX
// codec have the same default payload type as an audio codec that is already in
// use, the added codecs payload types are changed.
TEST_F(MediaSessionDescriptionFactoryTest,
       RespondentCreatesOfferWithVideoAndRtxAfterCreatingAudioAnswer) {
  std::vector<VideoCodec> f1_codecs = MAKE_VECTOR(kVideoCodecs1);
  // This creates rtx for H264 with the payload type `f1_` uses.
  AddRtxCodec(VideoCodec::CreateRtxCodec(126, kVideoCodecs1[1].id), &f1_codecs);
  f1_.set_video_codecs(f1_codecs, f1_codecs);

  MediaSessionOptions opts;
  AddMediaDescriptionOptions(MEDIA_TYPE_AUDIO, "audio",
                             RtpTransceiverDirection::kRecvOnly, kActive,
                             &opts);

  std::unique_ptr<SessionDescription> offer = f1_.CreateOffer(opts, NULL);
  std::unique_ptr<SessionDescription> answer =
      f2_.CreateAnswer(offer.get(), opts, NULL);

  const AudioContentDescription* acd =
      GetFirstAudioContentDescription(answer.get());
  EXPECT_THAT(acd->codecs(), ElementsAreArray(kAudioCodecsAnswer));

  // Now - let `f2_` add video with RTX and let the payload type the RTX codec
  // reference  be the same as an audio codec that was negotiated in the
  // first offer/answer exchange.
  opts.media_description_options.clear();
  AddAudioVideoSections(RtpTransceiverDirection::kRecvOnly, &opts);

  std::vector<VideoCodec> f2_codecs = MAKE_VECTOR(kVideoCodecs2);
  int used_pl_type = acd->codecs()[0].id;
  f2_codecs[0].id = used_pl_type;  // Set the payload type for H264.
  AddRtxCodec(VideoCodec::CreateRtxCodec(125, used_pl_type), &f2_codecs);
  f2_.set_video_codecs(f2_codecs, f2_codecs);

  std::unique_ptr<SessionDescription> updated_offer(
      f2_.CreateOffer(opts, answer.get()));
  ASSERT_TRUE(updated_offer);
  std::unique_ptr<SessionDescription> updated_answer(
      f1_.CreateAnswer(updated_offer.get(), opts, answer.get()));

  const AudioContentDescription* updated_acd =
      GetFirstAudioContentDescription(answer.get());
  EXPECT_THAT(updated_acd->codecs(), ElementsAreArray(kAudioCodecsAnswer));

  const VideoContentDescription* updated_vcd =
      GetFirstVideoContentDescription(updated_answer.get());

  ASSERT_EQ("H264", updated_vcd->codecs()[0].name);
  ASSERT_EQ(cricket::kRtxCodecName, updated_vcd->codecs()[1].name);
  int new_h264_pl_type = updated_vcd->codecs()[0].id;
  EXPECT_NE(used_pl_type, new_h264_pl_type);
  VideoCodec rtx = updated_vcd->codecs()[1];
  int pt_referenced_by_rtx = rtc::FromString<int>(
      rtx.params[cricket::kCodecParamAssociatedPayloadType]);
  EXPECT_EQ(new_h264_pl_type, pt_referenced_by_rtx);
}

// Create an updated offer with RTX after creating an answer to an offer
// without RTX, and with different default payload types.
// Verify that the added RTX codec references the correct payload type.
TEST_F(MediaSessionDescriptionFactoryTest,
       RespondentCreatesOfferWithRtxAfterCreatingAnswerWithoutRtx) {
  MediaSessionOptions opts;
  AddAudioVideoSections(RtpTransceiverDirection::kRecvOnly, &opts);

  std::vector<VideoCodec> f2_codecs = MAKE_VECTOR(kVideoCodecs2);
  // This creates rtx for H264 with the payload type `f2_` uses.
  AddRtxCodec(VideoCodec::CreateRtxCodec(125, kVideoCodecs2[0].id), &f2_codecs);
  f2_.set_video_codecs(f2_codecs, f2_codecs);

  std::unique_ptr<SessionDescription> offer = f1_.CreateOffer(opts, nullptr);
  ASSERT_TRUE(offer.get() != nullptr);
  std::unique_ptr<SessionDescription> answer =
      f2_.CreateAnswer(offer.get(), opts, nullptr);

  const VideoContentDescription* vcd =
      GetFirstVideoContentDescription(answer.get());

  std::vector<VideoCodec> expected_codecs = MAKE_VECTOR(kVideoCodecsAnswer);
  EXPECT_EQ(expected_codecs, vcd->codecs());

  // Now, ensure that the RTX codec is created correctly when `f2_` creates an
  // updated offer, even though the default payload types are different from
  // those of `f1_`.
  std::unique_ptr<SessionDescription> updated_offer(
      f2_.CreateOffer(opts, answer.get()));
  ASSERT_TRUE(updated_offer);

  const VideoContentDescription* updated_vcd =
      GetFirstVideoContentDescription(updated_offer.get());

  // New offer should attempt to add H263, and RTX for H264.
  expected_codecs.push_back(kVideoCodecs2[1]);
  AddRtxCodec(VideoCodec::CreateRtxCodec(125, kVideoCodecs1[1].id),
              &expected_codecs);
  EXPECT_EQ(expected_codecs, updated_vcd->codecs());
}

// Test that RTX is ignored when there is no associated payload type parameter.
TEST_F(MediaSessionDescriptionFactoryTest, RtxWithoutApt) {
  MediaSessionOptions opts;
  AddMediaDescriptionOptions(MEDIA_TYPE_VIDEO, "video",
                             RtpTransceiverDirection::kRecvOnly, kActive,
                             &opts);
  std::vector<VideoCodec> f1_codecs = MAKE_VECTOR(kVideoCodecs1);
  // This creates RTX without associated payload type parameter.
  AddRtxCodec(VideoCodec(126, cricket::kRtxCodecName), &f1_codecs);
  f1_.set_video_codecs(f1_codecs, f1_codecs);

  std::vector<VideoCodec> f2_codecs = MAKE_VECTOR(kVideoCodecs2);
  // This creates RTX for H264 with the payload type `f2_` uses.
  AddRtxCodec(VideoCodec::CreateRtxCodec(125, kVideoCodecs2[0].id), &f2_codecs);
  f2_.set_video_codecs(f2_codecs, f2_codecs);

  std::unique_ptr<SessionDescription> offer = f1_.CreateOffer(opts, NULL);
  ASSERT_TRUE(offer.get() != NULL);
  // kCodecParamAssociatedPayloadType will always be added to the offer when RTX
  // is selected. Manually remove kCodecParamAssociatedPayloadType so that it
  // is possible to test that that RTX is dropped when
  // kCodecParamAssociatedPayloadType is missing in the offer.
  MediaContentDescription* media_desc =
      offer->GetContentDescriptionByName(cricket::CN_VIDEO);
  ASSERT_TRUE(media_desc);
  VideoContentDescription* desc = media_desc->as_video();
  std::vector<VideoCodec> codecs = desc->codecs();
  for (VideoCodec& codec : codecs) {
    if (absl::StartsWith(codec.name, cricket::kRtxCodecName)) {
      codec.params.clear();
    }
  }
  desc->set_codecs(codecs);

  std::unique_ptr<SessionDescription> answer =
      f2_.CreateAnswer(offer.get(), opts, NULL);

  EXPECT_THAT(
      GetCodecNames(GetFirstVideoContentDescription(answer.get())->codecs()),
      Not(Contains(cricket::kRtxCodecName)));
}

// Test that RTX will be filtered out in the answer if its associated payload
// type doesn't match the local value.
TEST_F(MediaSessionDescriptionFactoryTest, FilterOutRtxIfAptDoesntMatch) {
  MediaSessionOptions opts;
  AddMediaDescriptionOptions(MEDIA_TYPE_VIDEO, "video",
                             RtpTransceiverDirection::kRecvOnly, kActive,
                             &opts);
  std::vector<VideoCodec> f1_codecs = MAKE_VECTOR(kVideoCodecs1);
  // This creates RTX for H264 in sender.
  AddRtxCodec(VideoCodec::CreateRtxCodec(126, kVideoCodecs1[1].id), &f1_codecs);
  f1_.set_video_codecs(f1_codecs, f1_codecs);

  std::vector<VideoCodec> f2_codecs = MAKE_VECTOR(kVideoCodecs2);
  // This creates RTX for H263 in receiver.
  AddRtxCodec(VideoCodec::CreateRtxCodec(125, kVideoCodecs2[1].id), &f2_codecs);
  f2_.set_video_codecs(f2_codecs, f2_codecs);

  std::unique_ptr<SessionDescription> offer = f1_.CreateOffer(opts, NULL);
  ASSERT_TRUE(offer.get() != NULL);
  // Associated payload type doesn't match, therefore, RTX codec is removed in
  // the answer.
  std::unique_ptr<SessionDescription> answer =
      f2_.CreateAnswer(offer.get(), opts, NULL);

  EXPECT_THAT(
      GetCodecNames(GetFirstVideoContentDescription(answer.get())->codecs()),
      Not(Contains(cricket::kRtxCodecName)));
}

// Test that when multiple RTX codecs are offered, only the matched RTX codec
// is added in the answer, and the unsupported RTX codec is filtered out.
TEST_F(MediaSessionDescriptionFactoryTest,
       FilterOutUnsupportedRtxWhenCreatingAnswer) {
  MediaSessionOptions opts;
  AddMediaDescriptionOptions(MEDIA_TYPE_VIDEO, "video",
                             RtpTransceiverDirection::kRecvOnly, kActive,
                             &opts);
  std::vector<VideoCodec> f1_codecs = MAKE_VECTOR(kVideoCodecs1);
  // This creates RTX for H264-SVC in sender.
  AddRtxCodec(VideoCodec::CreateRtxCodec(125, kVideoCodecs1[0].id), &f1_codecs);
  f1_.set_video_codecs(f1_codecs, f1_codecs);

  // This creates RTX for H264 in sender.
  AddRtxCodec(VideoCodec::CreateRtxCodec(126, kVideoCodecs1[1].id), &f1_codecs);
  f1_.set_video_codecs(f1_codecs, f1_codecs);

  std::vector<VideoCodec> f2_codecs = MAKE_VECTOR(kVideoCodecs2);
  // This creates RTX for H264 in receiver.
  AddRtxCodec(VideoCodec::CreateRtxCodec(124, kVideoCodecs2[0].id), &f2_codecs);
  f2_.set_video_codecs(f2_codecs, f1_codecs);

  // H264-SVC codec is removed in the answer, therefore, associated RTX codec
  // for H264-SVC should also be removed.
  std::unique_ptr<SessionDescription> offer = f1_.CreateOffer(opts, NULL);
  ASSERT_TRUE(offer.get() != NULL);
  std::unique_ptr<SessionDescription> answer =
      f2_.CreateAnswer(offer.get(), opts, NULL);
  const VideoContentDescription* vcd =
      GetFirstVideoContentDescription(answer.get());
  std::vector<VideoCodec> expected_codecs = MAKE_VECTOR(kVideoCodecsAnswer);
  AddRtxCodec(VideoCodec::CreateRtxCodec(126, kVideoCodecs1[1].id),
              &expected_codecs);

  EXPECT_EQ(expected_codecs, vcd->codecs());
}

// Test that after one RTX codec has been negotiated, a new offer can attempt
// to add another.
TEST_F(MediaSessionDescriptionFactoryTest, AddSecondRtxInNewOffer) {
  MediaSessionOptions opts;
  AddMediaDescriptionOptions(MEDIA_TYPE_VIDEO, "video",
                             RtpTransceiverDirection::kRecvOnly, kActive,
                             &opts);
  std::vector<VideoCodec> f1_codecs = MAKE_VECTOR(kVideoCodecs1);
  // This creates RTX for H264 for the offerer.
  AddRtxCodec(VideoCodec::CreateRtxCodec(126, kVideoCodecs1[1].id), &f1_codecs);
  f1_.set_video_codecs(f1_codecs, f1_codecs);

  std::unique_ptr<SessionDescription> offer = f1_.CreateOffer(opts, nullptr);
  ASSERT_TRUE(offer);
  const VideoContentDescription* vcd =
      GetFirstVideoContentDescription(offer.get());

  std::vector<VideoCodec> expected_codecs = MAKE_VECTOR(kVideoCodecs1);
  AddRtxCodec(VideoCodec::CreateRtxCodec(126, kVideoCodecs1[1].id),
              &expected_codecs);
  EXPECT_EQ(expected_codecs, vcd->codecs());

  // Now, attempt to add RTX for H264-SVC.
  AddRtxCodec(VideoCodec::CreateRtxCodec(125, kVideoCodecs1[0].id), &f1_codecs);
  f1_.set_video_codecs(f1_codecs, f1_codecs);

  std::unique_ptr<SessionDescription> updated_offer(
      f1_.CreateOffer(opts, offer.get()));
  ASSERT_TRUE(updated_offer);
  vcd = GetFirstVideoContentDescription(updated_offer.get());

  AddRtxCodec(VideoCodec::CreateRtxCodec(125, kVideoCodecs1[0].id),
              &expected_codecs);
  EXPECT_EQ(expected_codecs, vcd->codecs());
}

// Test that when RTX is used in conjunction with simulcast, an RTX ssrc is
// generated for each simulcast ssrc and correctly grouped.
TEST_F(MediaSessionDescriptionFactoryTest, SimSsrcsGenerateMultipleRtxSsrcs) {
  MediaSessionOptions opts;
  AddMediaDescriptionOptions(MEDIA_TYPE_VIDEO, "video",
                             RtpTransceiverDirection::kSendRecv, kActive,
                             &opts);
  // Add simulcast streams.
  AttachSenderToMediaDescriptionOptions("video", MEDIA_TYPE_VIDEO, "stream1",
                                        {"stream1label"}, 3, &opts);

  // Use a single real codec, and then add RTX for it.
  std::vector<VideoCodec> f1_codecs;
  f1_codecs.push_back(VideoCodec(97, "H264"));
  AddRtxCodec(VideoCodec::CreateRtxCodec(125, 97), &f1_codecs);
  f1_.set_video_codecs(f1_codecs, f1_codecs);

  // Ensure that the offer has an RTX ssrc for each regular ssrc, and that there
  // is a FID ssrc + grouping for each.
  std::unique_ptr<SessionDescription> offer = f1_.CreateOffer(opts, NULL);
  ASSERT_TRUE(offer.get() != NULL);
  MediaContentDescription* media_desc =
      offer->GetContentDescriptionByName(cricket::CN_VIDEO);
  ASSERT_TRUE(media_desc);
  VideoContentDescription* desc = media_desc->as_video();
  const StreamParamsVec& streams = desc->streams();
  // Single stream.
  ASSERT_EQ(1u, streams.size());
  // Stream should have 6 ssrcs: 3 for video, 3 for RTX.
  EXPECT_EQ(6u, streams[0].ssrcs.size());
  // And should have a SIM group for the simulcast.
  EXPECT_TRUE(streams[0].has_ssrc_group("SIM"));
  // And a FID group for RTX.
  EXPECT_TRUE(streams[0].has_ssrc_group("FID"));
  std::vector<uint32_t> primary_ssrcs;
  streams[0].GetPrimarySsrcs(&primary_ssrcs);
  EXPECT_EQ(3u, primary_ssrcs.size());
  std::vector<uint32_t> fid_ssrcs;
  streams[0].GetFidSsrcs(primary_ssrcs, &fid_ssrcs);
  EXPECT_EQ(3u, fid_ssrcs.size());
}

// Test that, when the FlexFEC codec is added, a FlexFEC ssrc is created
// together with a FEC-FR grouping. Guarded by WebRTC-FlexFEC-03 trial.
TEST_F(MediaSessionDescriptionFactoryTest, GenerateFlexfecSsrc) {
  webrtc::test::ScopedKeyValueConfig override_field_trials(
      field_trials, "WebRTC-FlexFEC-03/Enabled/");
  MediaSessionOptions opts;
  AddMediaDescriptionOptions(MEDIA_TYPE_VIDEO, "video",
                             RtpTransceiverDirection::kSendRecv, kActive,
                             &opts);
  // Add single stream.
  AttachSenderToMediaDescriptionOptions("video", MEDIA_TYPE_VIDEO, "stream1",
                                        {"stream1label"}, 1, &opts);

  // Use a single real codec, and then add FlexFEC for it.
  std::vector<VideoCodec> f1_codecs;
  f1_codecs.push_back(VideoCodec(97, "H264"));
  f1_codecs.push_back(VideoCodec(118, "flexfec-03"));
  f1_.set_video_codecs(f1_codecs, f1_codecs);

  // Ensure that the offer has a single FlexFEC ssrc and that
  // there is no FEC-FR ssrc + grouping for each.
  std::unique_ptr<SessionDescription> offer = f1_.CreateOffer(opts, nullptr);
  ASSERT_TRUE(offer.get() != nullptr);
  MediaContentDescription* media_desc =
      offer->GetContentDescriptionByName(cricket::CN_VIDEO);
  ASSERT_TRUE(media_desc);
  VideoContentDescription* desc = media_desc->as_video();
  const StreamParamsVec& streams = desc->streams();
  // Single stream.
  ASSERT_EQ(1u, streams.size());
  // Stream should have 2 ssrcs: 1 for video, 1 for FlexFEC.
  EXPECT_EQ(2u, streams[0].ssrcs.size());
  // And should have a FEC-FR group for FlexFEC.
  EXPECT_TRUE(streams[0].has_ssrc_group("FEC-FR"));
  std::vector<uint32_t> primary_ssrcs;
  streams[0].GetPrimarySsrcs(&primary_ssrcs);
  ASSERT_EQ(1u, primary_ssrcs.size());
  uint32_t flexfec_ssrc;
  EXPECT_TRUE(streams[0].GetFecFrSsrc(primary_ssrcs[0], &flexfec_ssrc));
  EXPECT_NE(flexfec_ssrc, 0u);
}

// Test that FlexFEC is disabled for simulcast.
// TODO(brandtr): Remove this test when we support simulcast, either through
// multiple FlexfecSenders, or through multistream protection.
TEST_F(MediaSessionDescriptionFactoryTest, SimSsrcsGenerateNoFlexfecSsrcs) {
  webrtc::test::ScopedKeyValueConfig override_field_trials(
      field_trials, "WebRTC-FlexFEC-03/Enabled/");
  MediaSessionOptions opts;
  AddMediaDescriptionOptions(MEDIA_TYPE_VIDEO, "video",
                             RtpTransceiverDirection::kSendRecv, kActive,
                             &opts);
  // Add simulcast streams.
  AttachSenderToMediaDescriptionOptions("video", MEDIA_TYPE_VIDEO, "stream1",
                                        {"stream1label"}, 3, &opts);

  // Use a single real codec, and then add FlexFEC for it.
  std::vector<VideoCodec> f1_codecs;
  f1_codecs.push_back(VideoCodec(97, "H264"));
  f1_codecs.push_back(VideoCodec(118, "flexfec-03"));
  f1_.set_video_codecs(f1_codecs, f1_codecs);

  // Ensure that the offer has no FlexFEC ssrcs for each regular ssrc, and that
  // there is no FEC-FR ssrc + grouping for each.
  std::unique_ptr<SessionDescription> offer = f1_.CreateOffer(opts, nullptr);
  ASSERT_TRUE(offer.get() != nullptr);
  MediaContentDescription* media_desc =
      offer->GetContentDescriptionByName(cricket::CN_VIDEO);
  ASSERT_TRUE(media_desc);
  VideoContentDescription* desc = media_desc->as_video();
  const StreamParamsVec& streams = desc->streams();
  // Single stream.
  ASSERT_EQ(1u, streams.size());
  // Stream should have 3 ssrcs: 3 for video, 0 for FlexFEC.
  EXPECT_EQ(3u, streams[0].ssrcs.size());
  // And should have a SIM group for the simulcast.
  EXPECT_TRUE(streams[0].has_ssrc_group("SIM"));
  // And not a FEC-FR group for FlexFEC.
  EXPECT_FALSE(streams[0].has_ssrc_group("FEC-FR"));
  std::vector<uint32_t> primary_ssrcs;
  streams[0].GetPrimarySsrcs(&primary_ssrcs);
  EXPECT_EQ(3u, primary_ssrcs.size());
  for (uint32_t primary_ssrc : primary_ssrcs) {
    uint32_t flexfec_ssrc;
    EXPECT_FALSE(streams[0].GetFecFrSsrc(primary_ssrc, &flexfec_ssrc));
  }
}

// Create an updated offer after creating an answer to the original offer and
// verify that the RTP header extensions that were part of the original answer
// are not changed in the updated offer.
TEST_F(MediaSessionDescriptionFactoryTest,
       RespondentCreatesOfferAfterCreatingAnswerWithRtpExtensions) {
  MediaSessionOptions opts;
  AddAudioVideoSections(RtpTransceiverDirection::kRecvOnly, &opts);

  SetAudioVideoRtpHeaderExtensions(MAKE_VECTOR(kAudioRtpExtension1),
                                   MAKE_VECTOR(kVideoRtpExtension1), &opts);
  std::unique_ptr<SessionDescription> offer = f1_.CreateOffer(opts, NULL);
  SetAudioVideoRtpHeaderExtensions(MAKE_VECTOR(kAudioRtpExtension2),
                                   MAKE_VECTOR(kVideoRtpExtension2), &opts);
  std::unique_ptr<SessionDescription> answer =
      f2_.CreateAnswer(offer.get(), opts, NULL);

  EXPECT_EQ(
      MAKE_VECTOR(kAudioRtpExtensionAnswer),
      GetFirstAudioContentDescription(answer.get())->rtp_header_extensions());
  EXPECT_EQ(
      MAKE_VECTOR(kVideoRtpExtensionAnswer),
      GetFirstVideoContentDescription(answer.get())->rtp_header_extensions());

  std::unique_ptr<SessionDescription> updated_offer(
      f2_.CreateOffer(opts, answer.get()));

  // The expected RTP header extensions in the new offer are the resulting
  // extensions from the first offer/answer exchange plus the extensions only
  // `f2_` offer.
  // Since the default local extension id `f2_` uses has already been used by
  // `f1_` for another extensions, it is changed to 13.
  const RtpExtension kUpdatedAudioRtpExtensions[] = {
      kAudioRtpExtensionAnswer[0],
      RtpExtension(kAudioRtpExtension2[1].uri, 13),
      kAudioRtpExtension2[2],
  };

  // Since the default local extension id `f2_` uses has already been used by
  // `f1_` for another extensions, is is changed to 12.
  const RtpExtension kUpdatedVideoRtpExtensions[] = {
      kVideoRtpExtensionAnswer[0],
      RtpExtension(kVideoRtpExtension2[1].uri, 12),
      kVideoRtpExtension2[2],
  };

  const AudioContentDescription* updated_acd =
      GetFirstAudioContentDescription(updated_offer.get());
  EXPECT_EQ(MAKE_VECTOR(kUpdatedAudioRtpExtensions),
            updated_acd->rtp_header_extensions());

  const VideoContentDescription* updated_vcd =
      GetFirstVideoContentDescription(updated_offer.get());
  EXPECT_EQ(MAKE_VECTOR(kUpdatedVideoRtpExtensions),
            updated_vcd->rtp_header_extensions());
}

// Verify that if the same RTP extension URI is used for audio and video, the
// same ID is used. Also verify that the ID isn't changed when creating an
// updated offer (this was previously a bug).
TEST_F(MediaSessionDescriptionFactoryTest, RtpExtensionIdReused) {
  MediaSessionOptions opts;
  AddAudioVideoSections(RtpTransceiverDirection::kRecvOnly, &opts);

  SetAudioVideoRtpHeaderExtensions(MAKE_VECTOR(kAudioRtpExtension3),
                                   MAKE_VECTOR(kVideoRtpExtension3), &opts);
  std::unique_ptr<SessionDescription> offer = f1_.CreateOffer(opts, NULL);

  // Since the audio extensions used ID 3 for "both_audio_and_video", so should
  // the video extensions.
  const RtpExtension kExpectedVideoRtpExtension[] = {
      kVideoRtpExtension3[0],
      kAudioRtpExtension3[1],
  };

  EXPECT_EQ(
      MAKE_VECTOR(kAudioRtpExtension3),
      GetFirstAudioContentDescription(offer.get())->rtp_header_extensions());
  EXPECT_EQ(
      MAKE_VECTOR(kExpectedVideoRtpExtension),
      GetFirstVideoContentDescription(offer.get())->rtp_header_extensions());

  // Nothing should change when creating a new offer
  std::unique_ptr<SessionDescription> updated_offer(
      f1_.CreateOffer(opts, offer.get()));

  EXPECT_EQ(MAKE_VECTOR(kAudioRtpExtension3),
            GetFirstAudioContentDescription(updated_offer.get())
                ->rtp_header_extensions());
  EXPECT_EQ(MAKE_VECTOR(kExpectedVideoRtpExtension),
            GetFirstVideoContentDescription(updated_offer.get())
                ->rtp_header_extensions());
}

// Same as "RtpExtensionIdReused" above for encrypted RTP extensions.
TEST_F(MediaSessionDescriptionFactoryTest, RtpExtensionIdReusedEncrypted) {
  MediaSessionOptions opts;
  AddAudioVideoSections(RtpTransceiverDirection::kRecvOnly, &opts);

  f1_.set_enable_encrypted_rtp_header_extensions(true);
  f2_.set_enable_encrypted_rtp_header_extensions(true);

  SetAudioVideoRtpHeaderExtensions(
      MAKE_VECTOR(kAudioRtpExtension3ForEncryption),
      MAKE_VECTOR(kVideoRtpExtension3ForEncryption), &opts);
  std::unique_ptr<SessionDescription> offer = f1_.CreateOffer(opts, NULL);

  EXPECT_EQ(
      MAKE_VECTOR(kAudioRtpExtension3ForEncryptionOffer),
      GetFirstAudioContentDescription(offer.get())->rtp_header_extensions());
  EXPECT_EQ(
      MAKE_VECTOR(kVideoRtpExtension3ForEncryptionOffer),
      GetFirstVideoContentDescription(offer.get())->rtp_header_extensions());

  // Nothing should change when creating a new offer
  std::unique_ptr<SessionDescription> updated_offer(
      f1_.CreateOffer(opts, offer.get()));

  EXPECT_EQ(MAKE_VECTOR(kAudioRtpExtension3ForEncryptionOffer),
            GetFirstAudioContentDescription(updated_offer.get())
                ->rtp_header_extensions());
  EXPECT_EQ(MAKE_VECTOR(kVideoRtpExtension3ForEncryptionOffer),
            GetFirstVideoContentDescription(updated_offer.get())
                ->rtp_header_extensions());
}

TEST(MediaSessionDescription, CopySessionDescription) {
  SessionDescription source;
  cricket::ContentGroup group(cricket::CN_AUDIO);
  source.AddGroup(group);
  std::unique_ptr<AudioContentDescription> acd =
      std::make_unique<AudioContentDescription>();
  acd->set_codecs(MAKE_VECTOR(kAudioCodecs1));
  acd->AddLegacyStream(1);
  source.AddContent(cricket::CN_AUDIO, MediaProtocolType::kRtp, acd->Clone());
  std::unique_ptr<VideoContentDescription> vcd =
      std::make_unique<VideoContentDescription>();
  vcd->set_codecs(MAKE_VECTOR(kVideoCodecs1));
  vcd->AddLegacyStream(2);
  source.AddContent(cricket::CN_VIDEO, MediaProtocolType::kRtp, vcd->Clone());

  std::unique_ptr<SessionDescription> copy = source.Clone();
  ASSERT_TRUE(copy.get() != NULL);
  EXPECT_TRUE(copy->HasGroup(cricket::CN_AUDIO));
  const ContentInfo* ac = copy->GetContentByName("audio");
  const ContentInfo* vc = copy->GetContentByName("video");
  ASSERT_TRUE(ac != NULL);
  ASSERT_TRUE(vc != NULL);
  EXPECT_EQ(MediaProtocolType::kRtp, ac->type);
  const AudioContentDescription* acd_copy = ac->media_description()->as_audio();
  EXPECT_EQ(acd->codecs(), acd_copy->codecs());
  EXPECT_EQ(1u, acd->first_ssrc());

  EXPECT_EQ(MediaProtocolType::kRtp, vc->type);
  const VideoContentDescription* vcd_copy = vc->media_description()->as_video();
  EXPECT_EQ(vcd->codecs(), vcd_copy->codecs());
  EXPECT_EQ(2u, vcd->first_ssrc());
}

// The below TestTransportInfoXXX tests create different offers/answers, and
// ensure the TransportInfo in the SessionDescription matches what we expect.
TEST_F(MediaSessionDescriptionFactoryTest, TestTransportInfoOfferAudio) {
  MediaSessionOptions options;
  AddMediaDescriptionOptions(MEDIA_TYPE_AUDIO, "audio",
                             RtpTransceiverDirection::kRecvOnly, kActive,
                             &options);
  TestTransportInfo(true, options, false);
}

TEST_F(MediaSessionDescriptionFactoryTest,
       TestTransportInfoOfferIceRenomination) {
  MediaSessionOptions options;
  AddMediaDescriptionOptions(MEDIA_TYPE_AUDIO, "audio",
                             RtpTransceiverDirection::kRecvOnly, kActive,
                             &options);
  options.media_description_options[0]
      .transport_options.enable_ice_renomination = true;
  TestTransportInfo(true, options, false);
}

TEST_F(MediaSessionDescriptionFactoryTest, TestTransportInfoOfferAudioCurrent) {
  MediaSessionOptions options;
  AddMediaDescriptionOptions(MEDIA_TYPE_AUDIO, "audio",
                             RtpTransceiverDirection::kRecvOnly, kActive,
                             &options);
  TestTransportInfo(true, options, true);
}

TEST_F(MediaSessionDescriptionFactoryTest, TestTransportInfoOfferMultimedia) {
  MediaSessionOptions options;
  AddAudioVideoSections(RtpTransceiverDirection::kRecvOnly, &options);
  TestTransportInfo(true, options, false);
}

TEST_F(MediaSessionDescriptionFactoryTest,
       TestTransportInfoOfferMultimediaCurrent) {
  MediaSessionOptions options;
  AddAudioVideoSections(RtpTransceiverDirection::kRecvOnly, &options);
  TestTransportInfo(true, options, true);
}

TEST_F(MediaSessionDescriptionFactoryTest, TestTransportInfoOfferBundle) {
  MediaSessionOptions options;
  AddAudioVideoSections(RtpTransceiverDirection::kRecvOnly, &options);
  options.bundle_enabled = true;
  TestTransportInfo(true, options, false);
}

TEST_F(MediaSessionDescriptionFactoryTest,
       TestTransportInfoOfferBundleCurrent) {
  MediaSessionOptions options;
  AddAudioVideoSections(RtpTransceiverDirection::kRecvOnly, &options);
  options.bundle_enabled = true;
  TestTransportInfo(true, options, true);
}

TEST_F(MediaSessionDescriptionFactoryTest, TestTransportInfoAnswerAudio) {
  MediaSessionOptions options;
  AddMediaDescriptionOptions(MEDIA_TYPE_AUDIO, "audio",
                             RtpTransceiverDirection::kRecvOnly, kActive,
                             &options);
  TestTransportInfo(false, options, false);
}

TEST_F(MediaSessionDescriptionFactoryTest,
       TestTransportInfoAnswerIceRenomination) {
  MediaSessionOptions options;
  AddMediaDescriptionOptions(MEDIA_TYPE_AUDIO, "audio",
                             RtpTransceiverDirection::kRecvOnly, kActive,
                             &options);
  options.media_description_options[0]
      .transport_options.enable_ice_renomination = true;
  TestTransportInfo(false, options, false);
}

TEST_F(MediaSessionDescriptionFactoryTest,
       TestTransportInfoAnswerAudioCurrent) {
  MediaSessionOptions options;
  AddMediaDescriptionOptions(MEDIA_TYPE_AUDIO, "audio",
                             RtpTransceiverDirection::kRecvOnly, kActive,
                             &options);
  TestTransportInfo(false, options, true);
}

TEST_F(MediaSessionDescriptionFactoryTest, TestTransportInfoAnswerMultimedia) {
  MediaSessionOptions options;
  AddAudioVideoSections(RtpTransceiverDirection::kRecvOnly, &options);
  TestTransportInfo(false, options, false);
}

TEST_F(MediaSessionDescriptionFactoryTest,
       TestTransportInfoAnswerMultimediaCurrent) {
  MediaSessionOptions options;
  AddAudioVideoSections(RtpTransceiverDirection::kRecvOnly, &options);
  TestTransportInfo(false, options, true);
}

TEST_F(MediaSessionDescriptionFactoryTest, TestTransportInfoAnswerBundle) {
  MediaSessionOptions options;
  AddAudioVideoSections(RtpTransceiverDirection::kRecvOnly, &options);
  options.bundle_enabled = true;
  TestTransportInfo(false, options, false);
}

TEST_F(MediaSessionDescriptionFactoryTest,
       TestTransportInfoAnswerBundleCurrent) {
  MediaSessionOptions options;
  AddAudioVideoSections(RtpTransceiverDirection::kRecvOnly, &options);
  options.bundle_enabled = true;
  TestTransportInfo(false, options, true);
}

// Create an offer with bundle enabled and verify the crypto parameters are
// the common set of the available cryptos.
TEST_F(MediaSessionDescriptionFactoryTest, TestCryptoWithOfferBundle) {
  TestCryptoWithBundle(true);
}

// Create an answer with bundle enabled and verify the crypto parameters are
// the common set of the available cryptos.
TEST_F(MediaSessionDescriptionFactoryTest, TestCryptoWithAnswerBundle) {
  TestCryptoWithBundle(false);
}

// Verifies that creating answer fails if the offer has UDP/TLS/RTP/SAVPF but
// DTLS is not enabled locally.
TEST_F(MediaSessionDescriptionFactoryTest,
       TestOfferDtlsSavpfWithoutDtlsFailed) {
  f1_.set_secure(SEC_ENABLED);
  f2_.set_secure(SEC_ENABLED);
  tdf1_.set_secure(SEC_DISABLED);
  tdf2_.set_secure(SEC_DISABLED);

  std::unique_ptr<SessionDescription> offer =
      f1_.CreateOffer(CreatePlanBMediaSessionOptions(), NULL);
  ASSERT_TRUE(offer.get() != NULL);
  ContentInfo* offer_content = offer->GetContentByName("audio");
  ASSERT_TRUE(offer_content != NULL);
  AudioContentDescription* offer_audio_desc =
      offer_content->media_description()->as_audio();
  offer_audio_desc->set_protocol(cricket::kMediaProtocolDtlsSavpf);

  std::unique_ptr<SessionDescription> answer =
      f2_.CreateAnswer(offer.get(), CreatePlanBMediaSessionOptions(), NULL);
  ASSERT_TRUE(answer != NULL);
  ContentInfo* answer_content = answer->GetContentByName("audio");
  ASSERT_TRUE(answer_content != NULL);

  ASSERT_TRUE(answer_content->rejected);
}

// Offers UDP/TLS/RTP/SAVPF and verifies the answer can be created and contains
// UDP/TLS/RTP/SAVPF.
TEST_F(MediaSessionDescriptionFactoryTest, TestOfferDtlsSavpfCreateAnswer) {
  f1_.set_secure(SEC_ENABLED);
  f2_.set_secure(SEC_ENABLED);
  tdf1_.set_secure(SEC_ENABLED);
  tdf2_.set_secure(SEC_ENABLED);

  std::unique_ptr<SessionDescription> offer =
      f1_.CreateOffer(CreatePlanBMediaSessionOptions(), NULL);
  ASSERT_TRUE(offer.get() != NULL);
  ContentInfo* offer_content = offer->GetContentByName("audio");
  ASSERT_TRUE(offer_content != NULL);
  AudioContentDescription* offer_audio_desc =
      offer_content->media_description()->as_audio();
  offer_audio_desc->set_protocol(cricket::kMediaProtocolDtlsSavpf);

  std::unique_ptr<SessionDescription> answer =
      f2_.CreateAnswer(offer.get(), CreatePlanBMediaSessionOptions(), NULL);
  ASSERT_TRUE(answer != NULL);

  const ContentInfo* answer_content = answer->GetContentByName("audio");
  ASSERT_TRUE(answer_content != NULL);
  ASSERT_FALSE(answer_content->rejected);

  const AudioContentDescription* answer_audio_desc =
      answer_content->media_description()->as_audio();
  EXPECT_EQ(cricket::kMediaProtocolDtlsSavpf, answer_audio_desc->protocol());
}

// Test that we include both SDES and DTLS in the offer, but only include SDES
// in the answer if DTLS isn't negotiated.
TEST_F(MediaSessionDescriptionFactoryTest, TestCryptoDtls) {
  f1_.set_secure(SEC_ENABLED);
  f2_.set_secure(SEC_ENABLED);
  tdf1_.set_secure(SEC_ENABLED);
  tdf2_.set_secure(SEC_DISABLED);
  MediaSessionOptions options;
  AddAudioVideoSections(RtpTransceiverDirection::kRecvOnly, &options);
  std::unique_ptr<SessionDescription> offer, answer;
  const cricket::MediaContentDescription* audio_media_desc;
  const cricket::MediaContentDescription* video_media_desc;
  const cricket::TransportDescription* audio_trans_desc;
  const cricket::TransportDescription* video_trans_desc;

  // Generate an offer with SDES and DTLS support.
  offer = f1_.CreateOffer(options, NULL);
  ASSERT_TRUE(offer.get() != NULL);

  audio_media_desc = offer->GetContentDescriptionByName("audio");
  ASSERT_TRUE(audio_media_desc != NULL);
  video_media_desc = offer->GetContentDescriptionByName("video");
  ASSERT_TRUE(video_media_desc != NULL);
  EXPECT_EQ(1u, audio_media_desc->cryptos().size());
  EXPECT_EQ(1u, video_media_desc->cryptos().size());

  audio_trans_desc = offer->GetTransportDescriptionByName("audio");
  ASSERT_TRUE(audio_trans_desc != NULL);
  video_trans_desc = offer->GetTransportDescriptionByName("video");
  ASSERT_TRUE(video_trans_desc != NULL);
  ASSERT_TRUE(audio_trans_desc->identity_fingerprint.get() != NULL);
  ASSERT_TRUE(video_trans_desc->identity_fingerprint.get() != NULL);

  // Generate an answer with only SDES support, since tdf2 has crypto disabled.
  answer = f2_.CreateAnswer(offer.get(), options, NULL);
  ASSERT_TRUE(answer.get() != NULL);

  audio_media_desc = answer->GetContentDescriptionByName("audio");
  ASSERT_TRUE(audio_media_desc != NULL);
  video_media_desc = answer->GetContentDescriptionByName("video");
  ASSERT_TRUE(video_media_desc != NULL);
  EXPECT_EQ(1u, audio_media_desc->cryptos().size());
  EXPECT_EQ(1u, video_media_desc->cryptos().size());

  audio_trans_desc = answer->GetTransportDescriptionByName("audio");
  ASSERT_TRUE(audio_trans_desc != NULL);
  video_trans_desc = answer->GetTransportDescriptionByName("video");
  ASSERT_TRUE(video_trans_desc != NULL);
  ASSERT_TRUE(audio_trans_desc->identity_fingerprint.get() == NULL);
  ASSERT_TRUE(video_trans_desc->identity_fingerprint.get() == NULL);

  // Enable DTLS; the answer should now only have DTLS support.
  tdf2_.set_secure(SEC_ENABLED);
  answer = f2_.CreateAnswer(offer.get(), options, NULL);
  ASSERT_TRUE(answer.get() != NULL);

  audio_media_desc = answer->GetContentDescriptionByName("audio");
  ASSERT_TRUE(audio_media_desc != NULL);
  video_media_desc = answer->GetContentDescriptionByName("video");
  ASSERT_TRUE(video_media_desc != NULL);
  EXPECT_TRUE(audio_media_desc->cryptos().empty());
  EXPECT_TRUE(video_media_desc->cryptos().empty());
  EXPECT_EQ(cricket::kMediaProtocolSavpf, audio_media_desc->protocol());
  EXPECT_EQ(cricket::kMediaProtocolSavpf, video_media_desc->protocol());

  audio_trans_desc = answer->GetTransportDescriptionByName("audio");
  ASSERT_TRUE(audio_trans_desc != NULL);
  video_trans_desc = answer->GetTransportDescriptionByName("video");
  ASSERT_TRUE(video_trans_desc != NULL);
  ASSERT_TRUE(audio_trans_desc->identity_fingerprint.get() != NULL);
  ASSERT_TRUE(video_trans_desc->identity_fingerprint.get() != NULL);

  // Try creating offer again. DTLS enabled now, crypto's should be empty
  // in new offer.
  offer = f1_.CreateOffer(options, offer.get());
  ASSERT_TRUE(offer.get() != NULL);
  audio_media_desc = offer->GetContentDescriptionByName("audio");
  ASSERT_TRUE(audio_media_desc != NULL);
  video_media_desc = offer->GetContentDescriptionByName("video");
  ASSERT_TRUE(video_media_desc != NULL);
  EXPECT_TRUE(audio_media_desc->cryptos().empty());
  EXPECT_TRUE(video_media_desc->cryptos().empty());

  audio_trans_desc = offer->GetTransportDescriptionByName("audio");
  ASSERT_TRUE(audio_trans_desc != NULL);
  video_trans_desc = offer->GetTransportDescriptionByName("video");
  ASSERT_TRUE(video_trans_desc != NULL);
  ASSERT_TRUE(audio_trans_desc->identity_fingerprint.get() != NULL);
  ASSERT_TRUE(video_trans_desc->identity_fingerprint.get() != NULL);
}

// Test that an answer can't be created if cryptos are required but the offer is
// unsecure.
TEST_F(MediaSessionDescriptionFactoryTest, TestSecureAnswerToUnsecureOffer) {
  MediaSessionOptions options = CreatePlanBMediaSessionOptions();
  f1_.set_secure(SEC_DISABLED);
  tdf1_.set_secure(SEC_DISABLED);
  f2_.set_secure(SEC_REQUIRED);
  tdf1_.set_secure(SEC_ENABLED);

  std::unique_ptr<SessionDescription> offer = f1_.CreateOffer(options, NULL);
  ASSERT_TRUE(offer.get() != NULL);
  std::unique_ptr<SessionDescription> answer =
      f2_.CreateAnswer(offer.get(), options, NULL);
  EXPECT_TRUE(answer.get() == NULL);
}

// Test that we accept a DTLS offer without SDES and create an appropriate
// answer.
TEST_F(MediaSessionDescriptionFactoryTest, TestCryptoOfferDtlsButNotSdes) {
  f1_.set_secure(SEC_DISABLED);
  f2_.set_secure(SEC_ENABLED);
  tdf1_.set_secure(SEC_ENABLED);
  tdf2_.set_secure(SEC_ENABLED);
  MediaSessionOptions options;
  AddAudioVideoSections(RtpTransceiverDirection::kRecvOnly, &options);

  // Generate an offer with DTLS but without SDES.
  std::unique_ptr<SessionDescription> offer = f1_.CreateOffer(options, NULL);
  ASSERT_TRUE(offer.get() != NULL);

  const AudioContentDescription* audio_offer =
      GetFirstAudioContentDescription(offer.get());
  ASSERT_TRUE(audio_offer->cryptos().empty());
  const VideoContentDescription* video_offer =
      GetFirstVideoContentDescription(offer.get());
  ASSERT_TRUE(video_offer->cryptos().empty());

  const cricket::TransportDescription* audio_offer_trans_desc =
      offer->GetTransportDescriptionByName("audio");
  ASSERT_TRUE(audio_offer_trans_desc->identity_fingerprint.get() != NULL);
  const cricket::TransportDescription* video_offer_trans_desc =
      offer->GetTransportDescriptionByName("video");
  ASSERT_TRUE(video_offer_trans_desc->identity_fingerprint.get() != NULL);

  // Generate an answer with DTLS.
  std::unique_ptr<SessionDescription> answer =
      f2_.CreateAnswer(offer.get(), options, NULL);
  ASSERT_TRUE(answer.get() != NULL);

  const cricket::TransportDescription* audio_answer_trans_desc =
      answer->GetTransportDescriptionByName("audio");
  EXPECT_TRUE(audio_answer_trans_desc->identity_fingerprint.get() != NULL);
  const cricket::TransportDescription* video_answer_trans_desc =
      answer->GetTransportDescriptionByName("video");
  EXPECT_TRUE(video_answer_trans_desc->identity_fingerprint.get() != NULL);
}

// Verifies if vad_enabled option is set to false, CN codecs are not present in
// offer or answer.
TEST_F(MediaSessionDescriptionFactoryTest, TestVADEnableOption) {
  MediaSessionOptions options;
  AddAudioVideoSections(RtpTransceiverDirection::kRecvOnly, &options);
  std::unique_ptr<SessionDescription> offer = f1_.CreateOffer(options, NULL);
  ASSERT_TRUE(offer.get() != NULL);
  const ContentInfo* audio_content = offer->GetContentByName("audio");
  EXPECT_FALSE(VerifyNoCNCodecs(audio_content));

  options.vad_enabled = false;
  offer = f1_.CreateOffer(options, NULL);
  ASSERT_TRUE(offer.get() != NULL);
  audio_content = offer->GetContentByName("audio");
  EXPECT_TRUE(VerifyNoCNCodecs(audio_content));
  std::unique_ptr<SessionDescription> answer =
      f1_.CreateAnswer(offer.get(), options, NULL);
  ASSERT_TRUE(answer.get() != NULL);
  audio_content = answer->GetContentByName("audio");
  EXPECT_TRUE(VerifyNoCNCodecs(audio_content));
}

// Test that the generated MIDs match the existing offer.
TEST_F(MediaSessionDescriptionFactoryTest, TestMIDsMatchesExistingOffer) {
  MediaSessionOptions opts;
  AddMediaDescriptionOptions(MEDIA_TYPE_AUDIO, "audio_modified",
                             RtpTransceiverDirection::kRecvOnly, kActive,
                             &opts);
  AddMediaDescriptionOptions(MEDIA_TYPE_VIDEO, "video_modified",
                             RtpTransceiverDirection::kRecvOnly, kActive,
                             &opts);
  AddMediaDescriptionOptions(MEDIA_TYPE_DATA, "data_modified",
                             RtpTransceiverDirection::kSendRecv, kActive,
                             &opts);
  // Create offer.
  std::unique_ptr<SessionDescription> offer = f1_.CreateOffer(opts, nullptr);
  std::unique_ptr<SessionDescription> updated_offer(
      f1_.CreateOffer(opts, offer.get()));

  const ContentInfo* audio_content = GetFirstAudioContent(updated_offer.get());
  const ContentInfo* video_content = GetFirstVideoContent(updated_offer.get());
  const ContentInfo* data_content = GetFirstDataContent(updated_offer.get());
  ASSERT_TRUE(audio_content != nullptr);
  ASSERT_TRUE(video_content != nullptr);
  ASSERT_TRUE(data_content != nullptr);
  EXPECT_EQ("audio_modified", audio_content->name);
  EXPECT_EQ("video_modified", video_content->name);
  EXPECT_EQ("data_modified", data_content->name);
}

// The following tests verify that the unified plan SDP is supported.
// Test that we can create an offer with multiple media sections of same media
// type.
TEST_F(MediaSessionDescriptionFactoryTest,
       CreateOfferWithMultipleAVMediaSections) {
  MediaSessionOptions opts;
  AddMediaDescriptionOptions(MEDIA_TYPE_AUDIO, "audio_1",
                             RtpTransceiverDirection::kSendRecv, kActive,
                             &opts);
  AttachSenderToMediaDescriptionOptions(
      "audio_1", MEDIA_TYPE_AUDIO, kAudioTrack1, {kMediaStream1}, 1, &opts);

  AddMediaDescriptionOptions(MEDIA_TYPE_VIDEO, "video_1",
                             RtpTransceiverDirection::kSendRecv, kActive,
                             &opts);
  AttachSenderToMediaDescriptionOptions(
      "video_1", MEDIA_TYPE_VIDEO, kVideoTrack1, {kMediaStream1}, 1, &opts);

  AddMediaDescriptionOptions(MEDIA_TYPE_AUDIO, "audio_2",
                             RtpTransceiverDirection::kSendRecv, kActive,
                             &opts);
  AttachSenderToMediaDescriptionOptions(
      "audio_2", MEDIA_TYPE_AUDIO, kAudioTrack2, {kMediaStream2}, 1, &opts);

  AddMediaDescriptionOptions(MEDIA_TYPE_VIDEO, "video_2",
                             RtpTransceiverDirection::kSendRecv, kActive,
                             &opts);
  AttachSenderToMediaDescriptionOptions(
      "video_2", MEDIA_TYPE_VIDEO, kVideoTrack2, {kMediaStream2}, 1, &opts);
  std::unique_ptr<SessionDescription> offer = f1_.CreateOffer(opts, nullptr);
  ASSERT_TRUE(offer);

  ASSERT_EQ(4u, offer->contents().size());
  EXPECT_FALSE(offer->contents()[0].rejected);
  const AudioContentDescription* acd =
      offer->contents()[0].media_description()->as_audio();
  ASSERT_EQ(1u, acd->streams().size());
  EXPECT_EQ(kAudioTrack1, acd->streams()[0].id);
  EXPECT_EQ(RtpTransceiverDirection::kSendRecv, acd->direction());

  EXPECT_FALSE(offer->contents()[1].rejected);
  const VideoContentDescription* vcd =
      offer->contents()[1].media_description()->as_video();
  ASSERT_EQ(1u, vcd->streams().size());
  EXPECT_EQ(kVideoTrack1, vcd->streams()[0].id);
  EXPECT_EQ(RtpTransceiverDirection::kSendRecv, vcd->direction());

  EXPECT_FALSE(offer->contents()[2].rejected);
  acd = offer->contents()[2].media_description()->as_audio();
  ASSERT_EQ(1u, acd->streams().size());
  EXPECT_EQ(kAudioTrack2, acd->streams()[0].id);
  EXPECT_EQ(RtpTransceiverDirection::kSendRecv, acd->direction());

  EXPECT_FALSE(offer->contents()[3].rejected);
  vcd = offer->contents()[3].media_description()->as_video();
  ASSERT_EQ(1u, vcd->streams().size());
  EXPECT_EQ(kVideoTrack2, vcd->streams()[0].id);
  EXPECT_EQ(RtpTransceiverDirection::kSendRecv, vcd->direction());
}

// Test that we can create an answer with multiple media sections of same media
// type.
TEST_F(MediaSessionDescriptionFactoryTest,
       CreateAnswerWithMultipleAVMediaSections) {
  MediaSessionOptions opts;
  AddMediaDescriptionOptions(MEDIA_TYPE_AUDIO, "audio_1",
                             RtpTransceiverDirection::kSendRecv, kActive,
                             &opts);
  AttachSenderToMediaDescriptionOptions(
      "audio_1", MEDIA_TYPE_AUDIO, kAudioTrack1, {kMediaStream1}, 1, &opts);

  AddMediaDescriptionOptions(MEDIA_TYPE_VIDEO, "video_1",
                             RtpTransceiverDirection::kSendRecv, kActive,
                             &opts);
  AttachSenderToMediaDescriptionOptions(
      "video_1", MEDIA_TYPE_VIDEO, kVideoTrack1, {kMediaStream1}, 1, &opts);

  AddMediaDescriptionOptions(MEDIA_TYPE_AUDIO, "audio_2",
                             RtpTransceiverDirection::kSendRecv, kActive,
                             &opts);
  AttachSenderToMediaDescriptionOptions(
      "audio_2", MEDIA_TYPE_AUDIO, kAudioTrack2, {kMediaStream2}, 1, &opts);

  AddMediaDescriptionOptions(MEDIA_TYPE_VIDEO, "video_2",
                             RtpTransceiverDirection::kSendRecv, kActive,
                             &opts);
  AttachSenderToMediaDescriptionOptions(
      "video_2", MEDIA_TYPE_VIDEO, kVideoTrack2, {kMediaStream2}, 1, &opts);

  std::unique_ptr<SessionDescription> offer = f1_.CreateOffer(opts, nullptr);
  ASSERT_TRUE(offer);
  std::unique_ptr<SessionDescription> answer =
      f2_.CreateAnswer(offer.get(), opts, nullptr);

  ASSERT_EQ(4u, answer->contents().size());
  EXPECT_FALSE(answer->contents()[0].rejected);
  const AudioContentDescription* acd =
      answer->contents()[0].media_description()->as_audio();
  ASSERT_EQ(1u, acd->streams().size());
  EXPECT_EQ(kAudioTrack1, acd->streams()[0].id);
  EXPECT_EQ(RtpTransceiverDirection::kSendRecv, acd->direction());

  EXPECT_FALSE(answer->contents()[1].rejected);
  const VideoContentDescription* vcd =
      answer->contents()[1].media_description()->as_video();
  ASSERT_EQ(1u, vcd->streams().size());
  EXPECT_EQ(kVideoTrack1, vcd->streams()[0].id);
  EXPECT_EQ(RtpTransceiverDirection::kSendRecv, vcd->direction());

  EXPECT_FALSE(answer->contents()[2].rejected);
  acd = answer->contents()[2].media_description()->as_audio();
  ASSERT_EQ(1u, acd->streams().size());
  EXPECT_EQ(kAudioTrack2, acd->streams()[0].id);
  EXPECT_EQ(RtpTransceiverDirection::kSendRecv, acd->direction());

  EXPECT_FALSE(answer->contents()[3].rejected);
  vcd = answer->contents()[3].media_description()->as_video();
  ASSERT_EQ(1u, vcd->streams().size());
  EXPECT_EQ(kVideoTrack2, vcd->streams()[0].id);
  EXPECT_EQ(RtpTransceiverDirection::kSendRecv, vcd->direction());
}

// Test that the media section will be rejected in offer if the corresponding
// MediaDescriptionOptions is stopped by the offerer.
TEST_F(MediaSessionDescriptionFactoryTest,
       CreateOfferWithMediaSectionStoppedByOfferer) {
  // Create an offer with two audio sections and one of them is stopped.
  MediaSessionOptions offer_opts;
  AddMediaDescriptionOptions(MEDIA_TYPE_AUDIO, "audio1",
                             RtpTransceiverDirection::kSendRecv, kActive,
                             &offer_opts);
  AddMediaDescriptionOptions(MEDIA_TYPE_AUDIO, "audio2",
                             RtpTransceiverDirection::kInactive, kStopped,
                             &offer_opts);
  std::unique_ptr<SessionDescription> offer =
      f1_.CreateOffer(offer_opts, nullptr);
  ASSERT_TRUE(offer);
  ASSERT_EQ(2u, offer->contents().size());
  EXPECT_FALSE(offer->contents()[0].rejected);
  EXPECT_TRUE(offer->contents()[1].rejected);
}

// Test that the media section will be rejected in answer if the corresponding
// MediaDescriptionOptions is stopped by the offerer.
TEST_F(MediaSessionDescriptionFactoryTest,
       CreateAnswerWithMediaSectionStoppedByOfferer) {
  // Create an offer with two audio sections and one of them is stopped.
  MediaSessionOptions offer_opts;
  AddMediaDescriptionOptions(MEDIA_TYPE_AUDIO, "audio1",
                             RtpTransceiverDirection::kSendRecv, kActive,
                             &offer_opts);
  AddMediaDescriptionOptions(MEDIA_TYPE_AUDIO, "audio2",
                             RtpTransceiverDirection::kInactive, kStopped,
                             &offer_opts);
  std::unique_ptr<SessionDescription> offer =
      f1_.CreateOffer(offer_opts, nullptr);
  ASSERT_TRUE(offer);
  ASSERT_EQ(2u, offer->contents().size());
  EXPECT_FALSE(offer->contents()[0].rejected);
  EXPECT_TRUE(offer->contents()[1].rejected);

  // Create an answer based on the offer.
  MediaSessionOptions answer_opts;
  AddMediaDescriptionOptions(MEDIA_TYPE_AUDIO, "audio1",
                             RtpTransceiverDirection::kSendRecv, kActive,
                             &answer_opts);
  AddMediaDescriptionOptions(MEDIA_TYPE_AUDIO, "audio2",
                             RtpTransceiverDirection::kSendRecv, kActive,
                             &answer_opts);
  std::unique_ptr<SessionDescription> answer =
      f2_.CreateAnswer(offer.get(), answer_opts, nullptr);
  ASSERT_EQ(2u, answer->contents().size());
  EXPECT_FALSE(answer->contents()[0].rejected);
  EXPECT_TRUE(answer->contents()[1].rejected);
}

// Test that the media section will be rejected in answer if the corresponding
// MediaDescriptionOptions is stopped by the answerer.
TEST_F(MediaSessionDescriptionFactoryTest,
       CreateAnswerWithMediaSectionRejectedByAnswerer) {
  // Create an offer with two audio sections.
  MediaSessionOptions offer_opts;
  AddMediaDescriptionOptions(MEDIA_TYPE_AUDIO, "audio1",
                             RtpTransceiverDirection::kSendRecv, kActive,
                             &offer_opts);
  AddMediaDescriptionOptions(MEDIA_TYPE_AUDIO, "audio2",
                             RtpTransceiverDirection::kSendRecv, kActive,
                             &offer_opts);
  std::unique_ptr<SessionDescription> offer =
      f1_.CreateOffer(offer_opts, nullptr);
  ASSERT_TRUE(offer);
  ASSERT_EQ(2u, offer->contents().size());
  ASSERT_FALSE(offer->contents()[0].rejected);
  ASSERT_FALSE(offer->contents()[1].rejected);

  // The answerer rejects one of the audio sections.
  MediaSessionOptions answer_opts;
  AddMediaDescriptionOptions(MEDIA_TYPE_AUDIO, "audio1",
                             RtpTransceiverDirection::kSendRecv, kActive,
                             &answer_opts);
  AddMediaDescriptionOptions(MEDIA_TYPE_AUDIO, "audio2",
                             RtpTransceiverDirection::kInactive, kStopped,
                             &answer_opts);
  std::unique_ptr<SessionDescription> answer =
      f2_.CreateAnswer(offer.get(), answer_opts, nullptr);
  ASSERT_EQ(2u, answer->contents().size());
  EXPECT_FALSE(answer->contents()[0].rejected);
  EXPECT_TRUE(answer->contents()[1].rejected);

  // The TransportInfo of the rejected m= section is expected to be added in the
  // answer.
  EXPECT_EQ(offer->transport_infos().size(), answer->transport_infos().size());
}

// Test the generated media sections has the same order of the
// corresponding MediaDescriptionOptions.
TEST_F(MediaSessionDescriptionFactoryTest,
       CreateOfferRespectsMediaDescriptionOptionsOrder) {
  MediaSessionOptions opts;
  // This tests put video section first because normally audio comes first by
  // default.
  AddMediaDescriptionOptions(MEDIA_TYPE_VIDEO, "video",
                             RtpTransceiverDirection::kSendRecv, kActive,
                             &opts);
  AddMediaDescriptionOptions(MEDIA_TYPE_AUDIO, "audio",
                             RtpTransceiverDirection::kSendRecv, kActive,
                             &opts);
  std::unique_ptr<SessionDescription> offer = f1_.CreateOffer(opts, nullptr);

  ASSERT_TRUE(offer);
  ASSERT_EQ(2u, offer->contents().size());
  EXPECT_EQ("video", offer->contents()[0].name);
  EXPECT_EQ("audio", offer->contents()[1].name);
}

// Test that different media sections using the same codec have same payload
// type.
TEST_F(MediaSessionDescriptionFactoryTest,
       PayloadTypesSharedByMediaSectionsOfSameType) {
  MediaSessionOptions opts;
  AddMediaDescriptionOptions(MEDIA_TYPE_VIDEO, "video1",
                             RtpTransceiverDirection::kSendRecv, kActive,
                             &opts);
  AddMediaDescriptionOptions(MEDIA_TYPE_VIDEO, "video2",
                             RtpTransceiverDirection::kSendRecv, kActive,
                             &opts);
  // Create an offer with two video sections using same codecs.
  std::unique_ptr<SessionDescription> offer = f1_.CreateOffer(opts, nullptr);
  ASSERT_TRUE(offer);
  ASSERT_EQ(2u, offer->contents().size());
  const VideoContentDescription* vcd1 =
      offer->contents()[0].media_description()->as_video();
  const VideoContentDescription* vcd2 =
      offer->contents()[1].media_description()->as_video();
  EXPECT_EQ(vcd1->codecs().size(), vcd2->codecs().size());
  ASSERT_EQ(2u, vcd1->codecs().size());
  EXPECT_EQ(vcd1->codecs()[0].name, vcd2->codecs()[0].name);
  EXPECT_EQ(vcd1->codecs()[0].id, vcd2->codecs()[0].id);
  EXPECT_EQ(vcd1->codecs()[1].name, vcd2->codecs()[1].name);
  EXPECT_EQ(vcd1->codecs()[1].id, vcd2->codecs()[1].id);

  // Create answer and negotiate the codecs.
  std::unique_ptr<SessionDescription> answer =
      f2_.CreateAnswer(offer.get(), opts, nullptr);
  ASSERT_TRUE(answer);
  ASSERT_EQ(2u, answer->contents().size());
  vcd1 = answer->contents()[0].media_description()->as_video();
  vcd2 = answer->contents()[1].media_description()->as_video();
  EXPECT_EQ(vcd1->codecs().size(), vcd2->codecs().size());
  ASSERT_EQ(1u, vcd1->codecs().size());
  EXPECT_EQ(vcd1->codecs()[0].name, vcd2->codecs()[0].name);
  EXPECT_EQ(vcd1->codecs()[0].id, vcd2->codecs()[0].id);
}

// Test that the codec preference order per media section is respected in
// subsequent offer.
TEST_F(MediaSessionDescriptionFactoryTest,
       CreateOfferRespectsCodecPreferenceOrder) {
  MediaSessionOptions opts;
  AddMediaDescriptionOptions(MEDIA_TYPE_VIDEO, "video1",
                             RtpTransceiverDirection::kSendRecv, kActive,
                             &opts);
  AddMediaDescriptionOptions(MEDIA_TYPE_VIDEO, "video2",
                             RtpTransceiverDirection::kSendRecv, kActive,
                             &opts);
  // Create an offer with two video sections using same codecs.
  std::unique_ptr<SessionDescription> offer = f1_.CreateOffer(opts, nullptr);
  ASSERT_TRUE(offer);
  ASSERT_EQ(2u, offer->contents().size());
  VideoContentDescription* vcd1 =
      offer->contents()[0].media_description()->as_video();
  const VideoContentDescription* vcd2 =
      offer->contents()[1].media_description()->as_video();
  auto video_codecs = MAKE_VECTOR(kVideoCodecs1);
  EXPECT_EQ(video_codecs, vcd1->codecs());
  EXPECT_EQ(video_codecs, vcd2->codecs());

  // Change the codec preference of the first video section and create a
  // follow-up offer.
  auto video_codecs_reverse = MAKE_VECTOR(kVideoCodecs1Reverse);
  vcd1->set_codecs(video_codecs_reverse);
  std::unique_ptr<SessionDescription> updated_offer(
      f1_.CreateOffer(opts, offer.get()));
  vcd1 = updated_offer->contents()[0].media_description()->as_video();
  vcd2 = updated_offer->contents()[1].media_description()->as_video();
  // The video codec preference order should be respected.
  EXPECT_EQ(video_codecs_reverse, vcd1->codecs());
  EXPECT_EQ(video_codecs, vcd2->codecs());
}

// Test that the codec preference order per media section is respected in
// the answer.
TEST_F(MediaSessionDescriptionFactoryTest,
       CreateAnswerRespectsCodecPreferenceOrder) {
  MediaSessionOptions opts;
  AddMediaDescriptionOptions(MEDIA_TYPE_VIDEO, "video1",
                             RtpTransceiverDirection::kSendRecv, kActive,
                             &opts);
  AddMediaDescriptionOptions(MEDIA_TYPE_VIDEO, "video2",
                             RtpTransceiverDirection::kSendRecv, kActive,
                             &opts);
  // Create an offer with two video sections using same codecs.
  std::unique_ptr<SessionDescription> offer = f1_.CreateOffer(opts, nullptr);
  ASSERT_TRUE(offer);
  ASSERT_EQ(2u, offer->contents().size());
  VideoContentDescription* vcd1 =
      offer->contents()[0].media_description()->as_video();
  const VideoContentDescription* vcd2 =
      offer->contents()[1].media_description()->as_video();
  auto video_codecs = MAKE_VECTOR(kVideoCodecs1);
  EXPECT_EQ(video_codecs, vcd1->codecs());
  EXPECT_EQ(video_codecs, vcd2->codecs());

  // Change the codec preference of the first video section and create an
  // answer.
  auto video_codecs_reverse = MAKE_VECTOR(kVideoCodecs1Reverse);
  vcd1->set_codecs(video_codecs_reverse);
  std::unique_ptr<SessionDescription> answer =
      f1_.CreateAnswer(offer.get(), opts, nullptr);
  vcd1 = answer->contents()[0].media_description()->as_video();
  vcd2 = answer->contents()[1].media_description()->as_video();
  // The video codec preference order should be respected.
  EXPECT_EQ(video_codecs_reverse, vcd1->codecs());
  EXPECT_EQ(video_codecs, vcd2->codecs());
}

// Test that when creating an answer, the codecs use local parameters instead of
// the remote ones.
TEST_F(MediaSessionDescriptionFactoryTest, CreateAnswerWithLocalCodecParams) {
  const std::string audio_param_name = "audio_param";
  const std::string audio_value1 = "audio_v1";
  const std::string audio_value2 = "audio_v2";
  const std::string video_param_name = "video_param";
  const std::string video_value1 = "video_v1";
  const std::string video_value2 = "video_v2";

  auto audio_codecs1 = MAKE_VECTOR(kAudioCodecs1);
  auto audio_codecs2 = MAKE_VECTOR(kAudioCodecs1);
  auto video_codecs1 = MAKE_VECTOR(kVideoCodecs1);
  auto video_codecs2 = MAKE_VECTOR(kVideoCodecs1);

  // Set the parameters for codecs.
  audio_codecs1[0].SetParam(audio_param_name, audio_value1);
  video_codecs1[0].SetParam(video_param_name, video_value1);
  audio_codecs2[0].SetParam(audio_param_name, audio_value2);
  video_codecs2[0].SetParam(video_param_name, video_value2);

  f1_.set_audio_codecs(audio_codecs1, audio_codecs1);
  f1_.set_video_codecs(video_codecs1, video_codecs1);
  f2_.set_audio_codecs(audio_codecs2, audio_codecs2);
  f2_.set_video_codecs(video_codecs2, video_codecs2);

  MediaSessionOptions opts;
  AddMediaDescriptionOptions(MEDIA_TYPE_AUDIO, "audio",
                             RtpTransceiverDirection::kSendRecv, kActive,
                             &opts);
  AddMediaDescriptionOptions(MEDIA_TYPE_VIDEO, "video",
                             RtpTransceiverDirection::kSendRecv, kActive,
                             &opts);

  std::unique_ptr<SessionDescription> offer = f1_.CreateOffer(opts, nullptr);
  ASSERT_TRUE(offer);
  auto offer_acd = offer->contents()[0].media_description()->as_audio();
  auto offer_vcd = offer->contents()[1].media_description()->as_video();
  std::string value;
  EXPECT_TRUE(offer_acd->codecs()[0].GetParam(audio_param_name, &value));
  EXPECT_EQ(audio_value1, value);
  EXPECT_TRUE(offer_vcd->codecs()[0].GetParam(video_param_name, &value));
  EXPECT_EQ(video_value1, value);

  std::unique_ptr<SessionDescription> answer =
      f2_.CreateAnswer(offer.get(), opts, nullptr);
  ASSERT_TRUE(answer);
  auto answer_acd = answer->contents()[0].media_description()->as_audio();
  auto answer_vcd = answer->contents()[1].media_description()->as_video();
  // Use the parameters from the local codecs.
  EXPECT_TRUE(answer_acd->codecs()[0].GetParam(audio_param_name, &value));
  EXPECT_EQ(audio_value2, value);
  EXPECT_TRUE(answer_vcd->codecs()[0].GetParam(video_param_name, &value));
  EXPECT_EQ(video_value2, value);
}

// Test that matching packetization-mode is part of the criteria for matching
// H264 codecs (in addition to profile-level-id). Previously, this was not the
// case, so the first H264 codec with the same profile-level-id would match and
// the payload type in the answer would be incorrect.
// This is a regression test for bugs.webrtc.org/8808
TEST_F(MediaSessionDescriptionFactoryTest,
       H264MatchCriteriaIncludesPacketizationMode) {
  // Create two H264 codecs with the same profile level ID and different
  // packetization modes.
  VideoCodec h264_pm0(96, "H264");
  h264_pm0.params[cricket::kH264FmtpProfileLevelId] = "42c01f";
  h264_pm0.params[cricket::kH264FmtpPacketizationMode] = "0";
  VideoCodec h264_pm1(97, "H264");
  h264_pm1.params[cricket::kH264FmtpProfileLevelId] = "42c01f";
  h264_pm1.params[cricket::kH264FmtpPacketizationMode] = "1";

  // Offerer will send both codecs, answerer should choose the one with matching
  // packetization mode (and not the first one it sees).
  f1_.set_video_codecs({h264_pm0, h264_pm1}, {h264_pm0, h264_pm1});
  f2_.set_video_codecs({h264_pm1}, {h264_pm1});

  MediaSessionOptions opts;
  AddMediaDescriptionOptions(MEDIA_TYPE_VIDEO, "video",
                             RtpTransceiverDirection::kSendRecv, kActive,
                             &opts);

  std::unique_ptr<SessionDescription> offer = f1_.CreateOffer(opts, nullptr);
  ASSERT_TRUE(offer);

  std::unique_ptr<SessionDescription> answer =
      f2_.CreateAnswer(offer.get(), opts, nullptr);
  ASSERT_TRUE(answer);

  // Answer should have one negotiated codec with packetization-mode=1 using the
  // offered payload type.
  ASSERT_EQ(1u, answer->contents().size());
  auto answer_vcd = answer->contents()[0].media_description()->as_video();
  ASSERT_EQ(1u, answer_vcd->codecs().size());
  auto answer_codec = answer_vcd->codecs()[0];
  EXPECT_EQ(h264_pm1.id, answer_codec.id);
}

class MediaProtocolTest : public ::testing::TestWithParam<const char*> {
 public:
  MediaProtocolTest()
      : tdf1_(field_trials_),
        tdf2_(field_trials_),
        f1_(&tdf1_, &ssrc_generator1),
        f2_(&tdf2_, &ssrc_generator2) {
    f1_.set_audio_codecs(MAKE_VECTOR(kAudioCodecs1),
                         MAKE_VECTOR(kAudioCodecs1));
    f1_.set_video_codecs(MAKE_VECTOR(kVideoCodecs1),
                         MAKE_VECTOR(kVideoCodecs1));
    f2_.set_audio_codecs(MAKE_VECTOR(kAudioCodecs2),
                         MAKE_VECTOR(kAudioCodecs2));
    f2_.set_video_codecs(MAKE_VECTOR(kVideoCodecs2),
                         MAKE_VECTOR(kVideoCodecs2));
    f1_.set_secure(SEC_ENABLED);
    f2_.set_secure(SEC_ENABLED);
    tdf1_.set_certificate(rtc::RTCCertificate::Create(
        std::unique_ptr<rtc::SSLIdentity>(new rtc::FakeSSLIdentity("id1"))));
    tdf2_.set_certificate(rtc::RTCCertificate::Create(
        std::unique_ptr<rtc::SSLIdentity>(new rtc::FakeSSLIdentity("id2"))));
    tdf1_.set_secure(SEC_ENABLED);
    tdf2_.set_secure(SEC_ENABLED);
  }

 protected:
  webrtc::test::ScopedKeyValueConfig field_trials_;
  TransportDescriptionFactory tdf1_;
  TransportDescriptionFactory tdf2_;
  MediaSessionDescriptionFactory f1_;
  MediaSessionDescriptionFactory f2_;
  UniqueRandomIdGenerator ssrc_generator1;
  UniqueRandomIdGenerator ssrc_generator2;
};

TEST_P(MediaProtocolTest, TestAudioVideoAcceptance) {
  MediaSessionOptions opts;
  AddAudioVideoSections(RtpTransceiverDirection::kRecvOnly, &opts);
  std::unique_ptr<SessionDescription> offer = f1_.CreateOffer(opts, nullptr);
  ASSERT_TRUE(offer.get() != nullptr);
  // Set the protocol for all the contents.
  for (auto& content : offer.get()->contents()) {
    content.media_description()->set_protocol(GetParam());
  }
  std::unique_ptr<SessionDescription> answer =
      f2_.CreateAnswer(offer.get(), opts, nullptr);
  const ContentInfo* ac = answer->GetContentByName("audio");
  const ContentInfo* vc = answer->GetContentByName("video");
  ASSERT_TRUE(ac != nullptr);
  ASSERT_TRUE(vc != nullptr);
  EXPECT_FALSE(ac->rejected);  // the offer is accepted
  EXPECT_FALSE(vc->rejected);
  const AudioContentDescription* acd = ac->media_description()->as_audio();
  const VideoContentDescription* vcd = vc->media_description()->as_video();
  EXPECT_EQ(GetParam(), acd->protocol());
  EXPECT_EQ(GetParam(), vcd->protocol());
}

INSTANTIATE_TEST_SUITE_P(MediaProtocolPatternTest,
                         MediaProtocolTest,
                         ::testing::ValuesIn(kMediaProtocols));
INSTANTIATE_TEST_SUITE_P(MediaProtocolDtlsPatternTest,
                         MediaProtocolTest,
                         ::testing::ValuesIn(kMediaProtocolsDtls));

TEST_F(MediaSessionDescriptionFactoryTest, TestSetAudioCodecs) {
  webrtc::test::ScopedKeyValueConfig field_trials;
  TransportDescriptionFactory tdf(field_trials);
  UniqueRandomIdGenerator ssrc_generator;
  MediaSessionDescriptionFactory sf(&tdf, &ssrc_generator);
  std::vector<AudioCodec> send_codecs = MAKE_VECTOR(kAudioCodecs1);
  std::vector<AudioCodec> recv_codecs = MAKE_VECTOR(kAudioCodecs2);

  // The merged list of codecs should contain any send codecs that are also
  // nominally in the receive codecs list. Payload types should be picked from
  // the send codecs and a number-of-channels of 0 and 1 should be equivalent
  // (set to 1). This equals what happens when the send codecs are used in an
  // offer and the receive codecs are used in the following answer.
  const std::vector<AudioCodec> sendrecv_codecs =
      MAKE_VECTOR(kAudioCodecsAnswer);
  const std::vector<AudioCodec> no_codecs;

  RTC_CHECK_EQ(send_codecs[1].name, "iLBC")
      << "Please don't change shared test data!";
  RTC_CHECK_EQ(recv_codecs[2].name, "iLBC")
      << "Please don't change shared test data!";
  // Alter iLBC send codec to have zero channels, to test that that is handled
  // properly.
  send_codecs[1].channels = 0;

  // Alter iLBC receive codec to be lowercase, to test that case conversions
  // are handled properly.
  recv_codecs[2].name = "ilbc";

  // Test proper merge
  sf.set_audio_codecs(send_codecs, recv_codecs);
  EXPECT_EQ(send_codecs, sf.audio_send_codecs());
  EXPECT_EQ(recv_codecs, sf.audio_recv_codecs());
  EXPECT_EQ(sendrecv_codecs, sf.audio_sendrecv_codecs());

  // Test empty send codecs list
  sf.set_audio_codecs(no_codecs, recv_codecs);
  EXPECT_EQ(no_codecs, sf.audio_send_codecs());
  EXPECT_EQ(recv_codecs, sf.audio_recv_codecs());
  EXPECT_EQ(no_codecs, sf.audio_sendrecv_codecs());

  // Test empty recv codecs list
  sf.set_audio_codecs(send_codecs, no_codecs);
  EXPECT_EQ(send_codecs, sf.audio_send_codecs());
  EXPECT_EQ(no_codecs, sf.audio_recv_codecs());
  EXPECT_EQ(no_codecs, sf.audio_sendrecv_codecs());

  // Test all empty codec lists
  sf.set_audio_codecs(no_codecs, no_codecs);
  EXPECT_EQ(no_codecs, sf.audio_send_codecs());
  EXPECT_EQ(no_codecs, sf.audio_recv_codecs());
  EXPECT_EQ(no_codecs, sf.audio_sendrecv_codecs());
}

namespace {
// Compare the two vectors of codecs ignoring the payload type.
template <class Codec>
bool CodecsMatch(const std::vector<Codec>& codecs1,
                 const std::vector<Codec>& codecs2,
<<<<<<< HEAD
                 const webrtc::WebRtcKeyValueConfig* field_trials) {
=======
                 const webrtc::FieldTrialsView* field_trials) {
>>>>>>> 8f9b44ba
  if (codecs1.size() != codecs2.size()) {
    return false;
  }

  for (size_t i = 0; i < codecs1.size(); ++i) {
    if (!codecs1[i].Matches(codecs2[i], field_trials)) {
      return false;
    }
  }
  return true;
}

void TestAudioCodecsOffer(RtpTransceiverDirection direction) {
  webrtc::test::ScopedKeyValueConfig field_trials;
  TransportDescriptionFactory tdf(field_trials);
  UniqueRandomIdGenerator ssrc_generator;
  MediaSessionDescriptionFactory sf(&tdf, &ssrc_generator);
  const std::vector<AudioCodec> send_codecs = MAKE_VECTOR(kAudioCodecs1);
  const std::vector<AudioCodec> recv_codecs = MAKE_VECTOR(kAudioCodecs2);
  const std::vector<AudioCodec> sendrecv_codecs =
      MAKE_VECTOR(kAudioCodecsAnswer);
  sf.set_audio_codecs(send_codecs, recv_codecs);

  MediaSessionOptions opts;
  AddMediaDescriptionOptions(MEDIA_TYPE_AUDIO, "audio", direction, kActive,
                             &opts);

  if (direction == RtpTransceiverDirection::kSendRecv ||
      direction == RtpTransceiverDirection::kSendOnly) {
    AttachSenderToMediaDescriptionOptions(
        "audio", MEDIA_TYPE_AUDIO, kAudioTrack1, {kMediaStream1}, 1, &opts);
  }

  std::unique_ptr<SessionDescription> offer = sf.CreateOffer(opts, NULL);
  ASSERT_TRUE(offer.get() != NULL);
  ContentInfo* ac = offer->GetContentByName("audio");

  // If the factory didn't add any audio content to the offer, we cannot check
  // that the codecs put in are right. This happens when we neither want to
  // send nor receive audio. The checks are still in place if at some point
  // we'd instead create an inactive stream.
  if (ac) {
    AudioContentDescription* acd = ac->media_description()->as_audio();
    // sendrecv and inactive should both present lists as if the channel was
    // to be used for sending and receiving. Inactive essentially means it
    // might eventually be used anything, but we don't know more at this
    // moment.
    if (acd->direction() == RtpTransceiverDirection::kSendOnly) {
      EXPECT_TRUE(
          CodecsMatch<AudioCodec>(send_codecs, acd->codecs(), &field_trials));
    } else if (acd->direction() == RtpTransceiverDirection::kRecvOnly) {
      EXPECT_TRUE(
          CodecsMatch<AudioCodec>(recv_codecs, acd->codecs(), &field_trials));
    } else {
      EXPECT_TRUE(CodecsMatch<AudioCodec>(sendrecv_codecs, acd->codecs(),
                                          &field_trials));
    }
  }
}

static const AudioCodec kOfferAnswerCodecs[] = {
    AudioCodec(0, "codec0", 16000, -1, 1),
    AudioCodec(1, "codec1", 8000, 13300, 1),
    AudioCodec(2, "codec2", 8000, 64000, 1),
    AudioCodec(3, "codec3", 8000, 64000, 1),
    AudioCodec(4, "codec4", 8000, 0, 2),
    AudioCodec(5, "codec5", 32000, 0, 1),
    AudioCodec(6, "codec6", 48000, 0, 1)};

/* The codecs groups below are chosen as per the matrix below. The objective
 * is to have different sets of codecs in the inputs, to get unique sets of
 * codecs after negotiation, depending on offer and answer communication
 * directions. One-way directions in the offer should either result in the
 * opposite direction in the answer, or an inactive answer. Regardless, the
 * choice of codecs should be as if the answer contained the opposite
 * direction. Inactive offers should be treated as sendrecv/sendrecv.
 *
 *         |     Offer   |      Answer  |         Result
 *    codec|send recv sr | send recv sr | s/r  r/s sr/s sr/r sr/sr
 *     0   | x    -    - |  -    x    - |  x    -    -    -    -
 *     1   | x    x    x |  -    x    - |  x    -    -    x    -
 *     2   | -    x    - |  x    -    - |  -    x    -    -    -
 *     3   | x    x    x |  x    -    - |  -    x    x    -    -
 *     4   | -    x    - |  x    x    x |  -    x    -    -    -
 *     5   | x    -    - |  x    x    x |  x    -    -    -    -
 *     6   | x    x    x |  x    x    x |  x    x    x    x    x
 */
// Codecs used by offerer in the AudioCodecsAnswerTest
static const int kOfferSendCodecs[] = {0, 1, 3, 5, 6};
static const int kOfferRecvCodecs[] = {1, 2, 3, 4, 6};
// Codecs used in the answerer in the AudioCodecsAnswerTest.  The order is
// jumbled to catch the answer not following the order in the offer.
static const int kAnswerSendCodecs[] = {6, 5, 2, 3, 4};
static const int kAnswerRecvCodecs[] = {6, 5, 4, 1, 0};
// The resulting sets of codecs in the answer in the AudioCodecsAnswerTest
static const int kResultSend_RecvCodecs[] = {0, 1, 5, 6};
static const int kResultRecv_SendCodecs[] = {2, 3, 4, 6};
static const int kResultSendrecv_SendCodecs[] = {3, 6};
static const int kResultSendrecv_RecvCodecs[] = {1, 6};
static const int kResultSendrecv_SendrecvCodecs[] = {6};

template <typename T, int IDXS>
std::vector<T> VectorFromIndices(const T* array, const int (&indices)[IDXS]) {
  std::vector<T> out;
  out.reserve(IDXS);
  for (int idx : indices)
    out.push_back(array[idx]);

  return out;
}

void TestAudioCodecsAnswer(RtpTransceiverDirection offer_direction,
                           RtpTransceiverDirection answer_direction,
                           bool add_legacy_stream) {
  webrtc::test::ScopedKeyValueConfig field_trials;
  TransportDescriptionFactory offer_tdf(field_trials);
  TransportDescriptionFactory answer_tdf(field_trials);
  UniqueRandomIdGenerator ssrc_generator1, ssrc_generator2;
  MediaSessionDescriptionFactory offer_factory(&offer_tdf, &ssrc_generator1);
  MediaSessionDescriptionFactory answer_factory(&answer_tdf, &ssrc_generator2);

  offer_factory.set_audio_codecs(
      VectorFromIndices(kOfferAnswerCodecs, kOfferSendCodecs),
      VectorFromIndices(kOfferAnswerCodecs, kOfferRecvCodecs));
  answer_factory.set_audio_codecs(
      VectorFromIndices(kOfferAnswerCodecs, kAnswerSendCodecs),
      VectorFromIndices(kOfferAnswerCodecs, kAnswerRecvCodecs));

  MediaSessionOptions offer_opts;
  AddMediaDescriptionOptions(MEDIA_TYPE_AUDIO, "audio", offer_direction,
                             kActive, &offer_opts);

  if (webrtc::RtpTransceiverDirectionHasSend(offer_direction)) {
    AttachSenderToMediaDescriptionOptions("audio", MEDIA_TYPE_AUDIO,
                                          kAudioTrack1, {kMediaStream1}, 1,
                                          &offer_opts);
  }

  std::unique_ptr<SessionDescription> offer =
      offer_factory.CreateOffer(offer_opts, NULL);
  ASSERT_TRUE(offer.get() != NULL);

  MediaSessionOptions answer_opts;
  AddMediaDescriptionOptions(MEDIA_TYPE_AUDIO, "audio", answer_direction,
                             kActive, &answer_opts);

  if (webrtc::RtpTransceiverDirectionHasSend(answer_direction)) {
    AttachSenderToMediaDescriptionOptions("audio", MEDIA_TYPE_AUDIO,
                                          kAudioTrack1, {kMediaStream1}, 1,
                                          &answer_opts);
  }
  std::unique_ptr<SessionDescription> answer =
      answer_factory.CreateAnswer(offer.get(), answer_opts, NULL);
  const ContentInfo* ac = answer->GetContentByName("audio");

  // If the factory didn't add any audio content to the answer, we cannot
  // check that the codecs put in are right. This happens when we neither want
  // to send nor receive audio. The checks are still in place if at some point
  // we'd instead create an inactive stream.
  if (ac) {
    ASSERT_EQ(MEDIA_TYPE_AUDIO, ac->media_description()->type());
    const AudioContentDescription* acd = ac->media_description()->as_audio();

    std::vector<AudioCodec> target_codecs;
    // For offers with sendrecv or inactive, we should never reply with more
    // codecs than offered, with these codec sets.
    switch (offer_direction) {
      case RtpTransceiverDirection::kInactive:
        target_codecs = VectorFromIndices(kOfferAnswerCodecs,
                                          kResultSendrecv_SendrecvCodecs);
        break;
      case RtpTransceiverDirection::kSendOnly:
        target_codecs =
            VectorFromIndices(kOfferAnswerCodecs, kResultSend_RecvCodecs);
        break;
      case RtpTransceiverDirection::kRecvOnly:
        target_codecs =
            VectorFromIndices(kOfferAnswerCodecs, kResultRecv_SendCodecs);
        break;
      case RtpTransceiverDirection::kSendRecv:
        if (acd->direction() == RtpTransceiverDirection::kSendOnly) {
          target_codecs =
              VectorFromIndices(kOfferAnswerCodecs, kResultSendrecv_SendCodecs);
        } else if (acd->direction() == RtpTransceiverDirection::kRecvOnly) {
          target_codecs =
              VectorFromIndices(kOfferAnswerCodecs, kResultSendrecv_RecvCodecs);
        } else {
          target_codecs = VectorFromIndices(kOfferAnswerCodecs,
                                            kResultSendrecv_SendrecvCodecs);
        }
        break;
      case RtpTransceiverDirection::kStopped:
        // This does not happen in any current test.
        RTC_DCHECK_NOTREACHED();
    }

    auto format_codecs = [](const std::vector<AudioCodec>& codecs) {
      rtc::StringBuilder os;
      bool first = true;
      os << "{";
      for (const auto& c : codecs) {
        os << (first ? " " : ", ") << c.id;
        first = false;
      }
      os << " }";
      return os.Release();
    };

    EXPECT_TRUE(acd->codecs() == target_codecs)
        << "Expected: " << format_codecs(target_codecs)
        << ", got: " << format_codecs(acd->codecs()) << "; Offered: "
        << webrtc::RtpTransceiverDirectionToString(offer_direction)
        << ", answerer wants: "
        << webrtc::RtpTransceiverDirectionToString(answer_direction)
        << "; got: "
        << webrtc::RtpTransceiverDirectionToString(acd->direction());
  } else {
    EXPECT_EQ(offer_direction, RtpTransceiverDirection::kInactive)
        << "Only inactive offers are allowed to not generate any audio "
           "content";
  }
}

}  // namespace

class AudioCodecsOfferTest
    : public ::testing::TestWithParam<RtpTransceiverDirection> {};

TEST_P(AudioCodecsOfferTest, TestCodecsInOffer) {
  TestAudioCodecsOffer(GetParam());
}

INSTANTIATE_TEST_SUITE_P(MediaSessionDescriptionFactoryTest,
                         AudioCodecsOfferTest,
                         ::testing::Values(RtpTransceiverDirection::kSendOnly,
                                           RtpTransceiverDirection::kRecvOnly,
                                           RtpTransceiverDirection::kSendRecv,
                                           RtpTransceiverDirection::kInactive));

class AudioCodecsAnswerTest
    : public ::testing::TestWithParam<::testing::tuple<RtpTransceiverDirection,
                                                       RtpTransceiverDirection,
                                                       bool>> {};

TEST_P(AudioCodecsAnswerTest, TestCodecsInAnswer) {
  TestAudioCodecsAnswer(::testing::get<0>(GetParam()),
                        ::testing::get<1>(GetParam()),
                        ::testing::get<2>(GetParam()));
}

INSTANTIATE_TEST_SUITE_P(
    MediaSessionDescriptionFactoryTest,
    AudioCodecsAnswerTest,
    ::testing::Combine(::testing::Values(RtpTransceiverDirection::kSendOnly,
                                         RtpTransceiverDirection::kRecvOnly,
                                         RtpTransceiverDirection::kSendRecv,
                                         RtpTransceiverDirection::kInactive),
                       ::testing::Values(RtpTransceiverDirection::kSendOnly,
                                         RtpTransceiverDirection::kRecvOnly,
                                         RtpTransceiverDirection::kSendRecv,
                                         RtpTransceiverDirection::kInactive),
                       ::testing::Bool()));<|MERGE_RESOLUTION|>--- conflicted
+++ resolved
@@ -4455,11 +4455,7 @@
 template <class Codec>
 bool CodecsMatch(const std::vector<Codec>& codecs1,
                  const std::vector<Codec>& codecs2,
-<<<<<<< HEAD
-                 const webrtc::WebRtcKeyValueConfig* field_trials) {
-=======
                  const webrtc::FieldTrialsView* field_trials) {
->>>>>>> 8f9b44ba
   if (codecs1.size() != codecs2.size()) {
     return false;
   }
