--- conflicted
+++ resolved
@@ -17,17 +17,11 @@
 
 #include "absl/algorithm/container.h"
 #include "api/rtp_parameters.h"
-<<<<<<< HEAD
-#include "pc/channel_manager.h"
-#include "pc/rtp_media_utils.h"
-#include "pc/rtp_parameters_conversion.h"
-=======
 #include "api/sequence_checker.h"
 #include "media/base/codec.h"
 #include "media/base/media_constants.h"
 #include "pc/channel_manager.h"
 #include "pc/rtp_media_utils.h"
->>>>>>> cbad18b1
 #include "pc/session_description.h"
 #include "rtc_base/checks.h"
 #include "rtc_base/logging.h"
@@ -119,12 +113,6 @@
 
 }  // namespace
 
-<<<<<<< HEAD
-RtpTransceiver::RtpTransceiver(cricket::MediaType media_type)
-    : thread_(GetCurrentTaskQueueOrThread()),
-      unified_plan_(false),
-      media_type_(media_type) {
-=======
 RtpTransceiver::RtpTransceiver(
     cricket::MediaType media_type,
     cricket::ChannelManager* channel_manager /* = nullptr*/)
@@ -132,7 +120,6 @@
       unified_plan_(false),
       media_type_(media_type),
       channel_manager_(channel_manager) {
->>>>>>> cbad18b1
   RTC_DCHECK(media_type == cricket::MEDIA_TYPE_AUDIO ||
              media_type == cricket::MEDIA_TYPE_VIDEO);
   RTC_DCHECK(channel_manager_);
@@ -160,9 +147,6 @@
 }
 
 RtpTransceiver::~RtpTransceiver() {
-<<<<<<< HEAD
-  StopInternal();
-=======
   // TODO(tommi): On Android, when running PeerConnectionClientTest (e.g.
   // PeerConnectionClientTest#testCameraSwitch), the instance doesn't get
   // deleted on `thread_`. See if we can fix that.
@@ -170,7 +154,6 @@
     RTC_DCHECK_RUN_ON(thread_);
     StopInternal();
   }
->>>>>>> cbad18b1
 }
 
 void RtpTransceiver::SetChannel(cricket::ChannelInterface* channel) {
@@ -446,10 +429,7 @@
 }
 
 void RtpTransceiver::StopInternal() {
-<<<<<<< HEAD
-=======
-  RTC_DCHECK_RUN_ON(thread_);
->>>>>>> cbad18b1
+  RTC_DCHECK_RUN_ON(thread_);
   StopTransceiverProcedure();
 }
 
@@ -521,16 +501,9 @@
 
 std::vector<RtpHeaderExtensionCapability>
 RtpTransceiver::HeaderExtensionsNegotiated() const {
-<<<<<<< HEAD
-  if (!channel_)
-    return {};
-  std::vector<RtpHeaderExtensionCapability> result;
-  for (const auto& ext : channel_->GetNegotiatedRtpHeaderExtensions()) {
-=======
   RTC_DCHECK_RUN_ON(thread_);
   std::vector<RtpHeaderExtensionCapability> result;
   for (const auto& ext : negotiated_header_extensions_) {
->>>>>>> cbad18b1
     result.emplace_back(ext.uri, ext.id, RtpTransceiverDirection::kSendRecv);
   }
   return result;
@@ -580,8 +553,6 @@
   return RTCError::OK();
 }
 
-<<<<<<< HEAD
-=======
 void RtpTransceiver::OnNegotiationUpdate(
     SdpType sdp_type,
     const cricket::MediaContentDescription* content) {
@@ -591,7 +562,6 @@
     negotiated_header_extensions_ = content->rtp_header_extensions();
 }
 
->>>>>>> cbad18b1
 void RtpTransceiver::SetPeerConnectionClosed() {
   is_pc_closed_ = true;
 }
