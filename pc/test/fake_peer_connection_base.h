--- conflicted
+++ resolved
@@ -384,11 +384,7 @@
   void SetSctpDataMid(const std::string& mid) override {}
   void ResetSctpDataMid() override {}
 
-<<<<<<< HEAD
-  const WebRtcKeyValueConfig& trials() override { return field_trials_; }
-=======
   const FieldTrialsView& trials() override { return field_trials_; }
->>>>>>> 8f9b44ba
 
  protected:
   webrtc::test::ScopedKeyValueConfig field_trials_;
