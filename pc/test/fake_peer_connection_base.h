--- conflicted
+++ resolved
@@ -232,11 +232,6 @@
     return false;
   }
 
-<<<<<<< HEAD
-  bool RemoveIceCandidates(const std::vector<Candidate>& candidates) override {
-    return false;
-  }
-
   // RingRTC change to add methods (see interface header)
   scoped_refptr<IceGathererInterface> CreateSharedIceGatherer()
       override {
@@ -263,8 +258,6 @@
   // RingRTC change to get upload bandwidth estimate
   uint32_t GetLastBandwidthEstimateBps() { return 0; }
 
-=======
->>>>>>> 29d6eaba
   RTCError SetBitrate(const BitrateSettings& bitrate) override {
     return RTCError(RTCErrorType::UNSUPPORTED_OPERATION, "Not implemented");
   }
