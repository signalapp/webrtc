/*
 *  Copyright 2022 The WebRTC project authors. All Rights Reserved.
 *
 *  Use of this source code is governed by a BSD-style license
 *  that can be found in the LICENSE file in the root of the source
 *  tree. An additional intellectual property rights grant can be found
 *  in the file PATENTS.  All contributing project authors may
 *  be found in the AUTHORS file in the root of the source tree.
 */

#ifndef PC_TEST_MOCK_PEER_CONNECTION_INTERNAL_H_
#define PC_TEST_MOCK_PEER_CONNECTION_INTERNAL_H_

#include <cstdint>
#include <map>
#include <memory>
#include <optional>
#include <set>
#include <string>
#include <vector>

#include "absl/functional/any_invocable.h"
#include "absl/strings/string_view.h"
#include "api/adaptation/resource.h"
#include "api/audio/audio_device.h"
#include "api/candidate.h"
#include "api/crypto/crypto_options.h"
#include "api/data_channel_event_observer_interface.h"
#include "api/data_channel_interface.h"
#include "api/dtls_transport_interface.h"
#include "api/field_trials_view.h"
#include "api/jsep.h"
#include "api/media_stream_interface.h"
#include "api/media_types.h"
#include "api/peer_connection_interface.h"
#include "api/rtc_error.h"
#include "api/rtc_event_log_output.h"
#include "api/rtp_parameters.h"
#include "api/rtp_receiver_interface.h"
#include "api/rtp_sender_interface.h"
#include "api/rtp_transceiver_interface.h"
#include "api/scoped_refptr.h"
#include "api/sctp_transport_interface.h"
#include "api/set_remote_description_observer_interface.h"
#include "api/stats/rtc_stats_collector_callback.h"
#include "api/transport/bandwidth_estimation_settings.h"
#include "api/transport/bitrate_settings.h"
#include "call/call.h"
#include "call/payload_type_picker.h"
#include "p2p/base/port.h"
#include "p2p/base/port_allocator.h"
#include "pc/data_channel_utils.h"
#include "pc/jsep_transport_controller.h"
#include "pc/peer_connection_internal.h"
#include "pc/peer_connection_message_handler.h"
#include "pc/rtp_transceiver.h"
#include "pc/rtp_transmission_manager.h"
#include "pc/session_description.h"
#include "pc/transport_stats.h"
#include "pc/usage_pattern.h"
#include "rtc_base/rtc_certificate.h"
#include "rtc_base/ssl_certificate.h"
#include "rtc_base/ssl_stream_adapter.h"
#include "rtc_base/thread.h"
#include "test/gmock.h"

namespace webrtc {

class MockPeerConnectionInternal : public PeerConnectionInternal {
 public:
  MockPeerConnectionInternal() {}
  ~MockPeerConnectionInternal() = default;
  // PeerConnectionInterface
  MOCK_METHOD(scoped_refptr<StreamCollectionInterface>,
              local_streams,
              (),
              (override));
  MOCK_METHOD(scoped_refptr<StreamCollectionInterface>,
              remote_streams,
              (),
              (override));
  MOCK_METHOD(bool, AddStream, (MediaStreamInterface*), (override));
  MOCK_METHOD(void, RemoveStream, (MediaStreamInterface*), (override));
  MOCK_METHOD(RTCErrorOr<scoped_refptr<RtpSenderInterface>>,
              AddTrack,
              (webrtc::scoped_refptr<MediaStreamTrackInterface>,
               const std::vector<std::string>&),
              (override));
  MOCK_METHOD(RTCErrorOr<scoped_refptr<RtpSenderInterface>>,
              AddTrack,
              (webrtc::scoped_refptr<MediaStreamTrackInterface>,
               const std::vector<std::string>&,
               const std::vector<RtpEncodingParameters>&),
              (override));
  MOCK_METHOD(RTCError,
              RemoveTrackOrError,
              (webrtc::scoped_refptr<RtpSenderInterface>),
              (override));
  MOCK_METHOD(RTCErrorOr<scoped_refptr<RtpTransceiverInterface>>,
              AddTransceiver,
              (webrtc::scoped_refptr<MediaStreamTrackInterface>),
              (override));
  MOCK_METHOD(RTCErrorOr<scoped_refptr<RtpTransceiverInterface>>,
              AddTransceiver,
              (webrtc::scoped_refptr<MediaStreamTrackInterface>,
               const RtpTransceiverInit&),
              (override));
  MOCK_METHOD(RTCErrorOr<scoped_refptr<RtpTransceiverInterface>>,
              AddTransceiver,
              (webrtc::MediaType),
              (override));
  MOCK_METHOD(RTCErrorOr<scoped_refptr<RtpTransceiverInterface>>,
              AddTransceiver,
              (webrtc::MediaType, const RtpTransceiverInit&),
              (override));
  MOCK_METHOD(scoped_refptr<RtpSenderInterface>,
              CreateSender,
              (const std::string&, const std::string&),
              (override));
  MOCK_METHOD(std::vector<scoped_refptr<RtpSenderInterface>>,
              GetSenders,
              (),
              (const, override));
  MOCK_METHOD(std::vector<scoped_refptr<RtpReceiverInterface>>,
              GetReceivers,
              (),
              (const, override));
  MOCK_METHOD(std::vector<scoped_refptr<RtpTransceiverInterface>>,
              GetTransceivers,
              (),
              (const, override));
  MOCK_METHOD(bool,
              GetStats,
              (StatsObserver*, MediaStreamTrackInterface*, StatsOutputLevel),
              (override));
  MOCK_METHOD(void, GetStats, (RTCStatsCollectorCallback*), (override));
  MOCK_METHOD(void,
              GetStats,
              (webrtc::scoped_refptr<RtpSenderInterface>,
               webrtc::scoped_refptr<RTCStatsCollectorCallback>),
              (override));
  MOCK_METHOD(void,
              GetStats,
              (webrtc::scoped_refptr<RtpReceiverInterface>,
               webrtc::scoped_refptr<RTCStatsCollectorCallback>),
              (override));
  MOCK_METHOD(void, ClearStatsCache, (), (override));
  MOCK_METHOD(RTCErrorOr<scoped_refptr<DataChannelInterface>>,
              CreateDataChannelOrError,
              (const std::string&, const DataChannelInit*),
              (override));
  MOCK_METHOD(SessionDescriptionInterface*,
              local_description,
              (),
              (const, override));
  MOCK_METHOD(SessionDescriptionInterface*,
              remote_description,
              (),
              (const, override));
  MOCK_METHOD(SessionDescriptionInterface*,
              current_local_description,
              (),
              (const, override));
  MOCK_METHOD(SessionDescriptionInterface*,
              current_remote_description,
              (),
              (const, override));
  MOCK_METHOD(SessionDescriptionInterface*,
              pending_local_description,
              (),
              (const, override));
  MOCK_METHOD(SessionDescriptionInterface*,
              pending_remote_description,
              (),
              (const, override));
  MOCK_METHOD(void, RestartIce, (), (override));
  MOCK_METHOD(void,
              CreateOffer,
              (CreateSessionDescriptionObserver*, const RTCOfferAnswerOptions&),
              (override));
  MOCK_METHOD(void,
              CreateAnswer,
              (CreateSessionDescriptionObserver*, const RTCOfferAnswerOptions&),
              (override));

  MOCK_METHOD(void,
              SetLocalDescription,
              (SetSessionDescriptionObserver*, SessionDescriptionInterface*),
              (override));
  MOCK_METHOD(void,
              SetRemoteDescription,
              (SetSessionDescriptionObserver*, SessionDescriptionInterface*),
              (override));
  MOCK_METHOD(void,
              SetRemoteDescription,
              (std::unique_ptr<SessionDescriptionInterface>,
               webrtc::scoped_refptr<SetRemoteDescriptionObserverInterface>),
              (override));
  MOCK_METHOD(bool,
              ShouldFireNegotiationNeededEvent,
              (uint32_t event_id),
              (override));
  MOCK_METHOD(PeerConnectionInterface::RTCConfiguration,
              GetConfiguration,
              (),
              (override));
  MOCK_METHOD(RTCError,
              SetConfiguration,
              (const PeerConnectionInterface::RTCConfiguration&),
              (override));
  MOCK_METHOD(bool, AddIceCandidate, (const IceCandidate*), (override));
  MOCK_METHOD(bool,
              RemoveIceCandidate,
              (const IceCandidate* candidate),
              (override));
<<<<<<< HEAD
  MOCK_METHOD(bool,
              RemoveIceCandidates,
              (const std::vector<webrtc::Candidate>&),
              (override));
  // RingRTC change to get unit tests building.
  MOCK_METHOD(uint32_t, GetLastBandwidthEstimateBps, (), (override));
=======
>>>>>>> 29d6eaba
  MOCK_METHOD(RTCError, SetBitrate, (const BitrateSettings&), (override));
  MOCK_METHOD(void,
              ReconfigureBandwidthEstimation,
              (const BandwidthEstimationSettings&),
              (override));
  MOCK_METHOD(void, SetAudioPlayout, (bool), (override));
  MOCK_METHOD(void, SetAudioRecording, (bool), (override));
  MOCK_METHOD(scoped_refptr<DtlsTransportInterface>,
              LookupDtlsTransportByMid,
              (const std::string&),
              (override));
  MOCK_METHOD(scoped_refptr<SctpTransportInterface>,
              GetSctpTransport,
              (),
              (const, override));
  MOCK_METHOD(SignalingState, signaling_state, (), (override));
  MOCK_METHOD(IceConnectionState, ice_connection_state, (), (override));
  MOCK_METHOD(IceConnectionState,
              standardized_ice_connection_state,
              (),
              (override));
  MOCK_METHOD(PeerConnectionState, peer_connection_state, (), (override));
  MOCK_METHOD(IceGatheringState, ice_gathering_state, (), (override));
  MOCK_METHOD(void,
              AddAdaptationResource,
              (webrtc::scoped_refptr<Resource>),
              (override));
  MOCK_METHOD(std::optional<bool>, can_trickle_ice_candidates, (), (override));
  MOCK_METHOD(bool,
              StartRtcEventLog,
              (std::unique_ptr<RtcEventLogOutput>, int64_t),
              (override));
  MOCK_METHOD(bool,
              StartRtcEventLog,
              (std::unique_ptr<RtcEventLogOutput>),
              (override));
  MOCK_METHOD(void,
              SetDataChannelEventObserver,
              (std::unique_ptr<DataChannelEventObserverInterface>),
              (override));
  MOCK_METHOD(void, StopRtcEventLog, (), (override));
  MOCK_METHOD(void, Close, (), (override));
  MOCK_METHOD(Thread*, signaling_thread, (), (const, override));

  // PeerConnectionSdpMethods
  MOCK_METHOD(std::string, session_id, (), (const, override));
  MOCK_METHOD(bool, NeedsIceRestart, (const std::string&), (const, override));
  MOCK_METHOD(std::optional<std::string>, sctp_mid, (), (const, override));
  MOCK_METHOD(PeerConnectionInterface::RTCConfiguration*,
              configuration,
              (),
              (const, override));
  MOCK_METHOD(void,
              ReportSdpBundleUsage,
              (const SessionDescriptionInterface&),
              (override));
  MOCK_METHOD(PeerConnectionMessageHandler*, message_handler, (), (override));
  MOCK_METHOD(RtpTransmissionManager*, rtp_manager, (), (override));
  MOCK_METHOD(const RtpTransmissionManager*,
              rtp_manager,
              (),
              (const, override));
  MOCK_METHOD(bool, dtls_enabled, (), (const, override));
  MOCK_METHOD(const PeerConnectionFactoryInterface::Options*,
              options,
              (),
              (const, override));
  MOCK_METHOD(CryptoOptions, GetCryptoOptions, (), (override));
  MOCK_METHOD(JsepTransportController*, transport_controller_s, (), (override));
  MOCK_METHOD(JsepTransportController*, transport_controller_n, (), (override));
  MOCK_METHOD(DataChannelController*, data_channel_controller, (), (override));
  MOCK_METHOD(PortAllocator*, port_allocator, (), (override));
  MOCK_METHOD(LegacyStatsCollector*, legacy_stats, (), (override));
  MOCK_METHOD(void,
              RunWithObserver,
              (absl::AnyInvocable<void(webrtc::PeerConnectionObserver*) &&>),
              (override));
  MOCK_METHOD(std::optional<SSLRole>, GetSctpSslRole_n, (), (override));
  MOCK_METHOD(PeerConnectionInterface::IceConnectionState,
              ice_connection_state_internal,
              (),
              (override));
  MOCK_METHOD(void,
              SetIceConnectionState,
              (PeerConnectionInterface::IceConnectionState),
              (override));
  MOCK_METHOD(void, NoteUsageEvent, (UsageEvent), (override));
  MOCK_METHOD(bool, IsClosed, (), (const, override));
  MOCK_METHOD(bool, IsUnifiedPlan, (), (const, override));
  MOCK_METHOD(bool,
              ValidateBundleSettings,
              (const webrtc::SessionDescription*,
               (const std::map<std::string, const webrtc::ContentGroup*>&)),
              (override));
  MOCK_METHOD(RTCErrorOr<scoped_refptr<RtpTransceiverInterface>>,
              AddTransceiver,
              (webrtc::MediaType,
               webrtc::scoped_refptr<MediaStreamTrackInterface>,
               const RtpTransceiverInit&,
               bool),
              (override));
  MOCK_METHOD(RTCError, StartSctpTransport, (const SctpOptions&), (override));
  MOCK_METHOD(void,
              AddRemoteCandidate,
              (absl::string_view, const webrtc::Candidate&),
              (override));
  MOCK_METHOD(Call*, call_ptr, (), (override));
  MOCK_METHOD(bool, SrtpRequired, (), (const, override));
  MOCK_METHOD(bool,
              CreateDataChannelTransport,
              (absl::string_view),
              (override));
  MOCK_METHOD(void, DestroyDataChannelTransport, (RTCError error), (override));
  MOCK_METHOD(const FieldTrialsView&, trials, (), (const, override));

  // PeerConnectionInternal
  MOCK_METHOD(Thread*, network_thread, (), (const, override));
  MOCK_METHOD(Thread*, worker_thread, (), (const, override));
  MOCK_METHOD(bool, initial_offerer, (), (const, override));
  MOCK_METHOD(
      std::vector<
          scoped_refptr<RtpTransceiverProxyWithInternal<RtpTransceiver>>>,
      GetTransceiversInternal,
      (),
      (const, override));
  MOCK_METHOD(std::vector<DataChannelStats>,
              GetDataChannelStats,
              (),
              (const, override));
  MOCK_METHOD(std::optional<std::string>,
              sctp_transport_name,
              (),
              (const, override));
  MOCK_METHOD(CandidateStatsList,
              GetPooledCandidateStats,
              (),
              (const, override));
  MOCK_METHOD((std::map<std::string, TransportStats>),
              GetTransportStatsByNames,
              (const std::set<std::string>&),
              (override));
  MOCK_METHOD(Call::Stats, GetCallStats, (), (override));
  MOCK_METHOD(std::optional<AudioDeviceModule::Stats>,
              GetAudioDeviceStats,
              (),
              (override));
  MOCK_METHOD(bool,
              GetLocalCertificate,
              (const std::string&,
               webrtc::scoped_refptr<webrtc::RTCCertificate>*),
              (override));
  MOCK_METHOD(std::unique_ptr<SSLCertChain>,
              GetRemoteSSLCertChain,
              (const std::string&),
              (override));
  MOCK_METHOD(bool, IceRestartPending, (const std::string&), (const, override));
  MOCK_METHOD(bool,
              GetSslRole,
              (const std::string&, webrtc::SSLRole*),
              (override));
  MOCK_METHOD(void, NoteDataAddedEvent, (), (override));
  MOCK_METHOD(void,
              OnSctpDataChannelStateChanged,
              (int channel_id, DataChannelInterface::DataState),
              (override));
  MOCK_METHOD(PayloadTypePicker&, payload_type_picker, (), (override));
};

}  // namespace webrtc

#endif  // PC_TEST_MOCK_PEER_CONNECTION_INTERNAL_H_<|MERGE_RESOLUTION|>--- conflicted
+++ resolved
@@ -213,15 +213,8 @@
               RemoveIceCandidate,
               (const IceCandidate* candidate),
               (override));
-<<<<<<< HEAD
-  MOCK_METHOD(bool,
-              RemoveIceCandidates,
-              (const std::vector<webrtc::Candidate>&),
-              (override));
   // RingRTC change to get unit tests building.
   MOCK_METHOD(uint32_t, GetLastBandwidthEstimateBps, (), (override));
-=======
->>>>>>> 29d6eaba
   MOCK_METHOD(RTCError, SetBitrate, (const BitrateSettings&), (override));
   MOCK_METHOD(void,
               ReconfigureBandwidthEstimation,
