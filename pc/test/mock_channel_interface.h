/*
 *  Copyright 2018 The WebRTC project authors. All Rights Reserved.
 *
 *  Use of this source code is governed by a BSD-style license
 *  that can be found in the LICENSE file in the root of the source
 *  tree. An additional intellectual property rights grant can be found
 *  in the file PATENTS.  All contributing project authors may
 *  be found in the AUTHORS file in the root of the source tree.
 */

#ifndef PC_TEST_MOCK_CHANNEL_INTERFACE_H_
#define PC_TEST_MOCK_CHANNEL_INTERFACE_H_

#include <string>
#include <vector>

#include "pc/channel_interface.h"
#include "test/gmock.h"

namespace cricket {

// Mock class for BaseChannel.
// Use this class in unit tests to avoid dependecy on a specific
// implementation of BaseChannel.
class MockChannelInterface : public cricket::ChannelInterface {
 public:
  MOCK_METHOD(cricket::MediaType, media_type, (), (const, override));
  MOCK_METHOD(MediaChannel*, media_channel, (), (const, override));
  MOCK_METHOD(const std::string&, transport_name, (), (const, override));
  MOCK_METHOD(const std::string&, content_name, (), (const, override));
<<<<<<< HEAD
  MOCK_METHOD(bool, enabled, (), (const, override));
  MOCK_METHOD(bool, Enable, (bool), (override));
  MOCK_METHOD(sigslot::signal1<ChannelInterface*>&,
              SignalFirstPacketReceived,
              (),
=======
  MOCK_METHOD(void, Enable, (bool), (override));
  MOCK_METHOD(void,
              SetFirstPacketReceivedCallback,
              (std::function<void()>),
>>>>>>> cbad18b1
              (override));
  MOCK_METHOD(bool,
              SetLocalContent,
              (const cricket::MediaContentDescription*,
               webrtc::SdpType,
               std::string*),
              (override));
  MOCK_METHOD(bool,
              SetRemoteContent,
              (const cricket::MediaContentDescription*,
               webrtc::SdpType,
               std::string*),
              (override));
<<<<<<< HEAD
  MOCK_METHOD(void, SetPayloadTypeDemuxingEnabled, (bool), (override));
  MOCK_METHOD(bool, UpdateRtpTransport, (std::string*), (override));
=======
  MOCK_METHOD(bool, SetPayloadTypeDemuxingEnabled, (bool), (override));
>>>>>>> cbad18b1
  MOCK_METHOD(const std::vector<StreamParams>&,
              local_streams,
              (),
              (const, override));
  MOCK_METHOD(const std::vector<StreamParams>&,
              remote_streams,
              (),
              (const, override));
  MOCK_METHOD(bool,
              SetRtpTransport,
              (webrtc::RtpTransportInternal*),
              (override));
<<<<<<< HEAD
  MOCK_METHOD(RtpHeaderExtensions,
              GetNegotiatedRtpHeaderExtensions,
              (),
              (const));
=======
>>>>>>> cbad18b1
};

}  // namespace cricket

#endif  // PC_TEST_MOCK_CHANNEL_INTERFACE_H_<|MERGE_RESOLUTION|>--- conflicted
+++ resolved
@@ -28,18 +28,10 @@
   MOCK_METHOD(MediaChannel*, media_channel, (), (const, override));
   MOCK_METHOD(const std::string&, transport_name, (), (const, override));
   MOCK_METHOD(const std::string&, content_name, (), (const, override));
-<<<<<<< HEAD
-  MOCK_METHOD(bool, enabled, (), (const, override));
-  MOCK_METHOD(bool, Enable, (bool), (override));
-  MOCK_METHOD(sigslot::signal1<ChannelInterface*>&,
-              SignalFirstPacketReceived,
-              (),
-=======
   MOCK_METHOD(void, Enable, (bool), (override));
   MOCK_METHOD(void,
               SetFirstPacketReceivedCallback,
               (std::function<void()>),
->>>>>>> cbad18b1
               (override));
   MOCK_METHOD(bool,
               SetLocalContent,
@@ -53,12 +45,7 @@
                webrtc::SdpType,
                std::string*),
               (override));
-<<<<<<< HEAD
-  MOCK_METHOD(void, SetPayloadTypeDemuxingEnabled, (bool), (override));
-  MOCK_METHOD(bool, UpdateRtpTransport, (std::string*), (override));
-=======
   MOCK_METHOD(bool, SetPayloadTypeDemuxingEnabled, (bool), (override));
->>>>>>> cbad18b1
   MOCK_METHOD(const std::vector<StreamParams>&,
               local_streams,
               (),
@@ -71,13 +58,6 @@
               SetRtpTransport,
               (webrtc::RtpTransportInternal*),
               (override));
-<<<<<<< HEAD
-  MOCK_METHOD(RtpHeaderExtensions,
-              GetNegotiatedRtpHeaderExtensions,
-              (),
-              (const));
-=======
->>>>>>> cbad18b1
 };
 
 }  // namespace cricket
