--- conflicted
+++ resolved
@@ -410,13 +410,9 @@
 
   void CreateDataChannel(const std::string& label,
                          const webrtc::DataChannelInit* init) {
-<<<<<<< HEAD
-    data_channels_.push_back(pc()->CreateDataChannel(label, init));
-=======
     auto data_channel_or_error = pc()->CreateDataChannelOrError(label, init);
     ASSERT_TRUE(data_channel_or_error.ok());
     data_channels_.push_back(data_channel_or_error.MoveValue());
->>>>>>> 8f9b44ba
     ASSERT_TRUE(data_channels_.back().get() != nullptr);
     data_observers_.push_back(
         std::make_unique<MockDataChannelObserver>(data_channels_.back()));
@@ -1864,11 +1860,7 @@
                               expected_cipher_suite);
   }
 
-<<<<<<< HEAD
-  const WebRtcKeyValueConfig& trials() const { return *field_trials_.get(); }
-=======
   const FieldTrialsView& trials() const { return *field_trials_.get(); }
->>>>>>> 8f9b44ba
 
  protected:
   SdpSemantics sdp_semantics_;
@@ -1889,11 +1881,7 @@
   std::vector<std::unique_ptr<cricket::TestTurnCustomizer>> turn_customizers_;
   std::unique_ptr<PeerConnectionIntegrationWrapper> caller_;
   std::unique_ptr<PeerConnectionIntegrationWrapper> callee_;
-<<<<<<< HEAD
-  std::unique_ptr<WebRtcKeyValueConfig> field_trials_;
-=======
   std::unique_ptr<FieldTrialsView> field_trials_;
->>>>>>> 8f9b44ba
 };
 
 }  // namespace webrtc
