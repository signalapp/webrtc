--- conflicted
+++ resolved
@@ -340,13 +340,9 @@
       rtc::PacketTransportInternal* rtp_packet_transport,
       rtc::PacketTransportInternal* rtcp_packet_transport) {
     auto rtp_transport = std::make_unique<webrtc::RtpTransport>(
-<<<<<<< HEAD
-        rtcp_packet_transport == nullptr);
+        rtcp_packet_transport == nullptr, field_trials_);
     // RingRTC change to drop all incoming packets until explicitly allowed
     rtp_transport->SetIncomingRtpEnabled(true);
-=======
-        rtcp_packet_transport == nullptr, field_trials_);
->>>>>>> 28b793b4
 
     SendTask(network_thread_,
              [&rtp_transport, rtp_packet_transport, rtcp_packet_transport] {
