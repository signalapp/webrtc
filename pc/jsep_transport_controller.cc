/*
 *  Copyright 2017 The WebRTC Project Authors. All rights reserved.
 *
 *  Use of this source code is governed by a BSD-style license
 *  that can be found in the LICENSE file in the root of the source
 *  tree. An additional intellectual property rights grant can be found
 *  in the file PATENTS.  All contributing project authors may
 *  be found in the AUTHORS file in the root of the source tree.
 */

#include "pc/jsep_transport_controller.h"

#include <stddef.h>

#include <cstdint>
#include <functional>
#include <map>
#include <memory>
#include <optional>
#include <string>
#include <utility>
#include <vector>

#include "absl/algorithm/container.h"
#include "absl/strings/string_view.h"
#include "api/async_dns_resolver.h"
#include "api/candidate.h"
#include "api/dtls_transport_interface.h"
#include "api/environment/environment.h"
#include "api/ice_transport_interface.h"
#include "api/jsep.h"
#include "api/peer_connection_interface.h"
#include "api/rtc_error.h"
#include "api/rtp_parameters.h"
#include "api/scoped_refptr.h"
#include "api/sequence_checker.h"
#include "api/transport/data_channel_transport_interface.h"
#include "api/transport/enums.h"
#include "call/payload_type.h"
#include "call/payload_type_picker.h"
#include "media/base/codec.h"
#include "media/sctp/sctp_transport_internal.h"
#include "modules/rtp_rtcp/source/rtp_packet_received.h"
#include "p2p/base/ice_transport_internal.h"
#include "p2p/base/p2p_constants.h"
#include "p2p/base/packet_transport_internal.h"
#include "p2p/base/port.h"
#include "p2p/base/port_allocator.h"
#include "p2p/base/transport_description.h"
#include "p2p/base/transport_info.h"
#include "p2p/dtls/dtls_transport.h"
#include "p2p/dtls/dtls_transport_internal.h"
#include "pc/dtls_srtp_transport.h"
#include "pc/dtls_transport.h"
#include "pc/jsep_transport.h"
#include "pc/rtp_transport.h"
#include "pc/rtp_transport_internal.h"
#include "pc/sctp_transport.h"
#include "pc/session_description.h"
#include "pc/srtp_transport.h"
#include "pc/transport_stats.h"
#include "rtc_base/checks.h"
#include "rtc_base/copy_on_write_buffer.h"
#include "rtc_base/logging.h"
#include "rtc_base/rtc_certificate.h"
#include "rtc_base/ssl_certificate.h"
#include "rtc_base/ssl_stream_adapter.h"
#include "rtc_base/thread.h"
#include "rtc_base/trace_event.h"

using webrtc::SdpType;

namespace webrtc {

JsepTransportController::JsepTransportController(
    const Environment& env,
    Thread* network_thread,
    PortAllocator* port_allocator,
    AsyncDnsResolverFactoryInterface* async_dns_resolver_factory,
    PayloadTypePicker& payload_type_picker,
    Config config)
    : env_(env),
      network_thread_(network_thread),
      port_allocator_(port_allocator),
      async_dns_resolver_factory_(async_dns_resolver_factory),
      transports_(
          [this](const std::string& mid, JsepTransport* transport) {
            return OnTransportChanged(mid, transport);
          },
          [this]() {
            RTC_DCHECK_RUN_ON(network_thread_);
            UpdateAggregateStates_n();
          }),
      config_(std::move(config)),
      active_reset_srtp_params_(config.active_reset_srtp_params),
      bundles_(config.bundle_policy),
      payload_type_picker_(payload_type_picker) {
  // The `transport_observer` is assumed to be non-null.
  RTC_DCHECK(config_.transport_observer);
  RTC_DCHECK(config_.rtcp_handler);
  RTC_DCHECK(config_.ice_transport_factory);
  RTC_DCHECK(config_.on_dtls_handshake_error_);
}

JsepTransportController::~JsepTransportController() {
  // Channel destructors may try to send packets, so this needs to happen on
  // the network thread.
  RTC_DCHECK_RUN_ON(network_thread_);
  DestroyAllJsepTransports_n();
}

RTCError JsepTransportController::SetLocalDescription(
    SdpType type,
    const SessionDescription* local_desc,
    const SessionDescription* remote_desc) {
  RTC_DCHECK(local_desc);
  TRACE_EVENT0("webrtc", "JsepTransportController::SetLocalDescription");

  if (!network_thread_->IsCurrent()) {
    return network_thread_->BlockingCall([this, type, local_desc, remote_desc] {
      return SetLocalDescription(type, local_desc, remote_desc);
    });
  }

  RTC_DCHECK_RUN_ON(network_thread_);

  if (!initial_offerer_.has_value()) {
    initial_offerer_.emplace(type == SdpType::kOffer);
    if (*initial_offerer_) {
      SetIceRole_n(ICEROLE_CONTROLLING);
    } else {
      SetIceRole_n(ICEROLE_CONTROLLED);
    }
  }
  return ApplyDescription_n(/*local=*/true, type, local_desc, remote_desc);
}

RTCError JsepTransportController::SetRemoteDescription(
    SdpType type,
    const SessionDescription* local_desc,
    const SessionDescription* remote_desc) {
  RTC_DCHECK(remote_desc);
  TRACE_EVENT0("webrtc", "JsepTransportController::SetRemoteDescription");
  if (!network_thread_->IsCurrent()) {
    return network_thread_->BlockingCall([this, type, local_desc, remote_desc] {
      return SetRemoteDescription(type, local_desc, remote_desc);
    });
  }

  RTC_DCHECK_RUN_ON(network_thread_);
  return ApplyDescription_n(/*local=*/false, type, local_desc, remote_desc);
}

RtpTransportInternal* JsepTransportController::GetRtpTransport(
    absl::string_view mid) const {
  RTC_DCHECK_RUN_ON(network_thread_);
  auto jsep_transport = GetJsepTransportForMid(mid);
  if (!jsep_transport) {
    return nullptr;
  }
  return jsep_transport->rtp_transport();
}

DataChannelTransportInterface* JsepTransportController::GetDataChannelTransport(
    const std::string& mid) const {
  RTC_DCHECK_RUN_ON(network_thread_);
  auto jsep_transport = GetJsepTransportForMid(mid);
  if (!jsep_transport) {
    return nullptr;
  }
  return jsep_transport->data_channel_transport();
}

DtlsTransportInternal* JsepTransportController::GetDtlsTransport(
    const std::string& mid) {
  RTC_DCHECK_RUN_ON(network_thread_);
  auto jsep_transport = GetJsepTransportForMid(mid);
  if (!jsep_transport) {
    return nullptr;
  }
  return jsep_transport->rtp_dtls_transport();
}

const DtlsTransportInternal* JsepTransportController::GetRtcpDtlsTransport(
    const std::string& mid) const {
  RTC_DCHECK_RUN_ON(network_thread_);
  auto jsep_transport = GetJsepTransportForMid(mid);
  if (!jsep_transport) {
    return nullptr;
  }
  return jsep_transport->rtcp_dtls_transport();
}

scoped_refptr<DtlsTransport> JsepTransportController::LookupDtlsTransportByMid(
    const std::string& mid) {
  RTC_DCHECK_RUN_ON(network_thread_);
  auto jsep_transport = GetJsepTransportForMid(mid);
  if (!jsep_transport) {
    return nullptr;
  }
  return jsep_transport->RtpDtlsTransport();
}

scoped_refptr<SctpTransport> JsepTransportController::GetSctpTransport(
    const std::string& mid) const {
  RTC_DCHECK_RUN_ON(network_thread_);
  auto jsep_transport = GetJsepTransportForMid(mid);
  if (!jsep_transport) {
    return nullptr;
  }
  return jsep_transport->SctpTransport();
}

void JsepTransportController::SetIceConfig(const IceConfig& config) {
  RTC_DCHECK_RUN_ON(network_thread_);
  ice_config_ = config;
  for (auto& dtls : GetDtlsTransports()) {
    dtls->ice_transport()->SetIceConfig(ice_config_);
  }
}

void JsepTransportController::SetNeedsIceRestartFlag() {
  RTC_DCHECK_RUN_ON(network_thread_);
  for (auto& transport : transports_.Transports()) {
    transport->SetNeedsIceRestartFlag();
  }
}

bool JsepTransportController::NeedsIceRestart(
    const std::string& transport_name) const {
  RTC_DCHECK_RUN_ON(network_thread_);

  const JsepTransport* transport = GetJsepTransportByName(transport_name);
  if (!transport) {
    return false;
  }
  return transport->needs_ice_restart();
}

std::optional<SSLRole> JsepTransportController::GetDtlsRole(
    const std::string& mid) const {
  // TODO(tommi): Remove this hop. Currently it's called from the signaling
  // thread during negotiations, potentially multiple times.
  // WebRtcSessionDescriptionFactory::InternalCreateAnswer is one example.
  if (!network_thread_->IsCurrent()) {
    return network_thread_->BlockingCall([&] { return GetDtlsRole(mid); });
  }

  RTC_DCHECK_RUN_ON(network_thread_);

  const JsepTransport* t = GetJsepTransportForMid(mid);
  if (!t) {
    return std::optional<SSLRole>();
  }
  return t->GetDtlsRole();
}

RTCErrorOr<PayloadType> JsepTransportController::SuggestPayloadType(
    const std::string& mid,
    Codec codec) {
  // Because SDP processing runs on the signal thread and Call processing
  // runs on the worker thread, we allow cross thread invocation until we
  // can clean up the thread work.
  if (!network_thread_->IsCurrent()) {
    return network_thread_->BlockingCall([&] {
      RTC_DCHECK_RUN_ON(network_thread_);
      return SuggestPayloadType(mid, codec);
    });
  }
  RTC_DCHECK_RUN_ON(network_thread_);
  const JsepTransport* transport = GetJsepTransportForMid(mid);
  if (transport) {
    RTCErrorOr<PayloadType> local_result =
        transport->local_payload_types().LookupPayloadType(codec);
    if (local_result.ok()) {
      return local_result;
    }
    RTCErrorOr<PayloadType> remote_result =
        transport->remote_payload_types().LookupPayloadType(codec);
    if (remote_result.ok()) {
      RTCErrorOr<Codec> local_codec =
          transport->local_payload_types().LookupCodec(remote_result.value());
      if (local_result.ok()) {
        // Already in use, possibly for something else.
        // Fall through to SuggestMapping.
        RTC_LOG(LS_WARNING) << "Ignoring remote suggestion of PT "
                            << static_cast<int>(remote_result.value())
                            << " for " << codec << "; already in use";
      } else {
        // Tell the local payload type registry that we've taken this
        RTC_DCHECK(local_result.error().type() ==
                   RTCErrorType::INVALID_PARAMETER);
        AddLocalMapping(mid, remote_result.value(), codec);
        return remote_result;
      }
    }
    return payload_type_picker_.SuggestMapping(
        codec, &transport->local_payload_types());
  }
  // If there is no transport, there are no exclusions.
  return payload_type_picker_.SuggestMapping(codec, nullptr);
}

RTCError JsepTransportController::AddLocalMapping(const std::string& mid,
                                                  PayloadType payload_type,
                                                  const Codec& codec) {
  // Because SDP processing runs on the signal thread and Call processing
  // runs on the worker thread, we allow cross thread invocation until we
  // can clean up the thread work.
  if (!network_thread_->IsCurrent()) {
    return network_thread_->BlockingCall([&] {
      RTC_DCHECK_RUN_ON(network_thread_);
      return AddLocalMapping(mid, payload_type, codec);
    });
  }
  RTC_DCHECK_RUN_ON(network_thread_);
  JsepTransport* transport = GetJsepTransportForMid(mid);
  if (!transport) {
    return RTCError(RTCErrorType::INVALID_PARAMETER,
                    "AddLocalMapping: no transport for mid");
  }
  return transport->local_payload_types().AddMapping(payload_type, codec);
}

bool JsepTransportController::SetLocalCertificate(
    const scoped_refptr<RTCCertificate>& certificate) {
  if (!network_thread_->IsCurrent()) {
    return network_thread_->BlockingCall(
        [&] { return SetLocalCertificate(certificate); });
  }

  RTC_DCHECK_RUN_ON(network_thread_);

  // Can't change a certificate, or set a null certificate.
  if (certificate_ || !certificate) {
    return false;
  }
  certificate_ = certificate;

  // Set certificate for JsepTransport, which verifies it matches the
  // fingerprint in SDP, and DTLS transport.
  // Fallback from DTLS to SDES is not supported.
  for (auto& transport : transports_.Transports()) {
    transport->SetLocalCertificate(certificate_);
  }
  for (auto& dtls : GetDtlsTransports()) {
    bool set_cert_success = dtls->SetLocalCertificate(certificate_);
    RTC_DCHECK(set_cert_success);
  }
  return true;
}

scoped_refptr<RTCCertificate> JsepTransportController::GetLocalCertificate(
    const std::string& transport_name) const {
  RTC_DCHECK_RUN_ON(network_thread_);

  const JsepTransport* t = GetJsepTransportByName(transport_name);
  if (!t) {
    return nullptr;
  }
  return t->GetLocalCertificate();
}

std::unique_ptr<SSLCertChain> JsepTransportController::GetRemoteSSLCertChain(
    const std::string& transport_name) const {
  RTC_DCHECK_RUN_ON(network_thread_);

  // Get the certificate from the RTP transport's DTLS handshake. Should be
  // identical to the RTCP transport's, since they were given the same remote
  // fingerprint.
  auto jsep_transport = GetJsepTransportByName(transport_name);
  if (!jsep_transport) {
    return nullptr;
  }
  auto dtls = jsep_transport->rtp_dtls_transport();
  if (!dtls) {
    return nullptr;
  }

  return dtls->GetRemoteSSLCertChain();
}

void JsepTransportController::MaybeStartGathering() {
  if (!network_thread_->IsCurrent()) {
    network_thread_->BlockingCall([&] { MaybeStartGathering(); });
    return;
  }

  for (auto& dtls : GetDtlsTransports()) {
    dtls->ice_transport()->MaybeStartGathering();
  }
}

// RingRTC change to support ICE forking
void JsepTransportController::StartGatheringWithSharedIceGatherer(
    rtc::scoped_refptr<webrtc::IceGathererInterface> shared_ice_gatherer) {
  if (!network_thread_->IsCurrent()) {
    network_thread_->BlockingCall([this, shared_ice_gatherer] {
      StartGatheringWithSharedIceGatherer(std::move(shared_ice_gatherer));
    });
    return;
  }

  for (auto& dtls : GetDtlsTransports()) {
    dtls->ice_transport()->StartGatheringWithSharedGatherer(
        shared_ice_gatherer);
  }
}

// RingRTC change to explicitly control when incoming packets can be processed
bool JsepTransportController::SetIncomingRtpEnabled(bool enabled) {
  if (!network_thread_->IsCurrent()) {
    return network_thread_->BlockingCall([this, enabled] {
      return SetIncomingRtpEnabled(enabled);
    });
  }

  RTC_DCHECK_RUN_ON(network_thread_);

  for (const auto& transport : transports_.Transports()) {
    RTC_LOG(LS_WARNING) << "JsepTransportController::SetIncomingRtpEnabled(" << enabled << ") "
                        << transport->rtp_transport()->transport_name();
    if (!transport->rtp_transport()->SetIncomingRtpEnabled(enabled)) {
      return false;
    }
  }
  return true;
}


RTCError JsepTransportController::AddRemoteCandidates(
    const std::string& transport_name,
    const Candidates& candidates) {
  RTC_DCHECK_RUN_ON(network_thread_);
  RTC_DCHECK(VerifyCandidates(candidates).ok());
  auto jsep_transport = GetJsepTransportByName(transport_name);
  if (!jsep_transport) {
    RTC_LOG(LS_WARNING) << "Not adding candidate because the JsepTransport "
                           "doesn't exist. Ignore it.";
    return RTCError::OK();
  }
  return jsep_transport->AddRemoteCandidates(candidates);
}

RTCError JsepTransportController::RemoveRemoteCandidates(
    const Candidates& candidates) {
  if (!network_thread_->IsCurrent()) {
    return network_thread_->BlockingCall(
        [&] { return RemoveRemoteCandidates(candidates); });
  }

  RTC_DCHECK_RUN_ON(network_thread_);

  // Verify each candidate before passing down to the transport layer.
  RTCError error = VerifyCandidates(candidates);
  if (!error.ok()) {
    return error;
  }

  std::map<std::string, Candidates> candidates_by_transport_name;
  for (const Candidate& cand : candidates) {
    if (!cand.transport_name().empty()) {
      candidates_by_transport_name[cand.transport_name()].push_back(cand);
    } else {
      RTC_LOG(LS_ERROR) << "Not removing candidate because it does not have a "
                           "transport name set: "
                        << cand.ToSensitiveString();
    }
  }

  for (const auto& kv : candidates_by_transport_name) {
    const std::string& transport_name = kv.first;
    const Candidates& transport_candidates = kv.second;
    JsepTransport* jsep_transport = GetJsepTransportByName(transport_name);
    if (!jsep_transport) {
      RTC_LOG(LS_WARNING)
          << "Not removing candidate because the JsepTransport doesn't exist.";
      continue;
    }
    for (const Candidate& candidate : transport_candidates) {
      DtlsTransportInternal* dtls =
          candidate.component() == ICE_CANDIDATE_COMPONENT_RTP
              ? jsep_transport->rtp_dtls_transport()
              : jsep_transport->rtcp_dtls_transport();
      if (dtls) {
        dtls->ice_transport()->RemoveRemoteCandidate(candidate);
      }
    }
  }
  return RTCError::OK();
}

bool JsepTransportController::GetStats(const std::string& transport_name,
                                       TransportStats* stats) const {
  RTC_DCHECK_RUN_ON(network_thread_);

  const JsepTransport* transport = GetJsepTransportByName(transport_name);
  if (!transport) {
    return false;
  }
  return transport->GetStats(stats);
}

void JsepTransportController::SetActiveResetSrtpParams(
    bool active_reset_srtp_params) {
  RTC_DCHECK_RUN_ON(network_thread_);
  RTC_LOG(LS_INFO)
      << "Updating the active_reset_srtp_params for JsepTransportController: "
      << active_reset_srtp_params;
  active_reset_srtp_params_ = active_reset_srtp_params;
  for (auto& transport : transports_.Transports()) {
    transport->SetActiveResetSrtpParams(active_reset_srtp_params);
  }
}

RTCError JsepTransportController::RollbackTransports() {
  if (!network_thread_->IsCurrent()) {
    return network_thread_->BlockingCall(
        [this] { return RollbackTransports(); });
  }
  RTC_DCHECK_RUN_ON(network_thread_);
  bundles_.Rollback();
  if (!transports_.RollbackTransports()) {
    LOG_AND_RETURN_ERROR(RTCErrorType::INTERNAL_ERROR,
                         "Failed to roll back transport state.");
  }
  return RTCError::OK();
}

scoped_refptr<IceTransportInterface>
JsepTransportController::CreateIceTransport(const std::string& transport_name,
                                            bool rtcp) {
  int component =
      rtcp ? ICE_CANDIDATE_COMPONENT_RTCP : ICE_CANDIDATE_COMPONENT_RTP;

  IceTransportInit init;
  init.set_port_allocator(port_allocator_);
  init.set_async_dns_resolver_factory(async_dns_resolver_factory_);
  init.set_event_log(config_.event_log);
  init.set_field_trials(&env_.field_trials());
  auto transport = config_.ice_transport_factory->CreateIceTransport(
      transport_name, component, std::move(init));
  RTC_DCHECK(transport);
  transport->internal()->SetIceRole(ice_role_);
  transport->internal()->SetIceConfig(ice_config_);
  return transport;
}

std::unique_ptr<DtlsTransportInternal>
JsepTransportController::CreateDtlsTransport(const ContentInfo& content_info,
                                             IceTransportInternal* ice) {
  RTC_DCHECK_RUN_ON(network_thread_);

  std::unique_ptr<DtlsTransportInternal> dtls;

  if (config_.dtls_transport_factory) {
    dtls = config_.dtls_transport_factory->CreateDtlsTransport(
        ice, config_.crypto_options, config_.ssl_max_version);
  } else {
    dtls = std::make_unique<DtlsTransportInternalImpl>(
        ice, config_.crypto_options, config_.event_log,
        config_.ssl_max_version);
  }

  RTC_DCHECK(dtls);
  RTC_DCHECK_EQ(ice, dtls->ice_transport());

  if (certificate_) {
    bool set_cert_success = dtls->SetLocalCertificate(certificate_);
    RTC_DCHECK(set_cert_success);
  }

  // Connect to signals offered by the DTLS and ICE transport.
  dtls->SignalWritableState.connect(
      this, &JsepTransportController::OnTransportWritableState_n);
  dtls->SignalReceivingState.connect(
      this, &JsepTransportController::OnTransportReceivingState_n);
  dtls->ice_transport()->AddGatheringStateCallback(
      this, [this](IceTransportInternal* transport) {
        RTC_DCHECK_RUN_ON(network_thread_);
        OnTransportGatheringState_n(transport);
      });
  dtls->ice_transport()->SignalCandidateGathered.connect(
      this, &JsepTransportController::OnTransportCandidateGathered_n);
  dtls->ice_transport()->SetCandidateErrorCallback(
      [this](IceTransportInternal* transport,
             const IceCandidateErrorEvent& error) {
        RTC_DCHECK_RUN_ON(network_thread_);
        OnTransportCandidateError_n(transport, error);
      });
  dtls->ice_transport()->SetCandidatesRemovedCallback(
      [this](IceTransportInternal* transport, const Candidates& candidates) {
        RTC_DCHECK_RUN_ON(network_thread_);
        OnTransportCandidatesRemoved_n(transport, candidates);
      });
  dtls->ice_transport()->SignalRoleConflict.connect(
      this, &JsepTransportController::OnTransportRoleConflict_n);
  dtls->ice_transport()->SignalStateChanged.connect(
      this, &JsepTransportController::OnTransportStateChanged_n);
  dtls->ice_transport()->SignalIceTransportStateChanged.connect(
      this, &JsepTransportController::OnTransportStateChanged_n);
  dtls->ice_transport()->SetCandidatePairChangeCallback(
      [this](const CandidatePairChangeEvent& event) {
        RTC_DCHECK_RUN_ON(network_thread_);
        OnTransportCandidatePairChanged_n(event);
      });

  dtls->SubscribeDtlsHandshakeError(
      [this](SSLHandshakeError error) { OnDtlsHandshakeError(error); });
  return dtls;
}

std::unique_ptr<RtpTransport>
JsepTransportController::CreateUnencryptedRtpTransport(
    const std::string& transport_name,
    PacketTransportInternal* rtp_packet_transport,
    PacketTransportInternal* rtcp_packet_transport) {
  RTC_DCHECK_RUN_ON(network_thread_);
  auto unencrypted_rtp_transport = std::make_unique<RtpTransport>(
      rtcp_packet_transport == nullptr, env_.field_trials());
  unencrypted_rtp_transport->SetRtpPacketTransport(rtp_packet_transport);
  if (rtcp_packet_transport) {
    unencrypted_rtp_transport->SetRtcpPacketTransport(rtcp_packet_transport);
  }
  return unencrypted_rtp_transport;
}

// RingRTC: Allow out-of-band / "manual" key negotiation.
std::unique_ptr<SrtpTransport> JsepTransportController::CreateSrtpTransport(
    const std::string& transport_name,
    DtlsTransportInternal* rtp_dtls_transport,
    DtlsTransportInternal* rtcp_dtls_transport) {
  RTC_DCHECK_RUN_ON(network_thread_);
  auto srtp_transport = std::make_unique<SrtpTransport>(
      rtcp_dtls_transport == nullptr, env_.field_trials());
  RTC_DCHECK(rtp_dtls_transport);
  srtp_transport->SetRtpPacketTransport(rtp_dtls_transport);
  if (rtcp_dtls_transport) {
    srtp_transport->SetRtcpPacketTransport(rtcp_dtls_transport);
  }
  if (config_.enable_external_auth) {
    srtp_transport->EnableExternalAuth();
  }
  return srtp_transport;
}

std::unique_ptr<DtlsSrtpTransport>
JsepTransportController::CreateDtlsSrtpTransport(
    const std::string& transport_name,
    DtlsTransportInternal* rtp_dtls_transport,
    DtlsTransportInternal* rtcp_dtls_transport) {
  RTC_DCHECK_RUN_ON(network_thread_);
  auto dtls_srtp_transport = std::make_unique<DtlsSrtpTransport>(
      rtcp_dtls_transport == nullptr, env_.field_trials());
  if (config_.enable_external_auth) {
    dtls_srtp_transport->EnableExternalAuth();
  }

  dtls_srtp_transport->SetDtlsTransports(rtp_dtls_transport,
                                         rtcp_dtls_transport);
  dtls_srtp_transport->SetActiveResetSrtpParams(active_reset_srtp_params_);
  // Capturing this in the callback because JsepTransportController will always
  // outlive the DtlsSrtpTransport.
  dtls_srtp_transport->SetOnDtlsStateChange([this]() {
    RTC_DCHECK_RUN_ON(this->network_thread_);
    this->UpdateAggregateStates_n();
  });
  return dtls_srtp_transport;
}

std::vector<DtlsTransportInternal*>
JsepTransportController::GetDtlsTransports() {
  RTC_DCHECK_RUN_ON(network_thread_);
  std::vector<DtlsTransportInternal*> dtls_transports;
  for (auto jsep_transport : transports_.Transports()) {
    RTC_DCHECK(jsep_transport);
    if (jsep_transport->rtp_dtls_transport()) {
      dtls_transports.push_back(jsep_transport->rtp_dtls_transport());
    }

    if (jsep_transport->rtcp_dtls_transport()) {
      dtls_transports.push_back(jsep_transport->rtcp_dtls_transport());
    }
  }
  return dtls_transports;
}

std::vector<DtlsTransportInternal*>
JsepTransportController::GetActiveDtlsTransports() {
  RTC_DCHECK_RUN_ON(network_thread_);
  std::vector<DtlsTransportInternal*> dtls_transports;
  for (auto jsep_transport : transports_.ActiveTransports()) {
    RTC_DCHECK(jsep_transport);
    if (jsep_transport->rtp_dtls_transport()) {
      dtls_transports.push_back(jsep_transport->rtp_dtls_transport());
    }

    if (jsep_transport->rtcp_dtls_transport()) {
      dtls_transports.push_back(jsep_transport->rtcp_dtls_transport());
    }
  }
  return dtls_transports;
}

RTCError JsepTransportController::ApplyDescription_n(
    bool local,
    SdpType type,
    const SessionDescription* local_desc,
    const SessionDescription* remote_desc) {
  TRACE_EVENT0("webrtc", "JsepTransportController::ApplyDescription_n");

  // Stash away the description object that we'll be applying (since this
  // function is used for both local and remote).
  const SessionDescription* description = local ? local_desc : remote_desc;

  RTC_DCHECK(description);

  RTCError error;
  error =
      ValidateAndMaybeUpdateBundleGroups(local, type, local_desc, remote_desc);
  if (!error.ok()) {
    return error;
  }

  std::map<const ContentGroup*, std::vector<int>>
      merged_encrypted_extension_ids_by_bundle;
  if (!bundles_.bundle_groups().empty()) {
    merged_encrypted_extension_ids_by_bundle =
        MergeEncryptedHeaderExtensionIdsForBundles(description);
  }

  for (const ContentInfo& content_info : description->contents()) {
    // Don't create transports for rejected m-lines and bundled m-lines.
    if (content_info.rejected ||
        !bundles_.IsFirstMidInGroup(content_info.mid())) {
      continue;
    }
    error = MaybeCreateJsepTransport(local, content_info, *description);
    if (!error.ok()) {
      return error;
    }
  }

  RTC_DCHECK(description->contents().size() ==
             description->transport_infos().size());
  for (size_t i = 0; i < description->contents().size(); ++i) {
    const ContentInfo& content_info = description->contents()[i];
    const TransportInfo& transport_info = description->transport_infos()[i];

    if (content_info.rejected) {
      // This may cause groups to be removed from |bundles_.bundle_groups()|.
      HandleRejectedContent(content_info);
      continue;
    }

    const ContentGroup* established_bundle_group =
        bundles_.LookupGroupByMid(content_info.mid());

    // For bundle members that are not BUNDLE-tagged (not first in the group),
    // configure their transport to be the same as the BUNDLE-tagged transport.
    if (established_bundle_group &&
        content_info.mid() != *established_bundle_group->FirstContentName()) {
      if (!HandleBundledContent(content_info, *established_bundle_group)) {
        return RTCError(RTCErrorType::INVALID_PARAMETER,
                        "Failed to process the bundled m= section with "
                        "mid='" +
                            content_info.mid() + "'.");
      }
      continue;
    }

    error = ValidateContent(content_info);
    if (!error.ok()) {
      return error;
    }

    std::vector<int> extension_ids;
    // Is BUNDLE-tagged (first in the group)?
    if (established_bundle_group &&
        content_info.mid() == *established_bundle_group->FirstContentName()) {
      auto it = merged_encrypted_extension_ids_by_bundle.find(
          established_bundle_group);
      RTC_DCHECK(it != merged_encrypted_extension_ids_by_bundle.end());
      extension_ids = it->second;
    } else {
      extension_ids = GetEncryptedHeaderExtensionIds(content_info);
    }

    int rtp_abs_sendtime_extn_id =
        GetRtpAbsSendTimeHeaderExtensionId(content_info);

    JsepTransport* transport = GetJsepTransportForMid(content_info.mid());
    if (!transport) {
      LOG_AND_RETURN_ERROR(
          RTCErrorType::INVALID_PARAMETER,
          "Could not find transport for m= section with mid='" +
              content_info.mid() + "'");
    }

    SetIceRole_n(DetermineIceRole(transport, transport_info, type, local));

    JsepTransportDescription jsep_description = CreateJsepTransportDescription(
        content_info, transport_info, extension_ids, rtp_abs_sendtime_extn_id);
    if (local) {
      error =
          transport->SetLocalJsepTransportDescription(jsep_description, type);
    } else {
      error =
          transport->SetRemoteJsepTransportDescription(jsep_description, type);
    }

    if (!error.ok()) {
      LOG_AND_RETURN_ERROR(
          RTCErrorType::INVALID_PARAMETER,
          "Failed to apply the description for m= section with mid='" +
              content_info.mid() + "': " + error.message());
    }
    error = transport->RecordPayloadTypes(local, type, content_info);
    if (!error.ok()) {
      RTC_LOG(LS_ERROR) << "RecordPayloadTypes failed: "
                        << ToString(error.type()) << " - " << error.message();
      return error;
    }
  }
  if (type == SdpType::kAnswer) {
    transports_.CommitTransports();
    bundles_.Commit();
  }
  return RTCError::OK();
}

RTCError JsepTransportController::ValidateAndMaybeUpdateBundleGroups(
    bool local,
    SdpType type,
    const SessionDescription* local_desc,
    const SessionDescription* remote_desc) {
  const SessionDescription* description = local ? local_desc : remote_desc;

  RTC_DCHECK(description);

  std::vector<const ContentGroup*> new_bundle_groups =
      description->GetGroupsByName(GROUP_TYPE_BUNDLE);
  // Verify `new_bundle_groups`.
  std::map<std::string, const ContentGroup*> new_bundle_groups_by_mid;
  for (const ContentGroup* new_bundle_group : new_bundle_groups) {
    for (const std::string& content_name : new_bundle_group->content_names()) {
      // The BUNDLE group must not contain a MID that is a member of a different
      // BUNDLE group, or that contains the same MID multiple times.
      if (new_bundle_groups_by_mid.find(content_name) !=
          new_bundle_groups_by_mid.end()) {
        return RTCError(RTCErrorType::INVALID_PARAMETER,
                        "A BUNDLE group contains a MID='" + content_name +
                            "' that is already in a BUNDLE group.");
      }
      new_bundle_groups_by_mid.insert(
          std::make_pair(content_name, new_bundle_group));
      // The BUNDLE group must not contain a MID that no m= section has.
      if (!description->GetContentByName(content_name)) {
        return RTCError(RTCErrorType::INVALID_PARAMETER,
                        "A BUNDLE group contains a MID='" + content_name +
                            "' matching no m= section.");
      }
    }
  }

  if (type == SdpType::kOffer) {
    // For an offer, we need to verify that there is not a conflicting mapping
    // between existing and new bundle groups. For example, if the existing
    // groups are [[1,2],[3,4]] and new are [[1,3],[2,4]] or [[1,2,3,4]], or
    // vice versa. Switching things around like this requires a separate offer
    // that removes the relevant sections from their group, as per RFC 8843,
    // section 7.5.2.
    std::map<const ContentGroup*, const ContentGroup*>
        new_bundle_groups_by_existing_bundle_groups;
    std::map<const ContentGroup*, const ContentGroup*>
        existing_bundle_groups_by_new_bundle_groups;
    for (const ContentGroup* new_bundle_group : new_bundle_groups) {
      for (const std::string& mid : new_bundle_group->content_names()) {
        ContentGroup* existing_bundle_group = bundles_.LookupGroupByMid(mid);
        if (!existing_bundle_group) {
          continue;
        }
        auto it = new_bundle_groups_by_existing_bundle_groups.find(
            existing_bundle_group);
        if (it != new_bundle_groups_by_existing_bundle_groups.end() &&
            it->second != new_bundle_group) {
          return RTCError(RTCErrorType::INVALID_PARAMETER,
                          "MID " + mid + " in the offer has changed group.");
        }
        new_bundle_groups_by_existing_bundle_groups.insert(
            std::make_pair(existing_bundle_group, new_bundle_group));
        it = existing_bundle_groups_by_new_bundle_groups.find(new_bundle_group);
        if (it != existing_bundle_groups_by_new_bundle_groups.end() &&
            it->second != existing_bundle_group) {
          return RTCError(RTCErrorType::INVALID_PARAMETER,
                          "MID " + mid + " in the offer has changed group.");
        }
        existing_bundle_groups_by_new_bundle_groups.insert(
            std::make_pair(new_bundle_group, existing_bundle_group));
      }
    }
  } else if (type == SdpType::kAnswer) {
    if ((local && remote_desc) || (!local && local_desc)) {
      std::vector<const ContentGroup*> offered_bundle_groups =
          local ? remote_desc->GetGroupsByName(GROUP_TYPE_BUNDLE)
                : local_desc->GetGroupsByName(GROUP_TYPE_BUNDLE);

      std::map<std::string, const ContentGroup*> offered_bundle_groups_by_mid;
      for (const ContentGroup* offered_bundle_group : offered_bundle_groups) {
        for (const std::string& content_name :
             offered_bundle_group->content_names()) {
          offered_bundle_groups_by_mid[content_name] = offered_bundle_group;
        }
      }

      std::map<const ContentGroup*, const ContentGroup*>
          new_bundle_groups_by_offered_bundle_groups;
      for (const ContentGroup* new_bundle_group : new_bundle_groups) {
        if (!new_bundle_group->FirstContentName()) {
          // Empty groups could be a subset of any group.
          continue;
        }
        // The group in the answer (new_bundle_group) must have a corresponding
        // group in the offer (original_group), because the answer groups may
        // only be subsets of the offer groups.
        auto it = offered_bundle_groups_by_mid.find(
            *new_bundle_group->FirstContentName());
        if (it == offered_bundle_groups_by_mid.end()) {
          return RTCError(RTCErrorType::INVALID_PARAMETER,
                          "A BUNDLE group was added in the answer that did not "
                          "exist in the offer.");
        }
        const ContentGroup* offered_bundle_group = it->second;
        if (new_bundle_groups_by_offered_bundle_groups.find(
                offered_bundle_group) !=
            new_bundle_groups_by_offered_bundle_groups.end()) {
          return RTCError(RTCErrorType::INVALID_PARAMETER,
                          "A MID in the answer has changed group.");
        }
        new_bundle_groups_by_offered_bundle_groups.insert(
            std::make_pair(offered_bundle_group, new_bundle_group));
        for (const std::string& content_name :
             new_bundle_group->content_names()) {
          it = offered_bundle_groups_by_mid.find(content_name);
          // The BUNDLE group in answer should be a subset of offered group.
          if (it == offered_bundle_groups_by_mid.end() ||
              it->second != offered_bundle_group) {
            return RTCError(RTCErrorType::INVALID_PARAMETER,
                            "A BUNDLE group in answer contains a MID='" +
                                content_name +
                                "' that was not in the offered group.");
          }
        }
      }

      for (const auto& bundle_group : bundles_.bundle_groups()) {
        for (const std::string& content_name : bundle_group->content_names()) {
          // An answer that removes m= sections from pre-negotiated BUNDLE group
          // without rejecting it, is invalid.
          auto it = new_bundle_groups_by_mid.find(content_name);
          if (it == new_bundle_groups_by_mid.end()) {
            auto* content_info = description->GetContentByName(content_name);
            if (!content_info || !content_info->rejected) {
              return RTCError(RTCErrorType::INVALID_PARAMETER,
                              "Answer cannot remove m= section with mid='" +
                                  content_name +
                                  "' from already-established BUNDLE group.");
            }
          }
        }
      }
    }
  }

  if (config_.bundle_policy ==
          PeerConnectionInterface::kBundlePolicyMaxBundle &&
      !description->HasGroup(GROUP_TYPE_BUNDLE) &&
      description->contents().size() > 1) {
    return RTCError(RTCErrorType::INVALID_PARAMETER,
                    "max-bundle is used but no bundle group found.");
  }

  bundles_.Update(description, type);

  for (const auto& bundle_group : bundles_.bundle_groups()) {
    if (!bundle_group->FirstContentName())
      continue;

    // The first MID in a BUNDLE group is BUNDLE-tagged.
    auto bundled_content =
        description->GetContentByName(*bundle_group->FirstContentName());
    if (!bundled_content) {
      return RTCError(
          RTCErrorType::INVALID_PARAMETER,
          "An m= section associated with the BUNDLE-tag doesn't exist.");
    }

    // If the `bundled_content` is rejected, other contents in the bundle group
    // must also be rejected.
    if (bundled_content->rejected) {
      for (const auto& content_name : bundle_group->content_names()) {
        auto other_content = description->GetContentByName(content_name);
        if (!other_content->rejected) {
          return RTCError(RTCErrorType::INVALID_PARAMETER,
                          "The m= section with mid='" + content_name +
                              "' should be rejected.");
        }
      }
    }
  }
  return RTCError::OK();
}

RTCError JsepTransportController::ValidateContent(
    const ContentInfo& content_info) {
  if (config_.rtcp_mux_policy ==
          PeerConnectionInterface::kRtcpMuxPolicyRequire &&
      content_info.type == MediaProtocolType::kRtp &&
      !content_info.bundle_only &&
      !content_info.media_description()->rtcp_mux()) {
    return RTCError(RTCErrorType::INVALID_PARAMETER,
                    "The m= section with mid='" + content_info.mid() +
                        "' is invalid. RTCP-MUX is not "
                        "enabled when it is required.");
  }
  return RTCError::OK();
}

void JsepTransportController::HandleRejectedContent(
    const ContentInfo& content_info) {
  // If the content is rejected, let the
  // BaseChannel/SctpTransport change the RtpTransport/DtlsTransport first,
  // then destroy the webrtc::JsepTransport.
  ContentGroup* bundle_group = bundles_.LookupGroupByMid(content_info.mid());
  if (bundle_group && !bundle_group->content_names().empty() &&
      content_info.mid() == *bundle_group->FirstContentName()) {
    // Rejecting a BUNDLE group's first mid means we are rejecting the entire
    // group.
    for (const auto& content_name : bundle_group->content_names()) {
      transports_.RemoveTransportForMid(content_name);
    }
    // Delete the BUNDLE group.
    bundles_.DeleteGroup(bundle_group);
  } else {
    transports_.RemoveTransportForMid(content_info.mid());
    if (bundle_group) {
      // Remove the rejected content from the `bundle_group`.
      bundles_.DeleteMid(bundle_group, content_info.mid());
    }
  }
}

bool JsepTransportController::HandleBundledContent(
    const ContentInfo& content_info,
    const ContentGroup& bundle_group) {
  TRACE_EVENT0("webrtc", "JsepTransportController::HandleBundledContent");
  RTC_DCHECK(bundle_group.FirstContentName());
  auto jsep_transport =
      GetJsepTransportByName(*bundle_group.FirstContentName());
  RTC_DCHECK(jsep_transport);
  // If the content is bundled, let the
  // BaseChannel/SctpTransport change the RtpTransport/DtlsTransport first,
  // then destroy the webrtc::JsepTransport.
  // TODO(bugs.webrtc.org/9719) For media transport this is far from ideal,
  // because it means that we first create media transport and start
  // connecting it, and then we destroy it. We will need to address it before
  // video path is enabled.
  return transports_.SetTransportForMid(content_info.mid(), jsep_transport);
}

JsepTransportDescription
JsepTransportController::CreateJsepTransportDescription(
    const ContentInfo& content_info,
    const TransportInfo& transport_info,
    const std::vector<int>& encrypted_extension_ids,
    int rtp_abs_sendtime_extn_id) {
  TRACE_EVENT0("webrtc",
               "JsepTransportController::CreateJsepTransportDescription");
  const MediaContentDescription* content_desc =
      content_info.media_description();
  RTC_DCHECK(content_desc);
  bool rtcp_mux_enabled = content_info.type == MediaProtocolType::kSctp
                              ? true
                              : content_desc->rtcp_mux();

<<<<<<< HEAD
  // RingRTC: Allow out-of-band / "manual" key negotiation.
  return cricket::JsepTransportDescription(
      rtcp_mux_enabled, content_desc->crypto(), encrypted_extension_ids,
      rtp_abs_sendtime_extn_id, transport_info.description);
=======
  return JsepTransportDescription(rtcp_mux_enabled, encrypted_extension_ids,
                                  rtp_abs_sendtime_extn_id,
                                  transport_info.description);
>>>>>>> e4445e46
}

std::vector<int> JsepTransportController::GetEncryptedHeaderExtensionIds(
    const ContentInfo& content_info) {
  const MediaContentDescription* content_desc =
      content_info.media_description();

  if (!config_.crypto_options.srtp.enable_encrypted_rtp_header_extensions) {
    return std::vector<int>();
  }

  std::vector<int> encrypted_header_extension_ids;
  for (const auto& extension : content_desc->rtp_header_extensions()) {
    if (!extension.encrypt) {
      continue;
    }
    if (!absl::c_linear_search(encrypted_header_extension_ids, extension.id)) {
      encrypted_header_extension_ids.push_back(extension.id);
    }
  }
  return encrypted_header_extension_ids;
}

std::map<const ContentGroup*, std::vector<int>>
JsepTransportController::MergeEncryptedHeaderExtensionIdsForBundles(
    const SessionDescription* description) {
  RTC_DCHECK(description);
  RTC_DCHECK(!bundles_.bundle_groups().empty());
  std::map<const ContentGroup*, std::vector<int>>
      merged_encrypted_extension_ids_by_bundle;
  // Union the encrypted header IDs in the group when bundle is enabled.
  for (const ContentInfo& content_info : description->contents()) {
    auto group = bundles_.LookupGroupByMid(content_info.mid());
    if (!group)
      continue;
    // Get or create list of IDs for the BUNDLE group.
    std::vector<int>& merged_ids =
        merged_encrypted_extension_ids_by_bundle[group];
    // Add IDs not already in the list.
    std::vector<int> extension_ids =
        GetEncryptedHeaderExtensionIds(content_info);
    for (int id : extension_ids) {
      if (!absl::c_linear_search(merged_ids, id)) {
        merged_ids.push_back(id);
      }
    }
  }
  return merged_encrypted_extension_ids_by_bundle;
}

int JsepTransportController::GetRtpAbsSendTimeHeaderExtensionId(
    const ContentInfo& content_info) {
  if (!config_.enable_external_auth) {
    return -1;
  }

  const MediaContentDescription* content_desc =
      content_info.media_description();

  const RtpExtension* send_time_extension =
      RtpExtension::FindHeaderExtensionByUri(
          content_desc->rtp_header_extensions(), RtpExtension::kAbsSendTimeUri,
          config_.crypto_options.srtp.enable_encrypted_rtp_header_extensions
              ? RtpExtension::kPreferEncryptedExtension
              : RtpExtension::kDiscardEncryptedExtension);
  return send_time_extension ? send_time_extension->id : -1;
}

const JsepTransport* JsepTransportController::GetJsepTransportForMid(
    const std::string& mid) const {
  return transports_.GetTransportForMid(mid);
}

JsepTransport* JsepTransportController::GetJsepTransportForMid(
    const std::string& mid) {
  return transports_.GetTransportForMid(mid);
}
const JsepTransport* JsepTransportController::GetJsepTransportForMid(
    absl::string_view mid) const {
  return transports_.GetTransportForMid(mid);
}

JsepTransport* JsepTransportController::GetJsepTransportForMid(
    absl::string_view mid) {
  return transports_.GetTransportForMid(mid);
}

const JsepTransport* JsepTransportController::GetJsepTransportByName(
    const std::string& transport_name) const {
  return transports_.GetTransportByName(transport_name);
}

JsepTransport* JsepTransportController::GetJsepTransportByName(
    const std::string& transport_name) {
  return transports_.GetTransportByName(transport_name);
}

RTCError JsepTransportController::MaybeCreateJsepTransport(
    bool local,
    const ContentInfo& content_info,
    const SessionDescription& description) {
  JsepTransport* transport = GetJsepTransportByName(content_info.mid());
  if (transport) {
    return RTCError::OK();
  }
  // RingRTC: Allow out-of-band / "manual" key negotiation.
  const MediaContentDescription* content_desc =
      content_info.media_description();
  if (certificate_ && content_desc->crypto().has_value()) {
    return RTCError(RTCErrorType::INVALID_PARAMETER,
                    "Manual keys and DTLS-SRTP cannot be enabled at the same time.");
  }
  if (content_desc->manually_specify_keys() &&
      !content_desc->crypto().has_value()) {
    return RTCError(RTCErrorType::INVALID_PARAMETER,
                    "Manual keys required but not specified.");
  }
  if (!content_desc->manually_specify_keys() &&
      content_desc->crypto().has_value()) {
    return RTCError(RTCErrorType::INVALID_PARAMETER,
                    "Manual keys specified in DTLS-SRTP mode.");
  }

  scoped_refptr<IceTransportInterface> ice =
      CreateIceTransport(content_info.mid(), /*rtcp=*/false);

  std::unique_ptr<DtlsTransportInternal> rtp_dtls_transport =
      CreateDtlsTransport(content_info, ice->internal());

  std::unique_ptr<DtlsTransportInternal> rtcp_dtls_transport;
  std::unique_ptr<RtpTransport> unencrypted_rtp_transport;
  // RingRTC: Allow out-of-band / "manual" key negotiation.
  std::unique_ptr<SrtpTransport> srtp_transport;
  std::unique_ptr<DtlsSrtpTransport> dtls_srtp_transport;

  scoped_refptr<IceTransportInterface> rtcp_ice;
  if (config_.rtcp_mux_policy !=
          PeerConnectionInterface::kRtcpMuxPolicyRequire &&
      content_info.type == MediaProtocolType::kRtp) {
    rtcp_ice = CreateIceTransport(content_info.mid(), /*rtcp=*/true);
    rtcp_dtls_transport =
        CreateDtlsTransport(content_info, rtcp_ice->internal());
  }

  if (config_.disable_encryption) {
    RTC_LOG(LS_INFO)
        << "Creating UnencryptedRtpTransport, becayse encryption is disabled.";
    unencrypted_rtp_transport = CreateUnencryptedRtpTransport(
        content_info.mid(), rtp_dtls_transport.get(),
        rtcp_dtls_transport.get());
  } else if (content_desc->crypto().has_value()) {
    // RingRTC: Allow out-of-band / "manual" key negotiation.
    srtp_transport = CreateSrtpTransport(
        content_info.mid(), rtp_dtls_transport.get(), rtcp_dtls_transport.get());
    RTC_LOG(LS_INFO) << "Creating SrtpTransport.";
  } else {
    RTC_LOG(LS_INFO) << "Creating DtlsSrtpTransport.";
    dtls_srtp_transport =
        CreateDtlsSrtpTransport(content_info.mid(), rtp_dtls_transport.get(),
                                rtcp_dtls_transport.get());
  }

  std::unique_ptr<SctpTransportInternal> sctp_transport;
  if (config_.sctp_factory) {
    sctp_transport = config_.sctp_factory->CreateSctpTransport(
        env_, rtp_dtls_transport.get());
  }

  std::unique_ptr<JsepTransport> jsep_transport =
      std::make_unique<JsepTransport>(
          content_info.mid(), certificate_, std::move(ice), std::move(rtcp_ice),
          // RingRTC: Allow out-of-band / "manual" key negotiation.
          std::move(unencrypted_rtp_transport), std::move(srtp_transport),
          std::move(dtls_srtp_transport), std::move(rtp_dtls_transport),
          std::move(rtcp_dtls_transport), std::move(sctp_transport),
          [&]() {
            RTC_DCHECK_RUN_ON(network_thread_);
            UpdateAggregateStates_n();
          },
          payload_type_picker_);

  jsep_transport->rtp_transport()->SubscribeRtcpPacketReceived(
      this, [this](CopyOnWriteBuffer* buffer, int64_t packet_time_ms) {
        RTC_DCHECK_RUN_ON(network_thread_);
        OnRtcpPacketReceived_n(buffer, packet_time_ms);
      });
  jsep_transport->rtp_transport()->SetUnDemuxableRtpPacketReceivedHandler(
      [this](RtpPacketReceived& packet) {
        RTC_DCHECK_RUN_ON(network_thread_);
        OnUnDemuxableRtpPacketReceived_n(packet);
      });

  transports_.RegisterTransport(content_info.mid(), std::move(jsep_transport));
  UpdateAggregateStates_n();
  return RTCError::OK();
}

void JsepTransportController::DestroyAllJsepTransports_n() {
  transports_.DestroyAllTransports();
}

void JsepTransportController::SetIceRole_n(IceRole ice_role) {
  ice_role_ = ice_role;
  auto dtls_transports = GetDtlsTransports();
  for (auto& dtls : dtls_transports) {
    dtls->ice_transport()->SetIceRole(ice_role_);
  }
}

IceRole JsepTransportController::DetermineIceRole(
    JsepTransport* jsep_transport,
    const TransportInfo& transport_info,
    SdpType type,
    bool local) {
  IceRole ice_role = ice_role_;
  auto tdesc = transport_info.description;
  if (local) {
    // The initial offer side may use ICE Lite, in which case, per RFC5245
    // Section 5.1.1, the answer side should take the controlling role if it is
    // in the full ICE mode.
    //
    // When both sides use ICE Lite, the initial offer side must take the
    // controlling role, and this is the default logic implemented in
    // SetLocalDescription in JsepTransportController.
    if (jsep_transport->remote_description() &&
        jsep_transport->remote_description()->transport_desc.ice_mode ==
            ICEMODE_LITE &&
        ice_role_ == ICEROLE_CONTROLLED && tdesc.ice_mode == ICEMODE_FULL) {
      ice_role = ICEROLE_CONTROLLING;
    }
  } else {
    // If our role is webrtc::ICEROLE_CONTROLLED and the remote endpoint
    // supports only ice_lite, this local endpoint should take the CONTROLLING
    // role.
    // TODO(deadbeef): This is a session-level attribute, so it really shouldn't
    // be in a TransportDescription in the first place...
    if (ice_role_ == ICEROLE_CONTROLLED && tdesc.ice_mode == ICEMODE_LITE) {
      ice_role = ICEROLE_CONTROLLING;
    }

    // If we use ICE Lite and the remote endpoint uses the full implementation
    // of ICE, the local endpoint must take the controlled role, and the other
    // side must be the controlling role.
    if (jsep_transport->local_description() &&
        jsep_transport->local_description()->transport_desc.ice_mode ==
            ICEMODE_LITE &&
        ice_role_ == ICEROLE_CONTROLLING && tdesc.ice_mode == ICEMODE_FULL) {
      ice_role = ICEROLE_CONTROLLED;
    }
  }

  return ice_role;
}

void JsepTransportController::OnTransportWritableState_n(
    PacketTransportInternal* transport) {
  RTC_LOG(LS_INFO) << " Transport " << transport->transport_name()
                   << " writability changed to " << transport->writable()
                   << ".";
  UpdateAggregateStates_n();
}

void JsepTransportController::OnTransportReceivingState_n(
    PacketTransportInternal* transport) {
  UpdateAggregateStates_n();
}

void JsepTransportController::OnTransportGatheringState_n(
    IceTransportInternal* transport) {
  UpdateAggregateStates_n();
}

void JsepTransportController::OnTransportCandidateGathered_n(
    IceTransportInternal* transport,
    const Candidate& candidate) {
  // We should never signal peer-reflexive candidates.
  if (candidate.is_prflx()) {
    RTC_DCHECK_NOTREACHED();
    return;
  }

  signal_ice_candidates_gathered_.Send(transport->transport_name(),
                                       std::vector<Candidate>{candidate});
}

void JsepTransportController::OnTransportCandidateError_n(
    IceTransportInternal* transport,
    const IceCandidateErrorEvent& event) {
  signal_ice_candidate_error_.Send(event);
}
void JsepTransportController::OnTransportCandidatesRemoved_n(
    IceTransportInternal* transport,
    const Candidates& candidates) {
  signal_ice_candidates_removed_.Send(candidates);
}
void JsepTransportController::OnTransportCandidatePairChanged_n(
    const CandidatePairChangeEvent& event) {
  signal_ice_candidate_pair_changed_.Send(event);
}

void JsepTransportController::OnTransportRoleConflict_n(
    IceTransportInternal* transport) {
  // Note: since the role conflict is handled entirely on the network thread,
  // we don't need to worry about role conflicts occurring on two ports at
  // once. The first one encountered should immediately reverse the role.
  IceRole reversed_role = (ice_role_ == ICEROLE_CONTROLLING)
                              ? ICEROLE_CONTROLLED
                              : ICEROLE_CONTROLLING;
  RTC_LOG(LS_INFO) << "Got role conflict; switching to "
                   << (reversed_role == ICEROLE_CONTROLLING ? "controlling"
                                                            : "controlled")
                   << " role.";
  SetIceRole_n(reversed_role);
}

void JsepTransportController::OnTransportStateChanged_n(
    IceTransportInternal* transport) {
  RTC_LOG(LS_INFO) << transport->transport_name() << " Transport "
                   << transport->component()
                   << " state changed. Check if state is complete.";
  UpdateAggregateStates_n();
}

void JsepTransportController::UpdateAggregateStates_n() {
  TRACE_EVENT0("webrtc", "JsepTransportController::UpdateAggregateStates_n");
  auto dtls_transports = GetActiveDtlsTransports();
  IceConnectionState new_connection_state = kIceConnectionConnecting;
  PeerConnectionInterface::IceConnectionState new_ice_connection_state =
      PeerConnectionInterface::IceConnectionState::kIceConnectionNew;
  PeerConnectionInterface::PeerConnectionState new_combined_state =
      PeerConnectionInterface::PeerConnectionState::kNew;
  IceGatheringState new_gathering_state = kIceGatheringNew;
  bool any_failed = false;
  bool all_connected = !dtls_transports.empty();
  bool all_completed = !dtls_transports.empty();
  bool any_gathering = false;
  bool all_done_gathering = !dtls_transports.empty();

  std::map<IceTransportState, int> ice_state_counts;
  std::map<DtlsTransportState, int> dtls_state_counts;

  for (const auto& dtls : dtls_transports) {
    any_failed = any_failed || dtls->ice_transport()->GetState() ==
                                   IceTransportStateInternal::STATE_FAILED;
    all_connected = all_connected && dtls->writable();
    all_completed =
        all_completed && dtls->writable() &&
        dtls->ice_transport()->GetState() ==
            IceTransportStateInternal::STATE_COMPLETED &&
        dtls->ice_transport()->GetIceRole() == ICEROLE_CONTROLLING &&
        dtls->ice_transport()->gathering_state() == kIceGatheringComplete;
    any_gathering = any_gathering || dtls->ice_transport()->gathering_state() !=
                                         kIceGatheringNew;
    all_done_gathering =
        all_done_gathering &&
        dtls->ice_transport()->gathering_state() == kIceGatheringComplete;

    dtls_state_counts[dtls->dtls_state()]++;
    ice_state_counts[dtls->ice_transport()->GetIceTransportState()]++;
  }

  if (any_failed) {
    new_connection_state = kIceConnectionFailed;
  } else if (all_completed) {
    new_connection_state = kIceConnectionCompleted;
  } else if (all_connected) {
    new_connection_state = kIceConnectionConnected;
  }
  if (ice_connection_state_ != new_connection_state) {
    ice_connection_state_ = new_connection_state;

    signal_ice_connection_state_.Send(new_connection_state);
  }

  // Compute the current RTCIceConnectionState as described in
  // https://www.w3.org/TR/webrtc/#dom-rtciceconnectionstate.
  // The PeerConnection is responsible for handling the "closed" state.
  int total_ice_checking = ice_state_counts[IceTransportState::kChecking];
  int total_ice_connected = ice_state_counts[IceTransportState::kConnected];
  int total_ice_completed = ice_state_counts[IceTransportState::kCompleted];
  int total_ice_failed = ice_state_counts[IceTransportState::kFailed];
  int total_ice_disconnected =
      ice_state_counts[IceTransportState::kDisconnected];
  int total_ice_closed = ice_state_counts[IceTransportState::kClosed];
  int total_ice_new = ice_state_counts[IceTransportState::kNew];
  int total_ice = dtls_transports.size();

  if (total_ice_failed > 0) {
    // Any RTCIceTransports are in the "failed" state.
    new_ice_connection_state = PeerConnectionInterface::kIceConnectionFailed;
  } else if (total_ice_disconnected > 0) {
    // None of the previous states apply and any RTCIceTransports are in the
    // "disconnected" state.
    new_ice_connection_state =
        PeerConnectionInterface::kIceConnectionDisconnected;
  } else if (total_ice_new + total_ice_closed == total_ice) {
    // None of the previous states apply and all RTCIceTransports are in the
    // "new" or "closed" state, or there are no transports.
    new_ice_connection_state = PeerConnectionInterface::kIceConnectionNew;
  } else if (total_ice_new + total_ice_checking > 0) {
    // None of the previous states apply and any RTCIceTransports are in the
    // "new" or "checking" state.
    new_ice_connection_state = PeerConnectionInterface::kIceConnectionChecking;
  } else if (total_ice_completed + total_ice_closed == total_ice ||
             all_completed) {
    // None of the previous states apply and all RTCIceTransports are in the
    // "completed" or "closed" state.
    //
    // TODO(https://bugs.webrtc.org/10356): The all_completed condition is added
    // to mimic the behavior of the old ICE connection state, and should be
    // removed once we get end-of-candidates signaling in place.
    new_ice_connection_state = PeerConnectionInterface::kIceConnectionCompleted;
  } else if (total_ice_connected + total_ice_completed + total_ice_closed ==
             total_ice) {
    // None of the previous states apply and all RTCIceTransports are in the
    // "connected", "completed" or "closed" state.
    new_ice_connection_state = PeerConnectionInterface::kIceConnectionConnected;
  } else {
    RTC_DCHECK_NOTREACHED();
  }

  if (standardized_ice_connection_state_ != new_ice_connection_state) {
    if (standardized_ice_connection_state_ ==
            PeerConnectionInterface::kIceConnectionChecking &&
        new_ice_connection_state ==
            PeerConnectionInterface::kIceConnectionCompleted) {
      // Ensure that we never skip over the "connected" state.
      signal_standardized_ice_connection_state_.Send(
          PeerConnectionInterface::kIceConnectionConnected);
    }
    standardized_ice_connection_state_ = new_ice_connection_state;
    signal_standardized_ice_connection_state_.Send(new_ice_connection_state);
  }

  // Compute the current RTCPeerConnectionState as described in
  // https://www.w3.org/TR/webrtc/#dom-rtcpeerconnectionstate.
  // The PeerConnection is responsible for handling the "closed" state.
  // Note that "connecting" is only a valid state for DTLS transports while
  // "checking", "completed" and "disconnected" are only valid for ICE
  // transports.
  int total_connected =
      total_ice_connected + dtls_state_counts[DtlsTransportState::kConnected];
  int total_dtls_connecting =
      dtls_state_counts[DtlsTransportState::kConnecting];
  int total_failed =
      total_ice_failed + dtls_state_counts[DtlsTransportState::kFailed];
  int total_closed =
      total_ice_closed + dtls_state_counts[DtlsTransportState::kClosed];
  int total_new = total_ice_new + dtls_state_counts[DtlsTransportState::kNew];
  int total_transports = total_ice * 2;

  if (total_failed > 0) {
    // Any of the RTCIceTransports or RTCDtlsTransports are in a "failed" state.
    new_combined_state = PeerConnectionInterface::PeerConnectionState::kFailed;
  } else if (total_ice_disconnected > 0) {
    // None of the previous states apply and any RTCIceTransports or
    // RTCDtlsTransports are in the "disconnected" state.
    new_combined_state =
        PeerConnectionInterface::PeerConnectionState::kDisconnected;
  } else if (total_new + total_closed == total_transports) {
    // None of the previous states apply and all RTCIceTransports and
    // RTCDtlsTransports are in the "new" or "closed" state, or there are no
    // transports.
    new_combined_state = PeerConnectionInterface::PeerConnectionState::kNew;
  } else if (total_new + total_dtls_connecting + total_ice_checking > 0) {
    // None of the previous states apply and all RTCIceTransports or
    // RTCDtlsTransports are in the "new", "connecting" or "checking" state.
    new_combined_state =
        PeerConnectionInterface::PeerConnectionState::kConnecting;
  } else if (total_connected + total_ice_completed + total_closed ==
             total_transports) {
    // None of the previous states apply and all RTCIceTransports and
    // RTCDtlsTransports are in the "connected", "completed" or "closed" state.
    new_combined_state =
        PeerConnectionInterface::PeerConnectionState::kConnected;
  } else {
    RTC_DCHECK_NOTREACHED();
  }

  if (combined_connection_state_ != new_combined_state) {
    combined_connection_state_ = new_combined_state;
    signal_connection_state_.Send(new_combined_state);
  }

  // Compute the gathering state.
  if (dtls_transports.empty()) {
    new_gathering_state = kIceGatheringNew;
  } else if (all_done_gathering) {
    new_gathering_state = kIceGatheringComplete;
  } else if (any_gathering) {
    new_gathering_state = kIceGatheringGathering;
  }
  if (ice_gathering_state_ != new_gathering_state) {
    ice_gathering_state_ = new_gathering_state;
    signal_ice_gathering_state_.Send(new_gathering_state);
  }
}

void JsepTransportController::OnRtcpPacketReceived_n(CopyOnWriteBuffer* packet,
                                                     int64_t packet_time_us) {
  RTC_DCHECK(config_.rtcp_handler);
  config_.rtcp_handler(*packet, packet_time_us);
}

void JsepTransportController::OnUnDemuxableRtpPacketReceived_n(
    const RtpPacketReceived& packet) {
  RTC_DCHECK(config_.un_demuxable_packet_handler);
  config_.un_demuxable_packet_handler(packet);
}

void JsepTransportController::OnDtlsHandshakeError(SSLHandshakeError error) {
  config_.on_dtls_handshake_error_(error);
}

bool JsepTransportController::OnTransportChanged(
    const std::string& mid,
    JsepTransport* jsep_transport) {
  if (config_.transport_observer) {
    if (jsep_transport) {
      return config_.transport_observer->OnTransportChanged(
          mid, jsep_transport->rtp_transport(),
          jsep_transport->RtpDtlsTransport(),
          jsep_transport->data_channel_transport());
    } else {
      return config_.transport_observer->OnTransportChanged(mid, nullptr,
                                                            nullptr, nullptr);
    }
  }
  return false;
}

}  // namespace webrtc<|MERGE_RESOLUTION|>--- conflicted
+++ resolved
@@ -393,7 +393,7 @@
 
 // RingRTC change to support ICE forking
 void JsepTransportController::StartGatheringWithSharedIceGatherer(
-    rtc::scoped_refptr<webrtc::IceGathererInterface> shared_ice_gatherer) {
+    scoped_refptr<webrtc::IceGathererInterface> shared_ice_gatherer) {
   if (!network_thread_->IsCurrent()) {
     network_thread_->BlockingCall([this, shared_ice_gatherer] {
       StartGatheringWithSharedIceGatherer(std::move(shared_ice_gatherer));
@@ -1083,16 +1083,11 @@
                               ? true
                               : content_desc->rtcp_mux();
 
-<<<<<<< HEAD
   // RingRTC: Allow out-of-band / "manual" key negotiation.
-  return cricket::JsepTransportDescription(
-      rtcp_mux_enabled, content_desc->crypto(), encrypted_extension_ids,
-      rtp_abs_sendtime_extn_id, transport_info.description);
-=======
-  return JsepTransportDescription(rtcp_mux_enabled, encrypted_extension_ids,
-                                  rtp_abs_sendtime_extn_id,
-                                  transport_info.description);
->>>>>>> e4445e46
+  return JsepTransportDescription(rtcp_mux_enabled,
+      content_desc->crypto(), encrypted_extension_ids,
+      rtp_abs_sendtime_extn_id,
+      transport_info.description);
 }
 
 std::vector<int> JsepTransportController::GetEncryptedHeaderExtensionIds(
