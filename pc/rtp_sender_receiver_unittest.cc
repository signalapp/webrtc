--- conflicted
+++ resolved
@@ -125,11 +125,7 @@
         &fake_call_, cricket::MediaConfig(), rtp_transport_.get(),
         rtc::Thread::Current(), cricket::CN_AUDIO, srtp_required,
         webrtc::CryptoOptions(), &ssrc_generator_, cricket::AudioOptions());
-<<<<<<< HEAD
-    video_channel_ = channel_manager_.CreateVideoChannel(
-=======
     video_channel_ = channel_manager_->CreateVideoChannel(
->>>>>>> cbad18b1
         &fake_call_, cricket::MediaConfig(), rtp_transport_.get(),
         rtc::Thread::Current(), cricket::CN_VIDEO, srtp_required,
         webrtc::CryptoOptions(), &ssrc_generator_, cricket::VideoOptions(),
