/*
 *  Copyright 2012 The WebRTC project authors. All Rights Reserved.
 *
 *  Use of this source code is governed by a BSD-style license
 *  that can be found in the LICENSE file in the root of the source
 *  tree. An additional intellectual property rights grant can be found
 *  in the file PATENTS.  All contributing project authors may
 *  be found in the AUTHORS file in the root of the source tree.
 */

#ifndef PC_PEER_CONNECTION_H_
#define PC_PEER_CONNECTION_H_

#include <stdint.h>

#include <functional>
#include <map>
#include <memory>
#include <set>
#include <string>
#include <vector>

#include "absl/types/optional.h"
#include "api/adaptation/resource.h"
#include "api/async_dns_resolver.h"
#include "api/candidate.h"
#include "api/crypto/crypto_options.h"
#include "api/data_channel_interface.h"
#include "api/dtls_transport_interface.h"
#include "api/field_trials_view.h"
#include "api/ice_transport_interface.h"
#include "api/jsep.h"
#include "api/media_stream_interface.h"
#include "api/media_types.h"
#include "api/peer_connection_interface.h"
#include "api/rtc_error.h"
#include "api/rtc_event_log/rtc_event_log.h"
#include "api/rtc_event_log_output.h"
#include "api/rtp_receiver_interface.h"
#include "api/rtp_sender_interface.h"
#include "api/rtp_transceiver_interface.h"
#include "api/scoped_refptr.h"
#include "api/sctp_transport_interface.h"
#include "api/sequence_checker.h"
#include "api/set_local_description_observer_interface.h"
#include "api/set_remote_description_observer_interface.h"
#include "api/stats/rtc_stats_collector_callback.h"
#include "api/transport/bitrate_settings.h"
#include "api/transport/data_channel_transport_interface.h"
#include "api/transport/enums.h"
#include "api/turn_customizer.h"
<<<<<<< HEAD
#include "api/webrtc_key_value_config.h"
=======
>>>>>>> 8f9b44ba
#include "call/call.h"
#include "p2p/base/ice_transport_internal.h"
#include "p2p/base/port.h"
#include "p2p/base/port_allocator.h"
#include "p2p/base/transport_description.h"
#include "pc/channel_interface.h"
#include "pc/channel_manager.h"
#include "pc/connection_context.h"
#include "pc/data_channel_controller.h"
#include "pc/data_channel_utils.h"
#include "pc/dtls_transport.h"
#include "pc/jsep_transport_controller.h"
#include "pc/peer_connection_internal.h"
#include "pc/peer_connection_message_handler.h"
#include "pc/rtc_stats_collector.h"
#include "pc/rtp_transceiver.h"
#include "pc/rtp_transmission_manager.h"
#include "pc/rtp_transport_internal.h"
#include "pc/sctp_data_channel.h"
#include "pc/sdp_offer_answer.h"
#include "pc/session_description.h"
#include "pc/stats_collector.h"
#include "pc/transceiver_list.h"
#include "pc/transport_stats.h"
#include "pc/usage_pattern.h"
#include "rtc_base/checks.h"
#include "rtc_base/copy_on_write_buffer.h"
#include "rtc_base/rtc_certificate.h"
#include "rtc_base/ssl_certificate.h"
#include "rtc_base/ssl_stream_adapter.h"
#include "rtc_base/task_utils/pending_task_safety_flag.h"
#include "rtc_base/third_party/sigslot/sigslot.h"
#include "rtc_base/thread.h"
#include "rtc_base/thread_annotations.h"
#include "rtc_base/weak_ptr.h"

namespace webrtc {

// PeerConnection is the implementation of the PeerConnection object as defined
// by the PeerConnectionInterface API surface.
// The class currently is solely responsible for the following:
// - Managing the session state machine (signaling state).
// - Creating and initializing lower-level objects, like PortAllocator and
//   BaseChannels.
// - Owning and managing the life cycle of the RtpSender/RtpReceiver and track
//   objects.
// - Tracking the current and pending local/remote session descriptions.
// The class currently is jointly responsible for the following:
// - Parsing and interpreting SDP.
// - Generating offers and answers based on the current state.
// - The ICE state machine.
// - Generating stats.
class PeerConnection : public PeerConnectionInternal,
                       public JsepTransportController::Observer {
 public:
  // Creates a PeerConnection and initializes it with the given values.
  // If the initialization fails, the function releases the PeerConnection
  // and returns nullptr.
  //
  // Note that the function takes ownership of dependencies, and will
  // either use them or release them, whether it succeeds or fails.
  static RTCErrorOr<rtc::scoped_refptr<PeerConnection>> Create(
      rtc::scoped_refptr<ConnectionContext> context,
      const PeerConnectionFactoryInterface::Options& options,
      std::unique_ptr<RtcEventLog> event_log,
      std::unique_ptr<Call> call,
      const PeerConnectionInterface::RTCConfiguration& configuration,
      PeerConnectionDependencies dependencies);

  rtc::scoped_refptr<StreamCollectionInterface> local_streams() override;
  rtc::scoped_refptr<StreamCollectionInterface> remote_streams() override;
  bool AddStream(MediaStreamInterface* local_stream) override;
  void RemoveStream(MediaStreamInterface* local_stream) override;

  RTCErrorOr<rtc::scoped_refptr<RtpSenderInterface>> AddTrack(
      rtc::scoped_refptr<MediaStreamTrackInterface> track,
      const std::vector<std::string>& stream_ids) override;
  RTCError RemoveTrackOrError(
      rtc::scoped_refptr<RtpSenderInterface> sender) override;

  RTCErrorOr<rtc::scoped_refptr<RtpTransceiverInterface>> AddTransceiver(
      rtc::scoped_refptr<MediaStreamTrackInterface> track) override;
  RTCErrorOr<rtc::scoped_refptr<RtpTransceiverInterface>> AddTransceiver(
      rtc::scoped_refptr<MediaStreamTrackInterface> track,
      const RtpTransceiverInit& init) override;
  RTCErrorOr<rtc::scoped_refptr<RtpTransceiverInterface>> AddTransceiver(
      cricket::MediaType media_type) override;
  RTCErrorOr<rtc::scoped_refptr<RtpTransceiverInterface>> AddTransceiver(
      cricket::MediaType media_type,
      const RtpTransceiverInit& init) override;

  rtc::scoped_refptr<RtpSenderInterface> CreateSender(
      const std::string& kind,
      const std::string& stream_id) override;

  std::vector<rtc::scoped_refptr<RtpSenderInterface>> GetSenders()
      const override;
  std::vector<rtc::scoped_refptr<RtpReceiverInterface>> GetReceivers()
      const override;
  std::vector<rtc::scoped_refptr<RtpTransceiverInterface>> GetTransceivers()
      const override;

  RTCErrorOr<rtc::scoped_refptr<DataChannelInterface>> CreateDataChannelOrError(
      const std::string& label,
      const DataChannelInit* config) override;
  // WARNING: LEGACY. See peerconnectioninterface.h
  bool GetStats(StatsObserver* observer,
                webrtc::MediaStreamTrackInterface* track,
                StatsOutputLevel level) override;
  // Spec-complaint GetStats(). See peerconnectioninterface.h
  void GetStats(RTCStatsCollectorCallback* callback) override;
  void GetStats(
      rtc::scoped_refptr<RtpSenderInterface> selector,
      rtc::scoped_refptr<RTCStatsCollectorCallback> callback) override;
  void GetStats(
      rtc::scoped_refptr<RtpReceiverInterface> selector,
      rtc::scoped_refptr<RTCStatsCollectorCallback> callback) override;
  void ClearStatsCache() override;

  SignalingState signaling_state() override;

  IceConnectionState ice_connection_state() override;
  IceConnectionState ice_connection_state_internal() override {
    return ice_connection_state();
  }
  IceConnectionState standardized_ice_connection_state() override;
  PeerConnectionState peer_connection_state() override;
  IceGatheringState ice_gathering_state() override;
  absl::optional<bool> can_trickle_ice_candidates() override;

  const SessionDescriptionInterface* local_description() const override;
  const SessionDescriptionInterface* remote_description() const override;
  const SessionDescriptionInterface* current_local_description() const override;
  const SessionDescriptionInterface* current_remote_description()
      const override;
  const SessionDescriptionInterface* pending_local_description() const override;
  const SessionDescriptionInterface* pending_remote_description()
      const override;

  void RestartIce() override;

  // JSEP01
  void CreateOffer(CreateSessionDescriptionObserver* observer,
                   const RTCOfferAnswerOptions& options) override;
  void CreateAnswer(CreateSessionDescriptionObserver* observer,
                    const RTCOfferAnswerOptions& options) override;

  void SetLocalDescription(
      std::unique_ptr<SessionDescriptionInterface> desc,
      rtc::scoped_refptr<SetLocalDescriptionObserverInterface> observer)
      override;
  void SetLocalDescription(
      rtc::scoped_refptr<SetLocalDescriptionObserverInterface> observer)
      override;
  // TODO(https://crbug.com/webrtc/11798): Delete these methods in favor of the
  // ones taking SetLocalDescriptionObserverInterface as argument.
  void SetLocalDescription(SetSessionDescriptionObserver* observer,
                           SessionDescriptionInterface* desc) override;
  void SetLocalDescription(SetSessionDescriptionObserver* observer) override;

  void SetRemoteDescription(
      std::unique_ptr<SessionDescriptionInterface> desc,
      rtc::scoped_refptr<SetRemoteDescriptionObserverInterface> observer)
      override;
  // TODO(https://crbug.com/webrtc/11798): Delete this methods in favor of the
  // ones taking SetRemoteDescriptionObserverInterface as argument.
  void SetRemoteDescription(SetSessionDescriptionObserver* observer,
                            SessionDescriptionInterface* desc) override;

  PeerConnectionInterface::RTCConfiguration GetConfiguration() override;
  RTCError SetConfiguration(
      const PeerConnectionInterface::RTCConfiguration& configuration) override;
  bool AddIceCandidate(const IceCandidateInterface* candidate) override;
  void AddIceCandidate(std::unique_ptr<IceCandidateInterface> candidate,
                       std::function<void(RTCError)> callback) override;
  bool RemoveIceCandidates(
      const std::vector<cricket::Candidate>& candidates) override;
  // RingRTC change to add methods (see interface header)
  rtc::scoped_refptr<webrtc::IceGathererInterface> CreateSharedIceGatherer()
      override;
  bool UseSharedIceGatherer(rtc::scoped_refptr<webrtc::IceGathererInterface>
                                shared_ice_gatherer) override;
  bool SetIncomingRtpEnabled(bool enabled) override;

  bool SendRtp(std::unique_ptr<RtpPacket> rtp_packet) override;
  bool ReceiveRtp(uint8_t pt) override;

  void ConfigureAudioEncoders(const webrtc::AudioEncoder::Config& config) override;

  void GetAudioLevels(
      cricket::AudioLevel* captured_out,
      cricket::ReceivedAudioLevel* received_out,
      size_t received_out_size,
      size_t* received_size_out) override;

  RTCError SetBitrate(const BitrateSettings& bitrate) override;

  void SetAudioPlayout(bool playout) override;
  void SetAudioRecording(bool recording) override;

  rtc::scoped_refptr<DtlsTransportInterface> LookupDtlsTransportByMid(
      const std::string& mid) override;
  rtc::scoped_refptr<DtlsTransport> LookupDtlsTransportByMidInternal(
      const std::string& mid);

  rtc::scoped_refptr<SctpTransportInterface> GetSctpTransport() const override;

  void AddAdaptationResource(rtc::scoped_refptr<Resource> resource) override;

  bool StartRtcEventLog(std::unique_ptr<RtcEventLogOutput> output,
                        int64_t output_period_ms) override;
  bool StartRtcEventLog(std::unique_ptr<RtcEventLogOutput> output) override;
  void StopRtcEventLog() override;

  void Close() override;

  rtc::Thread* signaling_thread() const final {
    return context_->signaling_thread();
  }

  rtc::Thread* network_thread() const final {
    return context_->network_thread();
  }
  rtc::Thread* worker_thread() const final { return context_->worker_thread(); }

  std::string session_id() const override {
    return session_id_;
  }

  bool initial_offerer() const override {
    RTC_DCHECK_RUN_ON(signaling_thread());
    return sdp_handler_->initial_offerer();
  }

  std::vector<
      rtc::scoped_refptr<RtpTransceiverProxyWithInternal<RtpTransceiver>>>
  GetTransceiversInternal() const override {
    RTC_DCHECK_RUN_ON(signaling_thread());
    return rtp_manager()->transceivers()->List();
  }

  sigslot::signal1<SctpDataChannel*>& SignalSctpDataChannelCreated() override {
    RTC_DCHECK_RUN_ON(signaling_thread());
    return data_channel_controller_.SignalSctpDataChannelCreated();
  }

  std::vector<DataChannelStats> GetDataChannelStats() const override;

  absl::optional<std::string> sctp_transport_name() const override;
  absl::optional<std::string> sctp_mid() const override;

  cricket::CandidateStatsList GetPooledCandidateStats() const override;
  std::map<std::string, cricket::TransportStats> GetTransportStatsByNames(
      const std::set<std::string>& transport_names) override;
  Call::Stats GetCallStats() override;

  bool GetLocalCertificate(
      const std::string& transport_name,
      rtc::scoped_refptr<rtc::RTCCertificate>* certificate) override;
  std::unique_ptr<rtc::SSLCertChain> GetRemoteSSLCertChain(
      const std::string& transport_name) override;
  bool IceRestartPending(const std::string& content_name) const override;
  bool NeedsIceRestart(const std::string& content_name) const override;
  bool GetSslRole(const std::string& content_name, rtc::SSLRole* role) override;

  // Functions needed by DataChannelController
  void NoteDataAddedEvent() override { NoteUsageEvent(UsageEvent::DATA_ADDED); }
  // Returns the observer. Will crash on CHECK if the observer is removed.
  PeerConnectionObserver* Observer() const override;
  bool IsClosed() const override {
    RTC_DCHECK_RUN_ON(signaling_thread());
    return !sdp_handler_ ||
           sdp_handler_->signaling_state() == PeerConnectionInterface::kClosed;
  }
  // Get current SSL role used by SCTP's underlying transport.
  bool GetSctpSslRole(rtc::SSLRole* role) override;
  // Handler for the "channel closed" signal
  void OnSctpDataChannelClosed(DataChannelInterface* channel) override;

  bool ShouldFireNegotiationNeededEvent(uint32_t event_id) override;

  // Functions needed by SdpOfferAnswerHandler
  StatsCollector* stats() override {
    RTC_DCHECK_RUN_ON(signaling_thread());
    return stats_.get();
  }
  DataChannelController* data_channel_controller() override {
    RTC_DCHECK_RUN_ON(signaling_thread());
    return &data_channel_controller_;
  }
  bool dtls_enabled() const override {
    RTC_DCHECK_RUN_ON(signaling_thread());
    return dtls_enabled_;
  }
  const PeerConnectionInterface::RTCConfiguration* configuration()
      const override {
    RTC_DCHECK_RUN_ON(signaling_thread());
    return &configuration_;
  }
  PeerConnectionMessageHandler* message_handler() override {
    RTC_DCHECK_RUN_ON(signaling_thread());
    return &message_handler_;
  }

  RtpTransmissionManager* rtp_manager() override { return rtp_manager_.get(); }
  const RtpTransmissionManager* rtp_manager() const override {
    return rtp_manager_.get();
  }
  cricket::ChannelManager* channel_manager();

  JsepTransportController* transport_controller_s() override {
    RTC_DCHECK_RUN_ON(signaling_thread());
    return transport_controller_copy_;
  }
  JsepTransportController* transport_controller_n() override {
    RTC_DCHECK_RUN_ON(network_thread());
    return transport_controller_.get();
  }
  cricket::PortAllocator* port_allocator() override {
    return port_allocator_.get();
  }
  Call* call_ptr() override { return call_ptr_; }

  ConnectionContext* context() { return context_.get(); }
  const PeerConnectionFactoryInterface::Options* options() const override {
    return &options_;
  }
  void SetIceConnectionState(IceConnectionState new_state) override;
  void NoteUsageEvent(UsageEvent event) override;

  // Asynchronously adds a remote candidate on the network thread.
  void AddRemoteCandidate(const std::string& mid,
                          const cricket::Candidate& candidate) override;

  // Report the UMA metric SdpFormatReceived for the given remote description.
  void ReportSdpFormatReceived(
      const SessionDescriptionInterface& remote_description) override;

  // Report the UMA metric BundleUsage for the given remote description.
  void ReportSdpBundleUsage(
      const SessionDescriptionInterface& remote_description) override;

  // Returns true if the PeerConnection is configured to use Unified Plan
  // semantics for creating offers/answers and setting local/remote
  // descriptions. If this is true the RtpTransceiver API will also be available
  // to the user. If this is false, Plan B semantics are assumed.
  // TODO(bugs.webrtc.org/8530): Flip the default to be Unified Plan once
  // sufficient time has passed.
  bool IsUnifiedPlan() const override {
    RTC_DCHECK_RUN_ON(signaling_thread());
    return is_unified_plan_;
  }
  bool ValidateBundleSettings(
      const cricket::SessionDescription* desc,
      const std::map<std::string, const cricket::ContentGroup*>&
          bundle_groups_by_mid) override;

  // Returns the MID for the data section associated with the
  // SCTP data channel, if it has been set. If no data
  // channels are configured this will return nullopt.
  absl::optional<std::string> GetDataMid() const override;

  void SetSctpDataMid(const std::string& mid) override;

  void ResetSctpDataMid() override;

  // Asynchronously calls SctpTransport::Start() on the network thread for
  // `sctp_mid()` if set. Called as part of setting the local description.
  void StartSctpTransport(int local_port,
                          int remote_port,
                          int max_message_size) override;

  // Returns the CryptoOptions for this PeerConnection. This will always
  // return the RTCConfiguration.crypto_options if set and will only default
  // back to the PeerConnectionFactory settings if nothing was set.
  CryptoOptions GetCryptoOptions() override;

  // Internal implementation for AddTransceiver family of methods. If
  // `fire_callback` is set, fires OnRenegotiationNeeded callback if successful.
  RTCErrorOr<rtc::scoped_refptr<RtpTransceiverInterface>> AddTransceiver(
      cricket::MediaType media_type,
      rtc::scoped_refptr<MediaStreamTrackInterface> track,
      const RtpTransceiverInit& init,
      bool fire_callback = true) override;

  // Returns rtp transport, result can not be nullptr.
  RtpTransportInternal* GetRtpTransport(const std::string& mid);

  // Returns true if SRTP (either using DTLS-SRTP or SDES) is required by
  // this session.
  bool SrtpRequired() const override;

  bool SetupDataChannelTransport_n(const std::string& mid) override
      RTC_RUN_ON(network_thread());
  void TeardownDataChannelTransport_n() override RTC_RUN_ON(network_thread());
  cricket::ChannelInterface* GetChannel(const std::string& mid)
      RTC_RUN_ON(network_thread());

  // Functions made public for testing.
  void ReturnHistogramVeryQuicklyForTesting() {
    RTC_DCHECK_RUN_ON(signaling_thread());
    return_histogram_very_quickly_ = true;
  }
  void RequestUsagePatternReportForTesting();

<<<<<<< HEAD
  const WebRtcKeyValueConfig& trials() override { return context_->trials(); }

  rtc::scoped_refptr<IceGathererInterface> shared_ice_gatherer() override {
      return shared_ice_gatherer_;
  }
=======
  const FieldTrialsView& trials() override { return context_->trials(); }
>>>>>>> 8f9b44ba

 protected:
  // Available for rtc::scoped_refptr creation
  PeerConnection(rtc::scoped_refptr<ConnectionContext> context,
                 const PeerConnectionFactoryInterface::Options& options,
                 bool is_unified_plan,
                 std::unique_ptr<RtcEventLog> event_log,
                 std::unique_ptr<Call> call,
                 PeerConnectionDependencies& dependencies,
                 bool dtls_enabled);

  ~PeerConnection() override;

 private:
  RTCError Initialize(
      const PeerConnectionInterface::RTCConfiguration& configuration,
      PeerConnectionDependencies dependencies);
  JsepTransportController* InitializeTransportController_n(
      const RTCConfiguration& configuration,
      const PeerConnectionDependencies& dependencies)
      RTC_RUN_ON(network_thread());

  rtc::scoped_refptr<RtpTransceiverProxyWithInternal<RtpTransceiver>>
  FindTransceiverBySender(rtc::scoped_refptr<RtpSenderInterface> sender)
      RTC_RUN_ON(signaling_thread());

  void SetStandardizedIceConnectionState(
      PeerConnectionInterface::IceConnectionState new_state)
      RTC_RUN_ON(signaling_thread());
  void SetConnectionState(
      PeerConnectionInterface::PeerConnectionState new_state)
      RTC_RUN_ON(signaling_thread());

  // Called any time the IceGatheringState changes.
  void OnIceGatheringChange(IceGatheringState new_state)
      RTC_RUN_ON(signaling_thread());
  // New ICE candidate has been gathered.
  void OnIceCandidate(std::unique_ptr<IceCandidateInterface> candidate)
      RTC_RUN_ON(signaling_thread());
  // Gathering of an ICE candidate failed.
  void OnIceCandidateError(const std::string& address,
                           int port,
                           const std::string& url,
                           int error_code,
                           const std::string& error_text)
      RTC_RUN_ON(signaling_thread());
  // Some local ICE candidates have been removed.
  void OnIceCandidatesRemoved(const std::vector<cricket::Candidate>& candidates)
      RTC_RUN_ON(signaling_thread());

  void OnSelectedCandidatePairChanged(
      const cricket::CandidatePairChangeEvent& event)
      RTC_RUN_ON(signaling_thread());

  void OnNegotiationNeeded();

  // Returns the specified SCTP DataChannel in sctp_data_channels_,
  // or nullptr if not found.
  SctpDataChannel* FindDataChannelBySid(int sid) const
      RTC_RUN_ON(signaling_thread());

  // Called when first configuring the port allocator.
  struct InitializePortAllocatorResult {
    bool enable_ipv6;
  };
  InitializePortAllocatorResult InitializePortAllocator_n(
      const cricket::ServerAddresses& stun_servers,
      const std::vector<cricket::RelayServerConfig>& turn_servers,
      const RTCConfiguration& configuration);
  // Called when SetConfiguration is called to apply the supported subset
  // of the configuration on the network thread.
  bool ReconfigurePortAllocator_n(
      const cricket::ServerAddresses& stun_servers,
      const std::vector<cricket::RelayServerConfig>& turn_servers,
      IceTransportsType type,
      int candidate_pool_size,
      PortPrunePolicy turn_port_prune_policy,
      webrtc::TurnCustomizer* turn_customizer,
      absl::optional<int> stun_candidate_keepalive_interval,
      bool have_local_description);

  // Starts output of an RTC event log to the given output object.
  // This function should only be called from the worker thread.
  bool StartRtcEventLog_w(std::unique_ptr<RtcEventLogOutput> output,
                          int64_t output_period_ms);

  // Stops recording an RTC event log.
  // This function should only be called from the worker thread.
  void StopRtcEventLog_w();

  // Returns true and the TransportInfo of the given `content_name`
  // from `description`. Returns false if it's not available.
  static bool GetTransportDescription(
      const cricket::SessionDescription* description,
      const std::string& content_name,
      cricket::TransportDescription* info);

  // Returns the media index for a local ice candidate given the content name.
  // Returns false if the local session description does not have a media
  // content called  `content_name`.
  bool GetLocalCandidateMediaIndex(const std::string& content_name,
                                   int* sdp_mline_index)
      RTC_RUN_ON(signaling_thread());

  // JsepTransportController signal handlers.
  void OnTransportControllerConnectionState(cricket::IceConnectionState state)
      RTC_RUN_ON(signaling_thread());
  void OnTransportControllerGatheringState(cricket::IceGatheringState state)
      RTC_RUN_ON(signaling_thread());
  void OnTransportControllerCandidatesGathered(
      const std::string& transport_name,
      const std::vector<cricket::Candidate>& candidates)
      RTC_RUN_ON(signaling_thread());
  void OnTransportControllerCandidateError(
      const cricket::IceCandidateErrorEvent& event)
      RTC_RUN_ON(signaling_thread());
  void OnTransportControllerCandidatesRemoved(
      const std::vector<cricket::Candidate>& candidates)
      RTC_RUN_ON(signaling_thread());
  void OnTransportControllerCandidateChanged(
      const cricket::CandidatePairChangeEvent& event)
      RTC_RUN_ON(signaling_thread());
  void OnTransportControllerDtlsHandshakeError(rtc::SSLHandshakeError error);

  // Invoked when TransportController connection completion is signaled.
  // Reports stats for all transports in use.
  void ReportTransportStats() RTC_RUN_ON(network_thread());

  // Gather the usage of IPv4/IPv6 as best connection.
  static void ReportBestConnectionState(const cricket::TransportStats& stats);

  static void ReportNegotiatedCiphers(
      bool dtls_enabled,
      const cricket::TransportStats& stats,
      const std::set<cricket::MediaType>& media_types);
  void ReportIceCandidateCollected(const cricket::Candidate& candidate)
      RTC_RUN_ON(signaling_thread());

  void ReportUsagePattern() const RTC_RUN_ON(signaling_thread());

  void ReportRemoteIceCandidateAdded(const cricket::Candidate& candidate);

  // JsepTransportController::Observer override.
  //
  // Called by `transport_controller_` when processing transport information
  // from a session description, and the mapping from m= sections to transports
  // changed (as a result of BUNDLE negotiation, or m= sections being
  // rejected).
  bool OnTransportChanged(
      const std::string& mid,
      RtpTransportInternal* rtp_transport,
      rtc::scoped_refptr<DtlsTransport> dtls_transport,
      DataChannelTransportInterface* data_channel_transport) override;

  std::function<void(const rtc::CopyOnWriteBuffer& packet,
                     int64_t packet_time_us)>
  InitializeRtcpCallback();

  const rtc::scoped_refptr<ConnectionContext> context_;
  const PeerConnectionFactoryInterface::Options options_;
  PeerConnectionObserver* observer_ RTC_GUARDED_BY(signaling_thread()) =
      nullptr;

  const bool is_unified_plan_;

  // The EventLog needs to outlive `call_` (and any other object that uses it).
  std::unique_ptr<RtcEventLog> event_log_ RTC_GUARDED_BY(worker_thread());

  // Points to the same thing as `event_log_`. Since it's const, we may read the
  // pointer (but not touch the object) from any thread.
  RtcEventLog* const event_log_ptr_ RTC_PT_GUARDED_BY(worker_thread());

  IceConnectionState ice_connection_state_ RTC_GUARDED_BY(signaling_thread()) =
      kIceConnectionNew;
  PeerConnectionInterface::IceConnectionState standardized_ice_connection_state_
      RTC_GUARDED_BY(signaling_thread()) = kIceConnectionNew;
  PeerConnectionInterface::PeerConnectionState connection_state_
      RTC_GUARDED_BY(signaling_thread()) = PeerConnectionState::kNew;

  IceGatheringState ice_gathering_state_ RTC_GUARDED_BY(signaling_thread()) =
      kIceGatheringNew;
  PeerConnectionInterface::RTCConfiguration configuration_
      RTC_GUARDED_BY(signaling_thread());

  const std::unique_ptr<AsyncDnsResolverFactoryInterface>
      async_dns_resolver_factory_;
  std::unique_ptr<cricket::PortAllocator>
      port_allocator_;  // TODO(bugs.webrtc.org/9987): Accessed on both
                        // signaling and network thread.
  const std::unique_ptr<webrtc::IceTransportFactory>
      ice_transport_factory_;  // TODO(bugs.webrtc.org/9987): Accessed on the
                               // signaling thread but the underlying raw
                               // pointer is given to
                               // `jsep_transport_controller_` and used on the
                               // network thread.
  const std::unique_ptr<rtc::SSLCertificateVerifier> tls_cert_verifier_
      RTC_GUARDED_BY(network_thread());

  // The unique_ptr belongs to the worker thread, but the Call object manages
  // its own thread safety.
  std::unique_ptr<Call> call_ RTC_GUARDED_BY(worker_thread());
  ScopedTaskSafety signaling_thread_safety_;
  rtc::scoped_refptr<PendingTaskSafetyFlag> network_thread_safety_;
  rtc::scoped_refptr<PendingTaskSafetyFlag> worker_thread_safety_;

  // Points to the same thing as `call_`. Since it's const, we may read the
  // pointer from any thread.
  // TODO(bugs.webrtc.org/11992): Remove this workaround (and potential dangling
  // pointer).
  Call* const call_ptr_;

  std::unique_ptr<StatsCollector> stats_
      RTC_GUARDED_BY(signaling_thread());  // A pointer is passed to senders_
  rtc::scoped_refptr<RTCStatsCollector> stats_collector_
      RTC_GUARDED_BY(signaling_thread());

  const std::string session_id_;

  // The transport controller is set and used on the network thread.
  // Some functions pass the value of the transport_controller_ pointer
  // around as arguments while running on the signaling thread; these
  // use the transport_controller_copy.
  std::unique_ptr<JsepTransportController> transport_controller_
      RTC_GUARDED_BY(network_thread());
  JsepTransportController* transport_controller_copy_
      RTC_GUARDED_BY(signaling_thread()) = nullptr;

  // `sctp_mid_` is the content name (MID) in SDP.
  // Note: this is used as the data channel MID by both SCTP and data channel
  // transports.  It is set when either transport is initialized and unset when
  // both transports are deleted.
  // There is one copy on the signaling thread and another copy on the
  // networking thread. Changes are always initiated from the signaling
  // thread, but applied first on the networking thread via an invoke().
  absl::optional<std::string> sctp_mid_s_ RTC_GUARDED_BY(signaling_thread());
  absl::optional<std::string> sctp_mid_n_ RTC_GUARDED_BY(network_thread());
  std::string sctp_transport_name_s_ RTC_GUARDED_BY(signaling_thread());

  // The machinery for handling offers and answers. Const after initialization.
  std::unique_ptr<SdpOfferAnswerHandler> sdp_handler_
      RTC_GUARDED_BY(signaling_thread()) RTC_PT_GUARDED_BY(signaling_thread());

  const bool dtls_enabled_;

  UsagePattern usage_pattern_ RTC_GUARDED_BY(signaling_thread());
  bool return_histogram_very_quickly_ RTC_GUARDED_BY(signaling_thread()) =
      false;

  // The DataChannelController is accessed from both the signaling thread
  // and networking thread. It is a thread-aware object.
  DataChannelController data_channel_controller_;

  // Machinery for handling messages posted to oneself
  PeerConnectionMessageHandler message_handler_
      RTC_GUARDED_BY(signaling_thread());

  // Administration of senders, receivers and transceivers
  // Accessed on both signaling and network thread. Const after Initialize().
  std::unique_ptr<RtpTransmissionManager> rtp_manager_;

  // Did the connectionState ever change to `connected`?
  // Used to gather metrics only the first such state change.
  bool was_ever_connected_ RTC_GUARDED_BY(signaling_thread()) = false;

  // This variable needs to be the last one in the class.
  rtc::WeakPtrFactory<PeerConnection> weak_factory_;
<<<<<<< HEAD

  // RingRTC change to add ICE forking
  rtc::scoped_refptr<webrtc::IceGathererInterface> shared_ice_gatherer_;
=======
>>>>>>> 8f9b44ba
};

}  // namespace webrtc

#endif  // PC_PEER_CONNECTION_H_<|MERGE_RESOLUTION|>--- conflicted
+++ resolved
@@ -49,10 +49,6 @@
 #include "api/transport/data_channel_transport_interface.h"
 #include "api/transport/enums.h"
 #include "api/turn_customizer.h"
-<<<<<<< HEAD
-#include "api/webrtc_key_value_config.h"
-=======
->>>>>>> 8f9b44ba
 #include "call/call.h"
 #include "p2p/base/ice_transport_internal.h"
 #include "p2p/base/port.h"
@@ -458,15 +454,11 @@
   }
   void RequestUsagePatternReportForTesting();
 
-<<<<<<< HEAD
-  const WebRtcKeyValueConfig& trials() override { return context_->trials(); }
+  const FieldTrialsView& trials() override { return context_->trials(); }
 
   rtc::scoped_refptr<IceGathererInterface> shared_ice_gatherer() override {
       return shared_ice_gatherer_;
   }
-=======
-  const FieldTrialsView& trials() override { return context_->trials(); }
->>>>>>> 8f9b44ba
 
  protected:
   // Available for rtc::scoped_refptr creation
@@ -733,12 +725,9 @@
 
   // This variable needs to be the last one in the class.
   rtc::WeakPtrFactory<PeerConnection> weak_factory_;
-<<<<<<< HEAD
 
   // RingRTC change to add ICE forking
   rtc::scoped_refptr<webrtc::IceGathererInterface> shared_ice_gatherer_;
-=======
->>>>>>> 8f9b44ba
 };
 
 }  // namespace webrtc
