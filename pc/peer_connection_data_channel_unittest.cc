/*
 *  Copyright 2017 The WebRTC project authors. All Rights Reserved.
 *
 *  Use of this source code is governed by a BSD-style license
 *  that can be found in the LICENSE file in the root of the source
 *  tree. An additional intellectual property rights grant can be found
 *  in the file PATENTS.  All contributing project authors may
 *  be found in the AUTHORS file in the root of the source tree.
 */

#include <memory>
#include <string>
#include <type_traits>
#include <utility>
#include <vector>

#include "absl/types/optional.h"
#include "api/call/call_factory_interface.h"
#include "api/jsep.h"
#include "api/media_types.h"
#include "api/peer_connection_interface.h"
#include "api/scoped_refptr.h"
#include "api/task_queue/default_task_queue_factory.h"
#include "media/base/codec.h"
#include "media/base/fake_media_engine.h"
#include "media/base/media_constants.h"
#include "media/base/media_engine.h"
#include "media/sctp/sctp_transport_internal.h"
#include "p2p/base/p2p_constants.h"
#include "p2p/base/port_allocator.h"
#include "pc/media_session.h"
#include "pc/peer_connection.h"
#include "pc/peer_connection_factory.h"
#include "pc/peer_connection_proxy.h"
#include "pc/peer_connection_wrapper.h"
#include "pc/sdp_utils.h"
#include "pc/session_description.h"
#include "pc/test/mock_peer_connection_observers.h"
#include "rtc_base/checks.h"
#include "rtc_base/ref_counted_object.h"
#include "rtc_base/rtc_certificate_generator.h"
#include "rtc_base/thread.h"
#include "test/gmock.h"
#include "test/gtest.h"
#ifdef WEBRTC_ANDROID
#include "pc/test/android_test_initializer.h"
#endif
#include "rtc_base/virtual_socket_server.h"
#include "test/pc/sctp/fake_sctp_transport.h"

namespace webrtc {

using RTCConfiguration = PeerConnectionInterface::RTCConfiguration;
using RTCOfferAnswerOptions = PeerConnectionInterface::RTCOfferAnswerOptions;
using ::testing::HasSubstr;
using ::testing::Not;
using ::testing::Values;

namespace {

PeerConnectionFactoryDependencies CreatePeerConnectionFactoryDependencies() {
  PeerConnectionFactoryDependencies deps;
  deps.network_thread = rtc::Thread::Current();
  deps.worker_thread = rtc::Thread::Current();
  deps.signaling_thread = rtc::Thread::Current();
  deps.task_queue_factory = CreateDefaultTaskQueueFactory();
  deps.media_engine = std::make_unique<cricket::FakeMediaEngine>();
  deps.call_factory = CreateCallFactory();
  deps.sctp_factory = std::make_unique<FakeSctpTransportFactory>();
  return deps;
}

}  // namespace

class PeerConnectionWrapperForDataChannelTest : public PeerConnectionWrapper {
 public:
  using PeerConnectionWrapper::PeerConnectionWrapper;

  FakeSctpTransportFactory* sctp_transport_factory() {
    return sctp_transport_factory_;
  }

  void set_sctp_transport_factory(
      FakeSctpTransportFactory* sctp_transport_factory) {
    sctp_transport_factory_ = sctp_transport_factory;
  }

  absl::optional<std::string> sctp_mid() {
    return GetInternalPeerConnection()->sctp_mid();
  }

  absl::optional<std::string> sctp_transport_name() {
    return GetInternalPeerConnection()->sctp_transport_name();
  }

  PeerConnection* GetInternalPeerConnection() {
    auto* pci =
        static_cast<PeerConnectionProxyWithInternal<PeerConnectionInterface>*>(
            pc());
    return static_cast<PeerConnection*>(pci->internal());
  }

 private:
  FakeSctpTransportFactory* sctp_transport_factory_ = nullptr;
};

class PeerConnectionDataChannelBaseTest : public ::testing::Test {
 protected:
  typedef std::unique_ptr<PeerConnectionWrapperForDataChannelTest> WrapperPtr;

  explicit PeerConnectionDataChannelBaseTest(SdpSemantics sdp_semantics)
      : vss_(new rtc::VirtualSocketServer()),
        main_(vss_.get()),
        sdp_semantics_(sdp_semantics) {
#ifdef WEBRTC_ANDROID
    InitializeAndroidObjects();
#endif
  }

  WrapperPtr CreatePeerConnection() {
    return CreatePeerConnection(RTCConfiguration());
  }

  WrapperPtr CreatePeerConnection(const RTCConfiguration& config) {
    return CreatePeerConnection(config,
                                PeerConnectionFactoryInterface::Options());
  }

  WrapperPtr CreatePeerConnection(
      const RTCConfiguration& config,
      const PeerConnectionFactoryInterface::Options factory_options) {
    auto factory_deps = CreatePeerConnectionFactoryDependencies();
    FakeSctpTransportFactory* fake_sctp_transport_factory =
        static_cast<FakeSctpTransportFactory*>(factory_deps.sctp_factory.get());
    rtc::scoped_refptr<PeerConnectionFactoryInterface> pc_factory =
        CreateModularPeerConnectionFactory(std::move(factory_deps));
    pc_factory->SetOptions(factory_options);
    auto observer = std::make_unique<MockPeerConnectionObserver>();
    RTCConfiguration modified_config = config;
    modified_config.sdp_semantics = sdp_semantics_;
    auto pc = pc_factory->CreatePeerConnection(modified_config, nullptr,
                                               nullptr, observer.get());
    if (!pc) {
      return nullptr;
    }

    observer->SetPeerConnectionInterface(pc.get());
    auto wrapper = std::make_unique<PeerConnectionWrapperForDataChannelTest>(
        pc_factory, pc, std::move(observer));
    wrapper->set_sctp_transport_factory(fake_sctp_transport_factory);
    return wrapper;
  }

  // Accepts the same arguments as CreatePeerConnection and adds a default data
  // channel.
  template <typename... Args>
  WrapperPtr CreatePeerConnectionWithDataChannel(Args&&... args) {
    auto wrapper = CreatePeerConnection(std::forward<Args>(args)...);
    if (!wrapper) {
      return nullptr;
    }
    EXPECT_TRUE(wrapper->pc()->CreateDataChannel("dc", nullptr));
    return wrapper;
  }

  // Changes the SCTP data channel port on the given session description.
  void ChangeSctpPortOnDescription(cricket::SessionDescription* desc,
                                   int port) {
    auto* data_content = cricket::GetFirstDataContent(desc);
    RTC_DCHECK(data_content);
    auto* data_desc = data_content->media_description()->as_sctp();
    RTC_DCHECK(data_desc);
    data_desc->set_port(port);
  }

  std::unique_ptr<rtc::VirtualSocketServer> vss_;
  rtc::AutoSocketServerThread main_;
  const SdpSemantics sdp_semantics_;
};

class PeerConnectionDataChannelTest
    : public PeerConnectionDataChannelBaseTest,
      public ::testing::WithParamInterface<SdpSemantics> {
 protected:
  PeerConnectionDataChannelTest()
      : PeerConnectionDataChannelBaseTest(GetParam()) {}
};

class PeerConnectionDataChannelUnifiedPlanTest
    : public PeerConnectionDataChannelBaseTest {
 protected:
  PeerConnectionDataChannelUnifiedPlanTest()
      : PeerConnectionDataChannelBaseTest(SdpSemantics::kUnifiedPlan) {}
};
<<<<<<< HEAD

TEST_P(PeerConnectionDataChannelTest,
       NoSctpTransportCreatedIfRtpDataChannelEnabled) {
  RTCConfiguration config;
  config.enable_rtp_data_channel = true;
  auto caller = CreatePeerConnectionWithDataChannel(config);

  ASSERT_TRUE(caller->SetLocalDescription(caller->CreateOffer()));
  EXPECT_FALSE(caller->sctp_transport_factory()->last_fake_sctp_transport());
}

TEST_P(PeerConnectionDataChannelTest,
       RtpDataChannelCreatedEvenIfSctpAvailable) {
  RTCConfiguration config;
  config.enable_rtp_data_channel = true;
  PeerConnectionFactoryInterface::Options options;
  options.disable_sctp_data_channels = false;
  auto caller = CreatePeerConnectionWithDataChannel(config, options);

  ASSERT_TRUE(caller->SetLocalDescription(caller->CreateOffer()));
  EXPECT_FALSE(caller->sctp_transport_factory()->last_fake_sctp_transport());
}
=======
>>>>>>> cbad18b1

TEST_P(PeerConnectionDataChannelTest, InternalSctpTransportDeletedOnTeardown) {
  auto caller = CreatePeerConnectionWithDataChannel();

  ASSERT_TRUE(caller->SetLocalDescription(caller->CreateOffer()));
  EXPECT_TRUE(caller->sctp_transport_factory()->last_fake_sctp_transport());

  rtc::scoped_refptr<SctpTransportInterface> sctp_transport =
      caller->GetInternalPeerConnection()->GetSctpTransport();

  caller.reset();
  EXPECT_EQ(static_cast<SctpTransport*>(sctp_transport.get())->internal(),
            nullptr);
}

// Test that sctp_mid/sctp_transport_name (used for stats) are correct
// before and after BUNDLE is negotiated.
TEST_P(PeerConnectionDataChannelTest, SctpContentAndTransportNameSetCorrectly) {
  auto caller = CreatePeerConnection();
  auto callee = CreatePeerConnection();

  // Initially these fields should be empty.
  EXPECT_FALSE(caller->sctp_mid());
  EXPECT_FALSE(caller->sctp_transport_name());

  // Create offer with audio/video/data.
  // Default bundle policy is "balanced", so data should be using its own
  // transport.
  caller->AddAudioTrack("a");
  caller->AddVideoTrack("v");
  caller->pc()->CreateDataChannel("dc", nullptr);

  auto offer = caller->CreateOffer();
  const auto& offer_contents = offer->description()->contents();
  ASSERT_EQ(cricket::MEDIA_TYPE_AUDIO,
            offer_contents[0].media_description()->type());
  std::string audio_mid = offer_contents[0].name;
  ASSERT_EQ(cricket::MEDIA_TYPE_DATA,
            offer_contents[2].media_description()->type());
  std::string data_mid = offer_contents[2].name;

  ASSERT_TRUE(
      caller->SetLocalDescription(CloneSessionDescription(offer.get())));
  ASSERT_TRUE(callee->SetRemoteDescription(std::move(offer)));

  ASSERT_TRUE(caller->sctp_mid());
  EXPECT_EQ(data_mid, *caller->sctp_mid());
  ASSERT_TRUE(caller->sctp_transport_name());
  EXPECT_EQ(data_mid, *caller->sctp_transport_name());

  // Create answer that finishes BUNDLE negotiation, which means everything
  // should be bundled on the first transport (audio).
  RTCOfferAnswerOptions options;
  options.use_rtp_mux = true;
  ASSERT_TRUE(
      caller->SetRemoteDescription(callee->CreateAnswerAndSetAsLocal()));

  ASSERT_TRUE(caller->sctp_mid());
  EXPECT_EQ(data_mid, *caller->sctp_mid());
  ASSERT_TRUE(caller->sctp_transport_name());
  EXPECT_EQ(audio_mid, *caller->sctp_transport_name());
}

TEST_P(PeerConnectionDataChannelTest,
       CreateOfferWithNoDataChannelsGivesNoDataSection) {
  auto caller = CreatePeerConnection();
  auto offer = caller->CreateOffer();

  EXPECT_FALSE(offer->description()->GetContentByName(cricket::CN_DATA));
  EXPECT_FALSE(offer->description()->GetTransportInfoByName(cricket::CN_DATA));
}

TEST_P(PeerConnectionDataChannelTest,
       CreateAnswerWithRemoteSctpDataChannelIncludesDataSection) {
  auto caller = CreatePeerConnectionWithDataChannel();
  auto callee = CreatePeerConnection();

  ASSERT_TRUE(callee->SetRemoteDescription(caller->CreateOfferAndSetAsLocal()));

  auto answer = callee->CreateAnswer();
  ASSERT_TRUE(answer);
  auto* data_content = cricket::GetFirstDataContent(answer->description());
  ASSERT_TRUE(data_content);
  EXPECT_FALSE(data_content->rejected);
  EXPECT_TRUE(
      answer->description()->GetTransportInfoByName(data_content->name));
}

TEST_P(PeerConnectionDataChannelTest,
       CreateDataChannelWithDtlsDisabledSucceeds) {
  RTCConfiguration config;
  config.enable_dtls_srtp.emplace(false);
  auto caller = CreatePeerConnection();

  EXPECT_TRUE(caller->pc()->CreateDataChannel("dc", nullptr));
}

TEST_P(PeerConnectionDataChannelTest, SctpPortPropagatedFromSdpToTransport) {
  constexpr int kNewSendPort = 9998;
  constexpr int kNewRecvPort = 7775;

  auto caller = CreatePeerConnectionWithDataChannel();
  auto callee = CreatePeerConnectionWithDataChannel();

  auto offer = caller->CreateOffer();
  ChangeSctpPortOnDescription(offer->description(), kNewSendPort);
  ASSERT_TRUE(callee->SetRemoteDescription(std::move(offer)));

  auto answer = callee->CreateAnswer();
  ChangeSctpPortOnDescription(answer->description(), kNewRecvPort);
  std::string sdp;
  answer->ToString(&sdp);
  ASSERT_TRUE(callee->SetLocalDescription(std::move(answer)));
  auto* callee_transport =
      callee->sctp_transport_factory()->last_fake_sctp_transport();
  ASSERT_TRUE(callee_transport);
  EXPECT_EQ(kNewSendPort, callee_transport->remote_port());
  EXPECT_EQ(kNewRecvPort, callee_transport->local_port());
}

TEST_P(PeerConnectionDataChannelTest, ModernSdpSyntaxByDefault) {
  PeerConnectionInterface::RTCOfferAnswerOptions options;
  auto caller = CreatePeerConnectionWithDataChannel();
  auto offer = caller->CreateOffer(options);
  EXPECT_FALSE(cricket::GetFirstSctpDataContentDescription(offer->description())
                   ->use_sctpmap());
  std::string sdp;
  offer->ToString(&sdp);
  RTC_LOG(LS_ERROR) << sdp;
  EXPECT_THAT(sdp, HasSubstr(" UDP/DTLS/SCTP webrtc-datachannel"));
  EXPECT_THAT(sdp, Not(HasSubstr("a=sctpmap:")));
}

TEST_P(PeerConnectionDataChannelTest, ObsoleteSdpSyntaxIfSet) {
  PeerConnectionInterface::RTCOfferAnswerOptions options;
  options.use_obsolete_sctp_sdp = true;
  auto caller = CreatePeerConnectionWithDataChannel();
  auto offer = caller->CreateOffer(options);
  EXPECT_TRUE(cricket::GetFirstSctpDataContentDescription(offer->description())
                  ->use_sctpmap());
  std::string sdp;
  offer->ToString(&sdp);
  EXPECT_THAT(sdp, Not(HasSubstr(" UDP/DTLS/SCTP webrtc-datachannel")));
  EXPECT_THAT(sdp, HasSubstr("a=sctpmap:"));
}

INSTANTIATE_TEST_SUITE_P(PeerConnectionDataChannelTest,
                         PeerConnectionDataChannelTest,
                         Values(SdpSemantics::kPlanB,
                                SdpSemantics::kUnifiedPlan));

TEST_F(PeerConnectionDataChannelUnifiedPlanTest,
       ReOfferAfterPeerRejectsDataChannel) {
  auto caller = CreatePeerConnectionWithDataChannel();
  PeerConnectionFactoryInterface::Options options;
  options.disable_sctp_data_channels = true;
  auto callee = CreatePeerConnection(RTCConfiguration(), options);

  ASSERT_TRUE(caller->ExchangeOfferAnswerWith(callee.get()));

  auto offer = caller->CreateOffer();
  ASSERT_TRUE(offer);
  const auto& contents = offer->description()->contents();
  ASSERT_EQ(1u, contents.size());
  EXPECT_TRUE(contents[0].rejected);

  ASSERT_TRUE(
      caller->SetLocalDescription(CloneSessionDescription(offer.get())));
  ASSERT_TRUE(callee->SetRemoteDescription(std::move(offer)));

  auto answer = callee->CreateAnswerAndSetAsLocal();
  ASSERT_TRUE(answer);
  EXPECT_TRUE(caller->SetRemoteDescription(std::move(answer)));
}

}  // namespace webrtc<|MERGE_RESOLUTION|>--- conflicted
+++ resolved
@@ -192,31 +192,6 @@
   PeerConnectionDataChannelUnifiedPlanTest()
       : PeerConnectionDataChannelBaseTest(SdpSemantics::kUnifiedPlan) {}
 };
-<<<<<<< HEAD
-
-TEST_P(PeerConnectionDataChannelTest,
-       NoSctpTransportCreatedIfRtpDataChannelEnabled) {
-  RTCConfiguration config;
-  config.enable_rtp_data_channel = true;
-  auto caller = CreatePeerConnectionWithDataChannel(config);
-
-  ASSERT_TRUE(caller->SetLocalDescription(caller->CreateOffer()));
-  EXPECT_FALSE(caller->sctp_transport_factory()->last_fake_sctp_transport());
-}
-
-TEST_P(PeerConnectionDataChannelTest,
-       RtpDataChannelCreatedEvenIfSctpAvailable) {
-  RTCConfiguration config;
-  config.enable_rtp_data_channel = true;
-  PeerConnectionFactoryInterface::Options options;
-  options.disable_sctp_data_channels = false;
-  auto caller = CreatePeerConnectionWithDataChannel(config, options);
-
-  ASSERT_TRUE(caller->SetLocalDescription(caller->CreateOffer()));
-  EXPECT_FALSE(caller->sctp_transport_factory()->last_fake_sctp_transport());
-}
-=======
->>>>>>> cbad18b1
 
 TEST_P(PeerConnectionDataChannelTest, InternalSctpTransportDeletedOnTeardown) {
   auto caller = CreatePeerConnectionWithDataChannel();
@@ -368,28 +343,4 @@
                          Values(SdpSemantics::kPlanB,
                                 SdpSemantics::kUnifiedPlan));
 
-TEST_F(PeerConnectionDataChannelUnifiedPlanTest,
-       ReOfferAfterPeerRejectsDataChannel) {
-  auto caller = CreatePeerConnectionWithDataChannel();
-  PeerConnectionFactoryInterface::Options options;
-  options.disable_sctp_data_channels = true;
-  auto callee = CreatePeerConnection(RTCConfiguration(), options);
-
-  ASSERT_TRUE(caller->ExchangeOfferAnswerWith(callee.get()));
-
-  auto offer = caller->CreateOffer();
-  ASSERT_TRUE(offer);
-  const auto& contents = offer->description()->contents();
-  ASSERT_EQ(1u, contents.size());
-  EXPECT_TRUE(contents[0].rejected);
-
-  ASSERT_TRUE(
-      caller->SetLocalDescription(CloneSessionDescription(offer.get())));
-  ASSERT_TRUE(callee->SetRemoteDescription(std::move(offer)));
-
-  auto answer = callee->CreateAnswerAndSetAsLocal();
-  ASSERT_TRUE(answer);
-  EXPECT_TRUE(caller->SetRemoteDescription(std::move(answer)));
-}
-
 }  // namespace webrtc