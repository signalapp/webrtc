--- conflicted
+++ resolved
@@ -10,13 +10,10 @@
 
 #include "pc/rtc_stats_collector.h"
 
-<<<<<<< HEAD
-=======
 #include <stdio.h>
 
 #include <algorithm>
 #include <cstdint>
->>>>>>> cbad18b1
 #include <map>
 #include <memory>
 #include <string>
@@ -266,8 +263,6 @@
       return RTCQualityLimitationReason::kOther;
   }
   RTC_CHECK_NOTREACHED();
-<<<<<<< HEAD
-=======
 }
 
 std::map<std::string, double>
@@ -279,7 +274,6 @@
         elem.second;
   }
   return result;
->>>>>>> cbad18b1
 }
 
 double DoubleAudioLevelFromIntAudioLevel(int audio_level) {
@@ -366,13 +360,6 @@
   }
   inbound_audio->jitter = static_cast<double>(voice_receiver_info.jitter_ms) /
                           rtc::kNumMillisecsPerSec;
-<<<<<<< HEAD
-  inbound_audio->jitter_buffer_delay =
-      voice_receiver_info.jitter_buffer_delay_seconds;
-  inbound_audio->jitter_buffer_emitted_count =
-      voice_receiver_info.jitter_buffer_emitted_count;
-=======
->>>>>>> cbad18b1
   inbound_audio->total_samples_received =
       voice_receiver_info.total_samples_received;
   inbound_audio->concealed_samples = voice_receiver_info.concealed_samples;
@@ -390,11 +377,7 @@
   inbound_audio->total_audio_energy = voice_receiver_info.total_output_energy;
   inbound_audio->total_samples_duration =
       voice_receiver_info.total_output_duration;
-<<<<<<< HEAD
-  // |fir_count|, |pli_count| and |sli_count| are only valid for video and are
-=======
   // `fir_count`, `pli_count` and `sli_count` are only valid for video and are
->>>>>>> cbad18b1
   // purposefully left undefined for audio.
   if (voice_receiver_info.last_packet_received_timestamp_ms) {
     inbound_audio->last_packet_received_timestamp = static_cast<double>(
@@ -483,11 +466,6 @@
       static_cast<uint32_t>(video_receiver_info.firs_sent);
   inbound_video->pli_count =
       static_cast<uint32_t>(video_receiver_info.plis_sent);
-<<<<<<< HEAD
-  inbound_video->nack_count =
-      static_cast<uint32_t>(video_receiver_info.nacks_sent);
-=======
->>>>>>> cbad18b1
   inbound_video->frames_received = video_receiver_info.frames_received;
   inbound_video->frames_decoded = video_receiver_info.frames_decoded;
   inbound_video->frames_dropped = video_receiver_info.frames_dropped;
@@ -1178,11 +1156,6 @@
   RTC_DCHECK(worker_thread_);
   RTC_DCHECK(network_thread_);
   RTC_DCHECK_GE(cache_lifetime_us_, 0);
-<<<<<<< HEAD
-  pc_->SignalRtpDataChannelCreated().connect(
-      this, &RTCStatsCollector::OnRtpDataChannelCreated);
-=======
->>>>>>> cbad18b1
   pc_->SignalSctpDataChannelCreated().connect(
       this, &RTCStatsCollector::OnSctpDataChannelCreated);
 }
@@ -1259,23 +1232,11 @@
     num_pending_partial_reports_ = 2;
     partial_report_timestamp_us_ = cache_now_us;
 
-<<<<<<< HEAD
-    // Prepare |transceiver_stats_infos_| and |call_stats_| for use in
-    // |ProducePartialResultsOnNetworkThread| and
-    // |ProducePartialResultsOnSignalingThread|.
-    PrepareTransceiverStatsInfosAndCallStats_s_w();
-    // Prepare |transport_names_| for use in
-    // |ProducePartialResultsOnNetworkThread|.
-    transport_names_ = PrepareTransportNames_s();
-
-    // Don't touch |network_report_| on the signaling thread until
-=======
     // Prepare `transceiver_stats_infos_` and `call_stats_` for use in
     // `ProducePartialResultsOnNetworkThread` and
     // `ProducePartialResultsOnSignalingThread`.
     PrepareTransceiverStatsInfosAndCallStats_s_w_n();
     // Don't touch `network_report_` on the signaling thread until
->>>>>>> cbad18b1
     // ProducePartialResultsOnNetworkThread() has signaled the
     // `network_report_event_`.
     network_report_event_.Reset();
@@ -1305,11 +1266,7 @@
 
 void RTCStatsCollector::ProducePartialResultsOnSignalingThread(
     int64_t timestamp_us) {
-<<<<<<< HEAD
-  RTC_DCHECK(signaling_thread_->IsCurrent());
-=======
   RTC_DCHECK_RUN_ON(signaling_thread_);
->>>>>>> cbad18b1
   rtc::Thread::ScopedDisallowBlockingCalls no_blocking_calls;
 
   partial_report_ = RTCStatsReport::Create(timestamp_us);
@@ -1328,11 +1285,7 @@
 void RTCStatsCollector::ProducePartialResultsOnSignalingThreadImpl(
     int64_t timestamp_us,
     RTCStatsReport* partial_report) {
-<<<<<<< HEAD
-  RTC_DCHECK(signaling_thread_->IsCurrent());
-=======
   RTC_DCHECK_RUN_ON(signaling_thread_);
->>>>>>> cbad18b1
   rtc::Thread::ScopedDisallowBlockingCalls no_blocking_calls;
 
   ProduceDataChannelStats_s(timestamp_us, partial_report);
@@ -1343,14 +1296,6 @@
 }
 
 void RTCStatsCollector::ProducePartialResultsOnNetworkThread(
-<<<<<<< HEAD
-    int64_t timestamp_us) {
-  RTC_DCHECK(network_thread_->IsCurrent());
-  rtc::Thread::ScopedDisallowBlockingCalls no_blocking_calls;
-
-  // Touching |network_report_| on this thread is safe by this method because
-  // |network_report_event_| is reset before this method is invoked.
-=======
     int64_t timestamp_us,
     absl::optional<std::string> sctp_transport_name) {
   TRACE_EVENT0("webrtc",
@@ -1360,7 +1305,6 @@
 
   // Touching `network_report_` on this thread is safe by this method because
   // `network_report_event_` is reset before this method is invoked.
->>>>>>> cbad18b1
   network_report_ = RTCStatsReport::Create(timestamp_us);
 
   std::set<std::string> transport_names;
@@ -1396,11 +1340,7 @@
         transport_stats_by_name,
     const std::map<std::string, CertificateStatsPair>& transport_cert_stats,
     RTCStatsReport* partial_report) {
-<<<<<<< HEAD
-  RTC_DCHECK(network_thread_->IsCurrent());
-=======
   RTC_DCHECK_RUN_ON(network_thread_);
->>>>>>> cbad18b1
   rtc::Thread::ScopedDisallowBlockingCalls no_blocking_calls;
 
   ProduceCertificateStats_n(timestamp_us, transport_cert_stats, partial_report);
@@ -1488,11 +1428,7 @@
     int64_t timestamp_us,
     const std::map<std::string, CertificateStatsPair>& transport_cert_stats,
     RTCStatsReport* report) const {
-<<<<<<< HEAD
-  RTC_DCHECK(network_thread_->IsCurrent());
-=======
   RTC_DCHECK_RUN_ON(network_thread_);
->>>>>>> cbad18b1
   rtc::Thread::ScopedDisallowBlockingCalls no_blocking_calls;
 
   for (const auto& transport_cert_stats_pair : transport_cert_stats) {
@@ -1511,11 +1447,7 @@
     int64_t timestamp_us,
     const std::vector<RtpTransceiverStatsInfo>& transceiver_stats_infos,
     RTCStatsReport* report) const {
-<<<<<<< HEAD
-  RTC_DCHECK(network_thread_->IsCurrent());
-=======
   RTC_DCHECK_RUN_ON(network_thread_);
->>>>>>> cbad18b1
   rtc::Thread::ScopedDisallowBlockingCalls no_blocking_calls;
 
   for (const auto& stats : transceiver_stats_infos) {
@@ -1587,11 +1519,7 @@
         transport_stats_by_name,
     const Call::Stats& call_stats,
     RTCStatsReport* report) const {
-<<<<<<< HEAD
-  RTC_DCHECK(network_thread_->IsCurrent());
-=======
   RTC_DCHECK_RUN_ON(network_thread_);
->>>>>>> cbad18b1
   rtc::Thread::ScopedDisallowBlockingCalls no_blocking_calls;
 
   for (const auto& entry : transport_stats_by_name) {
@@ -1673,11 +1601,7 @@
 void RTCStatsCollector::ProduceMediaStreamStats_s(
     int64_t timestamp_us,
     RTCStatsReport* report) const {
-<<<<<<< HEAD
-  RTC_DCHECK(signaling_thread_->IsCurrent());
-=======
   RTC_DCHECK_RUN_ON(signaling_thread_);
->>>>>>> cbad18b1
   rtc::Thread::ScopedDisallowBlockingCalls no_blocking_calls;
 
   std::map<std::string, std::vector<std::string>> track_ids;
@@ -1714,11 +1638,7 @@
 void RTCStatsCollector::ProduceMediaStreamTrackStats_s(
     int64_t timestamp_us,
     RTCStatsReport* report) const {
-<<<<<<< HEAD
-  RTC_DCHECK(signaling_thread_->IsCurrent());
-=======
   RTC_DCHECK_RUN_ON(signaling_thread_);
->>>>>>> cbad18b1
   rtc::Thread::ScopedDisallowBlockingCalls no_blocking_calls;
 
   for (const RtpTransceiverStatsInfo& stats : transceiver_stats_infos_) {
@@ -1741,11 +1661,7 @@
 void RTCStatsCollector::ProduceMediaSourceStats_s(
     int64_t timestamp_us,
     RTCStatsReport* report) const {
-<<<<<<< HEAD
-  RTC_DCHECK(signaling_thread_->IsCurrent());
-=======
   RTC_DCHECK_RUN_ON(signaling_thread_);
->>>>>>> cbad18b1
   rtc::Thread::ScopedDisallowBlockingCalls no_blocking_calls;
 
   for (const RtpTransceiverStatsInfo& transceiver_stats_info :
@@ -1844,11 +1760,7 @@
 void RTCStatsCollector::ProducePeerConnectionStats_s(
     int64_t timestamp_us,
     RTCStatsReport* report) const {
-<<<<<<< HEAD
-  RTC_DCHECK(signaling_thread_->IsCurrent());
-=======
   RTC_DCHECK_RUN_ON(signaling_thread_);
->>>>>>> cbad18b1
   rtc::Thread::ScopedDisallowBlockingCalls no_blocking_calls;
 
   std::unique_ptr<RTCPeerConnectionStats> stats(
@@ -1862,11 +1774,7 @@
     int64_t timestamp_us,
     const std::vector<RtpTransceiverStatsInfo>& transceiver_stats_infos,
     RTCStatsReport* report) const {
-<<<<<<< HEAD
-  RTC_DCHECK(network_thread_->IsCurrent());
-=======
   RTC_DCHECK_RUN_ON(network_thread_);
->>>>>>> cbad18b1
   rtc::Thread::ScopedDisallowBlockingCalls no_blocking_calls;
 
   for (const RtpTransceiverStatsInfo& stats : transceiver_stats_infos) {
@@ -1884,11 +1792,7 @@
     int64_t timestamp_us,
     const RtpTransceiverStatsInfo& stats,
     RTCStatsReport* report) const {
-<<<<<<< HEAD
-  RTC_DCHECK(network_thread_->IsCurrent());
-=======
   RTC_DCHECK_RUN_ON(network_thread_);
->>>>>>> cbad18b1
   rtc::Thread::ScopedDisallowBlockingCalls no_blocking_calls;
 
   if (!stats.mid || !stats.transport_name) {
@@ -1980,11 +1884,7 @@
     int64_t timestamp_us,
     const RtpTransceiverStatsInfo& stats,
     RTCStatsReport* report) const {
-<<<<<<< HEAD
-  RTC_DCHECK(network_thread_->IsCurrent());
-=======
   RTC_DCHECK_RUN_ON(network_thread_);
->>>>>>> cbad18b1
   rtc::Thread::ScopedDisallowBlockingCalls no_blocking_calls;
 
   if (!stats.mid || !stats.transport_name) {
@@ -2069,11 +1969,7 @@
         transport_stats_by_name,
     const std::map<std::string, CertificateStatsPair>& transport_cert_stats,
     RTCStatsReport* report) const {
-<<<<<<< HEAD
-  RTC_DCHECK(network_thread_->IsCurrent());
-=======
   RTC_DCHECK_RUN_ON(network_thread_);
->>>>>>> cbad18b1
   rtc::Thread::ScopedDisallowBlockingCalls no_blocking_calls;
 
   for (const auto& entry : transport_stats_by_name) {
@@ -2171,11 +2067,7 @@
 RTCStatsCollector::PrepareTransportCertificateStats_n(
     const std::map<std::string, cricket::TransportStats>&
         transport_stats_by_name) const {
-<<<<<<< HEAD
-  RTC_DCHECK(network_thread_->IsCurrent());
-=======
   RTC_DCHECK_RUN_ON(network_thread_);
->>>>>>> cbad18b1
   rtc::Thread::ScopedDisallowBlockingCalls no_blocking_calls;
 
   std::map<std::string, CertificateStatsPair> transport_cert_stats;
@@ -2201,13 +2093,8 @@
   return transport_cert_stats;
 }
 
-<<<<<<< HEAD
-void RTCStatsCollector::PrepareTransceiverStatsInfosAndCallStats_s_w() {
-  RTC_DCHECK(signaling_thread_->IsCurrent());
-=======
 void RTCStatsCollector::PrepareTransceiverStatsInfosAndCallStats_s_w_n() {
   RTC_DCHECK_RUN_ON(signaling_thread_);
->>>>>>> cbad18b1
 
   transceiver_stats_infos_.clear();
   // These are used to invoke GetStats for all the media channels together in
@@ -2219,14 +2106,6 @@
            std::unique_ptr<cricket::VideoMediaInfo>>
       video_stats;
 
-<<<<<<< HEAD
-  {
-    rtc::Thread::ScopedDisallowBlockingCalls no_blocking_calls;
-
-    for (const auto& transceiver : pc_->GetTransceiversInternal()) {
-      cricket::MediaType media_type = transceiver->media_type();
-
-=======
   auto transceivers = pc_->GetTransceiversInternal();
 
   // TODO(tommi): See if we can avoid synchronously blocking the signaling
@@ -2239,22 +2118,14 @@
       RtpTransceiver* transceiver = transceiver_proxy->internal();
       cricket::MediaType media_type = transceiver->media_type();
 
->>>>>>> cbad18b1
       // Prepare stats entry. The TrackMediaInfoMap will be filled in after the
       // stats have been fetched on the worker thread.
       transceiver_stats_infos_.emplace_back();
       RtpTransceiverStatsInfo& stats = transceiver_stats_infos_.back();
-<<<<<<< HEAD
-      stats.transceiver = transceiver->internal();
-      stats.media_type = media_type;
-
-      cricket::ChannelInterface* channel = transceiver->internal()->channel();
-=======
       stats.transceiver = transceiver;
       stats.media_type = media_type;
 
       cricket::ChannelInterface* channel = transceiver->channel();
->>>>>>> cbad18b1
       if (!channel) {
         // The remaining fields require a BaseChannel.
         continue;
@@ -2333,55 +2204,18 @@
           std::move(voice_media_info), std::move(video_media_info), senders,
           receivers);
     }
-<<<<<<< HEAD
 
     call_stats_ = pc_->GetCallStats();
   });
 }
 
-std::set<std::string> RTCStatsCollector::PrepareTransportNames_s() const {
-  RTC_DCHECK(signaling_thread_->IsCurrent());
-  rtc::Thread::ScopedDisallowBlockingCalls no_blocking_calls;
-
-  std::set<std::string> transport_names;
-  for (const auto& transceiver : pc_->GetTransceiversInternal()) {
-    if (transceiver->internal()->channel()) {
-      transport_names.insert(
-          transceiver->internal()->channel()->transport_name());
-    }
-  }
-  if (pc_->rtp_data_channel()) {
-    transport_names.insert(pc_->rtp_data_channel()->transport_name());
-  }
-  if (pc_->sctp_transport_name()) {
-    transport_names.insert(*pc_->sctp_transport_name());
-  }
-  return transport_names;
-}
-
-void RTCStatsCollector::OnRtpDataChannelCreated(RtpDataChannel* channel) {
-  channel->SignalOpened.connect(this, &RTCStatsCollector::OnDataChannelOpened);
-  channel->SignalClosed.connect(this, &RTCStatsCollector::OnDataChannelClosed);
-}
-
-=======
-
-    call_stats_ = pc_->GetCallStats();
-  });
-}
-
->>>>>>> cbad18b1
 void RTCStatsCollector::OnSctpDataChannelCreated(SctpDataChannel* channel) {
   channel->SignalOpened.connect(this, &RTCStatsCollector::OnDataChannelOpened);
   channel->SignalClosed.connect(this, &RTCStatsCollector::OnDataChannelClosed);
 }
 
 void RTCStatsCollector::OnDataChannelOpened(DataChannelInterface* channel) {
-<<<<<<< HEAD
-  RTC_DCHECK(signaling_thread_->IsCurrent());
-=======
   RTC_DCHECK_RUN_ON(signaling_thread_);
->>>>>>> cbad18b1
   bool result = internal_record_.opened_data_channels
                     .insert(reinterpret_cast<uintptr_t>(channel))
                     .second;
@@ -2390,11 +2224,7 @@
 }
 
 void RTCStatsCollector::OnDataChannelClosed(DataChannelInterface* channel) {
-<<<<<<< HEAD
-  RTC_DCHECK(signaling_thread_->IsCurrent());
-=======
   RTC_DCHECK_RUN_ON(signaling_thread_);
->>>>>>> cbad18b1
   // Only channels that have been fully opened (and have increased the
   // `data_channels_opened_` counter) increase the closed counter.
   if (internal_record_.opened_data_channels.erase(
