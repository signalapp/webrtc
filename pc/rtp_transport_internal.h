/*
 *  Copyright 2017 The WebRTC project authors. All Rights Reserved.
 *
 *  Use of this source code is governed by a BSD-style license
 *  that can be found in the LICENSE file in the root of the source
 *  tree. An additional intellectual property rights grant can be found
 *  in the file PATENTS.  All contributing project authors may
 *  be found in the AUTHORS file in the root of the source tree.
 */

#ifndef PC_RTP_TRANSPORT_INTERNAL_H_
#define PC_RTP_TRANSPORT_INTERNAL_H_

#include <string>
#include <utility>

#include "call/rtp_demuxer.h"
#include "p2p/base/ice_transport_internal.h"
#include "pc/session_description.h"
#include "rtc_base/callback_list.h"
#include "rtc_base/network_route.h"
#include "rtc_base/ssl_stream_adapter.h"

namespace rtc {
class CopyOnWriteBuffer;
struct PacketOptions;
}  // namespace rtc

namespace webrtc {

// This class is an internal interface; it is not accessible to API consumers
// but is accessible to internal classes in order to send and receive RTP and
// RTCP packets belonging to a single RTP session. Additional convenience and
// configuration methods are also provided.
class RtpTransportInternal : public sigslot::has_slots<> {
 public:
  virtual ~RtpTransportInternal() = default;

  virtual void SetRtcpMuxEnabled(bool enable) = 0;

  virtual const std::string& transport_name() const = 0;

  // Sets socket options on the underlying RTP or RTCP transports.
  virtual int SetRtpOption(rtc::Socket::Option opt, int value) = 0;
  virtual int SetRtcpOption(rtc::Socket::Option opt, int value) = 0;

  virtual bool rtcp_mux_enabled() const = 0;

  virtual bool IsReadyToSend() const = 0;

  // Called whenever a transport's ready-to-send state changes. The argument
  // is true if all used transports are ready to send. This is more specific
  // than just "writable"; it means the last send didn't return ENOTCONN.
  void SubscribeReadyToSend(const void* tag,
                            absl::AnyInvocable<void(bool)> callback) {
    callback_list_ready_to_send_.AddReceiver(tag, std::move(callback));
  }
  void UnsubscribeReadyToSend(const void* tag) {
    callback_list_ready_to_send_.RemoveReceivers(tag);
  }

  // Called whenever an RTCP packet is received. There is no equivalent signal
  // for demuxable RTP packets because they would be forwarded to the
  // BaseChannel through the RtpDemuxer callback.
  void SubscribeRtcpPacketReceived(
      const void* tag,
      absl::AnyInvocable<void(rtc::CopyOnWriteBuffer*, int64_t)> callback) {
    callback_list_rtcp_packet_received_.AddReceiver(tag, std::move(callback));
  }
  // There doesn't seem to be a need to unsubscribe from this signal.

  // Called whenever a RTP packet that can not be demuxed by the transport is
  // received.
  void SetUnDemuxableRtpPacketReceivedHandler(
      absl::AnyInvocable<void(webrtc::RtpPacketReceived&)> callback) {
    callback_undemuxable_rtp_packet_received_ = std::move(callback);
  }

  // Called whenever the network route of the P2P layer transport changes.
  // The argument is an optional network route.
  void SubscribeNetworkRouteChanged(
      const void* tag,
      absl::AnyInvocable<void(absl::optional<rtc::NetworkRoute>)> callback) {
    callback_list_network_route_changed_.AddReceiver(tag, std::move(callback));
  }
  void UnsubscribeNetworkRouteChanged(const void* tag) {
    callback_list_network_route_changed_.RemoveReceivers(tag);
  }

  // Called whenever a transport's writable state might change. The argument is
  // true if the transport is writable, otherwise it is false.
  void SubscribeWritableState(const void* tag,
                              absl::AnyInvocable<void(bool)> callback) {
    callback_list_writable_state_.AddReceiver(tag, std::move(callback));
  }
  void UnsubscribeWritableState(const void* tag) {
    callback_list_writable_state_.RemoveReceivers(tag);
  }
  void SubscribeSentPacket(
      const void* tag,
      absl::AnyInvocable<void(const rtc::SentPacket&)> callback) {
    callback_list_sent_packet_.AddReceiver(tag, std::move(callback));
  }
  void UnsubscribeSentPacket(const void* tag) {
    callback_list_sent_packet_.RemoveReceivers(tag);
  }

  virtual bool IsWritable(bool rtcp) const = 0;

  // TODO(zhihuang): Pass the `packet` by copy so that the original data
  // wouldn't be modified.
  virtual bool SendRtpPacket(rtc::CopyOnWriteBuffer* packet,
                             const rtc::PacketOptions& options,
                             int flags) = 0;

  virtual bool SendRtcpPacket(rtc::CopyOnWriteBuffer* packet,
                              const rtc::PacketOptions& options,
                              int flags) = 0;

  // This method updates the RTP header extension map so that the RTP transport
  // can parse the received packets and identify the MID. This is called by the
  // BaseChannel when setting the content description.
  //
  // TODO(zhihuang): Merging and replacing following methods handling header
  // extensions with SetParameters:
  //   UpdateRtpHeaderExtensionMap,
  //   UpdateSendEncryptedHeaderExtensionIds,
  //   UpdateRecvEncryptedHeaderExtensionIds,
  //   CacheRtpAbsSendTimeHeaderExtension,
  virtual void UpdateRtpHeaderExtensionMap(
      const cricket::RtpHeaderExtensions& header_extensions) = 0;

  virtual bool IsSrtpActive() const = 0;

  virtual bool RegisterRtpDemuxerSink(const RtpDemuxerCriteria& criteria,
                                      RtpPacketSinkInterface* sink) = 0;

  virtual bool UnregisterRtpDemuxerSink(RtpPacketSinkInterface* sink) = 0;

<<<<<<< HEAD
  // RingRTC change to explicitly control when incoming packets can be processed
  virtual bool SetIncomingRtpEnabled(bool enabled) {
    return false;
  }
=======
 protected:
  void SendReadyToSend(bool arg) { callback_list_ready_to_send_.Send(arg); }
  void SendRtcpPacketReceived(rtc::CopyOnWriteBuffer* buffer,
                              int64_t packet_time_us) {
    callback_list_rtcp_packet_received_.Send(buffer, packet_time_us);
  }
  void NotifyUnDemuxableRtpPacketReceived(RtpPacketReceived& packet) {
    callback_undemuxable_rtp_packet_received_(packet);
  }
  void SendNetworkRouteChanged(absl::optional<rtc::NetworkRoute> route) {
    callback_list_network_route_changed_.Send(route);
  }
  void SendWritableState(bool state) {
    callback_list_writable_state_.Send(state);
  }
  void SendSentPacket(const rtc::SentPacket& packet) {
    callback_list_sent_packet_.Send(packet);
  }

 private:
  CallbackList<bool> callback_list_ready_to_send_;
  CallbackList<rtc::CopyOnWriteBuffer*, int64_t>
      callback_list_rtcp_packet_received_;
  absl::AnyInvocable<void(webrtc::RtpPacketReceived&)>
      callback_undemuxable_rtp_packet_received_ =
          [](RtpPacketReceived& packet) {};
  CallbackList<absl::optional<rtc::NetworkRoute>>
      callback_list_network_route_changed_;
  CallbackList<bool> callback_list_writable_state_;
  CallbackList<const rtc::SentPacket&> callback_list_sent_packet_;
>>>>>>> d8f2b038
};

}  // namespace webrtc

#endif  // PC_RTP_TRANSPORT_INTERNAL_H_<|MERGE_RESOLUTION|>--- conflicted
+++ resolved
@@ -137,12 +137,11 @@
 
   virtual bool UnregisterRtpDemuxerSink(RtpPacketSinkInterface* sink) = 0;
 
-<<<<<<< HEAD
   // RingRTC change to explicitly control when incoming packets can be processed
   virtual bool SetIncomingRtpEnabled(bool enabled) {
     return false;
   }
-=======
+
  protected:
   void SendReadyToSend(bool arg) { callback_list_ready_to_send_.Send(arg); }
   void SendRtcpPacketReceived(rtc::CopyOnWriteBuffer* buffer,
@@ -173,7 +172,6 @@
       callback_list_network_route_changed_;
   CallbackList<bool> callback_list_writable_state_;
   CallbackList<const rtc::SentPacket&> callback_list_sent_packet_;
->>>>>>> d8f2b038
 };
 
 }  // namespace webrtc
