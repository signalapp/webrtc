--- conflicted
+++ resolved
@@ -19,10 +19,6 @@
 
 #include "api/peer_connection_interface.h"
 #include "call/call.h"
-<<<<<<< HEAD
-#include "pc/rtp_data_channel.h"
-=======
->>>>>>> cbad18b1
 #include "pc/rtp_transceiver.h"
 #include "pc/sctp_data_channel.h"
 
@@ -44,10 +40,6 @@
       rtc::scoped_refptr<RtpTransceiverProxyWithInternal<RtpTransceiver>>>
   GetTransceiversInternal() const = 0;
 
-<<<<<<< HEAD
-  virtual sigslot::signal1<RtpDataChannel*>& SignalRtpDataChannelCreated() = 0;
-=======
->>>>>>> cbad18b1
   virtual sigslot::signal1<SctpDataChannel*>&
   SignalSctpDataChannelCreated() = 0;
 
@@ -57,15 +49,6 @@
     return {};
   }
 
-<<<<<<< HEAD
-  // Call on the network thread to fetch stats for all the data channels.
-  // TODO(tommi): Make pure virtual after downstream updates.
-  virtual std::vector<DataChannelStats> GetDataChannelStats() const {
-    return {};
-  }
-
-=======
->>>>>>> cbad18b1
   virtual absl::optional<std::string> sctp_transport_name() const = 0;
   virtual absl::optional<std::string> sctp_mid() const = 0;
 
