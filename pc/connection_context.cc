--- conflicted
+++ resolved
@@ -20,10 +20,6 @@
 #include "rtc_base/helpers.h"
 #include "rtc_base/internal/default_socket_server.h"
 #include "rtc_base/socket_server.h"
-<<<<<<< HEAD
-#include "rtc_base/task_utils/to_queued_task.h"
-=======
->>>>>>> fb3bd4a0
 #include "rtc_base/time_utils.h"
 
 namespace webrtc {
@@ -43,21 +39,6 @@
   socket_factory_holder = std::move(socket_server);
 
   thread_holder->SetName("pc_network_thread", nullptr);
-<<<<<<< HEAD
-  thread_holder->Start();
-  return thread_holder.get();
-}
-
-rtc::Thread* MaybeStartWorkerThread(
-    rtc::Thread* old_thread,
-    std::unique_ptr<rtc::Thread>& thread_holder) {
-  if (old_thread) {
-    return old_thread;
-  }
-  thread_holder = rtc::Thread::Create();
-  thread_holder->SetName("pc_worker_thread", nullptr);
-=======
->>>>>>> fb3bd4a0
   thread_holder->Start();
   return thread_holder.get();
 }
@@ -86,8 +67,7 @@
     return factory;
   }
 #ifdef WEBRTC_HAVE_SCTP
-  return std::make_unique<cricket::SctpTransportFactory>(network_thread,
-                                                         field_trials);
+  return std::make_unique<cricket::SctpTransportFactory>(network_thread);
 #else
   return nullptr;
 #endif
@@ -107,10 +87,6 @@
     : network_thread_(MaybeStartNetworkThread(dependencies->network_thread,
                                               owned_socket_factory_,
                                               owned_network_thread_)),
-<<<<<<< HEAD
-      worker_thread_(MaybeStartWorkerThread(dependencies->worker_thread,
-                                            owned_worker_thread_)),
-=======
       worker_thread_(dependencies->worker_thread,
                      []() {
                        auto thread_holder = rtc::Thread::Create();
@@ -118,15 +94,11 @@
                        thread_holder->Start();
                        return thread_holder;
                      }),
->>>>>>> fb3bd4a0
       signaling_thread_(MaybeWrapThread(dependencies->signaling_thread,
                                         wraps_current_thread_)),
       trials_(dependencies->trials ? std::move(dependencies->trials)
                                    : std::make_unique<FieldTrialBasedConfig>()),
-<<<<<<< HEAD
-=======
       media_engine_(std::move(dependencies->media_engine)),
->>>>>>> fb3bd4a0
       network_monitor_factory_(
           std::move(dependencies->network_monitor_factory)),
       default_network_manager_(std::move(dependencies->network_manager)),
@@ -136,15 +108,11 @@
           MaybeCreateSctpFactory(std::move(dependencies->sctp_factory),
                                  network_thread(),
                                  *trials_.get())) {
-<<<<<<< HEAD
-  signaling_thread_->AllowInvokesToThread(worker_thread_);
-=======
   RTC_DCHECK_RUN_ON(signaling_thread_);
   RTC_DCHECK(!(default_network_manager_ && network_monitor_factory_))
       << "You can't set both network_manager and network_monitor_factory.";
 
   signaling_thread_->AllowInvokesToThread(worker_thread());
->>>>>>> fb3bd4a0
   signaling_thread_->AllowInvokesToThread(network_thread_);
   worker_thread_->AllowInvokesToThread(network_thread_);
   if (!network_thread_->IsCurrent()) {
@@ -177,20 +145,6 @@
       socket_factory = network_thread()->socketserver();
     }
   }
-<<<<<<< HEAD
-  // If network_monitor_factory_ is non-null, it will be used to create a
-  // network monitor while on the network thread.
-  default_network_manager_ = std::make_unique<rtc::BasicNetworkManager>(
-      network_monitor_factory_.get(), socket_factory, &trials());
-
-  default_socket_factory_ =
-      std::make_unique<rtc::BasicPacketSocketFactory>(socket_factory);
-
-  channel_manager_ = cricket::ChannelManager::Create(
-      std::move(dependencies->media_engine),
-      /*enable_rtx=*/true, worker_thread(), network_thread());
-
-=======
   if (!default_network_manager_) {
     // If network_monitor_factory_ is non-null, it will be used to create a
     // network monitor while on the network thread.
@@ -201,7 +155,6 @@
     default_socket_factory_ =
         std::make_unique<rtc::BasicPacketSocketFactory>(socket_factory);
   }
->>>>>>> fb3bd4a0
   // Set warning levels on the threads, to give warnings when response
   // may be slower than is expected of the thread.
   // Since some of the threads may be the same, start with the least
@@ -220,9 +173,6 @@
 
 ConnectionContext::~ConnectionContext() {
   RTC_DCHECK_RUN_ON(signaling_thread_);
-<<<<<<< HEAD
-  channel_manager_.reset(nullptr);
-=======
   worker_thread_->BlockingCall([&] {
     RTC_DCHECK_RUN_ON(worker_thread());
     // While `media_engine_` is const throughout the ConnectionContext's
@@ -232,7 +182,6 @@
     const_cast<std::unique_ptr<cricket::MediaEngineInterface>&>(media_engine_)
         .reset();
   });
->>>>>>> fb3bd4a0
 
   // Make sure `worker_thread()` and `signaling_thread()` outlive
   // `default_socket_factory_` and `default_network_manager_`.
