# Copyright (c) 2014 The WebRTC project authors. All Rights Reserved.
#
# Use of this source code is governed by a BSD-style license
# that can be found in the LICENSE file in the root of the source
# tree. An additional intellectual property rights grant can be found
# in the file PATENTS.  All contributing project authors may
# be found in the AUTHORS file in the root of the source tree.

# This is the root build file for GN. GN will start processing by loading this
# file, and recursively load all dependencies until all dependencies are either
# resolved or known not to exist (which will cause the build to fail). So if
# you add a new build file, there must be some path of dependencies from this
# file to your new one or GN won't know about it.

# Use of visibility = clauses:
# The default visibility for all rtc_ targets is equivalent to "//*", or
# "all targets in webrtc can depend on this, nothing outside can".
#
# When overriding, the choices are:
# - visibility = [ "*" ] - public. Stuff outside webrtc can use this.
# - visibility = [ ":*" ] - directory private.
# As a general guideline, only targets in api/ should have public visibility.

import("//build/config/linux/pkg_config.gni")
import("//build/config/sanitizers/sanitizers.gni")
import("//third_party/google_benchmark/buildconfig.gni")
import("webrtc.gni")
if (rtc_enable_protobuf) {
  import("//third_party/protobuf/proto_library.gni")
}
if (is_android) {
  import("//build/config/android/config.gni")
  import("//build/config/android/rules.gni")
}

if (!build_with_chromium) {
  # This target should (transitively) cause everything to be built; if you run
  # 'ninja default' and then 'ninja all', the second build should do no work.
  group("default") {
    testonly = true
    deps = [ ":webrtc" ]
    if (rtc_build_examples) {
      deps += [ "examples" ]
    }
    if (rtc_build_tools) {
      deps += [ "rtc_tools" ]
    }
    if (rtc_include_tests) {
      deps += [
        ":rtc_unittests",
        ":video_engine_tests",
        ":voip_unittests",
        ":webrtc_nonparallel_tests",
        ":webrtc_perf_tests",
        "common_audio:common_audio_unittests",
        "common_video:common_video_unittests",
        "examples:examples_unittests",
        "media:rtc_media_unittests",
        "modules:modules_tests",
        "modules:modules_unittests",
        "modules/audio_coding:audio_coding_tests",
        "modules/audio_processing:audio_processing_tests",
        "modules/remote_bitrate_estimator:rtp_to_text",
        "modules/rtp_rtcp:test_packet_masks_metrics",
        "modules/video_capture:video_capture_internal_impl",
        "net/dcsctp:dcsctp_unittests",
        "pc:peerconnection_unittests",
        "pc:rtc_pc_unittests",
        "pc:slow_peer_connection_unittests",
        "pc:svc_tests",
        "rtc_tools:rtp_generator",
        "rtc_tools:video_replay",
        "stats:rtc_stats_unittests",
        "system_wrappers:system_wrappers_unittests",
        "test",
        "video:screenshare_loopback",
        "video:sv_loopback",
        "video:video_loopback",
      ]
      if (!is_asan) {
        # Do not build :webrtc_lib_link_test because lld complains on some OS
        # (e.g. when target_os = "mac") when is_asan=true. For more details,
        # see bugs.webrtc.org/11027#c5.
        deps += [ ":webrtc_lib_link_test" ]
      }
      if (is_ios) {
        deps += [
          "examples:apprtcmobile_tests",
          "sdk:sdk_framework_unittests",
          "sdk:sdk_unittests",
        ]
      }
      if (is_android) {
        deps += [
          "examples:android_examples_junit_tests",
          "sdk/android:android_instrumentation_test_apk",
          "sdk/android:android_sdk_junit_tests",
        ]
      } else {
        deps += [ "modules/video_capture:video_capture_tests" ]
      }
      if (rtc_enable_protobuf) {
        deps += [
          "audio:low_bandwidth_audio_perf_test",
          "logging:rtc_event_log_rtp_dump",
          "tools_webrtc/perf:webrtc_dashboard_upload",
        ]
      }
      if ((is_linux || is_chromeos) && rtc_use_pipewire) {
        deps += [ "modules/desktop_capture:shared_screencast_stream_test" ]
      }
      if (is_fuchsia) {
        deps += [ ":fuchsia_perf_tests" ]
      }
    }
    if (target_os == "android") {
      deps += [ "tools_webrtc:binary_version_check" ]
    }
  }
}

# Abseil Flags by default doesn't register command line flags on mobile
# platforms, WebRTC tests requires them (e.g. on simualtors) so this
# config will be applied to testonly targets globally (see webrtc.gni).
config("absl_flags_configs") {
  defines = [ "ABSL_FLAGS_STRIP_NAMES=0" ]
}

config("library_impl_config") {
  # Build targets that contain WebRTC implementation need this macro to
  # be defined in order to correctly export symbols when is_component_build
  # is true.
  # For more info see: rtc_base/build/rtc_export.h.
  defines = [ "WEBRTC_LIBRARY_IMPL" ]
}

# Contains the defines and includes in common.gypi that are duplicated both as
# target_defaults and direct_dependent_settings.
config("common_inherited_config") {
  defines = []
  cflags = []
  ldflags = []

  if (rtc_dlog_always_on) {
    defines += [ "DLOG_ALWAYS_ON" ]
  }

  if (rtc_enable_symbol_export || is_component_build) {
    defines += [ "WEBRTC_ENABLE_SYMBOL_EXPORT" ]
  }
  if (rtc_enable_objc_symbol_export) {
    defines += [ "WEBRTC_ENABLE_OBJC_SYMBOL_EXPORT" ]
  }

  if (!rtc_builtin_ssl_root_certificates) {
    defines += [ "WEBRTC_EXCLUDE_BUILT_IN_SSL_ROOT_CERTS" ]
  }

  if (rtc_disable_check_msg) {
    defines += [ "RTC_DISABLE_CHECK_MSG" ]
  }

  if (rtc_enable_avx2) {
    defines += [ "WEBRTC_ENABLE_AVX2" ]
  }

  if (rtc_enable_win_wgc) {
    defines += [ "RTC_ENABLE_WIN_WGC" ]
  }

  # Some tests need to declare their own trace event handlers. If this define is
  # not set, the first time TRACE_EVENT_* is called it will store the return
  # value for the current handler in an static variable, so that subsequent
  # changes to the handler for that TRACE_EVENT_* will be ignored.
  # So when tests are included, we set this define, making it possible to use
  # different event handlers in different tests.
  if (rtc_include_tests) {
    defines += [ "WEBRTC_NON_STATIC_TRACE_EVENT_HANDLERS=1" ]
  } else {
    defines += [ "WEBRTC_NON_STATIC_TRACE_EVENT_HANDLERS=0" ]
  }
  if (build_with_chromium) {
    defines += [ "WEBRTC_CHROMIUM_BUILD" ]
    include_dirs = [
      # The overrides must be included first as that is the mechanism for
      # selecting the override headers in Chromium.
      "../webrtc_overrides",

      # Allow includes to be prefixed with webrtc/ in case it is not an
      # immediate subdirectory of the top-level.
      ".",

      # Just like the root WebRTC directory is added to include path, the
      # corresponding directory tree with generated files needs to be added too.
      # Note: this path does not change depending on the current target, e.g.
      # it is always "//gen/third_party/webrtc" when building with Chromium.
      # See also: http://cs.chromium.org/?q=%5C"default_include_dirs
      # https://gn.googlesource.com/gn/+/master/docs/reference.md#target_gen_dir
      target_gen_dir,
    ]
  }
  if (is_posix || is_fuchsia) {
    defines += [ "WEBRTC_POSIX" ]
  }
  if (is_ios) {
    defines += [
      "WEBRTC_MAC",
      "WEBRTC_IOS",
    ]
  }
  if (is_linux || is_chromeos) {
    defines += [ "WEBRTC_LINUX" ]
  }
  if (is_mac) {
    defines += [ "WEBRTC_MAC" ]
  }
  if (is_fuchsia) {
    defines += [ "WEBRTC_FUCHSIA" ]
  }
  if (is_win) {
    defines += [ "WEBRTC_WIN" ]
  }
  if (is_android) {
    defines += [
      "WEBRTC_LINUX",
      "WEBRTC_ANDROID",
    ]

    if (build_with_mozilla) {
      defines += [ "WEBRTC_ANDROID_OPENSLES" ]
    }
  }
  if (is_chromeos) {
    defines += [ "CHROMEOS" ]
  }

  if (rtc_sanitize_coverage != "") {
    assert(is_clang, "sanitizer coverage requires clang")
    cflags += [ "-fsanitize-coverage=${rtc_sanitize_coverage}" ]
    ldflags += [ "-fsanitize-coverage=${rtc_sanitize_coverage}" ]
  }

  if (is_ubsan) {
    cflags += [ "-fsanitize=float-cast-overflow" ]
  }
}

# TODO(bugs.webrtc.org/9693): Remove the possibility to suppress this warning
# as soon as WebRTC compiles without it.
config("no_global_constructors") {
  if (is_clang) {
    cflags = [ "-Wno-global-constructors" ]
  }
}

config("rtc_prod_config") {
  # Ideally, WebRTC production code (but not test code) should have these flags.
  if (is_clang) {
    cflags = [
      "-Wexit-time-destructors",
      "-Wglobal-constructors",
    ]
  }
}

config("common_config") {
  cflags = []
  cflags_c = []
  cflags_cc = []
  cflags_objc = []
  defines = []

  if (rtc_enable_protobuf) {
    defines += [ "WEBRTC_ENABLE_PROTOBUF=1" ]
  } else {
    defines += [ "WEBRTC_ENABLE_PROTOBUF=0" ]
  }

  if (rtc_strict_field_trials) {
    defines += [ "WEBRTC_STRICT_FIELD_TRIALS=1" ]
  } else {
    defines += [ "WEBRTC_STRICT_FIELD_TRIALS=0" ]
  }

  if (rtc_include_internal_audio_device) {
    defines += [ "WEBRTC_INCLUDE_INTERNAL_AUDIO_DEVICE" ]
  }

  if (rtc_libvpx_build_vp9) {
    defines += [ "RTC_ENABLE_VP9" ]
  }

  if (rtc_include_dav1d_in_internal_decoder_factory) {
    defines += [ "RTC_DAV1D_IN_INTERNAL_DECODER_FACTORY" ]
  }

  if (rtc_enable_sctp) {
    defines += [ "WEBRTC_HAVE_SCTP" ]
  }

  if (rtc_enable_external_auth) {
    defines += [ "ENABLE_EXTERNAL_AUTH" ]
  }

  if (rtc_use_h264) {
    defines += [ "WEBRTC_USE_H264" ]
  }

  if (rtc_use_absl_mutex) {
    defines += [ "WEBRTC_ABSL_MUTEX" ]
  }

  if (rtc_disable_logging) {
    defines += [ "RTC_DISABLE_LOGGING" ]
  }

  if (rtc_disable_trace_events) {
    defines += [ "RTC_DISABLE_TRACE_EVENTS" ]
  }

  if (rtc_disable_metrics) {
    defines += [ "RTC_DISABLE_METRICS" ]
  }

  if (rtc_exclude_transient_suppressor) {
    defines += [ "WEBRTC_EXCLUDE_TRANSIENT_SUPPRESSOR" ]
  }

  if (rtc_exclude_audio_processing_module) {
    defines += [ "WEBRTC_EXCLUDE_AUDIO_PROCESSING_MODULE" ]
  }

  if (is_clang) {
    cflags += [
      # TODO(webrtc:13219): Fix -Wshadow instances and enable.
      "-Wno-shadow",

      # See https://reviews.llvm.org/D56731 for details about this
      # warning.
      "-Wctad-maybe-unsupported",
    ]
  }

  if (build_with_chromium) {
    defines += [
      # NOTICE: Since common_inherited_config is used in public_configs for our
      # targets, there's no point including the defines in that config here.
      # TODO(kjellander): Cleanup unused ones and move defines closer to the
      # source when webrtc:4256 is completed.
      "HAVE_WEBRTC_VIDEO",
      "LOGGING_INSIDE_WEBRTC",
    ]
  } else {
    if (is_posix || is_fuchsia) {
      cflags_c += [
        # TODO(bugs.webrtc.org/9029): enable commented compiler flags.
        # Some of these flags should also be added to cflags_objc.

        # "-Wextra",  (used when building C++ but not when building C)
        # "-Wmissing-prototypes",  (C/Obj-C only)
        # "-Wmissing-declarations",  (ensure this is always used C/C++, etc..)
        "-Wstrict-prototypes",

        # "-Wpointer-arith",  (ensure this is always used C/C++, etc..)
        # "-Wbad-function-cast",  (C/Obj-C only)
        # "-Wnested-externs",  (C/Obj-C only)
      ]
      cflags_objc += [ "-Wstrict-prototypes" ]
      cflags_cc = [
        "-Wnon-virtual-dtor",

        # This is enabled for clang; enable for gcc as well.
        "-Woverloaded-virtual",
      ]
    }

    if (is_clang) {
      cflags += [ "-Wc++11-narrowing" ]

      if (!is_fuchsia) {
        # Compiling with the Fuchsia SDK results in Wundef errors
        # TODO(bugs.fuchsia.dev/100722): Remove from (!is_fuchsia) branch when
        # Fuchsia build errors are fixed.
        cflags += [ "-Wundef" ]
      }

      if (!is_nacl) {
        # Flags NaCl (Clang 3.7) do not recognize.
        cflags += [ "-Wunused-lambda-capture" ]
      }
    }

    if (is_win && !is_clang) {
      # MSVC warning suppressions (needed to use Abseil).
      # TODO(bugs.webrtc.org/9274): Remove these warnings as soon as MSVC allows
      # external headers warning suppression (or fix them upstream).
      cflags += [ "/wd4702" ]  # unreachable code

      # MSVC 2019 warning suppressions for C++17 compiling
      cflags +=
          [ "/wd5041" ]  # out-of-line definition for constexpr static data
                         # member is not needed and is deprecated in C++17
    }
  }

  if (current_cpu == "arm64") {
    defines += [ "WEBRTC_ARCH_ARM64" ]
    defines += [ "WEBRTC_HAS_NEON" ]
  }

  if (current_cpu == "arm") {
    defines += [ "WEBRTC_ARCH_ARM" ]
    if (arm_version >= 7) {
      defines += [ "WEBRTC_ARCH_ARM_V7" ]
      if (arm_use_neon) {
        defines += [ "WEBRTC_HAS_NEON" ]
      }
    }
  }

  if (current_cpu == "mipsel") {
    defines += [ "MIPS32_LE" ]
    if (mips_float_abi == "hard") {
      defines += [ "MIPS_FPU_LE" ]
    }
    if (mips_arch_variant == "r2") {
      defines += [ "MIPS32_R2_LE" ]
    }
    if (mips_dsp_rev == 1) {
      defines += [ "MIPS_DSP_R1_LE" ]
    } else if (mips_dsp_rev == 2) {
      defines += [
        "MIPS_DSP_R1_LE",
        "MIPS_DSP_R2_LE",
      ]
    }
  }

  if (is_android && !is_clang) {
    # The Android NDK doesn"t provide optimized versions of these
    # functions. Ensure they are disabled for all compilers.
    cflags += [
      "-fno-builtin-cos",
      "-fno-builtin-sin",
      "-fno-builtin-cosf",
      "-fno-builtin-sinf",
    ]
  }

  if (use_fuzzing_engine && optimize_for_fuzzing) {
    # Used in Chromium's overrides to disable logging
    defines += [ "WEBRTC_UNSAFE_FUZZER_MODE" ]
  }

  if (!build_with_chromium && rtc_win_undef_unicode) {
    cflags += [
      "/UUNICODE",
      "/U_UNICODE",
    ]
  }
}

config("common_objc") {
  frameworks = [ "Foundation.framework" ]
}

if (!build_with_chromium) {
  # Target to build all the WebRTC production code.
  rtc_static_library("webrtc") {
    # Only the root target and the test should depend on this.
    visibility = [
      "//:default",
      "//:webrtc_lib_link_test",
    ]

    sources = []
    complete_static_lib = true
    suppressed_configs += [ "//build/config/compiler:thin_archive" ]
    defines = []

    deps = [
      "api:create_peerconnection_factory",
      "api:libjingle_peerconnection_api",
      "api:rtc_error",
      "api:transport_api",
      "api/crypto",
      "api/rtc_event_log:rtc_event_log_factory",
      "api/task_queue",
      "api/task_queue:default_task_queue_factory",
      "api/test/metrics",
      "audio",
      "call",
      "common_audio",
      "common_video",
      "logging:rtc_event_log_api",
      "media",
      "modules",
      "modules/video_capture:video_capture_internal_impl",
      "p2p:rtc_p2p",
      "pc:libjingle_peerconnection",
      "pc:rtc_pc",
<<<<<<< HEAD
      "ringrtc",
      "rtc_base",
=======
>>>>>>> cb27e794
      "sdk",
      "video",

      # Added by RingRTC
      # Necessary for use_custom_libcxx=true,
      # which is in turn necessary for deploying to Ubuntu 16.04.
      "//build/config:shared_library_deps",
    ]

    if (rtc_include_builtin_audio_codecs) {
      deps += [
        "api/audio_codecs:builtin_audio_decoder_factory",
        "api/audio_codecs:builtin_audio_encoder_factory",
      ]
    }

    if (rtc_include_builtin_video_codecs) {
      deps += [
        "api/video_codecs:builtin_video_decoder_factory",
        "api/video_codecs:builtin_video_encoder_factory",
      ]
    }

    if (build_with_mozilla) {
      deps += [
        "api/video:video_frame",
        "api/video:video_rtp_headers",
      ]
    } else {
      deps += [
        "api",
        "logging",
        "p2p",
        "pc",
        "stats",
      ]
    }

    if (rtc_enable_protobuf) {
      deps += [ "logging:rtc_event_log_proto" ]
    }
  }

  if (rtc_include_tests && !is_asan) {
    rtc_executable("webrtc_lib_link_test") {
      testonly = true

      # This target is used for checking to link, so do not check dependencies
      # on gn check.
      check_includes = false  # no-presubmit-check TODO(bugs.webrtc.org/12785)

      sources = [ "webrtc_lib_link_test.cc" ]
      deps = [
        # NOTE: Don't add deps here. If this test fails to link, it means you
        # need to add stuff to the webrtc static lib target above.
        ":webrtc",
      ]
    }
  }
}

if (use_libfuzzer || use_afl) {
  # This target is only here for gn to discover fuzzer build targets under
  # webrtc/test/fuzzers/.
  group("webrtc_fuzzers_dummy") {
    testonly = true
    deps = [ "test/fuzzers:webrtc_fuzzer_main" ]
  }
}

if (rtc_include_tests && !build_with_chromium) {
  rtc_test("rtc_unittests") {
    testonly = true

    deps = [
      "api:compile_all_headers",
      "api:rtc_api_unittests",
      "api/audio/test:audio_api_unittests",
      "api/audio_codecs/test:audio_codecs_api_unittests",
      "api/numerics:numerics_unittests",
      "api/task_queue:pending_task_safety_flag_unittests",
      "api/test/metrics:metrics_unittests",
      "api/transport:stun_unittest",
      "api/video/test:rtc_api_video_unittests",
      "api/video_codecs/test:video_codecs_api_unittests",
      "api/voip:compile_all_headers",
      "call:fake_network_pipe_unittests",
      "p2p:libstunprober_unittests",
      "p2p:rtc_p2p_unittests",
      "rtc_base:callback_list_unittests",
      "rtc_base:rtc_base_approved_unittests",
      "rtc_base:rtc_base_unittests",
      "rtc_base:rtc_json_unittests",
      "rtc_base:rtc_numerics_unittests",
      "rtc_base:rtc_operations_chain_unittests",
      "rtc_base:rtc_task_queue_unittests",
      "rtc_base:sigslot_unittest",
      "rtc_base:task_queue_stdlib_unittest",
      "rtc_base:untyped_function_unittest",
      "rtc_base:weak_ptr_unittests",
      "rtc_base/experiments:experiments_unittests",
      "rtc_base/system:file_wrapper_unittests",
      "rtc_base/task_utils:repeating_task_unittests",
      "rtc_base/units:units_unittests",
      "sdk:sdk_tests",
      "test:rtp_test_utils",
      "test:test_main",
      "test/network:network_emulation_unittests",
    ]

    if (rtc_enable_protobuf) {
      deps += [ "logging:rtc_event_log_tests" ]
    }

    if (is_android) {
      # Do not use Chromium's launcher. native_unittests defines its own JNI_OnLoad.
      use_default_launcher = false

      deps += [
        "sdk/android:native_unittests",
        "sdk/android:native_unittests_java",
        "//testing/android/native_test:native_test_support",
      ]
      shard_timeout = 900
    }
  }

  if (enable_google_benchmarks) {
    rtc_test("benchmarks") {
      testonly = true
      deps = [
        "rtc_base/synchronization:mutex_benchmark",
        "test:benchmark_main",
      ]
    }
  }

  # TODO(pbos): Rename test suite, this is no longer "just" for video targets.
  video_engine_tests_resources = [
    "resources/foreman_cif_short.yuv",
    "resources/voice_engine/audio_long16.pcm",
  ]

  if (is_ios) {
    bundle_data("video_engine_tests_bundle_data") {
      testonly = true
      sources = video_engine_tests_resources
      outputs = [ "{{bundle_resources_dir}}/{{source_file_part}}" ]
    }
  }

  rtc_test("video_engine_tests") {
    testonly = true
    deps = [
      "audio:audio_tests",

      # TODO(eladalon): call_tests aren't actually video-specific, so we
      # should move them to a more appropriate test suite.
      "call:call_tests",
      "call/adaptation:resource_adaptation_tests",
      "test:test_common",
      "test:test_main",
      "test:video_test_common",
      "video:video_tests",
      "video/adaptation:video_adaptation_tests",
    ]
    data = video_engine_tests_resources
    if (is_android) {
      use_default_launcher = false
      deps += [
        "//build/android/gtest_apk:native_test_instrumentation_test_runner_java",
        "//testing/android/native_test:native_test_java",
        "//testing/android/native_test:native_test_support",
      ]
      shard_timeout = 900
    }
    if (is_ios) {
      deps += [ ":video_engine_tests_bundle_data" ]
    }
  }

  webrtc_perf_tests_resources = [
    "resources/ConferenceMotion_1280_720_50.yuv",
    "resources/audio_coding/speech_mono_16kHz.pcm",
    "resources/audio_coding/speech_mono_32_48kHz.pcm",
    "resources/audio_coding/testfile32kHz.pcm",
    "resources/difficult_photo_1850_1110.yuv",
    "resources/foreman_cif.yuv",
    "resources/paris_qcif.yuv",
    "resources/photo_1850_1110.yuv",
    "resources/presentation_1850_1110.yuv",
    "resources/voice_engine/audio_long16.pcm",
    "resources/web_screenshot_1850_1110.yuv",
  ]

  if (is_ios) {
    bundle_data("webrtc_perf_tests_bundle_data") {
      testonly = true
      sources = webrtc_perf_tests_resources
      outputs = [ "{{bundle_resources_dir}}/{{source_file_part}}" ]
    }
  }

  rtc_test("webrtc_perf_tests") {
    testonly = true
    deps = [
      "call:call_perf_tests",
      "modules/audio_coding:audio_coding_perf_tests",
      "modules/audio_processing:audio_processing_perf_tests",
      "pc:peerconnection_perf_tests",
      "test:test_main",
      "video:video_full_stack_tests",
      "video:video_pc_full_stack_tests",
    ]

    data = webrtc_perf_tests_resources
    if (is_android) {
      use_default_launcher = false
      deps += [
        "//build/android/gtest_apk:native_test_instrumentation_test_runner_java",
        "//testing/android/native_test:native_test_java",
        "//testing/android/native_test:native_test_support",
      ]
      shard_timeout = 4500
    }
    if (is_ios) {
      deps += [ ":webrtc_perf_tests_bundle_data" ]
    }
  }

  if (is_fuchsia) {
    rtc_test("fuchsia_perf_tests") {
      testonly = true
      deps = [
        #TODO(fxbug.dev/115601) - Enable when fixed
        "call:call_perf_tests",
        "modules/audio_coding:audio_coding_perf_tests",
        "modules/audio_processing:audio_processing_perf_tests",
        "pc:peerconnection_perf_tests",
        "test:test_main",
        "video:video_full_stack_tests",
        "video:video_pc_full_stack_tests",
      ]

      data = webrtc_perf_tests_resources
    }
  }

  rtc_test("webrtc_nonparallel_tests") {
    testonly = true
    deps = [ "rtc_base:rtc_base_nonparallel_tests" ]
    if (is_android) {
      deps += [ "//testing/android/native_test:native_test_support" ]
      shard_timeout = 900
    }
  }

  rtc_test("voip_unittests") {
    testonly = true
    deps = [
      "api/voip:compile_all_headers",
      "api/voip:voip_engine_factory_unittests",
      "audio/voip/test:audio_channel_unittests",
      "audio/voip/test:audio_egress_unittests",
      "audio/voip/test:audio_ingress_unittests",
      "audio/voip/test:voip_core_unittests",
      "test:test_main",
    ]
  }
}

# Build target for standalone dcsctp
rtc_static_library("dcsctp") {
  # Only the root target should depend on this.
  visibility = [ "//:default" ]
  sources = []
  complete_static_lib = true
  suppressed_configs += [ "//build/config/compiler:thin_archive" ]
  defines = []
  deps = [
    "net/dcsctp/public:factory",
    "net/dcsctp/public:socket",
    "net/dcsctp/public:types",
    "net/dcsctp/socket:dcsctp_socket",
    "net/dcsctp/timer:task_queue_timeout",
  ]
}

# ---- Poisons ----
#
# Here is one empty dummy target for each poison type (needed because
# "being poisonous with poison type foo" is implemented as "depends on
# //:poison_foo").
#
# The set of poison_* targets needs to be kept in sync with the
# `all_poison_types` list in webrtc.gni.
#
group("poison_audio_codecs") {
}

group("poison_default_task_queue") {
}

group("poison_default_echo_detector") {
}

group("poison_rtc_json") {
}

group("poison_software_video_codecs") {
}<|MERGE_RESOLUTION|>--- conflicted
+++ resolved
@@ -499,11 +499,8 @@
       "p2p:rtc_p2p",
       "pc:libjingle_peerconnection",
       "pc:rtc_pc",
-<<<<<<< HEAD
       "ringrtc",
       "rtc_base",
-=======
->>>>>>> cb27e794
       "sdk",
       "video",
 
