# Copyright (c) 2014 The WebRTC project authors. All Rights Reserved.
#
# Use of this source code is governed by a BSD-style license
# that can be found in the LICENSE file in the root of the source
# tree. An additional intellectual property rights grant can be found
# in the file PATENTS.  All contributing project authors may
# be found in the AUTHORS file in the root of the source tree.

# This is the root build file for GN. GN will start processing by loading this
# file, and recursively load all dependencies until all dependencies are either
# resolved or known not to exist (which will cause the build to fail). So if
# you add a new build file, there must be some path of dependencies from this
# file to your new one or GN won't know about it.

import("//build/config/linux/pkg_config.gni")
import("//build/config/sanitizers/sanitizers.gni")
import("//third_party/google_benchmark/buildconfig.gni")
import("webrtc.gni")
if (rtc_enable_protobuf) {
  import("//third_party/protobuf/proto_library.gni")
}
if (is_android) {
  import("//build/config/android/config.gni")
  import("//build/config/android/rules.gni")
}

if (!build_with_chromium) {
  # This target should (transitively) cause everything to be built; if you run
  # 'ninja default' and then 'ninja all', the second build should do no work.
  group("default") {
    testonly = true
    deps = [ ":webrtc" ]
    if (rtc_build_examples) {
      deps += [ "examples" ]
    }
    if (rtc_build_tools) {
      deps += [ "rtc_tools" ]
    }
    if (rtc_include_tests) {
      deps += [
        ":rtc_unittests",
        ":slow_tests",
        ":video_engine_tests",
        ":voip_unittests",
        ":webrtc_nonparallel_tests",
        ":webrtc_perf_tests",
        "common_audio:common_audio_unittests",
        "common_video:common_video_unittests",
        "examples:examples_unittests",
        "media:rtc_media_unittests",
        "modules:modules_tests",
        "modules:modules_unittests",
        "modules/audio_coding:audio_coding_tests",
        "modules/audio_processing:audio_processing_tests",
        "modules/remote_bitrate_estimator:rtp_to_text",
        "modules/rtp_rtcp:test_packet_masks_metrics",
        "modules/video_capture:video_capture_internal_impl",
        "net/dcsctp:dcsctp_unittests",
        "pc:peerconnection_unittests",
        "pc:rtc_pc_unittests",
        "rtc_tools:rtp_generator",
        "rtc_tools:video_replay",
        "stats:rtc_stats_unittests",
        "system_wrappers:system_wrappers_unittests",
        "test",
        "video:screenshare_loopback",
        "video:sv_loopback",
        "video:video_loopback",
      ]
      if (!is_asan) {
        # Do not build :webrtc_lib_link_test because lld complains on some OS
        # (e.g. when target_os = "mac") when is_asan=true. For more details,
        # see bugs.webrtc.org/11027#c5.
        deps += [ ":webrtc_lib_link_test" ]
      }
      if (is_android) {
        deps += [
          "examples:android_examples_junit_tests",
          "sdk/android:android_instrumentation_test_apk",
          "sdk/android:android_sdk_junit_tests",
        ]
      } else {
        deps += [ "modules/video_capture:video_capture_tests" ]
      }
      if (rtc_enable_protobuf) {
        deps += [
          "audio:low_bandwidth_audio_test",
          "logging:rtc_event_log_rtp_dump",
          "tools_webrtc/perf:webrtc_dashboard_upload",
        ]
      }
    }
    if (target_os == "android") {
      deps += [ "tools_webrtc:binary_version_check" ]
    }
  }
}

# Abseil Flags by default doesn't register command line flags on mobile
# platforms, WebRTC tests requires them (e.g. on simualtors) so this
# config will be applied to testonly targets globally (see webrtc.gni).
config("absl_flags_configs") {
  defines = [ "ABSL_FLAGS_STRIP_NAMES=0" ]
}

config("library_impl_config") {
  # Build targets that contain WebRTC implementation need this macro to
  # be defined in order to correctly export symbols when is_component_build
  # is true.
  # For more info see: rtc_base/build/rtc_export.h.
  defines = [ "WEBRTC_LIBRARY_IMPL" ]
}

# Contains the defines and includes in common.gypi that are duplicated both as
# target_defaults and direct_dependent_settings.
config("common_inherited_config") {
  defines = []
  cflags = []
  ldflags = []

  if (rtc_enable_symbol_export || is_component_build) {
    defines = [ "WEBRTC_ENABLE_SYMBOL_EXPORT" ]
  }
  if (rtc_enable_objc_symbol_export) {
    defines = [ "WEBRTC_ENABLE_OBJC_SYMBOL_EXPORT" ]
  }

  if (build_with_mozilla) {
    defines += [ "WEBRTC_MOZILLA_BUILD" ]
  }

  if (!rtc_builtin_ssl_root_certificates) {
    defines += [ "WEBRTC_EXCLUDE_BUILT_IN_SSL_ROOT_CERTS" ]
  }

  if (rtc_disable_check_msg) {
    defines += [ "RTC_DISABLE_CHECK_MSG" ]
  }

  if (rtc_enable_avx2) {
    defines += [ "WEBRTC_ENABLE_AVX2" ]
  }

<<<<<<< HEAD
=======
  if (rtc_enable_win_wgc) {
    defines += [ "RTC_ENABLE_WIN_WGC" ]
  }

>>>>>>> cbad18b1
  # Some tests need to declare their own trace event handlers. If this define is
  # not set, the first time TRACE_EVENT_* is called it will store the return
  # value for the current handler in an static variable, so that subsequent
  # changes to the handler for that TRACE_EVENT_* will be ignored.
  # So when tests are included, we set this define, making it possible to use
  # different event handlers in different tests.
  if (rtc_include_tests) {
    defines += [ "WEBRTC_NON_STATIC_TRACE_EVENT_HANDLERS=1" ]
  } else {
    defines += [ "WEBRTC_NON_STATIC_TRACE_EVENT_HANDLERS=0" ]
  }
  if (build_with_chromium) {
    defines += [ "WEBRTC_CHROMIUM_BUILD" ]
    include_dirs = [
      # The overrides must be included first as that is the mechanism for
      # selecting the override headers in Chromium.
      "../webrtc_overrides",

      # Allow includes to be prefixed with webrtc/ in case it is not an
      # immediate subdirectory of the top-level.
      ".",

      # Just like the root WebRTC directory is added to include path, the
      # corresponding directory tree with generated files needs to be added too.
      # Note: this path does not change depending on the current target, e.g.
      # it is always "//gen/third_party/webrtc" when building with Chromium.
      # See also: http://cs.chromium.org/?q=%5C"default_include_dirs
      # https://gn.googlesource.com/gn/+/master/docs/reference.md#target_gen_dir
      target_gen_dir,
    ]
  }
  if (is_posix || is_fuchsia) {
    defines += [ "WEBRTC_POSIX" ]
  }
  if (is_ios) {
    defines += [
      "WEBRTC_MAC",
      "WEBRTC_IOS",
    ]
  }
  if (is_linux || is_chromeos) {
    defines += [ "WEBRTC_LINUX" ]
  }
  if (is_mac) {
    defines += [ "WEBRTC_MAC" ]
  }
  if (is_fuchsia) {
    defines += [ "WEBRTC_FUCHSIA" ]
  }
  if (is_win) {
    defines += [ "WEBRTC_WIN" ]
  }
  if (is_android) {
    defines += [
      "WEBRTC_LINUX",
      "WEBRTC_ANDROID",
    ]

    if (build_with_mozilla) {
      defines += [ "WEBRTC_ANDROID_OPENSLES" ]
    }
  }
  if (is_chromeos) {
    defines += [ "CHROMEOS" ]
  }

  if (rtc_sanitize_coverage != "") {
    assert(is_clang, "sanitizer coverage requires clang")
    cflags += [ "-fsanitize-coverage=${rtc_sanitize_coverage}" ]
    ldflags += [ "-fsanitize-coverage=${rtc_sanitize_coverage}" ]
  }

  if (is_ubsan) {
    cflags += [ "-fsanitize=float-cast-overflow" ]
  }
}

# TODO(bugs.webrtc.org/9693): Remove the possibility to suppress this warning
# as soon as WebRTC compiles without it.
config("no_exit_time_destructors") {
  if (is_clang) {
    cflags = [ "-Wno-exit-time-destructors" ]
  }
}

# TODO(bugs.webrtc.org/9693): Remove the possibility to suppress this warning
# as soon as WebRTC compiles without it.
config("no_global_constructors") {
  if (is_clang) {
    cflags = [ "-Wno-global-constructors" ]
  }
}

config("rtc_prod_config") {
  # Ideally, WebRTC production code (but not test code) should have these flags.
  if (is_clang) {
    cflags = [
      "-Wexit-time-destructors",
      "-Wglobal-constructors",
    ]
  }
}

config("common_config") {
  cflags = []
  cflags_c = []
  cflags_cc = []
  cflags_objc = []
  defines = []

  if (rtc_enable_protobuf) {
    defines += [ "WEBRTC_ENABLE_PROTOBUF=1" ]
  } else {
    defines += [ "WEBRTC_ENABLE_PROTOBUF=0" ]
  }

  if (rtc_include_internal_audio_device) {
    defines += [ "WEBRTC_INCLUDE_INTERNAL_AUDIO_DEVICE" ]
  }

  if (rtc_libvpx_build_vp9) {
    defines += [ "RTC_ENABLE_VP9" ]
  }

  if (rtc_enable_sctp) {
    defines += [ "WEBRTC_HAVE_SCTP" ]
  }

  if (rtc_enable_external_auth) {
    defines += [ "ENABLE_EXTERNAL_AUTH" ]
  }

  if (rtc_use_h264) {
    defines += [ "WEBRTC_USE_H264" ]
  }

  if (rtc_use_absl_mutex) {
    defines += [ "WEBRTC_ABSL_MUTEX" ]
  }

  if (rtc_disable_logging) {
    defines += [ "RTC_DISABLE_LOGGING" ]
  }

  if (rtc_disable_trace_events) {
    defines += [ "RTC_DISABLE_TRACE_EVENTS" ]
  }

  if (rtc_disable_metrics) {
    defines += [ "RTC_DISABLE_METRICS" ]
  }

  if (rtc_exclude_transient_suppressor) {
    defines += [ "WEBRTC_EXCLUDE_TRANSIENT_SUPPRESSOR" ]
  }

  if (rtc_exclude_audio_processing_module) {
    defines += [ "WEBRTC_EXCLUDE_AUDIO_PROCESSING_MODULE" ]
  }

  cflags = []

  if (build_with_chromium) {
    defines += [
      # NOTICE: Since common_inherited_config is used in public_configs for our
      # targets, there's no point including the defines in that config here.
      # TODO(kjellander): Cleanup unused ones and move defines closer to the
      # source when webrtc:4256 is completed.
      "HAVE_WEBRTC_VIDEO",
      "LOGGING_INSIDE_WEBRTC",
    ]
  } else {
    if (is_posix || is_fuchsia) {
      cflags_c += [
        # TODO(bugs.webrtc.org/9029): enable commented compiler flags.
        # Some of these flags should also be added to cflags_objc.

        # "-Wextra",  (used when building C++ but not when building C)
        # "-Wmissing-prototypes",  (C/Obj-C only)
        # "-Wmissing-declarations",  (ensure this is always used C/C++, etc..)
        "-Wstrict-prototypes",

        # "-Wpointer-arith",  (ensure this is always used C/C++, etc..)
        # "-Wbad-function-cast",  (C/Obj-C only)
        # "-Wnested-externs",  (C/Obj-C only)
      ]
      cflags_objc += [ "-Wstrict-prototypes" ]
      cflags_cc = [
        "-Wnon-virtual-dtor",

        # This is enabled for clang; enable for gcc as well.
        "-Woverloaded-virtual",
      ]
    }

    if (is_clang) {
      cflags += [
        "-Wc++11-narrowing",
        "-Wundef",
      ]

      # use_xcode_clang only refers to the iOS toolchain, host binaries use
      # chromium's clang always.
      if (!is_nacl &&
          (!use_xcode_clang || current_toolchain == host_toolchain)) {
        # Flags NaCl (Clang 3.7) and Xcode 7.3 (Clang clang-703.0.31) do not
        # recognize.
        cflags += [ "-Wunused-lambda-capture" ]
      }

      if (use_xcode_clang) {
        # This may be removed if the clang version in xcode > 12.4 includes the
        # fix https://reviews.llvm.org/D73007.
        # https://bugs.llvm.org/show_bug.cgi?id=44556
        cflags += [ "-Wno-range-loop-analysis" ]
      }
    }

    if (is_win && !is_clang) {
      # MSVC warning suppressions (needed to use Abseil).
      # TODO(bugs.webrtc.org/9274): Remove these warnings as soon as MSVC allows
      # external headers warning suppression (or fix them upstream).
      cflags += [ "/wd4702" ]  # unreachable code

      # MSVC 2019 warning suppressions for C++17 compiling
      cflags +=
          [ "/wd5041" ]  # out-of-line definition for constexpr static data
                         # member is not needed and is deprecated in C++17
    }
  }

  if (current_cpu == "arm64") {
    defines += [ "WEBRTC_ARCH_ARM64" ]
    defines += [ "WEBRTC_HAS_NEON" ]
  }

  if (current_cpu == "arm") {
    defines += [ "WEBRTC_ARCH_ARM" ]
    if (arm_version >= 7) {
      defines += [ "WEBRTC_ARCH_ARM_V7" ]
      if (arm_use_neon) {
        defines += [ "WEBRTC_HAS_NEON" ]
      }
    }
  }

  if (current_cpu == "mipsel") {
    defines += [ "MIPS32_LE" ]
    if (mips_float_abi == "hard") {
      defines += [ "MIPS_FPU_LE" ]
    }
    if (mips_arch_variant == "r2") {
      defines += [ "MIPS32_R2_LE" ]
    }
    if (mips_dsp_rev == 1) {
      defines += [ "MIPS_DSP_R1_LE" ]
    } else if (mips_dsp_rev == 2) {
      defines += [
        "MIPS_DSP_R1_LE",
        "MIPS_DSP_R2_LE",
      ]
    }
  }

  if (is_android && !is_clang) {
    # The Android NDK doesn"t provide optimized versions of these
    # functions. Ensure they are disabled for all compilers.
    cflags += [
      "-fno-builtin-cos",
      "-fno-builtin-sin",
      "-fno-builtin-cosf",
      "-fno-builtin-sinf",
    ]
  }

  if (use_fuzzing_engine && optimize_for_fuzzing) {
    # Used in Chromium's overrides to disable logging
    defines += [ "WEBRTC_UNSAFE_FUZZER_MODE" ]
  }

  if (!build_with_chromium && rtc_win_undef_unicode) {
    cflags += [
      "/UUNICODE",
      "/U_UNICODE",
    ]
  }
}

config("common_objc") {
  frameworks = [ "Foundation.framework" ]
<<<<<<< HEAD

  if (rtc_use_metal_rendering) {
    defines = [ "RTC_SUPPORTS_METAL" ]
  }
=======
>>>>>>> cbad18b1
}

if (!build_with_chromium) {
  # Target to build all the WebRTC production code.
  rtc_static_library("webrtc") {
    # Only the root target and the test should depend on this.
    visibility = [
      "//:default",
      "//:webrtc_lib_link_test",
    ]

    sources = []
    complete_static_lib = true
    suppressed_configs += [ "//build/config/compiler:thin_archive" ]
    defines = []

    deps = [
      "api:create_peerconnection_factory",
      "api:libjingle_peerconnection_api",
      "api:rtc_error",
      "api:transport_api",
      "api/crypto",
      "api/rtc_event_log:rtc_event_log_factory",
      "api/task_queue",
      "api/task_queue:default_task_queue_factory",
      "audio",
      "call",
      "common_audio",
      "common_video",
      "logging:rtc_event_log_api",
      "media",
      "modules",
      "modules/video_capture:video_capture_internal_impl",
      "p2p:rtc_p2p",
      "pc:libjingle_peerconnection",
      "pc:peerconnection",
      "pc:rtc_pc",
      "pc:rtc_pc_base",
      "ringrtc",
      "rtc_base",
      "sdk",
      "video",

      # Added by RingRTC
      # Necessary for use_custom_libcxx=true,
      # which is in turn necessary for deploying to Ubuntu 16.04.
      "//build/config:shared_library_deps",
    ]

    if (rtc_include_builtin_audio_codecs) {
      deps += [
        "api/audio_codecs:builtin_audio_decoder_factory",
        "api/audio_codecs:builtin_audio_encoder_factory",
      ]
    }

    if (rtc_include_builtin_video_codecs) {
      deps += [
        "api/video_codecs:builtin_video_decoder_factory",
        "api/video_codecs:builtin_video_encoder_factory",
      ]
    }

    if (build_with_mozilla) {
      deps += [
        "api/video:video_frame",
        "api/video:video_rtp_headers",
      ]
    } else {
      deps += [
        "api",
        "logging",
        "p2p",
        "pc",
        "stats",
      ]
    }

    if (rtc_enable_protobuf) {
      deps += [ "logging:rtc_event_log_proto" ]
    }
  }

  if (rtc_include_tests && !is_asan) {
    rtc_executable("webrtc_lib_link_test") {
      testonly = true

      # This target is used for checking to link, so do not check dependencies
      # on gn check.
      check_includes = false  # no-presubmit-check TODO(bugs.webrtc.org/12785)

      sources = [ "webrtc_lib_link_test.cc" ]
      deps = [
        # NOTE: Don't add deps here. If this test fails to link, it means you
        # need to add stuff to the webrtc static lib target above.
        ":webrtc",
      ]
    }
  }
}

if (use_libfuzzer || use_afl) {
  # This target is only here for gn to discover fuzzer build targets under
  # webrtc/test/fuzzers/.
  group("webrtc_fuzzers_dummy") {
    testonly = true
    deps = [ "test/fuzzers:webrtc_fuzzer_main" ]
  }
}

if (rtc_include_tests && !build_with_chromium) {
  rtc_test("rtc_unittests") {
    testonly = true

    deps = [
      "api:compile_all_headers",
      "api:rtc_api_unittests",
      "api/audio/test:audio_api_unittests",
      "api/audio_codecs/test:audio_codecs_api_unittests",
      "api/numerics:numerics_unittests",
      "api/transport:stun_unittest",
      "api/video/test:rtc_api_video_unittests",
      "api/video_codecs/test:video_codecs_api_unittests",
      "api/voip:compile_all_headers",
      "call:fake_network_pipe_unittests",
      "p2p:libstunprober_unittests",
      "p2p:rtc_p2p_unittests",
      "rtc_base:callback_list_unittests",
      "rtc_base:rtc_base_approved_unittests",
      "rtc_base:rtc_base_unittests",
      "rtc_base:rtc_json_unittests",
      "rtc_base:rtc_numerics_unittests",
      "rtc_base:rtc_operations_chain_unittests",
      "rtc_base:rtc_task_queue_unittests",
      "rtc_base:sigslot_unittest",
      "rtc_base:untyped_function_unittest",
      "rtc_base:weak_ptr_unittests",
      "rtc_base/experiments:experiments_unittests",
<<<<<<< HEAD
      "rtc_base/synchronization:sequence_checker_unittests",
=======
      "rtc_base/system:file_wrapper_unittests",
>>>>>>> cbad18b1
      "rtc_base/task_utils:pending_task_safety_flag_unittests",
      "rtc_base/task_utils:to_queued_task_unittests",
      "sdk:sdk_tests",
      "test:rtp_test_utils",
      "test:test_main",
      "test/network:network_emulation_unittests",
    ]

    if (rtc_enable_protobuf) {
      deps += [ "logging:rtc_event_log_tests" ]
    }

    if (is_android) {
      # Do not use Chromium's launcher. native_unittests defines its own JNI_OnLoad.
      use_default_launcher = false

      deps += [
        "sdk/android:native_unittests",
        "sdk/android:native_unittests_java",
        "//testing/android/native_test:native_test_support",
      ]
      shard_timeout = 900
    }

    if (is_ios || is_mac) {
      deps += [ "sdk:rtc_unittests_objc" ]
    }
  }

<<<<<<< HEAD
  rtc_test("benchmarks") {
    testonly = true
    deps = [
      "rtc_base/synchronization:mutex_benchmark",
      "test:benchmark_main",
    ]
=======
  if (enable_google_benchmarks) {
    rtc_test("benchmarks") {
      testonly = true
      deps = [
        "rtc_base/synchronization:mutex_benchmark",
        "test:benchmark_main",
      ]
    }
>>>>>>> cbad18b1
  }

  # This runs tests that must run in real time and therefore can take some
  # time to execute. They are in a separate executable to avoid making the
  # regular unittest suite too slow to run frequently.
  rtc_test("slow_tests") {
    testonly = true
    deps = [
      "rtc_base/task_utils:repeating_task_unittests",
      "test:test_main",
    ]
  }

  # TODO(pbos): Rename test suite, this is no longer "just" for video targets.
  video_engine_tests_resources = [
    "resources/foreman_cif_short.yuv",
    "resources/voice_engine/audio_long16.pcm",
  ]

  if (is_ios) {
    bundle_data("video_engine_tests_bundle_data") {
      testonly = true
      sources = video_engine_tests_resources
      outputs = [ "{{bundle_resources_dir}}/{{source_file_part}}" ]
    }
  }

  rtc_test("video_engine_tests") {
    testonly = true
    deps = [
      "audio:audio_tests",

      # TODO(eladalon): call_tests aren't actually video-specific, so we
      # should move them to a more appropriate test suite.
      "call:call_tests",
      "call/adaptation:resource_adaptation_tests",
      "test:test_common",
      "test:test_main",
      "test:video_test_common",
      "video:video_tests",
      "video/adaptation:video_adaptation_tests",
    ]
    data = video_engine_tests_resources
    if (is_android) {
      deps += [ "//testing/android/native_test:native_test_native_code" ]
      shard_timeout = 900
    }
    if (is_ios) {
      deps += [ ":video_engine_tests_bundle_data" ]
    }
  }

  webrtc_perf_tests_resources = [
    "resources/ConferenceMotion_1280_720_50.yuv",
    "resources/audio_coding/speech_mono_16kHz.pcm",
    "resources/audio_coding/speech_mono_32_48kHz.pcm",
    "resources/audio_coding/testfile32kHz.pcm",
    "resources/difficult_photo_1850_1110.yuv",
    "resources/foreman_cif.yuv",
    "resources/paris_qcif.yuv",
    "resources/photo_1850_1110.yuv",
    "resources/presentation_1850_1110.yuv",
    "resources/voice_engine/audio_long16.pcm",
    "resources/web_screenshot_1850_1110.yuv",
  ]

  if (is_ios) {
    bundle_data("webrtc_perf_tests_bundle_data") {
      testonly = true
      sources = webrtc_perf_tests_resources
      outputs = [ "{{bundle_resources_dir}}/{{source_file_part}}" ]
    }
  }

  rtc_test("webrtc_perf_tests") {
    testonly = true
    deps = [
      "audio:audio_perf_tests",
      "call:call_perf_tests",
      "modules/audio_coding:audio_coding_perf_tests",
      "modules/audio_processing:audio_processing_perf_tests",
      "pc:peerconnection_perf_tests",
      "test:test_main",
      "video:video_full_stack_tests",
      "video:video_pc_full_stack_tests",
    ]

    data = webrtc_perf_tests_resources
    if (is_android) {
      deps += [ "//testing/android/native_test:native_test_native_code" ]
      shard_timeout = 4500
    }
    if (is_ios) {
      deps += [ ":webrtc_perf_tests_bundle_data" ]
    }
  }

  rtc_test("webrtc_nonparallel_tests") {
    testonly = true
    deps = [ "rtc_base:rtc_base_nonparallel_tests" ]
    if (is_android) {
      deps += [ "//testing/android/native_test:native_test_support" ]
      shard_timeout = 900
    }
  }

  rtc_test("voip_unittests") {
    testonly = true
    deps = [
<<<<<<< HEAD
=======
      "api/voip:compile_all_headers",
>>>>>>> cbad18b1
      "api/voip:voip_engine_factory_unittests",
      "audio/voip/test:audio_channel_unittests",
      "audio/voip/test:audio_egress_unittests",
      "audio/voip/test:audio_ingress_unittests",
      "audio/voip/test:voip_core_unittests",
      "test:test_main",
    ]
  }
}

# ---- Poisons ----
#
# Here is one empty dummy target for each poison type (needed because
# "being poisonous with poison type foo" is implemented as "depends on
# //:poison_foo").
#
# The set of poison_* targets needs to be kept in sync with the
# `all_poison_types` list in webrtc.gni.
#
group("poison_audio_codecs") {
}

group("poison_default_task_queue") {
}

group("poison_rtc_json") {
}

group("poison_software_video_codecs") {
}<|MERGE_RESOLUTION|>--- conflicted
+++ resolved
@@ -141,13 +141,10 @@
     defines += [ "WEBRTC_ENABLE_AVX2" ]
   }
 
-<<<<<<< HEAD
-=======
   if (rtc_enable_win_wgc) {
     defines += [ "RTC_ENABLE_WIN_WGC" ]
   }
 
->>>>>>> cbad18b1
   # Some tests need to declare their own trace event handlers. If this define is
   # not set, the first time TRACE_EVENT_* is called it will store the return
   # value for the current handler in an static variable, so that subsequent
@@ -438,13 +435,6 @@
 
 config("common_objc") {
   frameworks = [ "Foundation.framework" ]
-<<<<<<< HEAD
-
-  if (rtc_use_metal_rendering) {
-    defines = [ "RTC_SUPPORTS_METAL" ]
-  }
-=======
->>>>>>> cbad18b1
 }
 
 if (!build_with_chromium) {
@@ -483,7 +473,7 @@
       "pc:peerconnection",
       "pc:rtc_pc",
       "pc:rtc_pc_base",
-      "ringrtc",
+      # FLUFF "ringrtc",
       "rtc_base",
       "sdk",
       "video",
@@ -583,11 +573,7 @@
       "rtc_base:untyped_function_unittest",
       "rtc_base:weak_ptr_unittests",
       "rtc_base/experiments:experiments_unittests",
-<<<<<<< HEAD
-      "rtc_base/synchronization:sequence_checker_unittests",
-=======
       "rtc_base/system:file_wrapper_unittests",
->>>>>>> cbad18b1
       "rtc_base/task_utils:pending_task_safety_flag_unittests",
       "rtc_base/task_utils:to_queued_task_unittests",
       "sdk:sdk_tests",
@@ -617,14 +603,6 @@
     }
   }
 
-<<<<<<< HEAD
-  rtc_test("benchmarks") {
-    testonly = true
-    deps = [
-      "rtc_base/synchronization:mutex_benchmark",
-      "test:benchmark_main",
-    ]
-=======
   if (enable_google_benchmarks) {
     rtc_test("benchmarks") {
       testonly = true
@@ -633,7 +611,6 @@
         "test:benchmark_main",
       ]
     }
->>>>>>> cbad18b1
   }
 
   # This runs tests that must run in real time and therefore can take some
@@ -743,10 +720,7 @@
   rtc_test("voip_unittests") {
     testonly = true
     deps = [
-<<<<<<< HEAD
-=======
       "api/voip:compile_all_headers",
->>>>>>> cbad18b1
       "api/voip:voip_engine_factory_unittests",
       "audio/voip/test:audio_channel_unittests",
       "audio/voip/test:audio_egress_unittests",
