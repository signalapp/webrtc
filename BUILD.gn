--- conflicted
+++ resolved
@@ -82,7 +82,7 @@
       }
       if (rtc_enable_protobuf) {
         deps += [
-          "audio:low_bandwidth_audio_test",
+          # "audio:low_bandwidth_audio_test",
           "logging:rtc_event_log_rtp_dump",
           "tools_webrtc/perf:webrtc_dashboard_upload",
         ]
@@ -281,13 +281,10 @@
     defines += [ "WEBRTC_EXCLUDE_TRANSIENT_SUPPRESSOR" ]
   }
 
-<<<<<<< HEAD
-=======
   if (rtc_exclude_audio_processing_module) {
     defines += [ "WEBRTC_EXCLUDE_AUDIO_PROCESSING_MODULE" ]
   }
 
->>>>>>> 758c388d
   cflags = []
 
   if (build_with_chromium) {
@@ -691,15 +688,11 @@
   rtc_test("voip_unittests") {
     testonly = true
     deps = [
-<<<<<<< HEAD
-      "audio/voip/test:audio_egress_unittests",
-=======
       "api/voip:voip_engine_factory_unittests",
       "audio/voip/test:audio_channel_unittests",
       "audio/voip/test:audio_egress_unittests",
       "audio/voip/test:audio_ingress_unittests",
       "audio/voip/test:voip_core_unittests",
->>>>>>> 758c388d
       "test:test_main",
     ]
   }
