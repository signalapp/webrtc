/*
 *  Copyright 2021 The WebRTC project authors. All Rights Reserved.
 *
 *  Use of this source code is governed by a BSD-style license
 *  that can be found in the LICENSE file in the root of the source
 *  tree. An additional intellectual property rights grant can be found
 *  in the file PATENTS.  All contributing project authors may
 *  be found in the AUTHORS file in the root of the source tree.
 */

#include "media/sctp/sctp_transport_factory.h"

#include "api/webrtc_key_value_config.h"
#include "rtc_base/system/unused.h"

#ifdef WEBRTC_HAVE_DCSCTP
<<<<<<< HEAD
#include "media/sctp/dcsctp_transport.h"          // nogncheck
#include "system_wrappers/include/clock.h"        // nogncheck
#endif

#ifdef WEBRTC_HAVE_USRSCTP
#include "media/sctp/usrsctp_transport.h"  // nogncheck
=======
#include "media/sctp/dcsctp_transport.h"    // nogncheck
#include "system_wrappers/include/clock.h"  // nogncheck
>>>>>>> 8f9b44ba
#endif

namespace cricket {

<<<<<<< HEAD
SctpTransportFactory::SctpTransportFactory(
    rtc::Thread* network_thread,
    const webrtc::WebRtcKeyValueConfig& field_trials)
    : network_thread_(network_thread), use_usrsctp_("Disabled", false) {
  RTC_UNUSED(network_thread_);
#ifdef WEBRTC_HAVE_DCSCTP
  webrtc::ParseFieldTrial({&use_usrsctp_},
                          field_trials.Lookup("WebRTC-DataChannel-Dcsctp"));
#endif
=======
SctpTransportFactory::SctpTransportFactory(rtc::Thread* network_thread)
    : network_thread_(network_thread) {
  RTC_UNUSED(network_thread_);
>>>>>>> 8f9b44ba
}

std::unique_ptr<SctpTransportInternal>
SctpTransportFactory::CreateSctpTransport(
    rtc::PacketTransportInternal* transport) {
  std::unique_ptr<SctpTransportInternal> result;
#ifdef WEBRTC_HAVE_DCSCTP
<<<<<<< HEAD
  if (!use_usrsctp_.Get()) {
    result = std::unique_ptr<SctpTransportInternal>(new webrtc::DcSctpTransport(
        network_thread_, transport, webrtc::Clock::GetRealTimeClock()));
  }
#endif
#ifdef WEBRTC_HAVE_USRSCTP
  if (!result) {
    result = std::unique_ptr<SctpTransportInternal>(
        new UsrsctpTransport(network_thread_, transport));
  }
=======
  result = std::unique_ptr<SctpTransportInternal>(new webrtc::DcSctpTransport(
      network_thread_, transport, webrtc::Clock::GetRealTimeClock()));
>>>>>>> 8f9b44ba
#endif
  return result;
}

}  // namespace cricket<|MERGE_RESOLUTION|>--- conflicted
+++ resolved
@@ -14,36 +14,15 @@
 #include "rtc_base/system/unused.h"
 
 #ifdef WEBRTC_HAVE_DCSCTP
-<<<<<<< HEAD
-#include "media/sctp/dcsctp_transport.h"          // nogncheck
-#include "system_wrappers/include/clock.h"        // nogncheck
-#endif
-
-#ifdef WEBRTC_HAVE_USRSCTP
-#include "media/sctp/usrsctp_transport.h"  // nogncheck
-=======
 #include "media/sctp/dcsctp_transport.h"    // nogncheck
 #include "system_wrappers/include/clock.h"  // nogncheck
->>>>>>> 8f9b44ba
 #endif
 
 namespace cricket {
 
-<<<<<<< HEAD
-SctpTransportFactory::SctpTransportFactory(
-    rtc::Thread* network_thread,
-    const webrtc::WebRtcKeyValueConfig& field_trials)
-    : network_thread_(network_thread), use_usrsctp_("Disabled", false) {
-  RTC_UNUSED(network_thread_);
-#ifdef WEBRTC_HAVE_DCSCTP
-  webrtc::ParseFieldTrial({&use_usrsctp_},
-                          field_trials.Lookup("WebRTC-DataChannel-Dcsctp"));
-#endif
-=======
 SctpTransportFactory::SctpTransportFactory(rtc::Thread* network_thread)
     : network_thread_(network_thread) {
   RTC_UNUSED(network_thread_);
->>>>>>> 8f9b44ba
 }
 
 std::unique_ptr<SctpTransportInternal>
@@ -51,21 +30,8 @@
     rtc::PacketTransportInternal* transport) {
   std::unique_ptr<SctpTransportInternal> result;
 #ifdef WEBRTC_HAVE_DCSCTP
-<<<<<<< HEAD
-  if (!use_usrsctp_.Get()) {
-    result = std::unique_ptr<SctpTransportInternal>(new webrtc::DcSctpTransport(
-        network_thread_, transport, webrtc::Clock::GetRealTimeClock()));
-  }
-#endif
-#ifdef WEBRTC_HAVE_USRSCTP
-  if (!result) {
-    result = std::unique_ptr<SctpTransportInternal>(
-        new UsrsctpTransport(network_thread_, transport));
-  }
-=======
   result = std::unique_ptr<SctpTransportInternal>(new webrtc::DcSctpTransport(
       network_thread_, transport, webrtc::Clock::GetRealTimeClock()));
->>>>>>> 8f9b44ba
 #endif
   return result;
 }
