/*
 *  Copyright (c) 2021 The WebRTC project authors. All Rights Reserved.
 *
 *  Use of this source code is governed by a BSD-style license
 *  that can be found in the LICENSE file in the root of the source
 *  tree. An additional intellectual property rights grant can be found
 *  in the file PATENTS.  All contributing project authors may
 *  be found in the AUTHORS file in the root of the source tree.
 */

#ifndef MEDIA_SCTP_SCTP_TRANSPORT_FACTORY_H_
#define MEDIA_SCTP_SCTP_TRANSPORT_FACTORY_H_

#include <memory>

#include "api/transport/sctp_transport_factory_interface.h"
#include "api/webrtc_key_value_config.h"
#include "media/sctp/sctp_transport_internal.h"
#include "rtc_base/thread.h"

namespace cricket {

class SctpTransportFactory : public webrtc::SctpTransportFactoryInterface {
 public:
  explicit SctpTransportFactory(
      rtc::Thread* network_thread,
      const webrtc::WebRtcKeyValueConfig& field_trials);

  std::unique_ptr<SctpTransportInternal> CreateSctpTransport(
      rtc::PacketTransportInternal* transport) override;

 private:
  rtc::Thread* network_thread_;
<<<<<<< HEAD
  webrtc::FieldTrialFlag use_usrsctp_;
=======
>>>>>>> 8f9b44ba
};

}  // namespace cricket

#endif  // MEDIA_SCTP_SCTP_TRANSPORT_FACTORY_H__<|MERGE_RESOLUTION|>--- conflicted
+++ resolved
@@ -31,10 +31,6 @@
 
  private:
   rtc::Thread* network_thread_;
-<<<<<<< HEAD
-  webrtc::FieldTrialFlag use_usrsctp_;
-=======
->>>>>>> 8f9b44ba
 };
 
 }  // namespace cricket
