# Copyright (c) 2016 The WebRTC project authors. All Rights Reserved.
#
# Use of this source code is governed by a BSD-style license
# that can be found in the LICENSE file in the root of the source
# tree. An additional intellectual property rights grant can be found
# in the file PATENTS.  All contributing project authors may
# be found in the AUTHORS file in the root of the source tree.

import("//build/config/linux/pkg_config.gni")
import("../webrtc.gni")

group("media") {
  deps = []
  if (!build_with_mozilla) {
    deps += [
      ":rtc_media",
      ":rtc_media_base",
    ]
  }
}

config("rtc_media_defines_config") {
  defines = [ "HAVE_WEBRTC_VIDEO" ]
}

<<<<<<< HEAD
rtc_library("rtc_h264_profile_id") {
  visibility = [ "*" ]
  sources = [
    "base/h264_profile_level_id.cc",
    "base/h264_profile_level_id.h",
  ]

  deps = [
    "../rtc_base",
    "../rtc_base:checks",
    "../rtc_base:rtc_base_approved",
    "../rtc_base/system:rtc_export",
  ]
  absl_deps = [ "//third_party/abseil-cpp/absl/types:optional" ]
}

=======
>>>>>>> cbad18b1
rtc_source_set("rtc_media_config") {
  visibility = [ "*" ]
  sources = [ "base/media_config.h" ]
}

<<<<<<< HEAD
rtc_library("rtc_vp9_profile") {
  visibility = [ "*" ]
  sources = [
    "base/vp9_profile.cc",
    "base/vp9_profile.h",
  ]

  deps = [
    "../api/video_codecs:video_codecs_api",
    "../rtc_base:rtc_base_approved",
    "../rtc_base/system:rtc_export",
  ]
  absl_deps = [ "//third_party/abseil-cpp/absl/types:optional" ]
}

rtc_library("rtc_sdp_fmtp_utils") {
=======
rtc_library("rtc_sdp_video_format_utils") {
>>>>>>> cbad18b1
  visibility = [ "*" ]
  sources = [
    "base/sdp_video_format_utils.cc",
    "base/sdp_video_format_utils.h",
  ]

  deps = [
    "../api/video_codecs:video_codecs_api",
    "../rtc_base:checks",
    "../rtc_base:stringutils",
  ]
  absl_deps = [ "//third_party/abseil-cpp/absl/types:optional" ]
}

rtc_library("rtc_media_base") {
  visibility = [ "*" ]
  defines = []
  libs = []
  deps = [
    ":rtc_media_config",
<<<<<<< HEAD
    ":rtc_vp9_profile",
=======
>>>>>>> cbad18b1
    "../api:array_view",
    "../api:audio_options_api",
    "../api:frame_transformer_interface",
    "../api:media_stream_interface",
    "../api:rtc_error",
    "../api:rtp_parameters",
    "../api:scoped_refptr",
<<<<<<< HEAD
=======
    "../api:sequence_checker",
>>>>>>> cbad18b1
    "../api/audio:audio_frame_processor",
    "../api/audio_codecs:audio_codecs_api",
    "../api/crypto:frame_decryptor_interface",
    "../api/crypto:frame_encryptor_interface",
    "../api/crypto:options",
    "../api/transport:datagram_transport_interface",
    "../api/transport:stun_types",
    "../api/transport:webrtc_key_value_config",
    "../api/transport/rtp:rtp_source",
    "../api/units:time_delta",
    "../api/video:video_bitrate_allocation",
    "../api/video:video_bitrate_allocator_factory",
    "../api/video:video_frame",
    "../api/video:video_rtp_headers",
    "../api/video_codecs:video_codecs_api",
    "../call:call_interfaces",
    "../call:video_stream_api",
    "../common_video",
    "../modules/async_audio_processing",
    "../modules/audio_processing:audio_processing_statistics",
    "../modules/rtp_rtcp:rtp_rtcp_format",
    "../rtc_base",
    "../rtc_base:checks",
    "../rtc_base:rtc_base_approved",
    "../rtc_base:rtc_base_approved",
    "../rtc_base:rtc_task_queue",
    "../rtc_base:sanitizer",
    "../rtc_base:socket",
    "../rtc_base:stringutils",
    "../rtc_base/synchronization:mutex",
<<<<<<< HEAD
    "../rtc_base/synchronization:sequence_checker",
=======
>>>>>>> cbad18b1
    "../rtc_base/system:file_wrapper",
    "../rtc_base/system:no_unique_address",
    "../rtc_base/system:rtc_export",
    "../rtc_base/task_utils:pending_task_safety_flag",
    "../rtc_base/task_utils:to_queued_task",
    "../rtc_base/third_party/sigslot",
    "../system_wrappers:field_trial",
  ]
  absl_deps = [
    "//third_party/abseil-cpp/absl/algorithm:container",
    "//third_party/abseil-cpp/absl/strings",
    "//third_party/abseil-cpp/absl/types:optional",
  ]
  sources = [
    "base/adapted_video_track_source.cc",
    "base/adapted_video_track_source.h",
    "base/audio_source.h",
    "base/codec.cc",
    "base/codec.h",
    "base/delayable.h",
    "base/media_channel.cc",
    "base/media_channel.h",
    "base/media_constants.cc",
    "base/media_constants.h",
    "base/media_engine.cc",
    "base/media_engine.h",
    "base/rid_description.cc",
    "base/rid_description.h",
    "base/rtp_utils.cc",
    "base/rtp_utils.h",
    "base/stream_params.cc",
    "base/stream_params.h",
    "base/turn_utils.cc",
    "base/turn_utils.h",
    "base/video_adapter.cc",
    "base/video_adapter.h",
    "base/video_broadcaster.cc",
    "base/video_broadcaster.h",
    "base/video_common.cc",
    "base/video_common.h",
    "base/video_source_base.cc",
    "base/video_source_base.h",
  ]
}

rtc_library("rtc_simulcast_encoder_adapter") {
  visibility = [ "*" ]
  defines = []
  libs = []
  sources = [
    "engine/simulcast_encoder_adapter.cc",
    "engine/simulcast_encoder_adapter.h",
  ]
  deps = [
    ":rtc_media_base",
    "../api:fec_controller_api",
    "../api:scoped_refptr",
    "../api:sequence_checker",
    "../api/video:video_codec_constants",
    "../api/video:video_frame",
    "../api/video:video_rtp_headers",
    "../api/video_codecs:rtc_software_fallback_wrappers",
    "../api/video_codecs:video_codecs_api",
    "../call:video_stream_api",
    "../common_video",
    "../modules/video_coding:video_codec_interface",
    "../modules/video_coding:video_coding_utility",
    "../rtc_base:checks",
    "../rtc_base:rtc_base_approved",
    "../rtc_base/experiments:encoder_info_settings",
    "../rtc_base/experiments:rate_control_settings",
<<<<<<< HEAD
    "../rtc_base/synchronization:sequence_checker",
=======
>>>>>>> cbad18b1
    "../rtc_base/system:no_unique_address",
    "../rtc_base/system:rtc_export",
    "../system_wrappers",
    "../system_wrappers:field_trial",
<<<<<<< HEAD
=======
  ]
  absl_deps = [
    "//third_party/abseil-cpp/absl/algorithm:container",
    "//third_party/abseil-cpp/absl/types:optional",
>>>>>>> cbad18b1
  ]
  absl_deps = [ "//third_party/abseil-cpp/absl/types:optional" ]
}

rtc_library("rtc_encoder_simulcast_proxy") {
  visibility = [ "*" ]
  defines = []
  libs = []
  sources = [
    "engine/encoder_simulcast_proxy.cc",
    "engine/encoder_simulcast_proxy.h",
  ]
  deps = [
    ":rtc_simulcast_encoder_adapter",
    "../api/video:video_bitrate_allocation",
    "../api/video:video_frame",
    "../api/video:video_rtp_headers",
    "../api/video_codecs:video_codecs_api",
    "../modules/video_coding:video_codec_interface",
    "../rtc_base/system:rtc_export",
  ]
}

rtc_library("rtc_internal_video_codecs") {
  visibility = [ "*" ]
  allow_poison = [ "software_video_codecs" ]
  defines = []
  libs = []
  deps = [
    ":rtc_encoder_simulcast_proxy",
    ":rtc_media_base",
    ":rtc_simulcast_encoder_adapter",
    "../api/video:encoded_image",
    "../api/video:video_bitrate_allocation",
    "../api/video:video_frame",
    "../api/video:video_rtp_headers",
    "../api/video_codecs:rtc_software_fallback_wrappers",
    "../api/video_codecs:video_codecs_api",
    "../call:call_interfaces",
    "../call:video_stream_api",
    "../modules/video_coding:video_codec_interface",
    "../modules/video_coding:webrtc_h264",
    "../modules/video_coding:webrtc_multiplex",
    "../modules/video_coding:webrtc_vp8",
    "../modules/video_coding:webrtc_vp9",
    "../modules/video_coding/codecs/av1:libaom_av1_decoder",
    "../modules/video_coding/codecs/av1:libaom_av1_encoder",
    "../rtc_base:checks",
    "../rtc_base:rtc_base_approved",
    "../rtc_base/system:rtc_export",
    "../test:fake_video_codecs",
  ]
  absl_deps = [ "//third_party/abseil-cpp/absl/strings" ]
  sources = [
    "engine/fake_video_codec_factory.cc",
    "engine/fake_video_codec_factory.h",
    "engine/internal_decoder_factory.cc",
    "engine/internal_decoder_factory.h",
    "engine/internal_encoder_factory.cc",
    "engine/internal_encoder_factory.h",
    "engine/multiplex_codec_factory.cc",
    "engine/multiplex_codec_factory.h",

    # TODO(bugs.webrtc.org/7925): stop exporting this header once downstream
    # targets depend on :rtc_encoder_simulcast_proxy directly.
    "engine/encoder_simulcast_proxy.h",
  ]
}

rtc_library("rtc_audio_video") {
  visibility = [ "*" ]
  allow_poison = [ "audio_codecs" ]  # TODO(bugs.webrtc.org/8396): Remove.
  defines = []
  libs = []
  deps = [
    ":rtc_media_base",
    "../api:call_api",
    "../api:libjingle_peerconnection_api",
    "../api:media_stream_interface",
    "../api:rtp_parameters",
    "../api:scoped_refptr",
    "../api:sequence_checker",
    "../api:transport_api",
    "../api/audio:audio_frame_processor",
    "../api/audio:audio_mixer_api",
    "../api/audio_codecs:audio_codecs_api",
    "../api/task_queue",
    "../api/transport:bitrate_settings",
    "../api/transport:field_trial_based_config",
    "../api/transport:webrtc_key_value_config",
    "../api/transport/rtp:rtp_source",
    "../api/units:data_rate",
    "../api/video:video_bitrate_allocation",
    "../api/video:video_bitrate_allocator_factory",
    "../api/video:video_codec_constants",
    "../api/video:video_frame",
    "../api/video:video_rtp_headers",
    "../api/video_codecs:rtc_software_fallback_wrappers",
    "../api/video_codecs:video_codecs_api",
    "../call",
    "../call:call_interfaces",
    "../call:video_stream_api",
    "../common_video",
    "../modules/async_audio_processing:async_audio_processing",
    "../modules/audio_device",
    "../modules/audio_device:audio_device_impl",
    "../modules/audio_mixer:audio_mixer_impl",
    "../modules/audio_processing:api",
    "../modules/audio_processing/aec_dump",
    "../modules/audio_processing/agc:gain_control_interface",
    "../modules/rtp_rtcp:rtp_rtcp_format",
    "../modules/video_coding",
    "../modules/video_coding:video_codec_interface",
    "../modules/video_coding:video_coding_utility",
    "../rtc_base",
    "../rtc_base:audio_format_to_string",
    "../rtc_base:checks",
    "../rtc_base:ignore_wundef",
    "../rtc_base:rtc_task_queue",
    "../rtc_base:stringutils",
<<<<<<< HEAD
=======
    "../rtc_base:threading",
>>>>>>> cbad18b1
    "../rtc_base/experiments:field_trial_parser",
    "../rtc_base/experiments:min_video_bitrate_experiment",
    "../rtc_base/experiments:normalize_simulcast_size_experiment",
    "../rtc_base/experiments:rate_control_settings",
    "../rtc_base/synchronization:mutex",
    "../rtc_base/system:rtc_export",
    "../rtc_base/task_utils:pending_task_safety_flag",
    "../rtc_base/task_utils:to_queued_task",
    "../rtc_base/third_party/base64",
    "../system_wrappers",
    "../system_wrappers:metrics",
  ]
  absl_deps = [
    "//third_party/abseil-cpp/absl/algorithm:container",
    "//third_party/abseil-cpp/absl/strings",
    "//third_party/abseil-cpp/absl/types:optional",
  ]

  sources = [
    "engine/adm_helpers.cc",
    "engine/adm_helpers.h",
    "engine/null_webrtc_video_engine.h",
    "engine/payload_type_mapper.cc",
    "engine/payload_type_mapper.h",
    "engine/simulcast.cc",
    "engine/simulcast.h",
    "engine/unhandled_packets_buffer.cc",
    "engine/unhandled_packets_buffer.h",
    "engine/webrtc_media_engine.cc",
    "engine/webrtc_media_engine.h",
    "engine/webrtc_video_engine.cc",
    "engine/webrtc_video_engine.h",
    "engine/webrtc_voice_engine.cc",
    "engine/webrtc_voice_engine.h",
  ]

  public_configs = []
  if (!build_with_chromium) {
    public_configs += [ ":rtc_media_defines_config" ]
    deps += [ "../modules/video_capture:video_capture_internal_impl" ]
  }
  if (rtc_enable_protobuf) {
    deps += [
      "../modules/audio_coding:ana_config_proto",
      "../modules/audio_processing/aec_dump:aec_dump_impl",
    ]
  } else {
    deps += [ "../modules/audio_processing/aec_dump:null_aec_dump_factory" ]
  }
}

# Heavy but optional helper for unittests and webrtc users who prefer to use
# defaults factories or do not worry about extra dependencies and binary size.
rtc_library("rtc_media_engine_defaults") {
  visibility = [ "*" ]
  allow_poison = [
    "audio_codecs",
    "default_task_queue",
    "software_video_codecs",
  ]
  sources = [
    "engine/webrtc_media_engine_defaults.cc",
    "engine/webrtc_media_engine_defaults.h",
  ]
  deps = [
    ":rtc_audio_video",
    "../api/audio_codecs:builtin_audio_decoder_factory",
    "../api/audio_codecs:builtin_audio_encoder_factory",
    "../api/task_queue:default_task_queue_factory",
    "../api/video:builtin_video_bitrate_allocator_factory",
    "../api/video_codecs:builtin_video_decoder_factory",
    "../api/video_codecs:builtin_video_encoder_factory",
    "../modules/audio_processing:api",
    "../rtc_base:checks",
    "../rtc_base/system:rtc_export",
  ]
}

rtc_source_set("rtc_data_sctp_transport_internal") {
  sources = [ "sctp/sctp_transport_internal.h" ]
  deps = [
<<<<<<< HEAD
    ":rtc_media_base",
    "../api:call_api",
    "../api:transport_api",
=======
    "../api/transport:datagram_transport_interface",
    "../media:rtc_media_base",
>>>>>>> cbad18b1
    "../p2p:rtc_p2p",
    "../rtc_base:rtc_base_approved",
<<<<<<< HEAD
    "../rtc_base/synchronization:mutex",
    "../rtc_base/task_utils:pending_task_safety_flag",
    "../rtc_base/task_utils:to_queued_task",
    "../rtc_base/third_party/sigslot",
    "../system_wrappers",
  ]
  absl_deps = [
    "//third_party/abseil-cpp/absl/algorithm:container",
    "//third_party/abseil-cpp/absl/base:core_headers",
    "//third_party/abseil-cpp/absl/types:optional",
=======
    "../rtc_base:threading",
    "../rtc_base/third_party/sigslot",
>>>>>>> cbad18b1
  ]
}

if (rtc_build_dcsctp) {
  rtc_library("rtc_data_dcsctp_transport") {
    sources = [
      "sctp/dcsctp_transport.cc",
      "sctp/dcsctp_transport.h",
    ]
    deps = [
      ":rtc_data_sctp_transport_internal",
      "../api:array_view",
      "../media:rtc_media_base",
      "../net/dcsctp/public:factory",
      "../net/dcsctp/public:socket",
      "../net/dcsctp/public:types",
      "../net/dcsctp/public:utils",
      "../net/dcsctp/timer:task_queue_timeout",
      "../p2p:rtc_p2p",
      "../rtc_base:checks",
      "../rtc_base:rtc_base_approved",
      "../rtc_base:socket",
      "../rtc_base:threading",
      "../rtc_base/task_utils:pending_task_safety_flag",
      "../rtc_base/task_utils:to_queued_task",
      "../rtc_base/third_party/sigslot:sigslot",
      "../system_wrappers",
    ]
    absl_deps += [
      "//third_party/abseil-cpp/absl/strings:strings",
      "//third_party/abseil-cpp/absl/types:optional",
    ]
  }
}

<<<<<<< HEAD
  if (rtc_enable_sctp && rtc_build_usrsctp) {
    deps += [
      "../api/transport:sctp_transport_factory_interface",
      "//third_party/usrsctp",
    ]
=======
if (rtc_build_usrsctp) {
  rtc_library("rtc_data_usrsctp_transport") {
    defines = [
      # "SCTP_DEBUG" # Uncomment for SCTP debugging.
    ]
    sources = [
      "sctp/usrsctp_transport.cc",
      "sctp/usrsctp_transport.h",
    ]
    deps = [
      ":rtc_data_sctp_transport_internal",
      "../media:rtc_media_base",
      "../p2p:rtc_p2p",
      "../rtc_base",
      "../rtc_base:rtc_base_approved",
      "../rtc_base:threading",
      "../rtc_base/synchronization:mutex",
      "../rtc_base/task_utils:pending_task_safety_flag",
      "../rtc_base/task_utils:to_queued_task",
      "../rtc_base/third_party/sigslot:sigslot",
      "//third_party/usrsctp",
    ]
    absl_deps = [
      "//third_party/abseil-cpp/absl/algorithm:container",
      "//third_party/abseil-cpp/absl/types:optional",
    ]
  }
}

rtc_library("rtc_data_sctp_transport_factory") {
  defines = []
  sources = [
    "sctp/sctp_transport_factory.cc",
    "sctp/sctp_transport_factory.h",
  ]
  deps = [
    ":rtc_data_sctp_transport_internal",
    "../api/transport:sctp_transport_factory_interface",
    "../rtc_base:threading",
    "../rtc_base/experiments:field_trial_parser",
    "../rtc_base/system:unused",
  ]

  if (rtc_enable_sctp) {
    assert(rtc_build_dcsctp || rtc_build_usrsctp,
           "An SCTP backend is required to enable SCTP")
  }

  if (rtc_build_dcsctp) {
    defines += [ "WEBRTC_HAVE_DCSCTP" ]
    deps += [
      ":rtc_data_dcsctp_transport",
      "../system_wrappers",
      "../system_wrappers:field_trial",
    ]
  }

  if (rtc_build_usrsctp) {
    defines += [ "WEBRTC_HAVE_USRSCTP" ]
    deps += [ ":rtc_data_usrsctp_transport" ]
>>>>>>> cbad18b1
  }
}

rtc_source_set("rtc_media") {
  visibility = [ "*" ]
  allow_poison = [ "audio_codecs" ]  # TODO(bugs.webrtc.org/8396): Remove.
  deps = [ ":rtc_audio_video" ]
}

if (rtc_include_tests) {
  rtc_library("rtc_media_tests_utils") {
    testonly = true

    defines = []
    deps = [
      ":rtc_audio_video",
      ":rtc_internal_video_codecs",
      ":rtc_media",
      ":rtc_media_base",
      ":rtc_simulcast_encoder_adapter",
      "../api:call_api",
      "../api:fec_controller_api",
      "../api:scoped_refptr",
      "../api/transport:field_trial_based_config",
      "../api/video:encoded_image",
      "../api/video:video_bitrate_allocation",
      "../api/video:video_frame",
      "../api/video:video_rtp_headers",
      "../api/video_codecs:video_codecs_api",
      "../call:call_interfaces",
      "../call:mock_rtp_interfaces",
      "../call:video_stream_api",
      "../common_video",
      "../modules/audio_processing",
      "../modules/audio_processing:api",
      "../modules/rtp_rtcp:rtp_rtcp_format",
      "../modules/video_coding:video_codec_interface",
      "../modules/video_coding:video_coding_utility",
      "../p2p:rtc_p2p",
      "../rtc_base",
      "../rtc_base:checks",
      "../rtc_base:gunit_helpers",
      "../rtc_base:rtc_base_approved",
      "../rtc_base:rtc_task_queue",
      "../rtc_base:stringutils",
<<<<<<< HEAD
=======
      "../rtc_base:threading",
>>>>>>> cbad18b1
      "../rtc_base/synchronization:mutex",
      "../rtc_base/third_party/sigslot",
      "../test:test_support",
      "//testing/gtest",
    ]
    absl_deps = [
      "//third_party/abseil-cpp/absl/algorithm:container",
      "//third_party/abseil-cpp/absl/strings",
    ]
    sources = [
      "base/fake_frame_source.cc",
      "base/fake_frame_source.h",
      "base/fake_media_engine.cc",
      "base/fake_media_engine.h",
      "base/fake_network_interface.h",
      "base/fake_rtp.cc",
      "base/fake_rtp.h",
      "base/fake_video_renderer.cc",
      "base/fake_video_renderer.h",
      "base/test_utils.cc",
      "base/test_utils.h",
      "engine/fake_webrtc_call.cc",
      "engine/fake_webrtc_call.h",
      "engine/fake_webrtc_video_engine.cc",
      "engine/fake_webrtc_video_engine.h",
    ]
  }

<<<<<<< HEAD
  rtc_media_unittests_resources = [
    "../resources/media/captured-320x240-2s-48.frames",
    "../resources/media/faces.1280x720_P420.yuv",
    "../resources/media/faces_I400.jpg",
    "../resources/media/faces_I411.jpg",
    "../resources/media/faces_I420.jpg",
    "../resources/media/faces_I422.jpg",
    "../resources/media/faces_I444.jpg",
  ]

  if (is_ios) {
    bundle_data("rtc_media_unittests_bundle_data") {
      testonly = true
      sources = rtc_media_unittests_resources
      outputs = [ "{{bundle_resources_dir}}/{{source_file_part}}" ]
    }
  }

  rtc_test("rtc_media_unittests") {
    testonly = true

    defines = []
    deps = [
      ":rtc_audio_video",
      ":rtc_constants",
      ":rtc_data",
      ":rtc_encoder_simulcast_proxy",
      ":rtc_internal_video_codecs",
      ":rtc_media",
      ":rtc_media_base",
      ":rtc_media_engine_defaults",
      ":rtc_media_tests_utils",
      ":rtc_sdp_fmtp_utils",
      ":rtc_simulcast_encoder_adapter",
      ":rtc_vp9_profile",
      "../api:create_simulcast_test_fixture_api",
      "../api:libjingle_peerconnection_api",
      "../api:mock_video_bitrate_allocator",
      "../api:mock_video_bitrate_allocator_factory",
      "../api:mock_video_codec_factory",
      "../api:mock_video_encoder",
      "../api:rtp_parameters",
      "../api:scoped_refptr",
      "../api:simulcast_test_fixture_api",
      "../api/audio_codecs:builtin_audio_decoder_factory",
      "../api/audio_codecs:builtin_audio_encoder_factory",
      "../api/rtc_event_log",
      "../api/task_queue",
      "../api/task_queue:default_task_queue_factory",
      "../api/test/video:function_video_factory",
      "../api/transport:field_trial_based_config",
      "../api/units:time_delta",
      "../api/video:builtin_video_bitrate_allocator_factory",
      "../api/video:video_bitrate_allocation",
      "../api/video:video_frame",
      "../api/video:video_rtp_headers",
      "../api/video_codecs:builtin_video_decoder_factory",
      "../api/video_codecs:builtin_video_encoder_factory",
      "../api/video_codecs:video_codecs_api",
      "../audio",
      "../call:call_interfaces",
      "../common_video",
      "../media:rtc_h264_profile_id",
      "../modules/audio_device:mock_audio_device",
      "../modules/audio_processing",
      "../modules/audio_processing:api",
      "../modules/audio_processing:mocks",
      "../modules/rtp_rtcp",
      "../modules/video_coding:simulcast_test_fixture_impl",
      "../modules/video_coding:video_codec_interface",
      "../modules/video_coding:webrtc_h264",
      "../modules/video_coding:webrtc_vp8",
      "../modules/video_coding/codecs/av1:libaom_av1_decoder",
      "../p2p:p2p_test_utils",
      "../rtc_base",
      "../rtc_base:checks",
      "../rtc_base:gunit_helpers",
      "../rtc_base:rtc_base_approved",
      "../rtc_base:rtc_base_tests_utils",
      "../rtc_base:rtc_task_queue",
      "../rtc_base:stringutils",
      "../rtc_base/experiments:min_video_bitrate_experiment",
      "../rtc_base/synchronization:mutex",
      "../rtc_base/third_party/sigslot",
      "../test:audio_codec_mocks",
      "../test:fake_video_codecs",
      "../test:field_trial",
      "../test:rtp_test_utils",
      "../test:test_main",
      "../test:test_support",
      "../test:video_test_common",
      "//third_party/abseil-cpp/absl/algorithm:container",
      "//third_party/abseil-cpp/absl/memory",
      "//third_party/abseil-cpp/absl/strings",
      "//third_party/abseil-cpp/absl/types:optional",
    ]
    sources = [
      "base/codec_unittest.cc",
      "base/media_engine_unittest.cc",
      "base/rtp_data_engine_unittest.cc",
      "base/rtp_utils_unittest.cc",
      "base/sdp_fmtp_utils_unittest.cc",
      "base/stream_params_unittest.cc",
      "base/turn_utils_unittest.cc",
      "base/video_adapter_unittest.cc",
      "base/video_broadcaster_unittest.cc",
      "base/video_common_unittest.cc",
      "engine/encoder_simulcast_proxy_unittest.cc",
      "engine/internal_decoder_factory_unittest.cc",
      "engine/multiplex_codec_factory_unittest.cc",
      "engine/null_webrtc_video_engine_unittest.cc",
      "engine/payload_type_mapper_unittest.cc",
      "engine/simulcast_encoder_adapter_unittest.cc",
      "engine/simulcast_unittest.cc",
      "engine/unhandled_packets_buffer_unittest.cc",
      "engine/webrtc_media_engine_unittest.cc",
      "engine/webrtc_video_engine_unittest.cc",
=======
  if (!build_with_chromium) {
    rtc_media_unittests_resources = [
      "../resources/media/captured-320x240-2s-48.frames",
      "../resources/media/faces.1280x720_P420.yuv",
      "../resources/media/faces_I400.jpg",
      "../resources/media/faces_I411.jpg",
      "../resources/media/faces_I420.jpg",
      "../resources/media/faces_I422.jpg",
      "../resources/media/faces_I444.jpg",
>>>>>>> cbad18b1
    ]

    if (is_ios) {
      bundle_data("rtc_media_unittests_bundle_data") {
        testonly = true
        sources = rtc_media_unittests_resources
        outputs = [ "{{bundle_resources_dir}}/{{source_file_part}}" ]
      }
    }

    rtc_test("rtc_media_unittests") {
      testonly = true

      defines = []
      deps = [
        ":rtc_audio_video",
        ":rtc_encoder_simulcast_proxy",
        ":rtc_internal_video_codecs",
        ":rtc_media",
        ":rtc_media_base",
        ":rtc_media_engine_defaults",
        ":rtc_media_tests_utils",
        ":rtc_sdp_video_format_utils",
        ":rtc_simulcast_encoder_adapter",
        "../api:create_simulcast_test_fixture_api",
        "../api:libjingle_peerconnection_api",
        "../api:mock_video_bitrate_allocator",
        "../api:mock_video_bitrate_allocator_factory",
        "../api:mock_video_codec_factory",
        "../api:mock_video_encoder",
        "../api:rtp_parameters",
        "../api:scoped_refptr",
        "../api:simulcast_test_fixture_api",
        "../api/audio_codecs:builtin_audio_decoder_factory",
        "../api/audio_codecs:builtin_audio_encoder_factory",
        "../api/rtc_event_log",
        "../api/task_queue",
        "../api/task_queue:default_task_queue_factory",
        "../api/test/video:function_video_factory",
        "../api/transport:field_trial_based_config",
        "../api/units:time_delta",
        "../api/video:builtin_video_bitrate_allocator_factory",
        "../api/video:video_bitrate_allocation",
        "../api/video:video_codec_constants",
        "../api/video:video_frame",
        "../api/video:video_rtp_headers",
        "../api/video_codecs:builtin_video_decoder_factory",
        "../api/video_codecs:builtin_video_encoder_factory",
        "../api/video_codecs:video_codecs_api",
        "../audio",
        "../call:call_interfaces",
        "../common_video",
        "../modules/audio_device:mock_audio_device",
        "../modules/audio_processing",
        "../modules/audio_processing:api",
        "../modules/audio_processing:mocks",
        "../modules/rtp_rtcp",
        "../modules/rtp_rtcp:rtp_rtcp_format",
        "../modules/video_coding:simulcast_test_fixture_impl",
        "../modules/video_coding:video_codec_interface",
        "../modules/video_coding:webrtc_h264",
        "../modules/video_coding:webrtc_vp8",
        "../modules/video_coding/codecs/av1:libaom_av1_decoder",
        "../p2p:p2p_test_utils",
        "../rtc_base",
        "../rtc_base:checks",
        "../rtc_base:gunit_helpers",
        "../rtc_base:rtc_base_approved",
        "../rtc_base:rtc_base_tests_utils",
        "../rtc_base:rtc_task_queue",
        "../rtc_base:stringutils",
        "../rtc_base:threading",
        "../rtc_base/experiments:min_video_bitrate_experiment",
        "../rtc_base/synchronization:mutex",
        "../rtc_base/third_party/sigslot",
        "../system_wrappers:field_trial",
        "../test:audio_codec_mocks",
        "../test:fake_video_codecs",
        "../test:field_trial",
        "../test:rtp_test_utils",
        "../test:test_main",
        "../test:test_support",
        "../test:video_test_common",
      ]
      absl_deps = [
        "//third_party/abseil-cpp/absl/algorithm:container",
        "//third_party/abseil-cpp/absl/memory",
        "//third_party/abseil-cpp/absl/strings",
        "//third_party/abseil-cpp/absl/types:optional",
      ]
      sources = [
        "base/codec_unittest.cc",
        "base/media_engine_unittest.cc",
        "base/rtp_utils_unittest.cc",
        "base/sdp_video_format_utils_unittest.cc",
        "base/stream_params_unittest.cc",
        "base/turn_utils_unittest.cc",
        "base/video_adapter_unittest.cc",
        "base/video_broadcaster_unittest.cc",
        "base/video_common_unittest.cc",
        "engine/encoder_simulcast_proxy_unittest.cc",
        "engine/internal_decoder_factory_unittest.cc",
        "engine/multiplex_codec_factory_unittest.cc",
        "engine/null_webrtc_video_engine_unittest.cc",
        "engine/payload_type_mapper_unittest.cc",
        "engine/simulcast_encoder_adapter_unittest.cc",
        "engine/simulcast_unittest.cc",
        "engine/unhandled_packets_buffer_unittest.cc",
        "engine/webrtc_media_engine_unittest.cc",
        "engine/webrtc_video_engine_unittest.cc",
      ]

      # TODO(kthelgason): Reenable this test on iOS.
      # See bugs.webrtc.org/5569
      if (!is_ios) {
        sources += [ "engine/webrtc_voice_engine_unittest.cc" ]
      }

      if (rtc_build_usrsctp) {
        sources += [
          "sctp/usrsctp_transport_reliability_unittest.cc",
          "sctp/usrsctp_transport_unittest.cc",
        ]
        deps += [
          ":rtc_data_sctp_transport_internal",
          ":rtc_data_usrsctp_transport",
          "../rtc_base:rtc_event",
          "../rtc_base/task_utils:pending_task_safety_flag",
          "../rtc_base/task_utils:to_queued_task",
          "//third_party/usrsctp",
        ]
      }

      if (rtc_opus_support_120ms_ptime) {
        defines += [ "WEBRTC_OPUS_SUPPORT_120MS_PTIME=1" ]
      } else {
        defines += [ "WEBRTC_OPUS_SUPPORT_120MS_PTIME=0" ]
      }

      data = rtc_media_unittests_resources

      if (is_android) {
        deps += [ "//testing/android/native_test:native_test_support" ]
        shard_timeout = 900
      }

      if (is_ios) {
        deps += [ ":rtc_media_unittests_bundle_data" ]
      }
    }

    if (rtc_enable_sctp && rtc_build_usrsctp) {
      deps += [ "//third_party/usrsctp" ]
    }
  }
}<|MERGE_RESOLUTION|>--- conflicted
+++ resolved
@@ -23,50 +23,12 @@
   defines = [ "HAVE_WEBRTC_VIDEO" ]
 }
 
-<<<<<<< HEAD
-rtc_library("rtc_h264_profile_id") {
-  visibility = [ "*" ]
-  sources = [
-    "base/h264_profile_level_id.cc",
-    "base/h264_profile_level_id.h",
-  ]
-
-  deps = [
-    "../rtc_base",
-    "../rtc_base:checks",
-    "../rtc_base:rtc_base_approved",
-    "../rtc_base/system:rtc_export",
-  ]
-  absl_deps = [ "//third_party/abseil-cpp/absl/types:optional" ]
-}
-
-=======
->>>>>>> cbad18b1
 rtc_source_set("rtc_media_config") {
   visibility = [ "*" ]
   sources = [ "base/media_config.h" ]
 }
 
-<<<<<<< HEAD
-rtc_library("rtc_vp9_profile") {
-  visibility = [ "*" ]
-  sources = [
-    "base/vp9_profile.cc",
-    "base/vp9_profile.h",
-  ]
-
-  deps = [
-    "../api/video_codecs:video_codecs_api",
-    "../rtc_base:rtc_base_approved",
-    "../rtc_base/system:rtc_export",
-  ]
-  absl_deps = [ "//third_party/abseil-cpp/absl/types:optional" ]
-}
-
-rtc_library("rtc_sdp_fmtp_utils") {
-=======
 rtc_library("rtc_sdp_video_format_utils") {
->>>>>>> cbad18b1
   visibility = [ "*" ]
   sources = [
     "base/sdp_video_format_utils.cc",
@@ -87,10 +49,6 @@
   libs = []
   deps = [
     ":rtc_media_config",
-<<<<<<< HEAD
-    ":rtc_vp9_profile",
-=======
->>>>>>> cbad18b1
     "../api:array_view",
     "../api:audio_options_api",
     "../api:frame_transformer_interface",
@@ -98,10 +56,7 @@
     "../api:rtc_error",
     "../api:rtp_parameters",
     "../api:scoped_refptr",
-<<<<<<< HEAD
-=======
     "../api:sequence_checker",
->>>>>>> cbad18b1
     "../api/audio:audio_frame_processor",
     "../api/audio_codecs:audio_codecs_api",
     "../api/crypto:frame_decryptor_interface",
@@ -132,10 +87,6 @@
     "../rtc_base:socket",
     "../rtc_base:stringutils",
     "../rtc_base/synchronization:mutex",
-<<<<<<< HEAD
-    "../rtc_base/synchronization:sequence_checker",
-=======
->>>>>>> cbad18b1
     "../rtc_base/system:file_wrapper",
     "../rtc_base/system:no_unique_address",
     "../rtc_base/system:rtc_export",
@@ -207,23 +158,15 @@
     "../rtc_base:rtc_base_approved",
     "../rtc_base/experiments:encoder_info_settings",
     "../rtc_base/experiments:rate_control_settings",
-<<<<<<< HEAD
-    "../rtc_base/synchronization:sequence_checker",
-=======
->>>>>>> cbad18b1
     "../rtc_base/system:no_unique_address",
     "../rtc_base/system:rtc_export",
     "../system_wrappers",
     "../system_wrappers:field_trial",
-<<<<<<< HEAD
-=======
   ]
   absl_deps = [
     "//third_party/abseil-cpp/absl/algorithm:container",
     "//third_party/abseil-cpp/absl/types:optional",
->>>>>>> cbad18b1
-  ]
-  absl_deps = [ "//third_party/abseil-cpp/absl/types:optional" ]
+  ]
 }
 
 rtc_library("rtc_encoder_simulcast_proxy") {
@@ -342,10 +285,7 @@
     "../rtc_base:ignore_wundef",
     "../rtc_base:rtc_task_queue",
     "../rtc_base:stringutils",
-<<<<<<< HEAD
-=======
     "../rtc_base:threading",
->>>>>>> cbad18b1
     "../rtc_base/experiments:field_trial_parser",
     "../rtc_base/experiments:min_video_bitrate_experiment",
     "../rtc_base/experiments:normalize_simulcast_size_experiment",
@@ -427,31 +367,12 @@
 rtc_source_set("rtc_data_sctp_transport_internal") {
   sources = [ "sctp/sctp_transport_internal.h" ]
   deps = [
-<<<<<<< HEAD
-    ":rtc_media_base",
-    "../api:call_api",
-    "../api:transport_api",
-=======
     "../api/transport:datagram_transport_interface",
     "../media:rtc_media_base",
->>>>>>> cbad18b1
     "../p2p:rtc_p2p",
     "../rtc_base:rtc_base_approved",
-<<<<<<< HEAD
-    "../rtc_base/synchronization:mutex",
-    "../rtc_base/task_utils:pending_task_safety_flag",
-    "../rtc_base/task_utils:to_queued_task",
-    "../rtc_base/third_party/sigslot",
-    "../system_wrappers",
-  ]
-  absl_deps = [
-    "//third_party/abseil-cpp/absl/algorithm:container",
-    "//third_party/abseil-cpp/absl/base:core_headers",
-    "//third_party/abseil-cpp/absl/types:optional",
-=======
     "../rtc_base:threading",
     "../rtc_base/third_party/sigslot",
->>>>>>> cbad18b1
   ]
 }
 
@@ -487,13 +408,6 @@
   }
 }
 
-<<<<<<< HEAD
-  if (rtc_enable_sctp && rtc_build_usrsctp) {
-    deps += [
-      "../api/transport:sctp_transport_factory_interface",
-      "//third_party/usrsctp",
-    ]
-=======
 if (rtc_build_usrsctp) {
   rtc_library("rtc_data_usrsctp_transport") {
     defines = [
@@ -554,7 +468,6 @@
   if (rtc_build_usrsctp) {
     defines += [ "WEBRTC_HAVE_USRSCTP" ]
     deps += [ ":rtc_data_usrsctp_transport" ]
->>>>>>> cbad18b1
   }
 }
 
@@ -600,10 +513,7 @@
       "../rtc_base:rtc_base_approved",
       "../rtc_base:rtc_task_queue",
       "../rtc_base:stringutils",
-<<<<<<< HEAD
-=======
       "../rtc_base:threading",
->>>>>>> cbad18b1
       "../rtc_base/synchronization:mutex",
       "../rtc_base/third_party/sigslot",
       "../test:test_support",
@@ -632,125 +542,6 @@
     ]
   }
 
-<<<<<<< HEAD
-  rtc_media_unittests_resources = [
-    "../resources/media/captured-320x240-2s-48.frames",
-    "../resources/media/faces.1280x720_P420.yuv",
-    "../resources/media/faces_I400.jpg",
-    "../resources/media/faces_I411.jpg",
-    "../resources/media/faces_I420.jpg",
-    "../resources/media/faces_I422.jpg",
-    "../resources/media/faces_I444.jpg",
-  ]
-
-  if (is_ios) {
-    bundle_data("rtc_media_unittests_bundle_data") {
-      testonly = true
-      sources = rtc_media_unittests_resources
-      outputs = [ "{{bundle_resources_dir}}/{{source_file_part}}" ]
-    }
-  }
-
-  rtc_test("rtc_media_unittests") {
-    testonly = true
-
-    defines = []
-    deps = [
-      ":rtc_audio_video",
-      ":rtc_constants",
-      ":rtc_data",
-      ":rtc_encoder_simulcast_proxy",
-      ":rtc_internal_video_codecs",
-      ":rtc_media",
-      ":rtc_media_base",
-      ":rtc_media_engine_defaults",
-      ":rtc_media_tests_utils",
-      ":rtc_sdp_fmtp_utils",
-      ":rtc_simulcast_encoder_adapter",
-      ":rtc_vp9_profile",
-      "../api:create_simulcast_test_fixture_api",
-      "../api:libjingle_peerconnection_api",
-      "../api:mock_video_bitrate_allocator",
-      "../api:mock_video_bitrate_allocator_factory",
-      "../api:mock_video_codec_factory",
-      "../api:mock_video_encoder",
-      "../api:rtp_parameters",
-      "../api:scoped_refptr",
-      "../api:simulcast_test_fixture_api",
-      "../api/audio_codecs:builtin_audio_decoder_factory",
-      "../api/audio_codecs:builtin_audio_encoder_factory",
-      "../api/rtc_event_log",
-      "../api/task_queue",
-      "../api/task_queue:default_task_queue_factory",
-      "../api/test/video:function_video_factory",
-      "../api/transport:field_trial_based_config",
-      "../api/units:time_delta",
-      "../api/video:builtin_video_bitrate_allocator_factory",
-      "../api/video:video_bitrate_allocation",
-      "../api/video:video_frame",
-      "../api/video:video_rtp_headers",
-      "../api/video_codecs:builtin_video_decoder_factory",
-      "../api/video_codecs:builtin_video_encoder_factory",
-      "../api/video_codecs:video_codecs_api",
-      "../audio",
-      "../call:call_interfaces",
-      "../common_video",
-      "../media:rtc_h264_profile_id",
-      "../modules/audio_device:mock_audio_device",
-      "../modules/audio_processing",
-      "../modules/audio_processing:api",
-      "../modules/audio_processing:mocks",
-      "../modules/rtp_rtcp",
-      "../modules/video_coding:simulcast_test_fixture_impl",
-      "../modules/video_coding:video_codec_interface",
-      "../modules/video_coding:webrtc_h264",
-      "../modules/video_coding:webrtc_vp8",
-      "../modules/video_coding/codecs/av1:libaom_av1_decoder",
-      "../p2p:p2p_test_utils",
-      "../rtc_base",
-      "../rtc_base:checks",
-      "../rtc_base:gunit_helpers",
-      "../rtc_base:rtc_base_approved",
-      "../rtc_base:rtc_base_tests_utils",
-      "../rtc_base:rtc_task_queue",
-      "../rtc_base:stringutils",
-      "../rtc_base/experiments:min_video_bitrate_experiment",
-      "../rtc_base/synchronization:mutex",
-      "../rtc_base/third_party/sigslot",
-      "../test:audio_codec_mocks",
-      "../test:fake_video_codecs",
-      "../test:field_trial",
-      "../test:rtp_test_utils",
-      "../test:test_main",
-      "../test:test_support",
-      "../test:video_test_common",
-      "//third_party/abseil-cpp/absl/algorithm:container",
-      "//third_party/abseil-cpp/absl/memory",
-      "//third_party/abseil-cpp/absl/strings",
-      "//third_party/abseil-cpp/absl/types:optional",
-    ]
-    sources = [
-      "base/codec_unittest.cc",
-      "base/media_engine_unittest.cc",
-      "base/rtp_data_engine_unittest.cc",
-      "base/rtp_utils_unittest.cc",
-      "base/sdp_fmtp_utils_unittest.cc",
-      "base/stream_params_unittest.cc",
-      "base/turn_utils_unittest.cc",
-      "base/video_adapter_unittest.cc",
-      "base/video_broadcaster_unittest.cc",
-      "base/video_common_unittest.cc",
-      "engine/encoder_simulcast_proxy_unittest.cc",
-      "engine/internal_decoder_factory_unittest.cc",
-      "engine/multiplex_codec_factory_unittest.cc",
-      "engine/null_webrtc_video_engine_unittest.cc",
-      "engine/payload_type_mapper_unittest.cc",
-      "engine/simulcast_encoder_adapter_unittest.cc",
-      "engine/simulcast_unittest.cc",
-      "engine/unhandled_packets_buffer_unittest.cc",
-      "engine/webrtc_media_engine_unittest.cc",
-      "engine/webrtc_video_engine_unittest.cc",
-=======
   if (!build_with_chromium) {
     rtc_media_unittests_resources = [
       "../resources/media/captured-320x240-2s-48.frames",
@@ -760,7 +551,6 @@
       "../resources/media/faces_I420.jpg",
       "../resources/media/faces_I422.jpg",
       "../resources/media/faces_I444.jpg",
->>>>>>> cbad18b1
     ]
 
     if (is_ios) {
@@ -911,9 +701,5 @@
         deps += [ ":rtc_media_unittests_bundle_data" ]
       }
     }
-
-    if (rtc_enable_sctp && rtc_build_usrsctp) {
-      deps += [ "//third_party/usrsctp" ]
-    }
   }
 }