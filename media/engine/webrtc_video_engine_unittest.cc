--- conflicted
+++ resolved
@@ -1082,16 +1082,10 @@
       rate_allocator_factory =
           std::make_unique<webrtc::MockVideoBitrateAllocatorFactory>();
   EXPECT_CALL(*rate_allocator_factory,
-<<<<<<< HEAD
-              CreateVideoBitrateAllocatorProxy(Field(
-                  &webrtc::VideoCodec::codecType, webrtc::kVideoCodecVP8)))
-      .WillOnce(Return(new webrtc::MockVideoBitrateAllocator()));
-=======
               CreateVideoBitrateAllocator(Field(&webrtc::VideoCodec::codecType,
                                                 webrtc::kVideoCodecVP8)))
       .WillOnce(
           [] { return std::make_unique<webrtc::MockVideoBitrateAllocator>(); });
->>>>>>> 758c388d
   WebRtcVideoEngine engine(
       (std::unique_ptr<webrtc::VideoEncoderFactory>(encoder_factory)),
       (std::unique_ptr<webrtc::VideoDecoderFactory>(decoder_factory)));
@@ -1141,20 +1135,6 @@
   const webrtc::SdpVideoFormat format("VP8");
   EXPECT_CALL(*encoder_factory, QueryVideoEncoder(format))
       .WillRepeatedly(Return(codec_info));
-<<<<<<< HEAD
-  FakeWebRtcVideoEncoder* const encoder = new FakeWebRtcVideoEncoder(nullptr);
-  rtc::Event encoder_created;
-  EXPECT_CALL(*encoder_factory, CreateVideoEncoderProxy(format))
-      .WillOnce(
-          ::testing::DoAll(::testing::InvokeWithoutArgs(
-                               [&encoder_created]() { encoder_created.Set(); }),
-                           Return(encoder)));
-
-  // Mock decoder creation. |engine| take ownership of the decoder.
-  FakeWebRtcVideoDecoder* const decoder = new FakeWebRtcVideoDecoder(nullptr);
-  EXPECT_CALL(*decoder_factory, CreateVideoDecoderProxy(format))
-      .WillOnce(Return(decoder));
-=======
   rtc::Event encoder_created;
   EXPECT_CALL(*encoder_factory, CreateVideoEncoder(format)).WillOnce([&] {
     encoder_created.Set();
@@ -1165,7 +1145,6 @@
   EXPECT_CALL(*decoder_factory, CreateVideoDecoder(format)).WillOnce([] {
     return std::make_unique<FakeWebRtcVideoDecoder>(nullptr);
   });
->>>>>>> 758c388d
 
   // Create a call.
   webrtc::RtcEventLogNull event_log;
@@ -1236,14 +1215,9 @@
       .WillRepeatedly(Return(supported_formats));
 
   // Decoder creation fails.
-<<<<<<< HEAD
-  EXPECT_CALL(*decoder_factory, CreateVideoDecoderProxy(_))
-      .WillOnce(Return(nullptr));
-=======
   EXPECT_CALL(*decoder_factory, CreateVideoDecoder).WillOnce([] {
     return nullptr;
   });
->>>>>>> 758c388d
 
   // Create a call.
   webrtc::RtcEventLogNull event_log;
@@ -5862,21 +5836,6 @@
 
   cricket::VideoMediaInfo info;
   ASSERT_TRUE(channel_->GetStats(&info));
-<<<<<<< HEAD
-  // TODO(https://crbug.com/webrtc/9547): Populate individual VideoSenderInfo
-  // objects for each simulcast stream, instead of accumulating all layers into
-  // a single VideoSenderInfo. When this is fixed, this test should expect that
-  // there are two VideoSenderInfo, where the first info accounts for the first
-  // RTX and the second info accounts for the second RTX. In order for the test
-  // to be set up correctly, it may need to be updated such that the
-  // relationship between RTP and RTX streams are known. See also
-  // https://crbug.com/webrtc/11439.
-  EXPECT_EQ(60u, info.senders[0].header_and_padding_bytes_sent);
-  EXPECT_EQ(107u, info.senders[0].payload_bytes_sent);
-  EXPECT_EQ(20, info.senders[0].packets_sent);
-  EXPECT_EQ(30u, info.senders[0].retransmitted_bytes_sent);
-  EXPECT_EQ(5u, info.senders[0].retransmitted_packets_sent);
-=======
   EXPECT_EQ(info.senders.size(), 2u);
   EXPECT_EQ(15u, info.senders[0].header_and_padding_bytes_sent);
   EXPECT_EQ(30u, info.senders[0].payload_bytes_sent);
@@ -5889,7 +5848,6 @@
   EXPECT_EQ(16, info.senders[1].packets_sent);
   EXPECT_EQ(20u, info.senders[1].retransmitted_bytes_sent);
   EXPECT_EQ(4u, info.senders[1].retransmitted_packets_sent);
->>>>>>> 758c388d
 }
 
 TEST_F(WebRtcVideoChannelTest,
