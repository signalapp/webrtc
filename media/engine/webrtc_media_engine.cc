--- conflicted
+++ resolved
@@ -137,11 +137,7 @@
     const std::vector<webrtc::RtpExtension>& extensions,
     bool (*supported)(absl::string_view),
     bool filter_redundant_extensions,
-<<<<<<< HEAD
-    const webrtc::WebRtcKeyValueConfig& trials) {
-=======
     const webrtc::FieldTrialsView& trials) {
->>>>>>> 8f9b44ba
   // Don't check against old parameters; this should have been done earlier.
   RTC_DCHECK(ValidateRtpExtensions(extensions, {}));
   RTC_DCHECK(supported);
