--- conflicted
+++ resolved
@@ -247,19 +247,11 @@
       bypass_mode_(false),
       encoded_complete_callback_(nullptr),
       boost_base_layer_quality_(
-<<<<<<< HEAD
-          RateControlSettings::ParseFromKeyValueConfig(&field_trials)
-              .Vp8BoostBaseLayerQuality()),
-      prefer_temporal_support_on_base_layer_(field_trials.IsEnabled(
-          "WebRTC-Video-PreferTemporalSupportOnBaseLayer")),
-      per_layer_pli_(SupportsPerLayerPictureLossIndication(format.parameters)) {
-=======
           RateControlSettings(env_.field_trials()).Vp8BoostBaseLayerQuality()),
       prefer_temporal_support_on_base_layer_(env_.field_trials().IsEnabled(
           "WebRTC-Video-PreferTemporalSupportOnBaseLayer")),
       per_layer_pli_(SupportsPerLayerPictureLossIndication(format.parameters)),
       encoder_info_override_(env.field_trials()) {
->>>>>>> a18e38fe
   RTC_DCHECK(primary_factory);
 
   // The adapter is typically created on the worker thread, but operated on
@@ -353,13 +345,9 @@
   // handling of PLIs.
   bool separate_encoders_needed =
       !encoder_context->encoder().GetEncoderInfo().supports_simulcast ||
-<<<<<<< HEAD
       active_streams_count == 1 || per_layer_pli_ ||
       // RingRTC change to enable per-layer PLI for screen sharing
       codec_.mode == VideoCodecMode::kScreensharing;
-=======
-      active_streams_count == 1 || per_layer_pli_;
->>>>>>> a18e38fe
   RTC_LOG(LS_INFO) << "[SEA] InitEncode: total_streams_count: "
                    << total_streams_count_
                    << ", active_streams_count: " << active_streams_count
