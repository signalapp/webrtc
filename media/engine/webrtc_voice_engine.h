--- conflicted
+++ resolved
@@ -249,7 +249,6 @@
 
   bool SendRtcp(const uint8_t* data, size_t len) override;
 
-<<<<<<< HEAD
   // RingRTC change to configure opus
   void ConfigureEncoders(const webrtc::AudioEncoder::Config& config) override;
 
@@ -259,7 +258,7 @@
       cricket::ReceivedAudioLevel* received_out,
       size_t received_out_size,
       size_t* received_size_out) override;
-=======
+
   bool SenderNackEnabled() const override {
     if (!send_codec_spec_) {
       return false;
@@ -275,7 +274,6 @@
 
   void SetReceiveNackEnabled(bool enabled) override;
   void SetReceiveNonSenderRttEnabled(bool enabled) override;
->>>>>>> cb27e794
 
  private:
   bool SetOptions(const AudioOptions& options);
