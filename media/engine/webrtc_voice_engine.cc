--- conflicted
+++ resolved
@@ -24,10 +24,7 @@
 #include "api/audio_codecs/audio_codec_pair_id.h"
 #include "api/call/audio_sink.h"
 #include "api/field_trials_view.h"
-<<<<<<< HEAD
-=======
 #include "api/task_queue/pending_task_safety_flag.h"
->>>>>>> fb3bd4a0
 #include "media/base/audio_source.h"
 #include "media/base/media_constants.h"
 #include "media/base/stream_params.h"
@@ -400,13 +397,7 @@
     options.audio_jitter_buffer_max_packets = 200;
     options.audio_jitter_buffer_fast_accelerate = false;
     options.audio_jitter_buffer_min_delay_ms = 0;
-<<<<<<< HEAD
-    options.audio_jitter_buffer_enable_rtx_handling = false;
-    bool error = ApplyOptions(options);
-    RTC_DCHECK(error);
-=======
     ApplyOptions(options);
->>>>>>> fb3bd4a0
   }
   initialized_ = true;
 }
@@ -446,11 +437,6 @@
     options.echo_cancellation = false;
     RTC_LOG(LS_INFO) << "Always disable AEC on iOS. Use built-in instead.";
   }
-<<<<<<< HEAD
-=======
-#elif defined(WEBRTC_ANDROID)
-  use_mobile_software_aec = true;
->>>>>>> fb3bd4a0
 #endif
 
 // Set and adjust gain control options.
@@ -458,10 +444,6 @@
   // On iOS, VPIO provides built-in AGC.
   options.auto_gain_control = false;
   RTC_LOG(LS_INFO) << "Always disable AGC on iOS. Use built-in instead.";
-<<<<<<< HEAD
-#elif defined(WEBRTC_ANDROID)
-=======
->>>>>>> fb3bd4a0
 #endif
 
 #if defined(WEBRTC_IOS) || defined(WEBRTC_ANDROID)
@@ -550,14 +532,7 @@
 
   webrtc::AudioProcessing* ap = apm();
   if (!ap) {
-<<<<<<< HEAD
-    RTC_LOG(LS_INFO)
-        << "No audio processing module present. No software-provided effects "
-           "(AEC, NS, AGC, ...) are activated";
-    return true;
-=======
     return;
->>>>>>> fb3bd4a0
   }
 
   webrtc::AudioProcessing::Config apm_config = ap->GetConfig();
@@ -589,10 +564,6 @@
     apm_config.noise_suppression.enabled = enabled;
     apm_config.noise_suppression.level =
         webrtc::AudioProcessing::Config::NoiseSuppression::Level::kHigh;
-<<<<<<< HEAD
-    RTC_LOG(LS_INFO) << "NS set to " << enabled;
-=======
->>>>>>> fb3bd4a0
   }
 
   ap->ApplyConfig(apm_config);
@@ -613,7 +584,6 @@
   RTC_DCHECK(signal_thread_checker_.IsCurrent());
   std::vector<webrtc::RtpHeaderExtensionCapability> result;
   int id = 1;
-<<<<<<< HEAD
   // RingRTC change to disable unused header extensions
   for (const auto& uri :
        {// webrtc::RtpExtension::kAudioLevelUri,
@@ -621,12 +591,6 @@
         webrtc::RtpExtension::kTransportSequenceNumberUri,
         webrtc::RtpExtension::kMidUri,
         }) {
-=======
-  for (const auto& uri : {webrtc::RtpExtension::kAudioLevelUri,
-                          webrtc::RtpExtension::kAbsSendTimeUri,
-                          webrtc::RtpExtension::kTransportSequenceNumberUri,
-                          webrtc::RtpExtension::kMidUri}) {
->>>>>>> fb3bd4a0
     result.emplace_back(uri, id++, webrtc::RtpTransceiverDirection::kSendRecv);
   }
   return result;
@@ -1840,7 +1804,6 @@
   if (send) {
     engine()->ApplyOptions(options_);
 
-<<<<<<< HEAD
     // Signal does not do early InitRecording() as it opens the capture device
     // before the call is answered, which on Windows desktop causes audio
     // ducking. In addition, it leaves the device open indefinitely if the call
@@ -1848,12 +1811,6 @@
 #if false
     // InitRecording() may return an error if the ADM is already recording.
     if (options_.init_recording_on_send.value_or(true) &&
-=======
-    // Initialize the ADM for recording (this may take time on some platforms,
-    // e.g. Android).
-    if (options_.init_recording_on_send.value_or(true) &&
-        // InitRecording() may return an error if the ADM is already recording.
->>>>>>> fb3bd4a0
         !engine()->adm()->RecordingIsInitialized() &&
         !engine()->adm()->Recording()) {
       if (engine()->adm()->InitRecording() != 0) {
@@ -2276,13 +2233,8 @@
 
   call_->OnAudioTransportOverheadChanged(network_route.packet_overhead);
 
-<<<<<<< HEAD
-  worker_thread_->PostTask(ToQueuedTask(
-      task_safety_,
-=======
   worker_thread_->PostTask(SafeTask(
       task_safety_.flag(),
->>>>>>> fb3bd4a0
       [this, name = std::string(transport_name), route = network_route] {
         RTC_DCHECK_RUN_ON(worker_thread_);
         call_->GetTransportControllerSend()->OnNetworkRouteChanged(name, route);
