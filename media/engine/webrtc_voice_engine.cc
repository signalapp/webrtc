--- conflicted
+++ resolved
@@ -621,11 +621,6 @@
                    << options_in.ToString();
   AudioOptions options = options_in;  // The options are modified below.
 
-<<<<<<< HEAD
-  // RingRTC changes to override audio options. (code removed)
-
-=======
->>>>>>> 29d6eaba
 #if defined(WEBRTC_IOS)
   if (options.ios_force_software_aec_HACK &&
       *options.ios_force_software_aec_HACK) {
@@ -639,10 +634,6 @@
     options.echo_cancellation = false;
     RTC_LOG(LS_INFO) << "Always disable AEC on iOS. Use built-in instead.";
   }
-<<<<<<< HEAD
-// RingRTC changes to override audio options. (code removed)
-=======
->>>>>>> 29d6eaba
 #endif
 
 // Set and adjust gain control options.
@@ -745,11 +736,8 @@
 
   if (options.echo_cancellation) {
     apm_config.echo_canceller.enabled = *options.echo_cancellation;
-<<<<<<< HEAD
     // RingRTC change to disable AECM
     apm_config.echo_canceller.mobile_mode = false;
-=======
->>>>>>> 29d6eaba
   }
 
   if (options.auto_gain_control) {
