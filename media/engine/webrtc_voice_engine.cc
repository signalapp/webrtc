--- conflicted
+++ resolved
@@ -126,11 +126,7 @@
 bool FindCodec(const std::vector<AudioCodec>& codecs,
                const AudioCodec& codec,
                AudioCodec* found_codec,
-<<<<<<< HEAD
-               const webrtc::WebRtcKeyValueConfig* field_trials) {
-=======
                const webrtc::FieldTrialsView* field_trials) {
->>>>>>> 8f9b44ba
   for (const AudioCodec& c : codecs) {
     if (c.Matches(codec, field_trials)) {
       if (found_codec != NULL) {
@@ -448,14 +444,6 @@
   }
 #endif
 
-<<<<<<< HEAD
-// Override noise suppression options for Android.
-#if defined(WEBRTC_ANDROID)
-  options.typing_detection = false;
-#endif
-
-=======
->>>>>>> 8f9b44ba
 // Set and adjust gain control options.
 #if defined(WEBRTC_IOS)
   // On iOS, VPIO provides built-in AGC.
@@ -601,13 +589,6 @@
     RTC_LOG(LS_INFO) << "NS set to " << enabled;
   }
 
-<<<<<<< HEAD
-  if (options.typing_detection) {
-    RTC_LOG(LS_WARNING) << "Typing detection is requested, but unsupported.";
-  }
-
-=======
->>>>>>> 8f9b44ba
   ap->ApplyConfig(apm_config);
   return true;
 }
@@ -627,7 +608,6 @@
   RTC_DCHECK(signal_thread_checker_.IsCurrent());
   std::vector<webrtc::RtpHeaderExtensionCapability> result;
   int id = 1;
-<<<<<<< HEAD
   // RingRTC change to disable unused header extensions
   for (const auto& uri :
        {// webrtc::RtpExtension::kAudioLevelUri,
@@ -635,12 +615,6 @@
         webrtc::RtpExtension::kTransportSequenceNumberUri,
         webrtc::RtpExtension::kMidUri,
         }) {
-=======
-  for (const auto& uri : {webrtc::RtpExtension::kAudioLevelUri,
-                          webrtc::RtpExtension::kAbsSendTimeUri,
-                          webrtc::RtpExtension::kTransportSequenceNumberUri,
-                          webrtc::RtpExtension::kMidUri}) {
->>>>>>> 8f9b44ba
     result.emplace_back(uri, id++, webrtc::RtpTransceiverDirection::kSendRecv);
   }
   return result;
@@ -1855,7 +1829,6 @@
   if (send) {
     engine()->ApplyOptions(options_);
 
-<<<<<<< HEAD
     // Signal does not do early InitRecording() as it opens the capture device
     // before the call is answered, which on Windows desktop causes audio
     // ducking. In addition, it leaves the device open indefinitely if the call
@@ -1863,12 +1836,6 @@
 #if false
     // InitRecording() may return an error if the ADM is already recording.
     if (options_.init_recording_on_send.value_or(true) &&
-=======
-    // Initialize the ADM for recording (this may take time on some platforms,
-    // e.g. Android).
-    if (options_.init_recording_on_send.value_or(true) &&
-        // InitRecording() may return an error if the ADM is already recording.
->>>>>>> 8f9b44ba
         !engine()->adm()->RecordingIsInitialized() &&
         !engine()->adm()->Recording()) {
       if (engine()->adm()->InitRecording() != 0) {
