/*
 *  Copyright (c) 2004 The WebRTC project authors. All Rights Reserved.
 *
 *  Use of this source code is governed by a BSD-style license
 *  that can be found in the LICENSE file in the root of the source
 *  tree. An additional intellectual property rights grant can be found
 *  in the file PATENTS.  All contributing project authors may
 *  be found in the AUTHORS file in the root of the source tree.
 */

#include "media/engine/webrtc_voice_engine.h"

#include <algorithm>
#include <atomic>
#include <cstddef>
#include <cstdint>
#include <functional>
#include <initializer_list>
#include <iterator>
#include <map>
#include <memory>
#include <optional>
#include <set>
#include <string>
#include <utility>
#include <vector>

#include "absl/algorithm/algorithm.h"
#include "absl/algorithm/container.h"
#include "absl/functional/any_invocable.h"
#include "absl/functional/bind_front.h"
#include "absl/strings/match.h"
#include "absl/strings/str_cat.h"
#include "absl/strings/string_view.h"
#include "api/audio/audio_frame.h"
#include "api/audio/audio_frame_processor.h"
#include "api/audio/audio_mixer.h"
#include "api/audio/audio_processing.h"
#include "api/audio/audio_processing_statistics.h"
#include "api/audio_codecs/audio_codec_pair_id.h"
#include "api/audio_codecs/audio_decoder_factory.h"
#include "api/audio_codecs/audio_encoder.h"
#include "api/audio_codecs/audio_encoder_factory.h"
#include "api/audio_codecs/audio_format.h"
#include "api/audio_options.h"
#include "api/call/audio_sink.h"
#include "api/crypto/crypto_options.h"
#include "api/crypto/frame_decryptor_interface.h"
#include "api/environment/environment.h"
#include "api/field_trials_view.h"
#include "api/frame_transformer_interface.h"
#include "api/make_ref_counted.h"
#include "api/media_types.h"
#include "api/priority.h"
#include "api/rtc_error.h"
#include "api/rtp_headers.h"
#include "api/rtp_parameters.h"
#include "api/rtp_sender_interface.h"
#include "api/rtp_transceiver_direction.h"
#include "api/scoped_refptr.h"
#include "api/sequence_checker.h"
#include "api/task_queue/pending_task_safety_flag.h"
#include "api/transport/bitrate_settings.h"
#include "api/transport/rtp/rtp_source.h"
#include "api/units/data_rate.h"
#include "api/units/time_delta.h"
#include "api/units/timestamp.h"
#include "call/audio_receive_stream.h"
#include "call/audio_send_stream.h"
#include "call/audio_state.h"
#include "call/call.h"
#include "call/packet_receiver.h"
#include "call/payload_type_picker.h"
#include "call/rtp_config.h"
#include "call/rtp_transport_controller_send_interface.h"
#include "media/base/audio_source.h"
#include "media/base/codec.h"
#include "media/base/media_channel.h"
#include "media/base/media_channel_impl.h"
#include "media/base/media_config.h"
#include "media/base/media_constants.h"
#include "media/base/media_engine.h"
#include "media/base/stream_params.h"
#include "media/engine/adm_helpers.h"
#include "media/engine/webrtc_media_engine.h"
#include "modules/async_audio_processing/async_audio_processing.h"
#include "modules/audio_mixer/audio_mixer_impl.h"
#include "modules/rtp_rtcp/include/rtp_header_extension_map.h"
#include "modules/rtp_rtcp/source/rtp_packet_received.h"
#include "rtc_base/checks.h"
#include "rtc_base/dscp.h"
#include "rtc_base/experiments/struct_parameters_parser.h"
#include "rtc_base/logging.h"
#include "rtc_base/network/sent_packet.h"
#include "rtc_base/network_route.h"
#include "rtc_base/race_checker.h"
#include "rtc_base/string_encode.h"
#include "rtc_base/strings/string_builder.h"
#include "rtc_base/strings/string_format.h"
#include "rtc_base/system/file_wrapper.h"
#include "rtc_base/thread_annotations.h"
#include "rtc_base/time_utils.h"
#include "rtc_base/trace_event.h"
#include "system_wrappers/include/metrics.h"

#if WEBRTC_ENABLE_PROTOBUF
#ifdef WEBRTC_ANDROID_PLATFORM_BUILD
#include "external/webrtc/webrtc/modules/audio_coding/audio_network_adaptor/config.pb.h"
#else
#include "modules/audio_coding/audio_network_adaptor/config.pb.h"
#endif

#endif

#if defined(WEBRTC_INCLUDE_INTERNAL_AUDIO_DEVICE)
#include "api/audio/create_audio_device_module.h"
#endif

namespace webrtc {
namespace {

constexpr size_t kMaxUnsignaledRecvStreams = 4;

constexpr int kNackRtpHistoryMs = 5000;

const int kMinTelephoneEventCode = 0;  // RFC4733 (Section 2.3.1)
const int kMaxTelephoneEventCode = 255;

const int kMinPayloadType = 0;
const int kMaxPayloadType = 127;

class ProxySink : public AudioSinkInterface {
 public:
  explicit ProxySink(AudioSinkInterface* sink) : sink_(sink) {
    RTC_DCHECK(sink);
  }

  void OnData(const Data& audio) override { sink_->OnData(audio); }

 private:
  AudioSinkInterface* sink_;
};

bool ValidateStreamParams(const StreamParams& sp) {
  if (sp.ssrcs.empty()) {
    RTC_DLOG(LS_ERROR) << "No SSRCs in stream parameters: " << sp.ToString();
    return false;
  }
  if (sp.ssrcs.size() > 1) {
    RTC_DLOG(LS_ERROR) << "Multiple SSRCs in stream parameters: "
                       << sp.ToString();
    return false;
  }
  return true;
}

// Dumps an AudioCodec in RFC 2327-ish format.
std::string ToString(const Codec& codec) {
  StringBuilder ss;
  ss << codec.name << "/" << codec.clockrate << "/" << codec.channels;
  if (!codec.params.empty()) {
    ss << " {";
    for (const auto& param : codec.params) {
      ss << " " << param.first << "=" << param.second;
    }
    ss << " }";
  }
  ss << " (" << codec.id << ")";
  return ss.Release();
}

bool IsCodec(const Codec& codec, const char* ref_name) {
  return absl::EqualsIgnoreCase(codec.name, ref_name);
}

std::optional<Codec> FindCodec(const std::vector<Codec>& codecs,
                               const Codec& codec) {
  for (const Codec& c : codecs) {
    if (c.Matches(codec)) {
      return c;
    }
  }
  return std::nullopt;
}

bool VerifyUniquePayloadTypes(const std::vector<Codec>& codecs) {
  if (codecs.empty()) {
    return true;
  }
  std::vector<int> payload_types;
  absl::c_transform(codecs, std::back_inserter(payload_types),
                    [](const Codec& codec) { return codec.id; });
  absl::c_sort(payload_types);
  return absl::c_adjacent_find(payload_types) == payload_types.end();
}

std::optional<std::string> GetAudioNetworkAdaptorConfig(
    const AudioOptions& options) {
  if (options.audio_network_adaptor && *options.audio_network_adaptor &&
      options.audio_network_adaptor_config) {
    // Turn on audio network adaptor only when `options_.audio_network_adaptor`
    // equals true and `options_.audio_network_adaptor_config` has a value.
    return options.audio_network_adaptor_config;
  }
  return std::nullopt;
}

// Returns its smallest positive argument. If neither argument is positive,
// returns an arbitrary nonpositive value.
int MinPositive(int a, int b) {
  if (a <= 0) {
    return b;
  }
  if (b <= 0) {
    return a;
  }
  return std::min(a, b);
}

// `max_send_bitrate_bps` is the bitrate from "b=" in SDP.
// `rtp_max_bitrate_bps` is the bitrate from RtpSender::SetParameters.
std::optional<int> ComputeSendBitrate(int max_send_bitrate_bps,
                                      std::optional<int> rtp_max_bitrate_bps,
                                      const AudioCodecSpec& spec) {
  // If application-configured bitrate is set, take minimum of that and SDP
  // bitrate.
  const int bps = rtp_max_bitrate_bps
                      ? MinPositive(max_send_bitrate_bps, *rtp_max_bitrate_bps)
                      : max_send_bitrate_bps;
  if (bps <= 0) {
    return spec.info.default_bitrate_bps;
  }

  if (bps < spec.info.min_bitrate_bps) {
    // If codec is not multi-rate and `bps` is less than the fixed bitrate then
    // fail. If codec is not multi-rate and `bps` exceeds or equal the fixed
    // bitrate then ignore.
    RTC_LOG(LS_ERROR) << "Failed to set codec " << spec.format.name
                      << " to bitrate " << bps
                      << " bps"
                         ", requires at least "
                      << spec.info.min_bitrate_bps << " bps.";
    return std::nullopt;
  }

  if (spec.info.HasFixedBitrate()) {
    return spec.info.default_bitrate_bps;
  } else {
    // If codec is multi-rate then just set the bitrate.
    return std::min(bps, spec.info.max_bitrate_bps);
  }
}

struct AdaptivePtimeConfig {
  bool enabled = false;
  DataRate min_payload_bitrate = DataRate::KilobitsPerSec(16);
  // Value is chosen to ensure FEC can be encoded, see LBRR_WB_MIN_RATE_BPS in
  // libopus.
  DataRate min_encoder_bitrate = DataRate::KilobitsPerSec(16);
  bool use_slow_adaptation = true;

  std::optional<std::string> audio_network_adaptor_config;

  std::unique_ptr<StructParametersParser> Parser() {
    return StructParametersParser::Create(            //
        "enabled", &enabled,                          //
        "min_payload_bitrate", &min_payload_bitrate,  //
        "min_encoder_bitrate", &min_encoder_bitrate,  //
        "use_slow_adaptation", &use_slow_adaptation);
  }

  explicit AdaptivePtimeConfig(const FieldTrialsView& trials) {
    Parser()->Parse(trials.Lookup("WebRTC-Audio-AdaptivePtime"));
#if WEBRTC_ENABLE_PROTOBUF
    audio_network_adaptor::config::ControllerManager config;
    auto* frame_length_controller =
        config.add_controllers()->mutable_frame_length_controller_v2();
    frame_length_controller->set_min_payload_bitrate_bps(
        min_payload_bitrate.bps());
    frame_length_controller->set_use_slow_adaptation(use_slow_adaptation);
    config.add_controllers()->mutable_bitrate_controller();
    audio_network_adaptor_config = config.SerializeAsString();
#endif
  }
};

// TODO(tommi): Constructing a receive stream could be made simpler.
// Move some of this boiler plate code into the config structs themselves.
AudioReceiveStreamInterface::Config BuildReceiveStreamConfig(
    uint32_t remote_ssrc,
    uint32_t local_ssrc,
    bool use_nack,
    bool enable_non_sender_rtt,
    RtcpMode rtcp_mode,
    const std::vector<std::string>& stream_ids,
    const std::vector<RtpExtension>& /* extensions */,
    Transport* rtcp_send_transport,
    const scoped_refptr<AudioDecoderFactory>& decoder_factory,
    const std::map<int, SdpAudioFormat>& decoder_map,
    std::optional<AudioCodecPairId> codec_pair_id,
    size_t jitter_buffer_max_packets,
    bool jitter_buffer_fast_accelerate,
    int jitter_buffer_min_delay_ms,
    // RingRTC change to configure the jitter buffer's max target delay.
    int jitter_buffer_max_target_delay_ms,
    // RingRTC change to configure the RTCP report interval.
    int rtcp_report_interval_ms,
    scoped_refptr<FrameDecryptorInterface> frame_decryptor,
    const CryptoOptions& crypto_options,
    scoped_refptr<FrameTransformerInterface> frame_transformer) {
  AudioReceiveStreamInterface::Config config;
  config.rtp.remote_ssrc = remote_ssrc;
  config.rtp.local_ssrc = local_ssrc;
  config.rtp.nack.rtp_history_ms = use_nack ? kNackRtpHistoryMs : 0;
  config.rtp.rtcp_mode = rtcp_mode;
  if (!stream_ids.empty()) {
    config.sync_group = stream_ids[0];
  }
  config.rtcp_send_transport = rtcp_send_transport;
  config.enable_non_sender_rtt = enable_non_sender_rtt;
  config.decoder_factory = decoder_factory;
  config.decoder_map = decoder_map;
  config.codec_pair_id = codec_pair_id;
  config.jitter_buffer_max_packets = jitter_buffer_max_packets;
  config.jitter_buffer_fast_accelerate = jitter_buffer_fast_accelerate;
  config.jitter_buffer_min_delay_ms = jitter_buffer_min_delay_ms;
  // RingRTC change to configure the jitter buffer's max target delay.
  config.jitter_buffer_max_target_delay_ms = jitter_buffer_max_target_delay_ms;
  // RingRTC change to configure the RTCP report interval.
  config.rtcp_report_interval_ms = rtcp_report_interval_ms;
  config.frame_decryptor = std::move(frame_decryptor);
  config.crypto_options = crypto_options;
  config.frame_transformer = std::move(frame_transformer);
  return config;
}

// Utility function to check if RED codec and its parameters match a codec spec.
bool CheckRedParameters(
    const Codec& red_codec,
    const AudioSendStream::Config::SendCodecSpec& send_codec_spec) {
  if (red_codec.clockrate != send_codec_spec.format.clockrate_hz ||
      red_codec.channels != send_codec_spec.format.num_channels) {
    return false;
  }

  // Check the FMTP line for the empty parameter which should match
  // <primary codec>/<primary codec>[/...]
  auto red_parameters = red_codec.params.find(kCodecParamNotInNameValueFormat);
  if (red_parameters == red_codec.params.end()) {
    RTC_LOG(LS_WARNING) << "audio/RED missing fmtp parameters.";
    return false;
  }
  std::vector<absl::string_view> redundant_payloads =
      split(red_parameters->second, '/');
  // 32 is chosen as a maximum upper bound for consistency with the
  // red payload splitter.
  if (redundant_payloads.size() < 2 || redundant_payloads.size() > 32) {
    return false;
  }
  for (auto pt : redundant_payloads) {
    if (pt != absl::StrCat(send_codec_spec.payload_type)) {
      return false;
    }
  }
  return true;
}

SdpAudioFormat AudioCodecToSdpAudioFormat(const Codec& ac) {
  return SdpAudioFormat(ac.name, ac.clockrate, ac.channels, ac.params);
}

// Assign the payload types for the codecs of this voice engine.
// This is a "preliminary" pass, done to prime the
// payload type picker with a normal set of PTs.
// TODO: https://issues.webrtc.org/360058654 - remove.
std::vector<Codec> LegacyCollectCodecs(const std::vector<AudioCodecSpec>& specs,
                                       bool allocate_pt) {
  // Only used for the legacy "allocate_pt = true" case.
  PayloadTypePicker pt_mapper;
  std::vector<Codec> out;

  // Only generate CN payload types for these clockrates:
  std::map<int, bool, std::greater<int>> generate_cn = {{8000, false}};
  // Only generate telephone-event payload types for these clockrates:
  std::map<int, bool, std::greater<int>> generate_dtmf = {{8000, false},
                                                          {48000, false}};

  for (const auto& spec : specs) {
    Codec codec = CreateAudioCodec(spec.format);
    if (allocate_pt) {
      auto pt_or_error = pt_mapper.SuggestMapping(codec, nullptr);
      // We need to do some extra stuff before adding the main codecs to out.
      if (!pt_or_error.ok()) {
        continue;
      }
      codec.id = pt_or_error.value();
    }
    if (spec.info.supports_network_adaption) {
      codec.AddFeedbackParam(
          FeedbackParam(kRtcpFbParamTransportCc, kParamValueEmpty));
    }

    if (spec.info.allow_comfort_noise) {
      // Generate a CN entry if the decoder allows it and we support the
      // clockrate.
      auto cn = generate_cn.find(spec.format.clockrate_hz);
      if (cn != generate_cn.end()) {
        cn->second = true;
      }
    }

    // Generate a telephone-event entry if we support the clockrate.
    auto dtmf = generate_dtmf.find(spec.format.clockrate_hz);
    if (dtmf != generate_dtmf.end()) {
      dtmf->second = true;
    }

    out.push_back(codec);

    // TODO(hta):  Don't assign RED codecs until we know that the PT for Opus
    // is final
    if (codec.name == kOpusCodecName) {
      if (allocate_pt) {
        std::string red_fmtp =
            absl::StrCat(codec.id) + "/" + absl::StrCat(codec.id);
        Codec red_codec = CreateAudioCodec(
            {kRedCodecName, codec.clockrate, codec.channels, {{"", red_fmtp}}});
        red_codec.id = pt_mapper.SuggestMapping(red_codec, nullptr).value();
        out.push_back(red_codec);
      } else {
        // We don't know the PT to put into the RED fmtp parameter yet.
        // Leave it out.
        Codec red_codec = CreateAudioCodec({kRedCodecName, 48000, 2});
        out.push_back(red_codec);
      }
    }
  }

  // Add CN codecs after "proper" audio codecs.
  // RingRTC change to disable comfort noise codecs.
#if 0
  for (const auto& cn : generate_cn) {
    if (cn.second) {
      Codec cn_codec = CreateAudioCodec({kCnCodecName, cn.first, 1});
      if (allocate_pt) {
        cn_codec.id = pt_mapper.SuggestMapping(cn_codec, nullptr).value();
      }
      out.push_back(cn_codec);
    }
  }
#endif
  // Add telephone-event codecs last.
  // RingRTC change to disable telephone-event codecs.
#if 0
  for (const auto& dtmf : generate_dtmf) {
    if (dtmf.second) {
      Codec dtmf_codec = CreateAudioCodec({kDtmfCodecName, dtmf.first, 1});
      if (allocate_pt) {
        dtmf_codec.id = pt_mapper.SuggestMapping(dtmf_codec, nullptr).value();
      }
      out.push_back(dtmf_codec);
    }
  }
#endif
  return out;
}

}  // namespace

WebRtcVoiceEngine::WebRtcVoiceEngine(
    const Environment& env,
    scoped_refptr<AudioDeviceModule> adm,
    scoped_refptr<AudioEncoderFactory> encoder_factory,
    scoped_refptr<AudioDecoderFactory> decoder_factory,
    scoped_refptr<AudioMixer> audio_mixer,
    scoped_refptr<AudioProcessing> audio_processing,
    std::unique_ptr<AudioFrameProcessor> audio_frame_processor)
    : env_(env),
      adm_(std::move(adm)),
      encoder_factory_(std::move(encoder_factory)),
      decoder_factory_(std::move(decoder_factory)),
      audio_mixer_(std::move(audio_mixer)),
      apm_(std::move(audio_processing)),
      audio_frame_processor_(std::move(audio_frame_processor)),
      minimized_remsampling_on_mobile_trial_enabled_(
          env_.field_trials().IsEnabled(
              "WebRTC-Audio-MinimizeResamplingOnMobile")),
      payload_types_in_transport_trial_enabled_(
          env_.field_trials().IsEnabled("WebRTC-PayloadTypesInTransport")) {
  RTC_LOG(LS_INFO) << "WebRtcVoiceEngine::WebRtcVoiceEngine";
  RTC_DCHECK(decoder_factory_);
  RTC_DCHECK(encoder_factory_);
  // The rest of our initialization will happen in Init.
}

WebRtcVoiceEngine::~WebRtcVoiceEngine() {
  RTC_DCHECK_RUN_ON(&worker_thread_checker_);
  RTC_LOG(LS_INFO) << "WebRtcVoiceEngine::~WebRtcVoiceEngine";
  if (initialized_) {
    StopAecDump();

    // Stop AudioDevice.
    adm()->StopPlayout();
    adm()->StopRecording();
    adm()->RegisterAudioCallback(nullptr);
    adm()->Terminate();
  }
}

void WebRtcVoiceEngine::Init() {
  RTC_DCHECK_RUN_ON(&worker_thread_checker_);
  RTC_LOG(LS_INFO) << "WebRtcVoiceEngine::Init";

  // TaskQueue expects to be created/destroyed on the same thread.
  RTC_DCHECK(!low_priority_worker_queue_);
  low_priority_worker_queue_ = env_.task_queue_factory().CreateTaskQueue(
      "rtc-low-prio", TaskQueueFactory::Priority::LOW);

  // Load our audio codec lists.
  RTC_LOG(LS_VERBOSE) << "Supported send codecs in order of preference:";
  send_codecs_ =
      LegacyCollectCodecs(encoder_factory_->GetSupportedEncoders(),
                          !payload_types_in_transport_trial_enabled_);
  for (const Codec& codec : send_codecs_) {
    RTC_LOG(LS_VERBOSE) << ToString(codec);
  }

  RTC_LOG(LS_VERBOSE) << "Supported recv codecs in order of preference:";
  recv_codecs_ =
      LegacyCollectCodecs(decoder_factory_->GetSupportedDecoders(),
                          !payload_types_in_transport_trial_enabled_);
  for (const Codec& codec : recv_codecs_) {
    RTC_LOG(LS_VERBOSE) << ToString(codec);
  }

#if defined(WEBRTC_INCLUDE_INTERNAL_AUDIO_DEVICE)
  // No ADM supplied? Create a default one.
  if (!adm_) {
    adm_ =
        CreateAudioDeviceModule(env_, AudioDeviceModule::kPlatformDefaultAudio);
  }
#endif  // WEBRTC_INCLUDE_INTERNAL_AUDIO_DEVICE
  RTC_CHECK(adm());
  adm_helpers::Init(adm());

  // Set up AudioState.
  {
    AudioState::Config config;
    if (audio_mixer_) {
      config.audio_mixer = audio_mixer_;
    } else {
      config.audio_mixer = AudioMixerImpl::Create();
    }
    config.audio_processing = apm_;
    config.audio_device_module = adm_;
    if (audio_frame_processor_) {
      config.async_audio_processing_factory =
          make_ref_counted<AsyncAudioProcessing::Factory>(
              std::move(audio_frame_processor_), env_.task_queue_factory());
    }
    audio_state_ = AudioState::Create(config);
  }

  // Connect the ADM to our audio path.
  adm()->RegisterAudioCallback(audio_state()->audio_transport());

  // Set default engine options.
  {
    AudioOptions options;
    options.echo_cancellation = true;
    options.auto_gain_control = true;
#if defined(WEBRTC_IOS)
    // On iOS, VPIO provides built-in NS.
    options.noise_suppression = false;
#else
    options.noise_suppression = true;
#endif
    options.highpass_filter = true;
    options.stereo_swapping = false;
    options.audio_jitter_buffer_max_packets = 200;
    options.audio_jitter_buffer_fast_accelerate = false;
    options.audio_jitter_buffer_min_delay_ms = 0;

#if !defined(WEBRTC_IOS) && !defined(WEBRTC_ANDROID)
    // RingRTC changes to override audio options.
    auto config = apm_->GetConfig();
    options.echo_cancellation = config.echo_canceller.enabled;
    options.auto_gain_control = config.gain_controller1.enabled;
    options.noise_suppression = config.noise_suppression.enabled;
    options.highpass_filter = config.high_pass_filter.enabled;
#endif

    ApplyOptions(options);
  }
  initialized_ = true;
}

scoped_refptr<AudioState> WebRtcVoiceEngine::GetAudioState() const {
  RTC_DCHECK_RUN_ON(&worker_thread_checker_);
  return audio_state_;
}

std::unique_ptr<VoiceMediaSendChannelInterface>
WebRtcVoiceEngine::CreateSendChannel(Call* call,
                                     const MediaConfig& config,
                                     const AudioOptions& options,
                                     const CryptoOptions& crypto_options,
                                     AudioCodecPairId codec_pair_id) {
  return std::make_unique<WebRtcVoiceSendChannel>(
      this, config, options, crypto_options, call, codec_pair_id);
}

std::unique_ptr<VoiceMediaReceiveChannelInterface>
WebRtcVoiceEngine::CreateReceiveChannel(Call* call,
                                        const MediaConfig& config,
                                        const AudioOptions& options,
                                        const CryptoOptions& crypto_options,
                                        AudioCodecPairId codec_pair_id) {
  return std::make_unique<WebRtcVoiceReceiveChannel>(
      this, config, options, crypto_options, call, codec_pair_id);
}

void WebRtcVoiceEngine::ApplyOptions(const AudioOptions& options_in) {
  RTC_DCHECK_RUN_ON(&worker_thread_checker_);
  RTC_LOG(LS_INFO) << "WebRtcVoiceEngine::ApplyOptions: "
                   << options_in.ToString();
  AudioOptions options = options_in;  // The options are modified below.

  // RingRTC changes to override audio options. (code removed)

#if defined(WEBRTC_IOS)
  if (options.ios_force_software_aec_HACK &&
      *options.ios_force_software_aec_HACK) {
    // EC may be forced on for a device known to have non-functioning platform
    // AEC.
    options.echo_cancellation = true;
    RTC_LOG(LS_WARNING)
        << "Force software AEC on iOS. May conflict with platform AEC.";
  } else {
    // On iOS, VPIO provides built-in EC.
    options.echo_cancellation = false;
    RTC_LOG(LS_INFO) << "Always disable AEC on iOS. Use built-in instead.";
  }
// RingRTC changes to override audio options. (code removed)
#endif

// Set and adjust gain control options.
#if defined(WEBRTC_IOS)
  // On iOS, VPIO provides built-in AGC.
  options.auto_gain_control = false;
  RTC_LOG(LS_INFO) << "Always disable AGC on iOS. Use built-in instead.";
#endif

#if defined(WEBRTC_IOS) || defined(WEBRTC_ANDROID)
  // Turn off the gain control if specified by the field trial.
  // The purpose of the field trial is to reduce the amount of resampling
  // performed inside the audio processing module on mobile platforms by
  // whenever possible turning off the fixed AGC mode and the high-pass filter.
  // (https://bugs.chromium.org/p/webrtc/issues/detail?id=6181).
  if (minimized_remsampling_on_mobile_trial_enabled_) {
    options.auto_gain_control = false;
    RTC_LOG(LS_INFO) << "Disable AGC according to field trial.";
    if (!(options.noise_suppression.value_or(false) ||
          options.echo_cancellation.value_or(false))) {
      // If possible, turn off the high-pass filter.
      RTC_LOG(LS_INFO)
          << "Disable high-pass filter in response to field trial.";
      options.highpass_filter = false;
    }
  }
#endif

  if (options.echo_cancellation) {
    // Check if platform supports built-in EC. Currently only supported on
    // Android and in combination with Java based audio layer.
    // TODO(henrika): investigate possibility to support built-in EC also
    // in combination with Open SL ES audio.
    const bool built_in_aec = adm()->BuiltInAECIsAvailable();
    if (built_in_aec) {
      // Built-in EC exists on this device. Enable/Disable it according to the
      // echo_cancellation audio option.
      const bool enable_built_in_aec = *options.echo_cancellation;
      if (adm()->EnableBuiltInAEC(enable_built_in_aec) == 0 &&
          enable_built_in_aec) {
        // Disable internal software EC if built-in EC is enabled,
        // i.e., replace the software EC with the built-in EC.
        options.echo_cancellation = false;
        RTC_LOG(LS_INFO)
            << "Disabling EC since built-in EC will be used instead";
      }
    }
  }

  if (options.auto_gain_control) {
    bool built_in_agc_avaliable = adm()->BuiltInAGCIsAvailable();
    if (built_in_agc_avaliable) {
      if (adm()->EnableBuiltInAGC(*options.auto_gain_control) == 0 &&
          *options.auto_gain_control) {
        // Disable internal software AGC if built-in AGC is enabled,
        // i.e., replace the software AGC with the built-in AGC.
        options.auto_gain_control = false;
        RTC_LOG(LS_INFO)
            << "Disabling AGC since built-in AGC will be used instead";
      }
    }
  }

  if (options.noise_suppression) {
    if (adm()->BuiltInNSIsAvailable()) {
      bool builtin_ns = *options.noise_suppression;
      if (adm()->EnableBuiltInNS(builtin_ns) == 0 && builtin_ns) {
        // Disable internal software NS if built-in NS is enabled,
        // i.e., replace the software NS with the built-in NS.
        options.noise_suppression = false;
        RTC_LOG(LS_INFO)
            << "Disabling NS since built-in NS will be used instead";
      }
    }
  }

  if (options.stereo_swapping) {
    audio_state()->SetStereoChannelSwapping(*options.stereo_swapping);
  }

  if (options.audio_jitter_buffer_max_packets) {
    audio_jitter_buffer_max_packets_ =
        std::max(20, *options.audio_jitter_buffer_max_packets);
  }
  if (options.audio_jitter_buffer_fast_accelerate) {
    audio_jitter_buffer_fast_accelerate_ =
        *options.audio_jitter_buffer_fast_accelerate;
  }
  if (options.audio_jitter_buffer_min_delay_ms) {
    audio_jitter_buffer_min_delay_ms_ =
        *options.audio_jitter_buffer_min_delay_ms;
  }

  AudioProcessing* ap = apm();
  if (!ap) {
    return;
  }

  AudioProcessing::Config apm_config = ap->GetConfig();

  if (options.echo_cancellation) {
    apm_config.echo_canceller.enabled = *options.echo_cancellation;
    // RingRTC change to disable AECM
    apm_config.echo_canceller.mobile_mode = false;
  }

  if (options.auto_gain_control) {
    const bool enabled = *options.auto_gain_control;
    apm_config.gain_controller1.enabled = enabled;
#if defined(WEBRTC_IOS) || defined(WEBRTC_ANDROID)
    apm_config.gain_controller1.mode =
        apm_config.gain_controller1.kFixedDigital;
#else
    apm_config.gain_controller1.mode =
        apm_config.gain_controller1.kAdaptiveAnalog;
#endif
  }

  if (options.highpass_filter) {
    apm_config.high_pass_filter.enabled = *options.highpass_filter;
  }

  if (options.noise_suppression) {
    const bool enabled = *options.noise_suppression;
    apm_config.noise_suppression.enabled = enabled;
    apm_config.noise_suppression.level =
        AudioProcessing::Config::NoiseSuppression::Level::kHigh;
  }

  ap->ApplyConfig(apm_config);
}

const std::vector<Codec>& WebRtcVoiceEngine::LegacySendCodecs() const {
  RTC_DCHECK(signal_thread_checker_.IsCurrent());
  return send_codecs_;
}

const std::vector<Codec>& WebRtcVoiceEngine::LegacyRecvCodecs() const {
  RTC_DCHECK(signal_thread_checker_.IsCurrent());
  return recv_codecs_;
}

std::vector<RtpHeaderExtensionCapability>
WebRtcVoiceEngine::GetRtpHeaderExtensions() const {
  RTC_DCHECK(signal_thread_checker_.IsCurrent());
  std::vector<RtpHeaderExtensionCapability> result;
  // id is *not* incremented for non-default extensions, UsedIds needs to
  // resolve conflicts.
  int id = 1;
<<<<<<< HEAD
  // RingRTC change to disable unused header extensions
  for (const auto& uri : {// webrtc::RtpExtension::kAudioLevelUri,
                          webrtc::RtpExtension::kAbsSendTimeUri,
                          webrtc::RtpExtension::kTransportSequenceNumberUri,
                          webrtc::RtpExtension::kMidUri}) {
=======
  for (const auto& uri :
       {RtpExtension::kAudioLevelUri, RtpExtension::kAbsSendTimeUri,
        RtpExtension::kTransportSequenceNumberUri, RtpExtension::kMidUri}) {
>>>>>>> 36ea4535
    result.emplace_back(uri, id++, RtpTransceiverDirection::kSendRecv);
  }
  for (const auto& uri : {RtpExtension::kAbsoluteCaptureTimeUri}) {
    result.emplace_back(uri, id, RtpTransceiverDirection::kStopped);
  }
  return result;
}

bool WebRtcVoiceEngine::StartAecDump(FileWrapper file, int64_t max_size_bytes) {
  RTC_DCHECK_RUN_ON(&worker_thread_checker_);

  AudioProcessing* ap = apm();
  if (!ap) {
    RTC_LOG(LS_WARNING)
        << "Attempting to start aecdump when no audio processing module is "
           "present, hence no aecdump is started.";
    return false;
  }

  return ap->CreateAndAttachAecDump(file.Release(), max_size_bytes,
                                    low_priority_worker_queue_.get());
}

void WebRtcVoiceEngine::StopAecDump() {
  RTC_DCHECK_RUN_ON(&worker_thread_checker_);
  AudioProcessing* ap = apm();
  if (ap) {
    ap->DetachAecDump();
  } else {
    RTC_LOG(LS_WARNING) << "Attempting to stop aecdump when no audio "
                           "processing module is present";
  }
}

std::optional<AudioDeviceModule::Stats>
WebRtcVoiceEngine::GetAudioDeviceStats() {
  return adm()->GetStats();
}

AudioDeviceModule* WebRtcVoiceEngine::adm() {
  RTC_DCHECK_RUN_ON(&worker_thread_checker_);
  RTC_DCHECK(adm_);
  return adm_.get();
}

AudioProcessing* WebRtcVoiceEngine::apm() const {
  RTC_DCHECK_RUN_ON(&worker_thread_checker_);
  return apm_.get();
}

AudioState* WebRtcVoiceEngine::audio_state() {
  RTC_DCHECK_RUN_ON(&worker_thread_checker_);
  RTC_DCHECK(audio_state_);
  return audio_state_.get();
}

// --------------------------------- WebRtcVoiceSendChannel ------------------

class WebRtcVoiceSendChannel::WebRtcAudioSendStream : public AudioSource::Sink {
 public:
  WebRtcAudioSendStream(
      uint32_t ssrc,
      const std::string& mid,
      const std::string& c_name,
      const std::string track_id,
      const std::optional<AudioSendStream::Config::SendCodecSpec>&
          send_codec_spec,
      bool extmap_allow_mixed,
      const std::vector<RtpExtension>& extensions,
      int max_send_bitrate_bps,
      int rtcp_report_interval_ms,
      const std::optional<std::string>& audio_network_adaptor_config,
      Call* call,
      Transport* send_transport,
      const scoped_refptr<AudioEncoderFactory>& encoder_factory,
      const std::optional<AudioCodecPairId> codec_pair_id,
      scoped_refptr<FrameEncryptorInterface> frame_encryptor,
      const CryptoOptions& crypto_options)
      : adaptive_ptime_config_(call->trials()),
        call_(call),
        config_(send_transport),
        max_send_bitrate_bps_(max_send_bitrate_bps),
        rtp_parameters_(CreateRtpParametersWithOneEncoding()) {
    RTC_DCHECK(call);
    RTC_DCHECK(encoder_factory);
    config_.rtp.ssrc = ssrc;
    config_.rtp.mid = mid;
    config_.rtp.c_name = c_name;
    config_.rtp.extmap_allow_mixed = extmap_allow_mixed;
    config_.rtp.extensions = extensions;
    config_.has_dscp =
        rtp_parameters_.encodings[0].network_priority != Priority::kLow;
    config_.encoder_factory = encoder_factory;
    config_.codec_pair_id = codec_pair_id;
    config_.track_id = track_id;
    config_.frame_encryptor = frame_encryptor;
    config_.crypto_options = crypto_options;
    config_.rtcp_report_interval_ms = rtcp_report_interval_ms;
    rtp_parameters_.encodings[0].ssrc = ssrc;
    rtp_parameters_.rtcp.cname = c_name;
    rtp_parameters_.header_extensions = extensions;

    audio_network_adaptor_config_from_options_ = audio_network_adaptor_config;
    UpdateAudioNetworkAdaptorConfig();

    if (send_codec_spec) {
      UpdateSendCodecSpec(*send_codec_spec);
    }

    stream_ = call_->CreateAudioSendStream(config_);
  }

  WebRtcAudioSendStream() = delete;
  WebRtcAudioSendStream(const WebRtcAudioSendStream&) = delete;
  WebRtcAudioSendStream& operator=(const WebRtcAudioSendStream&) = delete;

  ~WebRtcAudioSendStream() override {
    RTC_DCHECK_RUN_ON(&worker_thread_checker_);
    ClearSource();
    call_->DestroyAudioSendStream(stream_);
  }

  void SetSendCodecSpec(
      const AudioSendStream::Config::SendCodecSpec& send_codec_spec) {
    UpdateSendCodecSpec(send_codec_spec);
    ReconfigureAudioSendStream(nullptr);
  }

  void SetRtpExtensions(const std::vector<RtpExtension>& extensions) {
    RTC_DCHECK_RUN_ON(&worker_thread_checker_);
    config_.rtp.extensions = extensions;
    rtp_parameters_.header_extensions = extensions;
    ReconfigureAudioSendStream(nullptr);
  }

  void SetExtmapAllowMixed(bool extmap_allow_mixed) {
    config_.rtp.extmap_allow_mixed = extmap_allow_mixed;
    ReconfigureAudioSendStream(nullptr);
  }

  void SetMid(const std::string& mid) {
    RTC_DCHECK_RUN_ON(&worker_thread_checker_);
    if (config_.rtp.mid == mid) {
      return;
    }
    config_.rtp.mid = mid;
    ReconfigureAudioSendStream(nullptr);
  }

  void SetRtcpMode(RtcpMode mode) {
    bool reduced_size = mode == RtcpMode::kReducedSize;
    if (rtp_parameters_.rtcp.reduced_size == reduced_size) {
      return;
    }
    rtp_parameters_.rtcp.reduced_size = reduced_size;
    // Note: this is not wired up beyond this point. For all audio
    // RTCP packets sent by a sender there is no difference.
    ReconfigureAudioSendStream(nullptr);
  }

  void SetFrameEncryptor(
      scoped_refptr<FrameEncryptorInterface> frame_encryptor) {
    RTC_DCHECK_RUN_ON(&worker_thread_checker_);
    config_.frame_encryptor = frame_encryptor;
    ReconfigureAudioSendStream(nullptr);
  }

  void SetAudioNetworkAdaptorConfig(
      const std::optional<std::string>& audio_network_adaptor_config) {
    RTC_DCHECK_RUN_ON(&worker_thread_checker_);
    if (audio_network_adaptor_config_from_options_ ==
        audio_network_adaptor_config) {
      return;
    }
    audio_network_adaptor_config_from_options_ = audio_network_adaptor_config;
    UpdateAudioNetworkAdaptorConfig();
    UpdateAllowedBitrateRange();
    ReconfigureAudioSendStream(nullptr);
  }

  bool SetMaxSendBitrate(int bps) {
    RTC_DCHECK_RUN_ON(&worker_thread_checker_);
    RTC_DCHECK(config_.send_codec_spec);
    RTC_DCHECK(audio_codec_spec_);
    auto send_rate = ComputeSendBitrate(
        bps, rtp_parameters_.encodings[0].max_bitrate_bps, *audio_codec_spec_);

    if (!send_rate) {
      return false;
    }

    max_send_bitrate_bps_ = bps;

    if (send_rate != config_.send_codec_spec->target_bitrate_bps) {
      config_.send_codec_spec->target_bitrate_bps = send_rate;
      ReconfigureAudioSendStream(nullptr);
    }
    return true;
  }

  bool SendTelephoneEvent(int payload_type,
                          int payload_freq,
                          int event,
                          int duration_ms) {
    RTC_DCHECK_RUN_ON(&worker_thread_checker_);
    RTC_DCHECK(stream_);
    return stream_->SendTelephoneEvent(payload_type, payload_freq, event,
                                       duration_ms);
  }

  void SetSend(bool send) {
    RTC_DCHECK_RUN_ON(&worker_thread_checker_);
    send_ = send;
    UpdateSendState();
  }

  void SetMuted(bool muted) {
    RTC_DCHECK_RUN_ON(&worker_thread_checker_);
    RTC_DCHECK(stream_);
    stream_->SetMuted(muted);
    muted_ = muted;
  }

  bool muted() const {
    RTC_DCHECK_RUN_ON(&worker_thread_checker_);
    return muted_;
  }

  AudioSendStream::Stats GetStats(bool has_remote_tracks) const {
    RTC_DCHECK_RUN_ON(&worker_thread_checker_);
    RTC_DCHECK(stream_);
    return stream_->GetStats(has_remote_tracks);
  }

  // Starts the sending by setting ourselves as a sink to the AudioSource to
  // get data callbacks.
  // This method is called on the libjingle worker thread.
  // TODO(xians): Make sure Start() is called only once.
  void SetSource(AudioSource* source) {
    RTC_DCHECK_RUN_ON(&worker_thread_checker_);
    RTC_DCHECK(source);
    if (source_) {
      RTC_DCHECK(source_ == source);
      return;
    }
    source->SetSink(this);
    source_ = source;
    UpdateSendState();
  }

  // Stops sending by setting the sink of the AudioSource to nullptr. No data
  // callback will be received after this method.
  // This method is called on the libjingle worker thread.
  void ClearSource() {
    RTC_DCHECK_RUN_ON(&worker_thread_checker_);
    if (source_) {
      source_->SetSink(nullptr);
      source_ = nullptr;
    }
    UpdateSendState();
  }

  // AudioSource::Sink implementation.
  // This method is called on the audio thread.
  void OnData(const void* audio_data,
              int bits_per_sample,
              int sample_rate,
              size_t number_of_channels,
              size_t number_of_frames,
              std::optional<int64_t> absolute_capture_timestamp_ms) override {
    TRACE_EVENT_BEGIN2("webrtc", "WebRtcAudioSendStream::OnData", "sample_rate",
                       sample_rate, "number_of_frames", number_of_frames);
    RTC_DCHECK_EQ(16, bits_per_sample);
    RTC_CHECK_RUNS_SERIALIZED(&audio_capture_race_checker_);
    RTC_DCHECK(stream_);
    std::unique_ptr<AudioFrame> audio_frame(new AudioFrame());
    audio_frame->UpdateFrame(
        audio_frame->timestamp_, static_cast<const int16_t*>(audio_data),
        number_of_frames, sample_rate, audio_frame->speech_type_,
        audio_frame->vad_activity_, number_of_channels);
    // TODO(bugs.webrtc.org/10739): add dcheck that
    // `absolute_capture_timestamp_ms` always receives a value.
    if (absolute_capture_timestamp_ms) {
      audio_frame->set_absolute_capture_timestamp_ms(
          *absolute_capture_timestamp_ms);
    }
    stream_->SendAudioData(std::move(audio_frame));
    TRACE_EVENT_END1("webrtc", "WebRtcAudioSendStream::OnData",
                     "number_of_channels", number_of_channels);
  }

  // Callback from the `source_` when it is going away. In case Start() has
  // never been called, this callback won't be triggered.
  void OnClose() override {
    RTC_DCHECK_RUN_ON(&worker_thread_checker_);
    // Set `source_` to nullptr to make sure no more callback will get into
    // the source.
    source_ = nullptr;
    UpdateSendState();
  }

  const RtpParameters& rtp_parameters() const { return rtp_parameters_; }

  RTCError SetRtpParameters(const RtpParameters& parameters,
                            SetParametersCallback callback) {
    RTCError error = CheckRtpParametersInvalidModificationAndValues(
        rtp_parameters_, parameters, call_->trials());
    if (!error.ok()) {
      return InvokeSetParametersCallback(callback, error);
    }

    std::optional<int> send_rate;
    if (audio_codec_spec_) {
      send_rate = ComputeSendBitrate(max_send_bitrate_bps_,
                                     parameters.encodings[0].max_bitrate_bps,
                                     *audio_codec_spec_);
      if (!send_rate) {
        return InvokeSetParametersCallback(
            callback, RTCError(RTCErrorType::INTERNAL_ERROR));
      }
    }

    const std::optional<int> old_rtp_max_bitrate =
        rtp_parameters_.encodings[0].max_bitrate_bps;
    double old_priority = rtp_parameters_.encodings[0].bitrate_priority;
    Priority old_dscp = rtp_parameters_.encodings[0].network_priority;
    bool old_adaptive_ptime = rtp_parameters_.encodings[0].adaptive_ptime;
    std::optional<std::vector<uint32_t>> old_csrcs =
        rtp_parameters_.encodings[0].csrcs;

    rtp_parameters_ = parameters;
    config_.bitrate_priority = rtp_parameters_.encodings[0].bitrate_priority;
    config_.has_dscp =
        (rtp_parameters_.encodings[0].network_priority != Priority::kLow);
    if (rtp_parameters_.encodings[0].csrcs.has_value()) {
      config_.rtp.csrcs = rtp_parameters_.encodings[0].csrcs.value();
    }

    bool reconfigure_send_stream =
        (rtp_parameters_.encodings[0].max_bitrate_bps != old_rtp_max_bitrate) ||
        (rtp_parameters_.encodings[0].bitrate_priority != old_priority) ||
        (rtp_parameters_.encodings[0].network_priority != old_dscp) ||
        (rtp_parameters_.encodings[0].adaptive_ptime != old_adaptive_ptime) ||
        (rtp_parameters_.encodings[0].csrcs != old_csrcs);
    if (rtp_parameters_.encodings[0].max_bitrate_bps != old_rtp_max_bitrate) {
      // Update the bitrate range.
      if (send_rate) {
        config_.send_codec_spec->target_bitrate_bps = send_rate;
      }
    }
    if (reconfigure_send_stream) {
      // Changing adaptive_ptime may update the audio network adaptor config
      // used.
      UpdateAudioNetworkAdaptorConfig();
      UpdateAllowedBitrateRange();
      ReconfigureAudioSendStream(std::move(callback));
    } else {
      InvokeSetParametersCallback(callback, RTCError::OK());
    }

    rtp_parameters_.rtcp.cname = config_.rtp.c_name;
    rtp_parameters_.rtcp.reduced_size =
        config_.rtp.rtcp_mode == RtcpMode::kReducedSize;

    // parameters.encodings[0].active could have changed.
    UpdateSendState();
    return RTCError::OK();
  }

  void SetEncoderToPacketizerFrameTransformer(
      scoped_refptr<FrameTransformerInterface> frame_transformer) {
    RTC_DCHECK_RUN_ON(&worker_thread_checker_);
    config_.frame_transformer = std::move(frame_transformer);
    ReconfigureAudioSendStream(nullptr);
  }

  // RingRTC change to configure opus
  void ConfigureEncoder(const AudioEncoder::Config& config) {
    stream_->ConfigureEncoder(config);
  }

  // RingRTC change to get audio levels
  uint16_t GetAudioLevel() {
    return stream_->GetAudioLevel();
  }

 private:
  void UpdateSendState() {
    RTC_DCHECK_RUN_ON(&worker_thread_checker_);
    RTC_DCHECK(stream_);
    RTC_DCHECK_EQ(1UL, rtp_parameters_.encodings.size());
    // Stream can be started without |source_| being set.
    if (send_ && rtp_parameters_.encodings[0].active) {
      stream_->Start();
    } else {
      stream_->Stop();
    }
  }

  void UpdateAllowedBitrateRange() {
    RTC_DCHECK_RUN_ON(&worker_thread_checker_);
    // The order of precedence, from lowest to highest is:
    // - a reasonable default of 32kbps min/max
    // - fixed target bitrate from codec spec
    // - lower min bitrate if adaptive ptime is enabled
    const int kDefaultBitrateBps = 32000;
    config_.min_bitrate_bps = kDefaultBitrateBps;
    config_.max_bitrate_bps = kDefaultBitrateBps;

    if (config_.send_codec_spec &&
        config_.send_codec_spec->target_bitrate_bps) {
      config_.min_bitrate_bps = *config_.send_codec_spec->target_bitrate_bps;
      config_.max_bitrate_bps = *config_.send_codec_spec->target_bitrate_bps;
    }

    if (rtp_parameters_.encodings[0].adaptive_ptime) {
      config_.min_bitrate_bps = std::min(
          config_.min_bitrate_bps,
          static_cast<int>(adaptive_ptime_config_.min_encoder_bitrate.bps()));
    }
  }

  void UpdateSendCodecSpec(
      const AudioSendStream::Config::SendCodecSpec& send_codec_spec) {
    RTC_DCHECK_RUN_ON(&worker_thread_checker_);
    config_.send_codec_spec = send_codec_spec;
    auto info =
        config_.encoder_factory->QueryAudioEncoder(send_codec_spec.format);
    RTC_DCHECK(info);
    // If a specific target bitrate has been set for the stream, use that as
    // the new default bitrate when computing send bitrate.
    if (send_codec_spec.target_bitrate_bps) {
      info->default_bitrate_bps = std::max(
          info->min_bitrate_bps,
          std::min(info->max_bitrate_bps, *send_codec_spec.target_bitrate_bps));
    }

    audio_codec_spec_.emplace(AudioCodecSpec{send_codec_spec.format, *info});

    config_.send_codec_spec->target_bitrate_bps = ComputeSendBitrate(
        max_send_bitrate_bps_, rtp_parameters_.encodings[0].max_bitrate_bps,
        *audio_codec_spec_);

    UpdateAllowedBitrateRange();

    // Encoder will only use two channels if the stereo parameter is set.
    const auto& it = send_codec_spec.format.parameters.find("stereo");
    if (it != send_codec_spec.format.parameters.end() && it->second == "1") {
      num_encoded_channels_ = 2;
    } else {
      num_encoded_channels_ = 1;
    }
  }

  void UpdateAudioNetworkAdaptorConfig() {
    if (adaptive_ptime_config_.enabled ||
        rtp_parameters_.encodings[0].adaptive_ptime) {
      config_.audio_network_adaptor_config =
          adaptive_ptime_config_.audio_network_adaptor_config;
      return;
    }
    config_.audio_network_adaptor_config =
        audio_network_adaptor_config_from_options_;
  }

  void ReconfigureAudioSendStream(SetParametersCallback callback) {
    RTC_DCHECK_RUN_ON(&worker_thread_checker_);
    RTC_DCHECK(stream_);
    stream_->Reconfigure(config_, std::move(callback));
  }

  int NumPreferredChannels() const override { return num_encoded_channels_; }

  const AdaptivePtimeConfig adaptive_ptime_config_;
  SequenceChecker worker_thread_checker_;
  RaceChecker audio_capture_race_checker_;
  Call* call_ = nullptr;
  AudioSendStream::Config config_;
  // The stream is owned by WebRtcAudioSendStream and may be reallocated if
  // configuration changes.
  AudioSendStream* stream_ = nullptr;

  // Raw pointer to AudioSource owned by LocalAudioTrackHandler.
  // PeerConnection will make sure invalidating the pointer before the object
  // goes away.
  AudioSource* source_ = nullptr;
  bool send_ = false;
  bool muted_ = false;
  int max_send_bitrate_bps_;
  RtpParameters rtp_parameters_;
  std::optional<AudioCodecSpec> audio_codec_spec_;
  // TODO(webrtc:11717): Remove this once audio_network_adaptor in AudioOptions
  // has been removed.
  std::optional<std::string> audio_network_adaptor_config_from_options_;
  std::atomic<int> num_encoded_channels_{-1};
};

WebRtcVoiceSendChannel::WebRtcVoiceSendChannel(
    WebRtcVoiceEngine* engine,
    const MediaConfig& config,
    const AudioOptions& options,
    const CryptoOptions& crypto_options,
    Call* call,
    AudioCodecPairId codec_pair_id)
    : MediaChannelUtil(call->network_thread(), config.enable_dscp),
      worker_thread_(call->worker_thread()),
      engine_(engine),
      call_(call),
      audio_config_(config.audio),
      codec_pair_id_(codec_pair_id),
      crypto_options_(crypto_options) {
  RTC_LOG(LS_VERBOSE) << "WebRtcVoiceSendChannel::WebRtcVoiceSendChannel";
  RTC_DCHECK(call);
  SetOptions(options);
}

WebRtcVoiceSendChannel::~WebRtcVoiceSendChannel() {
  RTC_DCHECK_RUN_ON(worker_thread_);
  RTC_DLOG(LS_VERBOSE) << "WebRtcVoiceSendChannel::~WebRtcVoiceSendChannel";
  // TODO(solenberg): Should be able to delete the streams directly, without
  //                  going through RemoveNnStream(), once stream objects handle
  //                  all (de)configuration.
  while (!send_streams_.empty()) {
    RemoveSendStream(send_streams_.begin()->first);
  }
}

bool WebRtcVoiceSendChannel::SetOptions(const AudioOptions& options) {
  RTC_DCHECK_RUN_ON(worker_thread_);
  RTC_LOG(LS_INFO) << "Setting voice channel options: " << options.ToString();

  // We retain all of the existing options, and apply the given ones
  // on top.  This means there is no way to "clear" options such that
  // they go back to the engine default.
  options_.SetAll(options);
  engine()->ApplyOptions(options_);

  std::optional<std::string> audio_network_adaptor_config =
      GetAudioNetworkAdaptorConfig(options_);
  for (auto& it : send_streams_) {
    it.second->SetAudioNetworkAdaptorConfig(audio_network_adaptor_config);
  }

  RTC_LOG(LS_INFO) << "Set voice send channel options. Current options: "
                   << options_.ToString();
  return true;
}

bool WebRtcVoiceSendChannel::SetSenderParameters(
    const AudioSenderParameter& params) {
  TRACE_EVENT0("webrtc", "WebRtcVoiceMediaChannel::SetSenderParameters");
  RTC_DCHECK_RUN_ON(worker_thread_);
  RTC_LOG(LS_INFO) << "WebRtcVoiceMediaChannel::SetSenderParameters: "
                   << params.ToString();
  // TODO(pthatcher): Refactor this to be more clean now that we have
  // all the information at once.

  // Finding if the RtpParameters force a specific codec
  std::optional<Codec> force_codec;
  if (send_streams_.size() == 1) {
    // Since audio simulcast is not supported, currently, only PlanB
    // has multiple tracks and we don't care about getting the
    // functionality working there properly.
    auto rtp_parameters = send_streams_.begin()->second->rtp_parameters();
    if (rtp_parameters.encodings[0].codec) {
      auto matched_codec =
          absl::c_find_if(params.codecs, [&](auto negotiated_codec) {
            return negotiated_codec.MatchesRtpCodec(
                *rtp_parameters.encodings[0].codec);
          });
      if (matched_codec != params.codecs.end()) {
        force_codec = *matched_codec;
      } else {
        // The requested codec has been negotiated away, we clear it from the
        // parameters.
        for (auto& encoding : rtp_parameters.encodings) {
          encoding.codec.reset();
        }
        send_streams_.begin()->second->SetRtpParameters(rtp_parameters,
                                                        nullptr);
      }
    }
  }

  if (!SetSendCodecs(params.codecs, force_codec)) {
    return false;
  }

  if (!ValidateRtpExtensions(params.extensions, send_rtp_extensions_)) {
    return false;
  }

  if (ExtmapAllowMixed() != params.extmap_allow_mixed) {
    SetExtmapAllowMixed(params.extmap_allow_mixed);
    for (auto& it : send_streams_) {
      it.second->SetExtmapAllowMixed(params.extmap_allow_mixed);
    }
  }

  std::vector<RtpExtension> filtered_extensions =
      FilterRtpExtensions(params.extensions, RtpExtension::IsSupportedForAudio,
                          true, call_->trials());
  if (send_rtp_extensions_ != filtered_extensions) {
    send_rtp_extensions_.swap(filtered_extensions);
    for (auto& it : send_streams_) {
      it.second->SetRtpExtensions(send_rtp_extensions_);
    }
  }
  if (!params.mid.empty()) {
    mid_ = params.mid;
    for (auto& it : send_streams_) {
      it.second->SetMid(params.mid);
    }
  }

  if (send_codec_spec_ && !SetMaxSendBitrate(params.max_bandwidth_bps)) {
    return false;
  }
  rtcp_mode_ =
      params.rtcp.reduced_size ? RtcpMode::kReducedSize : RtcpMode::kCompound;
  for (auto& it : send_streams_) {
    it.second->SetRtcpMode(rtcp_mode_);
  }
  return SetOptions(params.options);
}

std::optional<Codec> WebRtcVoiceSendChannel::GetSendCodec() const {
  if (send_codec_spec_) {
    return CreateAudioCodec(send_codec_spec_->format);
  }
  return std::nullopt;
}

// Utility function called from SetSenderParameters() to extract current send
// codec settings from the given list of codecs (originally from SDP). Both send
// and receive streams may be reconfigured based on the new settings.
bool WebRtcVoiceSendChannel::SetSendCodecs(
    const std::vector<Codec>& codecs,
    std::optional<Codec> preferred_codec) {
  RTC_DCHECK_RUN_ON(worker_thread_);
  dtmf_payload_type_ = std::nullopt;
  dtmf_payload_freq_ = -1;

  // Validate supplied codecs list.
  for (const Codec& codec : codecs) {
    // TODO(solenberg): Validate more aspects of input - that payload types
    //                  don't overlap, remove redundant/unsupported codecs etc -
    //                  the same way it is done for RtpHeaderExtensions.
    if (codec.id < kMinPayloadType || codec.id > kMaxPayloadType) {
      RTC_LOG(LS_WARNING) << "Codec payload type out of range: "
                          << ToString(codec);
      return false;
    }
  }

  // Find PT of telephone-event codec with lowest clockrate, as a fallback, in
  // case we don't have a DTMF codec with a rate matching the send codec's, or
  // if this function returns early.
  std::vector<Codec> dtmf_codecs;
  for (const Codec& codec : codecs) {
    if (IsCodec(codec, kDtmfCodecName)) {
      dtmf_codecs.push_back(codec);
      if (!dtmf_payload_type_ || codec.clockrate < dtmf_payload_freq_) {
        dtmf_payload_type_ = codec.id;
        dtmf_payload_freq_ = codec.clockrate;
      }
    }
  }

  // Scan through the list to figure out the codec to use for sending.
  std::optional<AudioSendStream::Config::SendCodecSpec> send_codec_spec;
  BitrateConstraints bitrate_config;
  std::optional<AudioCodecInfo> voice_codec_info;
  size_t send_codec_position = 0;
  for (const Codec& voice_codec : codecs) {
    if (!(IsCodec(voice_codec, kCnCodecName) ||
          IsCodec(voice_codec, kDtmfCodecName) ||
          IsCodec(voice_codec, kRedCodecName)) &&
        (!preferred_codec || preferred_codec->Matches(voice_codec))) {
      SdpAudioFormat format(voice_codec.name, voice_codec.clockrate,
                            voice_codec.channels, voice_codec.params);

      voice_codec_info = engine()->encoder_factory_->QueryAudioEncoder(format);
      if (!voice_codec_info) {
        RTC_LOG(LS_WARNING) << "Unknown codec " << ToString(voice_codec);
        send_codec_position++;
        continue;
      }

      send_codec_spec =
          AudioSendStream::Config::SendCodecSpec(voice_codec.id, format);
      if (voice_codec.bitrate > 0) {
        send_codec_spec->target_bitrate_bps = voice_codec.bitrate;
      }
      send_codec_spec->nack_enabled = HasNack(voice_codec);
      send_codec_spec->enable_non_sender_rtt = HasRrtr(voice_codec);
      bitrate_config = GetBitrateConfigForCodec(voice_codec);
      break;
    }
    send_codec_position++;
  }

  if (!send_codec_spec) {
    // No codecs in common, bail out early.
    return true;
  }

  RTC_DCHECK(voice_codec_info);
  if (voice_codec_info->allow_comfort_noise) {
    // Loop through the codecs list again to find the CN codec.
    // TODO(solenberg): Break out into a separate function?
    for (const Codec& cn_codec : codecs) {
      if (IsCodec(cn_codec, kCnCodecName) &&
          cn_codec.clockrate == send_codec_spec->format.clockrate_hz &&
          cn_codec.channels == voice_codec_info->num_channels) {
        if (cn_codec.channels != 1) {
          RTC_LOG(LS_WARNING)
              << "CN #channels " << cn_codec.channels << " not supported.";
        } else if (cn_codec.clockrate != 8000) {
          RTC_LOG(LS_WARNING)
              << "CN frequency " << cn_codec.clockrate << " not supported.";
        } else {
          send_codec_spec->cng_payload_type = cn_codec.id;
        }
        break;
      }
    }

    // Find the telephone-event PT exactly matching the preferred send codec.
    for (const Codec& dtmf_codec : dtmf_codecs) {
      if (dtmf_codec.clockrate == send_codec_spec->format.clockrate_hz) {
        dtmf_payload_type_ = dtmf_codec.id;
        dtmf_payload_freq_ = dtmf_codec.clockrate;
        break;
      }
    }
  }

  // Loop through the codecs to find the RED codec that matches opus
  // with respect to clockrate and number of channels.
  // RED codec needs to be negotiated before the actual codec they
  // reference.
  for (size_t i = 0; i < send_codec_position; ++i) {
    const Codec& red_codec = codecs[i];
    if (IsCodec(red_codec, kRedCodecName) &&
        CheckRedParameters(red_codec, *send_codec_spec)) {
      send_codec_spec->red_payload_type = red_codec.id;
      break;
    }
  }

  if (send_codec_spec_ != send_codec_spec) {
    send_codec_spec_ = std::move(send_codec_spec);
    // Apply new settings to all streams.
    for (const auto& kv : send_streams_) {
      kv.second->SetSendCodecSpec(*send_codec_spec_);
    }
  } else {
    // If the codec isn't changing, set the start bitrate to -1 which means
    // "unchanged" so that BWE isn't affected.
    bitrate_config.start_bitrate_bps = -1;
  }
  call_->GetTransportControllerSend()->SetSdpBitrateParameters(bitrate_config);

  send_codecs_ = codecs;

  if (send_codec_changed_callback_) {
    send_codec_changed_callback_();
  }

  return true;
}

void WebRtcVoiceSendChannel::SetSend(bool send) {
  TRACE_EVENT0("webrtc", "WebRtcVoiceMediaChannel::SetSend");
  if (send_ == send) {
    return;
  }

  // Apply channel specific options.
  if (send) {
    engine()->ApplyOptions(options_);

    // RingRTC change to not do early InitRecording()
#if false
    // Initialize the ADM for recording (this may take time on some platforms,
    // e.g. Android).
    if (options_.init_recording_on_send.value_or(true) &&
        // InitRecording() may return an error if the ADM is already recording.
        !engine()->adm()->RecordingIsInitialized() &&
        !engine()->adm()->Recording()) {
      if (engine()->adm()->InitRecording() != 0) {
        RTC_LOG(LS_WARNING) << "Failed to initialize recording";
      }
    }
#endif
  }

  // Change the settings on each send channel.
  for (auto& kv : send_streams_) {
    kv.second->SetSend(send);
  }

  send_ = send;
}

bool WebRtcVoiceSendChannel::SetAudioSend(uint32_t ssrc,
                                          bool enable,
                                          const AudioOptions* options,
                                          AudioSource* source) {
  RTC_DCHECK_RUN_ON(worker_thread_);
  // TODO(solenberg): The state change should be fully rolled back if any one of
  //                  these calls fail.
  if (!SetLocalSource(ssrc, source)) {
    return false;
  }
  if (!MuteStream(ssrc, !enable)) {
    return false;
  }
  if (enable && options) {
    return SetOptions(*options);
  }
  return true;
}

bool WebRtcVoiceSendChannel::AddSendStream(const StreamParams& sp) {
  TRACE_EVENT0("webrtc", "WebRtcVoiceMediaChannel::AddSendStream");
  RTC_DCHECK_RUN_ON(worker_thread_);
  RTC_LOG(LS_INFO) << "AddSendStream: " << sp.ToString();

  uint32_t ssrc = sp.first_ssrc();
  RTC_DCHECK(0 != ssrc);

  if (send_streams_.find(ssrc) != send_streams_.end()) {
    RTC_LOG(LS_ERROR) << "Stream already exists with ssrc " << ssrc;
    return false;
  }

  std::optional<std::string> audio_network_adaptor_config =
      GetAudioNetworkAdaptorConfig(options_);
  WebRtcAudioSendStream* stream = new WebRtcAudioSendStream(
      ssrc, mid_, sp.cname, sp.id, send_codec_spec_, ExtmapAllowMixed(),
      send_rtp_extensions_, max_send_bitrate_bps_,
      audio_config_.rtcp_report_interval_ms, audio_network_adaptor_config,
      call_, transport(), engine()->encoder_factory_, codec_pair_id_, nullptr,
      crypto_options_);
  send_streams_.insert(std::make_pair(ssrc, stream));
  if (ssrc_list_changed_callback_) {
    std::set<uint32_t> ssrcs_in_use;
    for (auto it : send_streams_) {
      ssrcs_in_use.insert(it.first);
    }
    ssrc_list_changed_callback_(ssrcs_in_use);
  }

  send_streams_[ssrc]->SetSend(send_);
  return true;
}

bool WebRtcVoiceSendChannel::RemoveSendStream(uint32_t ssrc) {
  TRACE_EVENT0("webrtc", "WebRtcVoiceMediaChannel::RemoveSendStream");
  RTC_DCHECK_RUN_ON(worker_thread_);
  RTC_LOG(LS_INFO) << "RemoveSendStream: " << ssrc;

  auto it = send_streams_.find(ssrc);
  if (it == send_streams_.end()) {
    RTC_LOG(LS_WARNING) << "Try to remove stream with ssrc " << ssrc
                        << " which doesn't exist.";
    return false;
  }

  it->second->SetSend(false);

  // TODO(solenberg): If we're removing the receiver_reports_ssrc_ stream, find
  // the first active send stream and use that instead, reassociating receive
  // streams.

  delete it->second;
  send_streams_.erase(it);
  if (send_streams_.empty()) {
    SetSend(false);
  }
  return true;
}

void WebRtcVoiceSendChannel::SetSsrcListChangedCallback(
    absl::AnyInvocable<void(const std::set<uint32_t>&)> callback) {
  ssrc_list_changed_callback_ = std::move(callback);
}

bool WebRtcVoiceSendChannel::SetLocalSource(uint32_t ssrc,
                                            AudioSource* source) {
  auto it = send_streams_.find(ssrc);
  if (it == send_streams_.end()) {
    if (source) {
      // Return an error if trying to set a valid source with an invalid ssrc.
      RTC_LOG(LS_ERROR) << "SetLocalSource failed with ssrc " << ssrc;
      return false;
    }

    // The channel likely has gone away, do nothing.
    return true;
  }

  if (source) {
    it->second->SetSource(source);
  } else {
    it->second->ClearSource();
  }

  return true;
}

bool WebRtcVoiceSendChannel::CanInsertDtmf() {
  return dtmf_payload_type_.has_value() && send_;
}

void WebRtcVoiceSendChannel::SetFrameEncryptor(
    uint32_t ssrc,
    scoped_refptr<FrameEncryptorInterface> frame_encryptor) {
  RTC_DCHECK_RUN_ON(worker_thread_);
  auto matching_stream = send_streams_.find(ssrc);
  if (matching_stream != send_streams_.end()) {
    matching_stream->second->SetFrameEncryptor(frame_encryptor);
  }
}

bool WebRtcVoiceSendChannel::InsertDtmf(uint32_t ssrc,
                                        int event,
                                        int duration) {
  RTC_DCHECK_RUN_ON(worker_thread_);
  RTC_LOG(LS_INFO) << "WebRtcVoiceMediaChannel::InsertDtmf";
  if (!CanInsertDtmf()) {
    return false;
  }

  // Figure out which WebRtcAudioSendStream to send the event on.
  auto it = ssrc != 0 ? send_streams_.find(ssrc) : send_streams_.begin();
  if (it == send_streams_.end()) {
    RTC_LOG(LS_WARNING) << "The specified ssrc " << ssrc << " is not in use.";
    return false;
  }
  if (event < kMinTelephoneEventCode || event > kMaxTelephoneEventCode) {
    RTC_LOG(LS_WARNING) << "DTMF event code " << event << " out of range.";
    return false;
  }
  RTC_DCHECK_NE(-1, dtmf_payload_freq_);
  return it->second->SendTelephoneEvent(*dtmf_payload_type_, dtmf_payload_freq_,
                                        event, duration);
}

void WebRtcVoiceSendChannel::OnPacketSent(const SentPacketInfo& sent_packet) {
  RTC_DCHECK_RUN_ON(&network_thread_checker_);
  // TODO(tommi): We shouldn't need to go through call_ to deliver this
  // notification. We should already have direct access to
  // video_send_delay_stats_ and transport_send_ptr_ via `stream_`.
  // So we should be able to remove OnSentPacket from Call and handle this per
  // channel instead. At the moment Call::OnSentPacket calls OnSentPacket for
  // the video stats, which we should be able to skip.
  call_->OnSentPacket(sent_packet);
}

void WebRtcVoiceSendChannel::OnNetworkRouteChanged(
    absl::string_view transport_name,
    const NetworkRoute& network_route) {
  RTC_DCHECK_RUN_ON(&network_thread_checker_);

  call_->OnAudioTransportOverheadChanged(network_route.packet_overhead);

  worker_thread_->PostTask(SafeTask(
      task_safety_.flag(),
      [this, name = std::string(transport_name), route = network_route] {
        RTC_DCHECK_RUN_ON(worker_thread_);
        call_->GetTransportControllerSend()->OnNetworkRouteChanged(name, route);
      }));
}

bool WebRtcVoiceSendChannel::MuteStream(uint32_t ssrc, bool muted) {
  RTC_DCHECK_RUN_ON(worker_thread_);
  const auto it = send_streams_.find(ssrc);
  if (it == send_streams_.end()) {
    RTC_LOG(LS_WARNING) << "The specified ssrc " << ssrc << " is not in use.";
    return false;
  }
  it->second->SetMuted(muted);

  // TODO(solenberg):
  // We set the AGC to mute state only when all the channels are muted.
  // This implementation is not ideal, instead we should signal the AGC when
  // the mic channel is muted/unmuted. We can't do it today because there
  // is no good way to know which stream is mapping to the mic channel.
  // RingRTC change to make it possible to share an APM.
  // See set_capture_output_used in audio_processing.h.
  bool capture_output_used = false;
  for (const auto& kv : send_streams_) {
    capture_output_used = capture_output_used || !kv.second->muted();
  }
  AudioProcessing* ap = engine()->apm();
  if (ap) {
    ap->set_capture_output_used(this, capture_output_used);
  }

  return true;
}

bool WebRtcVoiceSendChannel::SetMaxSendBitrate(int bps) {
  RTC_LOG(LS_INFO) << "WebRtcVoiceMediaChannel::SetMaxSendBitrate.";
  max_send_bitrate_bps_ = bps;
  bool success = true;
  for (const auto& kv : send_streams_) {
    if (!kv.second->SetMaxSendBitrate(max_send_bitrate_bps_)) {
      success = false;
    }
  }
  return success;
}

void WebRtcVoiceSendChannel::OnReadyToSend(bool ready) {
  RTC_DCHECK_RUN_ON(&network_thread_checker_);
  RTC_LOG(LS_VERBOSE) << "OnReadyToSend: " << (ready ? "Ready." : "Not ready.");
  call_->SignalChannelNetworkState(MediaType::AUDIO,
                                   ready ? kNetworkUp : kNetworkDown);
}

bool WebRtcVoiceSendChannel::GetStats(VoiceMediaSendInfo* info) {
  TRACE_EVENT0("webrtc", "WebRtcVoiceMediaChannel::GetSendStats");
  RTC_DCHECK_RUN_ON(worker_thread_);
  RTC_DCHECK(info);

  // Get SSRC and stats for each sender.
  // With separate send and receive channels, we expect GetStats to be called on
  // both, and accumulate info, but only one channel (the send one) should have
  // senders.
  RTC_DCHECK(info->senders.size() == 0U || send_streams_.size() == 0);
  for (const auto& stream : send_streams_) {
    AudioSendStream::Stats stats = stream.second->GetStats(false);
    VoiceSenderInfo sinfo;
    sinfo.add_ssrc(stats.local_ssrc);
    sinfo.payload_bytes_sent = stats.payload_bytes_sent;
    sinfo.header_and_padding_bytes_sent = stats.header_and_padding_bytes_sent;
    sinfo.retransmitted_bytes_sent = stats.retransmitted_bytes_sent;
    sinfo.packets_sent = stats.packets_sent;
    sinfo.total_packet_send_delay = stats.total_packet_send_delay;
    sinfo.retransmitted_packets_sent = stats.retransmitted_packets_sent;
    sinfo.packets_lost = stats.packets_lost;
    sinfo.fraction_lost = stats.fraction_lost;
    sinfo.nacks_received = stats.nacks_received;
    sinfo.target_bitrate =
        stats.target_bitrate_bps > 0
            ? std::optional(DataRate::BitsPerSec(stats.target_bitrate_bps))
            : std::nullopt;
    sinfo.codec_name = stats.codec_name;
    sinfo.codec_payload_type = stats.codec_payload_type;
    sinfo.jitter_ms = stats.jitter_ms;
    sinfo.rtt_ms = stats.rtt_ms;
    sinfo.audio_level = stats.audio_level;
    sinfo.total_input_energy = stats.total_input_energy;
    sinfo.total_input_duration = stats.total_input_duration;
    sinfo.ana_statistics = stats.ana_statistics;
    sinfo.apm_statistics = stats.apm_statistics;
    sinfo.report_block_datas = std::move(stats.report_block_datas);

    auto encodings = stream.second->rtp_parameters().encodings;
    if (!encodings.empty()) {
      sinfo.active = encodings[0].active;
    }

    info->senders.push_back(sinfo);
  }

  FillSendCodecStats(info);

  return true;
}

void WebRtcVoiceSendChannel::FillSendCodecStats(
    VoiceMediaSendInfo* voice_media_info) {
  for (const auto& sender : voice_media_info->senders) {
    auto codec = absl::c_find_if(send_codecs_, [&sender](const Codec& c) {
      return sender.codec_payload_type && *sender.codec_payload_type == c.id;
    });
    if (codec != send_codecs_.end()) {
      voice_media_info->send_codecs.insert(
          std::make_pair(codec->id, codec->ToCodecParameters()));
    }
  }
}

void WebRtcVoiceSendChannel::SetEncoderToPacketizerFrameTransformer(
    uint32_t ssrc,
    scoped_refptr<FrameTransformerInterface> frame_transformer) {
  RTC_DCHECK_RUN_ON(worker_thread_);
  auto matching_stream = send_streams_.find(ssrc);
  if (matching_stream == send_streams_.end()) {
    RTC_LOG(LS_INFO) << "Attempting to set frame transformer for SSRC:" << ssrc
                     << " which doesn't exist.";
    return;
  }
  matching_stream->second->SetEncoderToPacketizerFrameTransformer(
      std::move(frame_transformer));
}

RtpParameters WebRtcVoiceSendChannel::GetRtpSendParameters(
    uint32_t ssrc) const {
  RTC_DCHECK_RUN_ON(worker_thread_);
  auto it = send_streams_.find(ssrc);
  if (it == send_streams_.end()) {
    RTC_LOG(LS_WARNING) << "Attempting to get RTP send parameters for stream "
                           "with ssrc "
                        << ssrc << " which doesn't exist.";
    return RtpParameters();
  }

  RtpParameters rtp_params = it->second->rtp_parameters();
  // Need to add the common list of codecs to the send stream-specific
  // RTP parameters.
  for (const Codec& codec : send_codecs_) {
    rtp_params.codecs.push_back(codec.ToCodecParameters());
  }
  return rtp_params;
}

RTCError WebRtcVoiceSendChannel::SetRtpSendParameters(
    uint32_t ssrc,
    const RtpParameters& parameters,
    SetParametersCallback callback) {
  RTC_DCHECK_RUN_ON(worker_thread_);
  auto it = send_streams_.find(ssrc);
  if (it == send_streams_.end()) {
    RTC_LOG(LS_WARNING) << "Attempting to set RTP send parameters for stream "
                           "with ssrc "
                        << ssrc << " which doesn't exist.";
    return InvokeSetParametersCallback(callback,
                                       RTCError(RTCErrorType::INTERNAL_ERROR));
  }

  // TODO(deadbeef): Handle setting parameters with a list of codecs in a
  // different order (which should change the send codec).
  RtpParameters current_parameters = GetRtpSendParameters(ssrc);
  if (current_parameters.codecs != parameters.codecs) {
    RTC_DLOG(LS_ERROR) << "Using SetParameters to change the set of codecs "
                          "is not currently supported.";
    return InvokeSetParametersCallback(callback,
                                       RTCError(RTCErrorType::INTERNAL_ERROR));
  }

  if (!parameters.encodings.empty()) {
    // Note that these values come from:
    // https://tools.ietf.org/html/draft-ietf-tsvwg-rtcweb-qos-16#section-5
    DiffServCodePoint new_dscp = DSCP_DEFAULT;
    switch (parameters.encodings[0].network_priority) {
      case Priority::kVeryLow:
        new_dscp = DSCP_CS1;
        break;
      case Priority::kLow:
        new_dscp = DSCP_DEFAULT;
        break;
      case Priority::kMedium:
        new_dscp = DSCP_EF;
        break;
      case Priority::kHigh:
        new_dscp = DSCP_EF;
        break;
    }
    SetPreferredDscp(new_dscp);

    std::optional<Codec> send_codec = GetSendCodec();
    // Since we validate that all layers have the same value, we can just check
    // the first layer.
    // TODO: https://issues.webrtc.org/362277533 - Support mixed-codec simulcast
    if (parameters.encodings[0].codec && send_codec &&
        !send_codec->MatchesRtpCodec(*parameters.encodings[0].codec)) {
      RTC_LOG(LS_VERBOSE) << "Trying to change codec to "
                          << parameters.encodings[0].codec->name;
      auto matched_codec =
          absl::c_find_if(send_codecs_, [&](auto negotiated_codec) {
            return negotiated_codec.MatchesRtpCodec(
                *parameters.encodings[0].codec);
          });

      if (matched_codec == send_codecs_.end()) {
        return InvokeSetParametersCallback(
            callback,
            RTCError(RTCErrorType::INVALID_MODIFICATION,
                     "Attempted to use an unsupported codec for layer 0"));
      }

      SetSendCodecs(send_codecs_, *matched_codec);
    }
  }

  // TODO(minyue): The following legacy actions go into
  // `WebRtcAudioSendStream::SetRtpParameters()` which is called at the end,
  // though there are two difference:
  // 1. `WebRtcVoiceMediaChannel::SetChannelSendParameters()` only calls
  // `SetSendCodec` while `WebRtcAudioSendStream::SetRtpParameters()` calls
  // `SetSendCodecs`. The outcome should be the same.
  // 2. AudioSendStream can be recreated.

  // Codecs are handled at the WebRtcVoiceMediaChannel level.
  RtpParameters reduced_params = parameters;
  reduced_params.codecs.clear();
  return it->second->SetRtpParameters(reduced_params, std::move(callback));
}

void WebRtcVoiceSendChannel::ConfigureEncoders(const AudioEncoder::Config& config) {
  int count = 0;
  for (auto& it : send_streams_) {
    it.second->ConfigureEncoder(config);
    count++;
  }

  if (count == 0) {
    RTC_LOG(LS_WARNING) << "WebRtcVoiceMediaChannel::ConfigureEncoders(...) changed no send streams!";
  } else {
    RTC_LOG(LS_INFO) << "WebRtcVoiceMediaChannel::ConfigureEncoders(...) changed " << count << " transceivers.";
  }
}

// RingRTC change to get audio levels
void WebRtcVoiceSendChannel::GetCapturedAudioLevel(uint16_t* captured_out) {
  uint16_t captured = 0;
  for (const auto& kv : send_streams_) {
    captured = kv.second->GetAudioLevel();
  }

  *captured_out = captured;
}

// -------------------------- WebRtcVoiceReceiveChannel ----------------------

class WebRtcVoiceReceiveChannel::WebRtcAudioReceiveStream {
 public:
  WebRtcAudioReceiveStream(AudioReceiveStreamInterface::Config config,
                           Call* call)
      : call_(call), stream_(call_->CreateAudioReceiveStream(config)) {
    RTC_DCHECK(call);
    RTC_DCHECK(stream_);
  }

  WebRtcAudioReceiveStream() = delete;
  WebRtcAudioReceiveStream(const WebRtcAudioReceiveStream&) = delete;
  WebRtcAudioReceiveStream& operator=(const WebRtcAudioReceiveStream&) = delete;

  ~WebRtcAudioReceiveStream() {
    RTC_DCHECK_RUN_ON(&worker_thread_checker_);
    call_->DestroyAudioReceiveStream(stream_);
  }

  AudioReceiveStreamInterface& stream() {
    RTC_DCHECK(stream_);
    return *stream_;
  }

  void SetFrameDecryptor(
      scoped_refptr<FrameDecryptorInterface> frame_decryptor) {
    RTC_DCHECK_RUN_ON(&worker_thread_checker_);
    stream_->SetFrameDecryptor(std::move(frame_decryptor));
  }

  void SetUseNack(bool use_nack) {
    RTC_DCHECK_RUN_ON(&worker_thread_checker_);
    stream_->SetNackHistory(use_nack ? kNackRtpHistoryMs : 0);
  }

  void SetRtcpMode(::webrtc::RtcpMode mode) {
    RTC_DCHECK_RUN_ON(&worker_thread_checker_);
    stream_->SetRtcpMode(mode);
  }

  void SetNonSenderRttMeasurement(bool enabled) {
    RTC_DCHECK_RUN_ON(&worker_thread_checker_);
    stream_->SetNonSenderRttMeasurement(enabled);
  }

  // Set a new payload type -> decoder map.
  void SetDecoderMap(const std::map<int, SdpAudioFormat>& decoder_map) {
    RTC_DCHECK_RUN_ON(&worker_thread_checker_);
    stream_->SetDecoderMap(decoder_map);
  }

  AudioReceiveStreamInterface::Stats GetStats(
      bool get_and_clear_legacy_stats) const {
    RTC_DCHECK_RUN_ON(&worker_thread_checker_);
    return stream_->GetStats(get_and_clear_legacy_stats);
  }

  void SetRawAudioSink(std::unique_ptr<AudioSinkInterface> sink) {
    RTC_DCHECK_RUN_ON(&worker_thread_checker_);
    // Need to update the stream's sink first; once raw_audio_sink_ is
    // reassigned, whatever was in there before is destroyed.
    stream_->SetSink(sink.get());
    raw_audio_sink_ = std::move(sink);
  }

  void SetOutputVolume(double volume) {
    RTC_DCHECK_RUN_ON(&worker_thread_checker_);
    stream_->SetGain(volume);
  }

  void SetPlayout(bool playout) {
    RTC_DCHECK_RUN_ON(&worker_thread_checker_);
    if (playout) {
      stream_->Start();
    } else {
      stream_->Stop();
    }
  }

  bool SetBaseMinimumPlayoutDelayMs(int delay_ms) {
    RTC_DCHECK_RUN_ON(&worker_thread_checker_);
    if (stream_->SetBaseMinimumPlayoutDelayMs(delay_ms))
      return true;

    RTC_LOG(LS_ERROR) << "Failed to SetBaseMinimumPlayoutDelayMs"
                         " on AudioReceiveStreamInterface on SSRC="
                      << stream_->remote_ssrc()
                      << " with delay_ms=" << delay_ms;
    return false;
  }

  int GetBaseMinimumPlayoutDelayMs() const {
    RTC_DCHECK_RUN_ON(&worker_thread_checker_);
    return stream_->GetBaseMinimumPlayoutDelayMs();
  }

  std::vector<RtpSource> GetSources() {
    RTC_DCHECK_RUN_ON(&worker_thread_checker_);
    return stream_->GetSources();
  }

  void SetDepacketizerToDecoderFrameTransformer(
      scoped_refptr<FrameTransformerInterface> frame_transformer) {
    RTC_DCHECK_RUN_ON(&worker_thread_checker_);
    stream_->SetDepacketizerToDecoderFrameTransformer(frame_transformer);
  }

  // RingRTC change to get audio levels
  uint16_t GetAudioLevel() {
    return stream_->GetAudioLevel();
  }

 private:
  SequenceChecker worker_thread_checker_;
  Call* call_ = nullptr;
  AudioReceiveStreamInterface* const stream_ = nullptr;
  std::unique_ptr<AudioSinkInterface> raw_audio_sink_
      RTC_GUARDED_BY(worker_thread_checker_);
};

WebRtcVoiceReceiveChannel::WebRtcVoiceReceiveChannel(
    WebRtcVoiceEngine* engine,
    const MediaConfig& config,
    const AudioOptions& options,
    const CryptoOptions& crypto_options,
    Call* call,
    AudioCodecPairId codec_pair_id)
    : MediaChannelUtil(call->network_thread(), config.enable_dscp),
      worker_thread_(call->worker_thread()),
      engine_(engine),
      call_(call),
      audio_config_(config.audio),
      codec_pair_id_(codec_pair_id),
      crypto_options_(crypto_options) {
  RTC_LOG(LS_VERBOSE) << "WebRtcVoiceReceiveChannel::WebRtcVoiceReceiveChannel";
  RTC_DCHECK(call);
  SetOptions(options);
}

WebRtcVoiceReceiveChannel::~WebRtcVoiceReceiveChannel() {
  RTC_DCHECK_RUN_ON(worker_thread_);
  RTC_DLOG(LS_VERBOSE)
      << "WebRtcVoiceReceiveChannel::~WebRtcVoiceReceiveChannel";
  // TODO(solenberg): Should be able to delete the streams directly, without
  //                  going through RemoveNnStream(), once stream objects handle
  //                  all (de)configuration.
  while (!recv_streams_.empty()) {
    RemoveRecvStream(recv_streams_.begin()->first);
  }
}

bool WebRtcVoiceReceiveChannel::SetReceiverParameters(
    const AudioReceiverParameters& params) {
  TRACE_EVENT0("webrtc", "WebRtcVoiceMediaChannel::SetReceiverParameters");
  RTC_DCHECK_RUN_ON(worker_thread_);
  RTC_LOG(LS_INFO) << "WebRtcVoiceMediaChannel::SetReceiverParameters: "
                   << params.ToString();
  // TODO(pthatcher): Refactor this to be more clean now that we have
  // all the information at once.
  mid_ = params.mid;

  if (!SetRecvCodecs(params.codecs)) {
    return false;
  }

  if (!ValidateRtpExtensions(params.extensions, recv_rtp_extensions_)) {
    return false;
  }
  std::vector<RtpExtension> filtered_extensions =
      FilterRtpExtensions(params.extensions, RtpExtension::IsSupportedForAudio,
                          false, call_->trials());
  if (recv_rtp_extensions_ != filtered_extensions) {
    recv_rtp_extensions_.swap(filtered_extensions);
    recv_rtp_extension_map_ = RtpHeaderExtensionMap(recv_rtp_extensions_);
  }
  // RTCP mode, NACK, and receive-side RTT are not configured here because they
  // enable send functionality in the receive channels. This functionality is
  // instead configured using the SetReceiveRtcpMode, SetReceiveNackEnabled, and
  // SetReceiveNonSenderRttEnabled methods.
  return true;
}

RtpParameters WebRtcVoiceReceiveChannel::GetRtpReceiverParameters(
    uint32_t ssrc) const {
  RTC_DCHECK_RUN_ON(worker_thread_);
  RtpParameters rtp_params;
  auto it = recv_streams_.find(ssrc);
  if (it == recv_streams_.end()) {
    RTC_LOG(LS_WARNING)
        << "Attempting to get RTP receive parameters for stream "
           "with ssrc "
        << ssrc << " which doesn't exist.";
    return RtpParameters();
  }
  rtp_params.encodings.emplace_back();
  rtp_params.encodings.back().ssrc = it->second->stream().remote_ssrc();
  rtp_params.header_extensions = recv_rtp_extensions_;

  for (const Codec& codec : recv_codecs_) {
    rtp_params.codecs.push_back(codec.ToCodecParameters());
  }
  rtp_params.rtcp.reduced_size = recv_rtcp_mode_ == RtcpMode::kReducedSize;
  return rtp_params;
}

RtpParameters WebRtcVoiceReceiveChannel::GetDefaultRtpReceiveParameters()
    const {
  RTC_DCHECK_RUN_ON(worker_thread_);
  RtpParameters rtp_params;
  if (!default_sink_) {
    // Getting parameters on a default, unsignaled audio receive stream but
    // because we've not configured to receive such a stream, `encodings` is
    // empty.
    return rtp_params;
  }
  rtp_params.encodings.emplace_back();

  for (const Codec& codec : recv_codecs_) {
    rtp_params.codecs.push_back(codec.ToCodecParameters());
  }
  return rtp_params;
}

bool WebRtcVoiceReceiveChannel::SetOptions(const AudioOptions& options) {
  RTC_DCHECK_RUN_ON(worker_thread_);
  RTC_LOG(LS_INFO) << "Setting voice channel options: " << options.ToString();

  // We retain all of the existing options, and apply the given ones
  // on top.  This means there is no way to "clear" options such that
  // they go back to the engine default.
  options_.SetAll(options);
  engine()->ApplyOptions(options_);

  RTC_LOG(LS_INFO) << "Set voice receive channel options. Current options: "
                   << options_.ToString();
  return true;
}

bool WebRtcVoiceReceiveChannel::SetRecvCodecs(
    const std::vector<Codec>& codecs_in) {
  RTC_DCHECK_RUN_ON(worker_thread_);

  auto codecs = codecs_in;
  // Record the payload types used in the payload type suggester.
  RTC_LOG(LS_INFO) << "Setting receive voice codecs. Mid is " << mid_;
  for (auto& codec : codecs) {
    auto error = call_->GetPayloadTypeSuggester()->AddLocalMapping(
        mid_, codec.id, codec);
    if (!error.ok()) {
      RTC_LOG(LS_ERROR) << "Failed to register PT for " << codec.ToString();
      return false;
    }
  }

  if (!VerifyUniquePayloadTypes(codecs)) {
    RTC_LOG(LS_ERROR) << "Codec payload types overlap.";
    return false;
  }

  // Create a payload type -> SdpAudioFormat map with all the decoders. Fail
  // unless the factory claims to support all decoders.
  std::map<int, SdpAudioFormat> decoder_map;
  for (const Codec& codec : codecs) {
    // Log a warning if a codec's payload type is changing. This used to be
    // treated as an error. It's abnormal, but not really illegal.
    std::optional<Codec> old_codec = FindCodec(recv_codecs_, codec);
    if (old_codec && old_codec->id != codec.id) {
      RTC_LOG(LS_WARNING) << codec.name << " mapped to a second payload type ("
                          << codec.id << ", was already mapped to "
                          << old_codec->id << ")";
    }
    auto format = AudioCodecToSdpAudioFormat(codec);
    if (!IsCodec(codec, kCnCodecName) && !IsCodec(codec, kDtmfCodecName) &&
        !IsCodec(codec, kRedCodecName) &&
        !engine()->decoder_factory_->IsSupportedDecoder(format)) {
      RTC_LOG(LS_ERROR) << "Unsupported codec: " << absl::StrCat(format);
      return false;
    }
    // We allow adding new codecs but don't allow changing the payload type of
    // codecs that are already configured since we might already be receiving
    // packets with that payload type. See RFC3264, Section 8.3.2.
    // TODO(deadbeef): Also need to check for clashes with previously mapped
    // payload types, and not just currently mapped ones. For example, this
    // should be illegal:
    // 1. {100: opus/48000/2, 101: ISAC/16000}
    // 2. {100: opus/48000/2}
    // 3. {100: opus/48000/2, 101: ISAC/32000}
    // Though this check really should happen at a higher level, since this
    // conflict could happen between audio and video codecs.
    auto existing = decoder_map_.find(codec.id);
    if (existing != decoder_map_.end() && !existing->second.Matches(format)) {
      RTC_LOG(LS_ERROR) << "Attempting to use payload type " << codec.id
                        << " for " << codec.name
                        << ", but it is already used for "
                        << existing->second.name;
      return false;
    }
    decoder_map.insert({codec.id, std::move(format)});
  }

  if (decoder_map == decoder_map_) {
    // There's nothing new to configure.
    return true;
  }

  bool playout_enabled = playout_;
  // Receive codecs can not be changed while playing. So we temporarily
  // pause playout.
  SetPlayout(false);
  RTC_DCHECK(!playout_);

  decoder_map_ = std::move(decoder_map);
  for (auto& kv : recv_streams_) {
    kv.second->SetDecoderMap(decoder_map_);
  }

  recv_codecs_ = codecs;

  SetPlayout(playout_enabled);
  RTC_DCHECK_EQ(playout_, playout_enabled);

  return true;
}

void WebRtcVoiceReceiveChannel::SetRtcpMode(::webrtc::RtcpMode mode) {
  // Check if the reduced size RTCP status changed on the
  // preferred send codec, and in that case reconfigure all receive streams.
  if (recv_rtcp_mode_ != mode) {
    RTC_LOG(LS_INFO) << "Changing RTCP mode on receive streams.";
    recv_rtcp_mode_ = mode;
    for (auto& kv : recv_streams_) {
      kv.second->SetRtcpMode(recv_rtcp_mode_);
    }
  }
}

void WebRtcVoiceReceiveChannel::SetReceiveNackEnabled(bool enabled) {
  // Check if the NACK status has changed on the
  // preferred send codec, and in that case reconfigure all receive streams.
  if (recv_nack_enabled_ != enabled) {
    RTC_LOG(LS_INFO) << "Changing NACK status on receive streams.";
    recv_nack_enabled_ = enabled;
    for (auto& kv : recv_streams_) {
      kv.second->SetUseNack(recv_nack_enabled_);
    }
  }
}

void WebRtcVoiceReceiveChannel::SetReceiveNonSenderRttEnabled(bool enabled) {
  // Check if the receive-side RTT status has changed on the preferred send
  // codec, in that case reconfigure all receive streams.
  if (enable_non_sender_rtt_ != enabled) {
    RTC_LOG(LS_INFO) << "Changing receive-side RTT status on receive streams.";
    enable_non_sender_rtt_ = enabled;
    for (auto& kv : recv_streams_) {
      kv.second->SetNonSenderRttMeasurement(enable_non_sender_rtt_);
    }
  }
}

void WebRtcVoiceReceiveChannel::SetPlayout(bool playout) {
  TRACE_EVENT0("webrtc", "WebRtcVoiceMediaChannel::SetPlayout");
  RTC_DCHECK_RUN_ON(worker_thread_);
  if (playout_ == playout) {
    return;
  }

  for (const auto& kv : recv_streams_) {
    kv.second->SetPlayout(playout);
  }
  playout_ = playout;
}

bool WebRtcVoiceReceiveChannel::AddRecvStream(const StreamParams& sp) {
  TRACE_EVENT0("webrtc", "WebRtcVoiceMediaChannel::AddRecvStream");
  RTC_DCHECK_RUN_ON(worker_thread_);
  RTC_LOG(LS_INFO) << "AddRecvStream: " << sp.ToString();

  if (!sp.has_ssrcs()) {
    // This is a StreamParam with unsignaled SSRCs. Store it, so it can be used
    // later when we know the SSRCs on the first packet arrival.
    unsignaled_stream_params_ = sp;
    return true;
  }

  if (!ValidateStreamParams(sp)) {
    return false;
  }

  const uint32_t ssrc = sp.first_ssrc();

  // If this stream was previously received unsignaled, we promote it, possibly
  // updating the sync group if stream ids have changed.
  if (MaybeDeregisterUnsignaledRecvStream(ssrc)) {
    auto stream_ids = sp.stream_ids();
    std::string sync_group = stream_ids.empty() ? std::string() : stream_ids[0];
    call_->OnUpdateSyncGroup(recv_streams_[ssrc]->stream(),
                             std::move(sync_group));
    return true;
  }

  if (recv_streams_.find(ssrc) != recv_streams_.end()) {
    RTC_LOG(LS_ERROR) << "Stream already exists with ssrc " << ssrc;
    return false;
  }

  // Create a new channel for receiving audio data.
  auto config = BuildReceiveStreamConfig(
      ssrc, receiver_reports_ssrc_, recv_nack_enabled_, enable_non_sender_rtt_,
      recv_rtcp_mode_, sp.stream_ids(), recv_rtp_extensions_, transport(),
      engine()->decoder_factory_, decoder_map_, codec_pair_id_,
      engine()->audio_jitter_buffer_max_packets_,
      engine()->audio_jitter_buffer_fast_accelerate_,
      engine()->audio_jitter_buffer_min_delay_ms_,
      // RingRTC change to configure the jitter buffer's max target delay.
      audio_config_.jitter_buffer_max_target_delay_ms,
      // RingRTC change to configure the RTCP report interval.
      audio_config_.rtcp_report_interval_ms, unsignaled_frame_decryptor_,
      crypto_options_, unsignaled_frame_transformer_);

  recv_streams_.insert(std::make_pair(
      ssrc, new WebRtcAudioReceiveStream(std::move(config), call_)));
  recv_streams_[ssrc]->SetPlayout(playout_);

  return true;
}

bool WebRtcVoiceReceiveChannel::RemoveRecvStream(uint32_t ssrc) {
  TRACE_EVENT0("webrtc", "WebRtcVoiceMediaChannel::RemoveRecvStream");
  RTC_DCHECK_RUN_ON(worker_thread_);
  RTC_LOG(LS_INFO) << "RemoveRecvStream: " << ssrc;

  const auto it = recv_streams_.find(ssrc);
  if (it == recv_streams_.end()) {
    RTC_LOG(LS_WARNING) << "Try to remove stream with ssrc " << ssrc
                        << " which doesn't exist.";
    return false;
  }

  MaybeDeregisterUnsignaledRecvStream(ssrc);

  it->second->SetRawAudioSink(nullptr);
  delete it->second;
  recv_streams_.erase(it);
  return true;
}

void WebRtcVoiceReceiveChannel::ResetUnsignaledRecvStream() {
  RTC_DCHECK_RUN_ON(worker_thread_);
  RTC_LOG(LS_INFO) << "ResetUnsignaledRecvStream.";
  unsignaled_stream_params_ = StreamParams();
  // Create a copy since RemoveRecvStream will modify `unsignaled_recv_ssrcs_`.
  std::vector<uint32_t> to_remove = unsignaled_recv_ssrcs_;
  for (uint32_t ssrc : to_remove) {
    RemoveRecvStream(ssrc);
  }
}

std::optional<uint32_t> WebRtcVoiceReceiveChannel::GetUnsignaledSsrc() const {
  if (unsignaled_recv_ssrcs_.empty()) {
    return std::nullopt;
  }
  // In the event of multiple unsignaled ssrcs, the last in the vector will be
  // the most recent one (the one forwarded to the MediaStreamTrack).
  return unsignaled_recv_ssrcs_.back();
}

void WebRtcVoiceReceiveChannel::ChooseReceiverReportSsrc(
    const std::set<uint32_t>& choices) {
  // Don't change SSRC if set is empty. Note that this differs from
  // the behavior of video.
  if (choices.empty()) {
    return;
  }
  if (choices.find(receiver_reports_ssrc_) != choices.end()) {
    return;
  }
  uint32_t ssrc = *(choices.begin());
  receiver_reports_ssrc_ = ssrc;
  for (auto& kv : recv_streams_) {
    call_->OnLocalSsrcUpdated(kv.second->stream(), ssrc);
  }
}

// Not implemented.
// TODO(https://crbug.com/webrtc/12676): Implement a fix for the unsignalled
// SSRC race that can happen when an m= section goes from receiving to not
// receiving.
void WebRtcVoiceReceiveChannel::OnDemuxerCriteriaUpdatePending() {}
void WebRtcVoiceReceiveChannel::OnDemuxerCriteriaUpdateComplete() {}

bool WebRtcVoiceReceiveChannel::SetOutputVolume(uint32_t ssrc, double volume) {
  RTC_DCHECK_RUN_ON(worker_thread_);
  RTC_LOG(LS_INFO) << StringFormat("WRVMC::%s({ssrc=%u}, {volume=%.2f})",
                                   __func__, ssrc, volume);
  const auto it = recv_streams_.find(ssrc);
  if (it == recv_streams_.end()) {
<<<<<<< HEAD
    // RingRTC change to reduce log noise.
    RTC_LOG(LS_INFO) << webrtc::StringFormat(
=======
    RTC_LOG(LS_WARNING) << StringFormat(
>>>>>>> 36ea4535
        "WRVMC::%s => (WARNING: no receive stream for SSRC %u)", __func__,
        ssrc);
    return false;
  }
  it->second->SetOutputVolume(volume);
  RTC_LOG(LS_INFO) << StringFormat(
      "WRVMC::%s => (stream with SSRC %u now uses volume %.2f)", __func__, ssrc,
      volume);
  return true;
}

bool WebRtcVoiceReceiveChannel::SetDefaultOutputVolume(double volume) {
  RTC_DCHECK_RUN_ON(worker_thread_);
  default_recv_volume_ = volume;
  for (uint32_t ssrc : unsignaled_recv_ssrcs_) {
    const auto it = recv_streams_.find(ssrc);
    if (it == recv_streams_.end()) {
      RTC_LOG(LS_WARNING) << "SetDefaultOutputVolume: no recv stream " << ssrc;
      return false;
    }
    it->second->SetOutputVolume(volume);
    RTC_LOG(LS_INFO) << "SetDefaultOutputVolume() to " << volume
                     << " for recv stream with ssrc " << ssrc;
  }
  return true;
}

bool WebRtcVoiceReceiveChannel::SetBaseMinimumPlayoutDelayMs(uint32_t ssrc,
                                                             int delay_ms) {
  RTC_DCHECK_RUN_ON(worker_thread_);
  std::vector<uint32_t> ssrcs(1, ssrc);
  // SSRC of 0 represents the default receive stream.
  if (ssrc == 0) {
    default_recv_base_minimum_delay_ms_ = delay_ms;
    ssrcs = unsignaled_recv_ssrcs_;
  }
  for (uint32_t recv_ssrc : ssrcs) {
    const auto it = recv_streams_.find(recv_ssrc);
    if (it == recv_streams_.end()) {
      RTC_LOG(LS_WARNING) << "SetBaseMinimumPlayoutDelayMs: no recv stream "
                          << recv_ssrc;
      return false;
    }
    it->second->SetBaseMinimumPlayoutDelayMs(delay_ms);
    RTC_LOG(LS_INFO) << "SetBaseMinimumPlayoutDelayMs() to " << delay_ms
                     << " for recv stream with ssrc " << recv_ssrc;
  }
  return true;
}

std::optional<int> WebRtcVoiceReceiveChannel::GetBaseMinimumPlayoutDelayMs(
    uint32_t ssrc) const {
  // SSRC of 0 represents the default receive stream.
  if (ssrc == 0) {
    return default_recv_base_minimum_delay_ms_;
  }

  const auto it = recv_streams_.find(ssrc);

  if (it != recv_streams_.end()) {
    return it->second->GetBaseMinimumPlayoutDelayMs();
  }
  return std::nullopt;
}

void WebRtcVoiceReceiveChannel::SetFrameDecryptor(
    uint32_t ssrc,
    scoped_refptr<FrameDecryptorInterface> frame_decryptor) {
  RTC_DCHECK_RUN_ON(worker_thread_);
  auto matching_stream = recv_streams_.find(ssrc);
  if (matching_stream != recv_streams_.end()) {
    matching_stream->second->SetFrameDecryptor(frame_decryptor);
  }
  // Handle unsignaled frame decryptors.
  if (ssrc == 0) {
    unsignaled_frame_decryptor_ = frame_decryptor;
  }
}

void WebRtcVoiceReceiveChannel::OnPacketReceived(
    const RtpPacketReceived& packet) {
  RTC_DCHECK_RUN_ON(&network_thread_checker_);

  // TODO(bugs.webrtc.org/11993): This code is very similar to what
  // WebRtcVideoChannel::OnPacketReceived does. For maintainability and
  // consistency it would be good to move the interaction with
  // call_->Receiver() to a common implementation and provide a callback on
  // the worker thread for the exception case (DELIVERY_UNKNOWN_SSRC) and
  // how retry is attempted.
  worker_thread_->PostTask(
      SafeTask(task_safety_.flag(), [this, packet = packet]() mutable {
        RTC_DCHECK_RUN_ON(worker_thread_);

        // TODO(bugs.webrtc.org/7135): extensions in `packet` is currently set
        // in RtpTransport and does not necessarily include extensions specific
        // to this channel/MID. Also see comment in
        // BaseChannel::MaybeUpdateDemuxerAndRtpExtensions_w.
        // It would likely be good if extensions where merged per BUNDLE and
        // applied directly in RtpTransport::DemuxPacket;
        packet.IdentifyExtensions(recv_rtp_extension_map_);
        if (!packet.arrival_time().IsFinite()) {
          packet.set_arrival_time(Timestamp::Micros(TimeMicros()));
        }

        call_->Receiver()->DeliverRtpPacket(
            MediaType::AUDIO, std::move(packet),
            absl::bind_front(
                &WebRtcVoiceReceiveChannel::MaybeCreateDefaultReceiveStream,
                this));
      }));
}

bool WebRtcVoiceReceiveChannel::MaybeCreateDefaultReceiveStream(
    const RtpPacketReceived& packet) {
  // Create an unsignaled receive stream for this previously not received
  // ssrc. If there already is N unsignaled receive streams, delete the
  // oldest. See: https://bugs.chromium.org/p/webrtc/issues/detail?id=5208
  uint32_t ssrc = packet.Ssrc();
  RTC_DCHECK(!absl::c_linear_search(unsignaled_recv_ssrcs_, ssrc));

  // Add new stream.
  StreamParams sp = unsignaled_stream_params_;
  sp.ssrcs.push_back(ssrc);
  RTC_LOG(LS_INFO) << "Creating unsignaled receive stream for SSRC=" << ssrc;
  if (!AddRecvStream(sp)) {
    RTC_LOG(LS_WARNING) << "Could not create unsignaled receive stream.";
    return false;
  }
  unsignaled_recv_ssrcs_.push_back(ssrc);
  RTC_HISTOGRAM_COUNTS_LINEAR("WebRTC.Audio.NumOfUnsignaledStreams",
                              unsignaled_recv_ssrcs_.size(), 1, 100, 101);

  // Remove oldest unsignaled stream, if we have too many.
  if (unsignaled_recv_ssrcs_.size() > kMaxUnsignaledRecvStreams) {
    uint32_t remove_ssrc = unsignaled_recv_ssrcs_.front();
    RTC_DLOG(LS_INFO) << "Removing unsignaled receive stream with SSRC="
                      << remove_ssrc;
    RemoveRecvStream(remove_ssrc);
  }
  RTC_DCHECK_GE(kMaxUnsignaledRecvStreams, unsignaled_recv_ssrcs_.size());

  SetOutputVolume(ssrc, default_recv_volume_);
  SetBaseMinimumPlayoutDelayMs(ssrc, default_recv_base_minimum_delay_ms_);

  // The default sink can only be attached to one stream at a time, so we hook
  // it up to the *latest* unsignaled stream we've seen, in order to support
  // the case where the SSRC of one unsignaled stream changes.
  if (default_sink_) {
    for (uint32_t drop_ssrc : unsignaled_recv_ssrcs_) {
      auto it = recv_streams_.find(drop_ssrc);
      it->second->SetRawAudioSink(nullptr);
    }
    std::unique_ptr<AudioSinkInterface> proxy_sink(
        new ProxySink(default_sink_.get()));
    SetRawAudioSink(ssrc, std::move(proxy_sink));
  }
  return true;
}

bool WebRtcVoiceReceiveChannel::GetStats(VoiceMediaReceiveInfo* info,
                                         bool get_and_clear_legacy_stats) {
  TRACE_EVENT0("webrtc", "WebRtcVoiceMediaChannel::GetReceiveStats");
  RTC_DCHECK_RUN_ON(worker_thread_);
  RTC_DCHECK(info);

  // Get SSRC and stats for each receiver.
  RTC_DCHECK_EQ(info->receivers.size(), 0U);
  for (const auto& stream : recv_streams_) {
    uint32_t ssrc = stream.first;
    // When SSRCs are unsignaled, there's only one audio MediaStreamTrack, but
    // multiple RTP streams can be received over time (if the SSRC changes for
    // whatever reason). We only want the RTCMediaStreamTrackStats to represent
    // the stats for the most recent stream (the one whose audio is actually
    // routed to the MediaStreamTrack), so here we ignore any unsignaled SSRCs
    // except for the most recent one (last in the vector). This is somewhat of
    // a hack, and means you don't get *any* stats for these inactive streams,
    // but it's slightly better than the previous behavior, which was "highest
    // SSRC wins".
    // See: https://bugs.chromium.org/p/webrtc/issues/detail?id=8158
    if (!unsignaled_recv_ssrcs_.empty()) {
      auto end_it = --unsignaled_recv_ssrcs_.end();
      if (absl::linear_search(unsignaled_recv_ssrcs_.begin(), end_it, ssrc)) {
        continue;
      }
    }
    AudioReceiveStreamInterface::Stats stats =
        stream.second->GetStats(get_and_clear_legacy_stats);
    VoiceReceiverInfo rinfo;
    rinfo.add_ssrc(stats.remote_ssrc);
    rinfo.payload_bytes_received = stats.payload_bytes_received;
    rinfo.header_and_padding_bytes_received =
        stats.header_and_padding_bytes_received;
    rinfo.packets_received = stats.packets_received;
    rinfo.fec_packets_received = stats.fec_packets_received;
    rinfo.fec_packets_discarded = stats.fec_packets_discarded;
    rinfo.packets_lost = stats.packets_lost;
    rinfo.packets_discarded = stats.packets_discarded;
    rinfo.codec_name = stats.codec_name;
    rinfo.codec_payload_type = stats.codec_payload_type;
    rinfo.jitter_ms = stats.jitter_ms;
    rinfo.jitter_buffer_ms = stats.jitter_buffer_ms;
    rinfo.jitter_buffer_preferred_ms = stats.jitter_buffer_preferred_ms;
    rinfo.delay_estimate_ms = stats.delay_estimate_ms;
    rinfo.audio_level = stats.audio_level;
    rinfo.total_output_energy = stats.total_output_energy;
    rinfo.total_samples_received = stats.total_samples_received;
    rinfo.total_output_duration = stats.total_output_duration;
    rinfo.concealed_samples = stats.concealed_samples;
    rinfo.silent_concealed_samples = stats.silent_concealed_samples;
    rinfo.concealment_events = stats.concealment_events;
    rinfo.jitter_buffer_delay_seconds = stats.jitter_buffer_delay_seconds;
    rinfo.jitter_buffer_emitted_count = stats.jitter_buffer_emitted_count;
    rinfo.jitter_buffer_target_delay_seconds =
        stats.jitter_buffer_target_delay_seconds;
    rinfo.jitter_buffer_minimum_delay_seconds =
        stats.jitter_buffer_minimum_delay_seconds;
    rinfo.inserted_samples_for_deceleration =
        stats.inserted_samples_for_deceleration;
    rinfo.removed_samples_for_acceleration =
        stats.removed_samples_for_acceleration;
    rinfo.expand_rate = stats.expand_rate;
    rinfo.speech_expand_rate = stats.speech_expand_rate;
    rinfo.secondary_decoded_rate = stats.secondary_decoded_rate;
    rinfo.secondary_discarded_rate = stats.secondary_discarded_rate;
    rinfo.accelerate_rate = stats.accelerate_rate;
    rinfo.preemptive_expand_rate = stats.preemptive_expand_rate;
    rinfo.delayed_packet_outage_samples = stats.delayed_packet_outage_samples;
    rinfo.decoding_calls_to_silence_generator =
        stats.decoding_calls_to_silence_generator;
    rinfo.decoding_calls_to_neteq = stats.decoding_calls_to_neteq;
    rinfo.decoding_normal = stats.decoding_normal;
    rinfo.decoding_plc = stats.decoding_plc;
    rinfo.decoding_codec_plc = stats.decoding_codec_plc;
    rinfo.decoding_cng = stats.decoding_cng;
    rinfo.decoding_plc_cng = stats.decoding_plc_cng;
    rinfo.decoding_muted_output = stats.decoding_muted_output;
    rinfo.capture_start_ntp_time_ms = stats.capture_start_ntp_time_ms;
    rinfo.last_packet_received = stats.last_packet_received;
    rinfo.estimated_playout_ntp_timestamp_ms =
        stats.estimated_playout_ntp_timestamp_ms;
    rinfo.jitter_buffer_flushes = stats.jitter_buffer_flushes;
    rinfo.relative_packet_arrival_delay_seconds =
        stats.relative_packet_arrival_delay_seconds;
    rinfo.interruption_count = stats.interruption_count;
    rinfo.total_interruption_duration_ms = stats.total_interruption_duration_ms;
    rinfo.last_sender_report_timestamp = stats.last_sender_report_timestamp;
    rinfo.last_sender_report_utc_timestamp =
        stats.last_sender_report_utc_timestamp;
    rinfo.last_sender_report_remote_utc_timestamp =
        stats.last_sender_report_remote_utc_timestamp;
    rinfo.sender_reports_packets_sent = stats.sender_reports_packets_sent;
    rinfo.sender_reports_bytes_sent = stats.sender_reports_bytes_sent;
    rinfo.sender_reports_reports_count = stats.sender_reports_reports_count;
    rinfo.round_trip_time = stats.round_trip_time;
    rinfo.round_trip_time_measurements = stats.round_trip_time_measurements;
    rinfo.total_round_trip_time = stats.total_round_trip_time;
    rinfo.total_processing_delay_seconds = stats.total_processing_delay_seconds;
    if (recv_nack_enabled_) {
      rinfo.nacks_sent = stats.nacks_sent;
    }

    info->receivers.push_back(rinfo);
  }

  FillReceiveCodecStats(info);

  info->device_underrun_count = engine_->adm()->GetPlayoutUnderrunCount();

  return true;
}

void WebRtcVoiceReceiveChannel::FillReceiveCodecStats(
    VoiceMediaReceiveInfo* voice_media_info) {
  for (const auto& receiver : voice_media_info->receivers) {
    auto codec =
        absl::c_find_if(recv_codecs_, [&receiver](const Codec& c) {
          return receiver.codec_payload_type &&
                 *receiver.codec_payload_type == c.id;
        });
    if (codec != recv_codecs_.end()) {
      voice_media_info->receive_codecs.insert(
          std::make_pair(codec->id, codec->ToCodecParameters()));
    }
  }
}

void WebRtcVoiceReceiveChannel::SetRawAudioSink(
    uint32_t ssrc,
    std::unique_ptr<AudioSinkInterface> sink) {
  RTC_DCHECK_RUN_ON(worker_thread_);
  RTC_LOG(LS_VERBOSE) << "WebRtcVoiceMediaChannel::SetRawAudioSink: ssrc:"
                      << ssrc << " " << (sink ? "(ptr)" : "NULL");
  const auto it = recv_streams_.find(ssrc);
  if (it == recv_streams_.end()) {
    RTC_LOG(LS_WARNING) << "SetRawAudioSink: no recv stream " << ssrc;
    return;
  }
  it->second->SetRawAudioSink(std::move(sink));
}

void WebRtcVoiceReceiveChannel::SetDefaultRawAudioSink(
    std::unique_ptr<AudioSinkInterface> sink) {
  RTC_DCHECK_RUN_ON(worker_thread_);
  RTC_LOG(LS_VERBOSE) << "WebRtcVoiceMediaChannel::SetDefaultRawAudioSink:";
  if (!unsignaled_recv_ssrcs_.empty()) {
    std::unique_ptr<AudioSinkInterface> proxy_sink(
        sink ? new ProxySink(sink.get()) : nullptr);
    SetRawAudioSink(unsignaled_recv_ssrcs_.back(), std::move(proxy_sink));
  }
  default_sink_ = std::move(sink);
}

std::vector<RtpSource> WebRtcVoiceReceiveChannel::GetSources(
    uint32_t ssrc) const {
  auto it = recv_streams_.find(ssrc);
  if (it == recv_streams_.end()) {
    RTC_LOG(LS_ERROR) << "Attempting to get contributing sources for SSRC:"
                      << ssrc << " which doesn't exist.";
    return std::vector<RtpSource>();
  }
  return it->second->GetSources();
}

void WebRtcVoiceReceiveChannel::SetDepacketizerToDecoderFrameTransformer(
    uint32_t ssrc,
    scoped_refptr<FrameTransformerInterface> frame_transformer) {
  RTC_DCHECK_RUN_ON(worker_thread_);
  if (ssrc == 0) {
    // If the receiver is unsignaled, save the frame transformer and set it when
    // the stream is associated with an ssrc.
    unsignaled_frame_transformer_ = std::move(frame_transformer);
    return;
  }

  auto matching_stream = recv_streams_.find(ssrc);
  if (matching_stream == recv_streams_.end()) {
    RTC_LOG(LS_INFO) << "Attempting to set frame transformer for SSRC:" << ssrc
                     << " which doesn't exist.";
    return;
  }
  matching_stream->second->SetDepacketizerToDecoderFrameTransformer(
      std::move(frame_transformer));
}

bool WebRtcVoiceReceiveChannel::MaybeDeregisterUnsignaledRecvStream(
    uint32_t ssrc) {
  RTC_DCHECK_RUN_ON(worker_thread_);
  auto it = absl::c_find(unsignaled_recv_ssrcs_, ssrc);
  if (it != unsignaled_recv_ssrcs_.end()) {
    unsignaled_recv_ssrcs_.erase(it);
    return true;
  }
  return false;
}

// RingRTC change to get audio levels
std::optional<ReceivedAudioLevel> WebRtcVoiceReceiveChannel::GetReceivedAudioLevel() {
  RTC_DCHECK_RUN_ON(worker_thread_);
  if (recv_streams_.empty()) {
    RTC_LOG(LS_WARNING)
        << "Attempting to GetReceivedAudioLevel for channel with no receiving streams."
        << " mid_=" << mid_;
    return std::nullopt;
  }

  auto kv = recv_streams_.begin();
  return ReceivedAudioLevel {
      kv->first,
      kv->second->GetAudioLevel()
  };
}

}  // namespace webrtc<|MERGE_RESOLUTION|>--- conflicted
+++ resolved
@@ -791,17 +791,10 @@
   // id is *not* incremented for non-default extensions, UsedIds needs to
   // resolve conflicts.
   int id = 1;
-<<<<<<< HEAD
   // RingRTC change to disable unused header extensions
-  for (const auto& uri : {// webrtc::RtpExtension::kAudioLevelUri,
-                          webrtc::RtpExtension::kAbsSendTimeUri,
-                          webrtc::RtpExtension::kTransportSequenceNumberUri,
-                          webrtc::RtpExtension::kMidUri}) {
-=======
   for (const auto& uri :
-       {RtpExtension::kAudioLevelUri, RtpExtension::kAbsSendTimeUri,
+       {RtpExtension::kAbsSendTimeUri,
         RtpExtension::kTransportSequenceNumberUri, RtpExtension::kMidUri}) {
->>>>>>> 36ea4535
     result.emplace_back(uri, id++, RtpTransceiverDirection::kSendRecv);
   }
   for (const auto& uri : {RtpExtension::kAbsoluteCaptureTimeUri}) {
@@ -2529,12 +2522,8 @@
                                    __func__, ssrc, volume);
   const auto it = recv_streams_.find(ssrc);
   if (it == recv_streams_.end()) {
-<<<<<<< HEAD
     // RingRTC change to reduce log noise.
-    RTC_LOG(LS_INFO) << webrtc::StringFormat(
-=======
-    RTC_LOG(LS_WARNING) << StringFormat(
->>>>>>> 36ea4535
+    RTC_LOG(LS_INFO) << StringFormat(
         "WRVMC::%s => (WARNING: no receive stream for SSRC %u)", __func__,
         ssrc);
     return false;
