--- conflicted
+++ resolved
@@ -552,7 +552,6 @@
   std::vector<webrtc::RtpHeaderExtensionCapability> result;
   int id = 1;
   for (const auto& uri :
-<<<<<<< HEAD
        {// webrtc::RtpExtension::kAudioLevelUri,
         webrtc::RtpExtension::kAbsSendTimeUri,
         webrtc::RtpExtension::kTransportSequenceNumberUri,
@@ -560,13 +559,6 @@
         // webrtc::RtpExtension::kRidUri,
         // webrtc::RtpExtension::kRepairedRidUri
         }) {
-=======
-       {webrtc::RtpExtension::kAudioLevelUri,
-        webrtc::RtpExtension::kAbsSendTimeUri,
-        webrtc::RtpExtension::kTransportSequenceNumberUri,
-        webrtc::RtpExtension::kMidUri, webrtc::RtpExtension::kRidUri,
-        webrtc::RtpExtension::kRepairedRidUri}) {
->>>>>>> 758c388d
     result.emplace_back(uri, id++, webrtc::RtpTransceiverDirection::kSendRecv);
   }
   return result;
