--- conflicted
+++ resolved
@@ -679,12 +679,7 @@
     : VideoMediaChannel(role, call->network_thread(), config.enable_dscp),
       worker_thread_(call->worker_thread()),
       call_(call),
-<<<<<<< HEAD
-      // RingRTC change to not process unsignaled SSRCs
-      unsignalled_ssrc_handler_(nullptr),
-=======
       default_sink_(nullptr),
->>>>>>> cb27e794
       video_config_(config.video),
       encoder_factory_(encoder_factory),
       decoder_factory_(decoder_factory),
@@ -1794,6 +1789,39 @@
       }));
 }
 
+void WebRtcVideoChannel::ReCreateDefaulReceiveStream(
+    uint32_t ssrc,
+    absl::optional<uint32_t> rtx_ssrc) {
+  RTC_DCHECK_RUN_ON(&thread_checker_);
+
+  absl::optional<uint32_t> default_recv_ssrc = GetUnsignaledSsrc();
+  if (default_recv_ssrc) {
+    RTC_LOG(LS_INFO) << "Destroying old default receive stream for SSRC="
+                     << ssrc << ".";
+    RemoveRecvStream(*default_recv_ssrc);
+  }
+
+  StreamParams sp = unsignaled_stream_params();
+  sp.ssrcs.push_back(ssrc);
+  if (rtx_ssrc) {
+    sp.AddFidSsrc(ssrc, *rtx_ssrc);
+  }
+  RTC_LOG(LS_INFO) << "Creating default receive stream for SSRC=" << ssrc
+                   << ".";
+  if (!AddRecvStream(sp, /*default_stream=*/true)) {
+    RTC_LOG(LS_WARNING) << "Could not create default receive stream.";
+  }
+
+  // SSRC 0 returns default_recv_base_minimum_delay_ms.
+  const int unsignaled_ssrc = 0;
+  int default_recv_base_minimum_delay_ms =
+      GetBaseMinimumPlayoutDelayMs(unsignaled_ssrc).value_or(0);
+  // Set base minimum delay if it was set before for the default receive
+  // stream.
+  SetBaseMinimumPlayoutDelayMs(ssrc, default_recv_base_minimum_delay_ms);
+  SetSink(ssrc, default_sink_);
+}
+
 bool WebRtcVideoChannel::MaybeCreateDefaultReceiveStream(
     const webrtc::RtpPacketReceived& packet) {
   if (discard_unknown_ssrc_packets_) {
@@ -1812,50 +1840,6 @@
     return false;
   }
 
-<<<<<<< HEAD
-        // RingRTC change to not process unsignaled SSRCs
-        if (unsignalled_ssrc_handler_) {
-          // Ignore unknown ssrcs if there is a demuxer criteria update pending.
-          // During a demuxer update we may receive ssrcs that were recently
-          // removed or we may receve ssrcs that were recently configured for a
-          // different video channel.
-          if (demuxer_criteria_id_ != demuxer_criteria_completed_id_) {
-            return;
-          }
-          // Ignore unknown ssrcs if we recently created an unsignalled receive
-          // stream since this shouldn't happen frequently. Getting into a state
-          // of creating decoders on every packet eats up processing time (e.g.
-          // https://crbug.com/1069603) and this cooldown prevents that.
-          if (last_unsignalled_ssrc_creation_time_ms_.has_value()) {
-            int64_t now_ms = rtc::TimeMillis();
-            if (now_ms - last_unsignalled_ssrc_creation_time_ms_.value() <
-                kUnsignaledSsrcCooldownMs) {
-              // We've already created an unsignalled ssrc stream within the last
-              // 0.5 s, ignore with a warning.
-              RTC_LOG(LS_WARNING)
-                  << "Another unsignalled ssrc packet arrived shortly after the "
-                  << "creation of an unsignalled ssrc stream. Dropping packet.";
-              return;
-            }
-          }
-          // Let the unsignalled ssrc handler decide whether to drop or deliver.
-          switch (unsignalled_ssrc_handler_->OnUnsignalledSsrc(this, ssrc,
-                                                               rtx_ssrc)) {
-            case UnsignalledSsrcHandler::kDropPacket:
-              return;
-            case UnsignalledSsrcHandler::kDeliverPacket:
-              break;
-          }
-
-          if (call_->Receiver()->DeliverPacket(webrtc::MediaType::VIDEO, packet,
-                                              packet_time_us) !=
-              webrtc::PacketReceiver::DELIVERY_OK) {
-            RTC_LOG(LS_WARNING) << "Failed to deliver RTP packet on re-delivery.";
-          }
-          last_unsignalled_ssrc_creation_time_ms_ = rtc::TimeMillis();
-        }
-      }));
-=======
   // See if this payload_type is registered as one that usually gets its
   // own SSRC (RTX) or at least is safe to drop either way (FEC). If it
   // is, and it wasn't handled above by DeliverPacket, that means we don't
@@ -1874,42 +1858,44 @@
     }
   }
 
-  if (is_rtx_payload) {
-    // As we don't support receiving simulcast there can only be one RTX
-    // stream, which will be associated with unsignaled media stream.
-    absl::optional<uint32_t> current_default_ssrc = GetUnsignaledSsrc();
-    if (current_default_ssrc) {
-      FindReceiveStream(*current_default_ssrc)->UpdateRtxSsrc(packet.Ssrc());
-    } else {
-      // Received unsignaled RTX packet before a media packet. Create a default
-      // stream with a "random" SSRC and the RTX SSRC from the packet.  The
-      // stream will be recreated on the first media packet, unless we are
-      // extremely lucky and used the right media SSRC.
-      ReCreateDefaulReceiveStream(/*ssrc =*/14795, /*rtx_ssrc=*/packet.Ssrc());
-    }
-    return true;
-  } else {
-    // Ignore unknown ssrcs if we recently created an unsignalled receive
-    // stream since this shouldn't happen frequently. Getting into a state
-    // of creating decoders on every packet eats up processing time (e.g.
-    // https://crbug.com/1069603) and this cooldown prevents that.
-    if (last_unsignalled_ssrc_creation_time_ms_.has_value()) {
-      int64_t now_ms = rtc::TimeMillis();
-      if (now_ms - last_unsignalled_ssrc_creation_time_ms_.value() <
-          kUnsignaledSsrcCooldownMs) {
-        // We've already created an unsignalled ssrc stream within the last
-        // 0.5 s, ignore with a warning.
-        RTC_LOG(LS_WARNING)
-            << "Another unsignalled ssrc packet arrived shortly after the "
-            << "creation of an unsignalled ssrc stream. Dropping packet.";
-        return false;
-      }
-    }
-  }
-  // RTX SSRC not yet known.
-  ReCreateDefaulReceiveStream(packet.Ssrc(), absl::nullopt);
-  last_unsignalled_ssrc_creation_time_ms_ = rtc::TimeMillis();
-  return true;
+  // RingRTC change to not process unsignaled SSRCs
+  // if (is_rtx_payload) {
+  //   // As we don't support receiving simulcast there can only be one RTX
+  //   // stream, which will be associated with unsignaled media stream.
+  //   absl::optional<uint32_t> current_default_ssrc = GetUnsignaledSsrc();
+  //   if (current_default_ssrc) {
+  //     FindReceiveStream(*current_default_ssrc)->UpdateRtxSsrc(packet.Ssrc());
+  //   } else {
+  //     // Received unsignaled RTX packet before a media packet. Create a default
+  //     // stream with a "random" SSRC and the RTX SSRC from the packet.  The
+  //     // stream will be recreated on the first media packet, unless we are
+  //     // extremely lucky and used the right media SSRC.
+  //     ReCreateDefaulReceiveStream(/*ssrc =*/14795, /*rtx_ssrc=*/packet.Ssrc());
+  //   }
+  //   return true;
+  // } else {
+  //   // Ignore unknown ssrcs if we recently created an unsignalled receive
+  //   // stream since this shouldn't happen frequently. Getting into a state
+  //   // of creating decoders on every packet eats up processing time (e.g.
+  //   // https://crbug.com/1069603) and this cooldown prevents that.
+  //   if (last_unsignalled_ssrc_creation_time_ms_.has_value()) {
+  //     int64_t now_ms = rtc::TimeMillis();
+  //     if (now_ms - last_unsignalled_ssrc_creation_time_ms_.value() <
+  //         kUnsignaledSsrcCooldownMs) {
+  //       // We've already created an unsignalled ssrc stream within the last
+  //       // 0.5 s, ignore with a warning.
+  //       RTC_LOG(LS_WARNING)
+  //           << "Another unsignalled ssrc packet arrived shortly after the "
+  //           << "creation of an unsignalled ssrc stream. Dropping packet.";
+  //       return false;
+  //     }
+  //   }
+  // }
+  // // RTX SSRC not yet known.
+  // ReCreateDefaulReceiveStream(packet.Ssrc(), absl::nullopt);
+  // last_unsignalled_ssrc_creation_time_ms_ = rtc::TimeMillis();
+  // return true;
+  return false;
 }
 
 void WebRtcVideoChannel::ReCreateDefaulReceiveStream(
@@ -1943,7 +1929,6 @@
   // stream.
   SetBaseMinimumPlayoutDelayMs(ssrc, default_recv_base_minimum_delay_ms);
   SetSink(ssrc, default_sink_);
->>>>>>> cb27e794
 }
 
 void WebRtcVideoChannel::OnPacketSent(const rtc::SentPacket& sent_packet) {
