/*
 *  Copyright (c) 2014 The WebRTC project authors. All Rights Reserved.
 *
 *  Use of this source code is governed by a BSD-style license
 *  that can be found in the LICENSE file in the root of the source
 *  tree. An additional intellectual property rights grant can be found
 *  in the file PATENTS.  All contributing project authors may
 *  be found in the AUTHORS file in the root of the source tree.
 */

#include "media/engine/webrtc_video_engine.h"

#include <stdio.h>

#include <algorithm>
#include <cstdint>
#include <functional>
#include <initializer_list>
#include <map>
#include <memory>
#include <optional>
#include <set>
#include <string>
#include <unordered_set>
#include <utility>
#include <vector>

#include "absl/algorithm/container.h"
#include "absl/functional/bind_front.h"
#include "absl/strings/match.h"
#include "absl/strings/string_view.h"
#include "api/array_view.h"
#include "api/crypto/crypto_options.h"
#include "api/crypto/frame_decryptor_interface.h"
#include "api/field_trials_view.h"
#include "api/frame_transformer_interface.h"
#include "api/make_ref_counted.h"
#include "api/media_stream_interface.h"
#include "api/media_types.h"
#include "api/priority.h"
#include "api/rtc_error.h"
#include "api/rtp_headers.h"
#include "api/rtp_parameters.h"
#include "api/rtp_sender_interface.h"
#include "api/rtp_transceiver_direction.h"
#include "api/scoped_refptr.h"
#include "api/sequence_checker.h"
#include "api/task_queue/pending_task_safety_flag.h"
#include "api/task_queue/task_queue_base.h"
#include "api/transport/rtp/rtp_source.h"
#include "api/units/time_delta.h"
#include "api/units/timestamp.h"
#include "api/video/recordable_encoded_frame.h"
#include "api/video/video_bitrate_allocator_factory.h"
#include "api/video/video_codec_type.h"
#include "api/video/video_sink_interface.h"
#include "api/video/video_source_interface.h"
#include "api/video_codecs/scalability_mode.h"
#include "api/video_codecs/sdp_video_format.h"
#include "api/video_codecs/video_codec.h"
#include "api/video_codecs/video_decoder_factory.h"
#include "api/video_codecs/video_encoder.h"
#include "api/video_codecs/video_encoder_factory.h"
#include "call/call.h"
#include "call/flexfec_receive_stream.h"
#include "call/packet_receiver.h"
#include "call/payload_type.h"
#include "call/payload_type_picker.h"
#include "call/receive_stream.h"
#include "call/rtp_config.h"
#include "call/rtp_transport_controller_send_interface.h"
#include "call/video_receive_stream.h"
#include "call/video_send_stream.h"
#include "common_video/frame_counts.h"
#include "media/base/codec.h"
#include "media/base/codec_comparators.h"
#include "media/base/media_channel.h"
#include "media/base/media_channel_impl.h"
#include "media/base/media_config.h"
#include "media/base/media_constants.h"
#include "media/base/media_engine.h"
#include "media/base/rid_description.h"
#include "media/base/rtp_utils.h"
#include "media/base/stream_params.h"
#include "media/engine/webrtc_media_engine.h"
#include "modules/rtp_rtcp/include/receive_statistics.h"
#include "modules/rtp_rtcp/include/rtcp_statistics.h"
#include "modules/rtp_rtcp/include/rtp_header_extension_map.h"
#include "modules/rtp_rtcp/include/rtp_rtcp_defines.h"
#include "modules/rtp_rtcp/source/rtp_packet_received.h"
#include "modules/video_coding/svc/scalability_mode_util.h"
#include "rtc_base/checks.h"
#include "rtc_base/dscp.h"
#include "rtc_base/experiments/field_trial_parser.h"
#include "rtc_base/logging.h"
#include "rtc_base/network_route.h"
#include "rtc_base/socket.h"
#include "rtc_base/strings/string_builder.h"
#include "rtc_base/synchronization/mutex.h"
#include "rtc_base/time_utils.h"
#include "rtc_base/trace_event.h"
#include "video/config/video_encoder_config.h"

namespace webrtc {

namespace {

<<<<<<< HEAD
using ::webrtc::ParseRtpPayloadType;
using ::webrtc::ParseRtpSsrc;

// RingRTC change to not process unsignaled SSRCs
// constexpr int64_t kUnsignaledSsrcCooldownMs = webrtc::kNumMillisecsPerSec / 2;
=======
constexpr int64_t kUnsignaledSsrcCooldownMs = kNumMillisecsPerSec / 2;
>>>>>>> e4445e46

// This constant is really an on/off, lower-level configurable NACK history
// duration hasn't been implemented.
const int kNackHistoryMs = 1000;

const int kDefaultRtcpReceiverReportSsrc = 1;

// Minimum time interval for logging stats.
const int64_t kStatsLogIntervalMs = 10000;

const char* StreamTypeToString(VideoSendStream::StreamStats::StreamType type) {
  switch (type) {
    case VideoSendStream::StreamStats::StreamType::kMedia:
      return "kMedia";
    case VideoSendStream::StreamStats::StreamType::kRtx:
      return "kRtx";
    case VideoSendStream::StreamStats::StreamType::kFlexfec:
      return "kFlexfec";
  }
  return nullptr;
}

bool IsEnabled(const FieldTrialsView& trials, absl::string_view name) {
  return absl::StartsWith(trials.Lookup(name), "Enabled");
}

bool IsDisabled(const FieldTrialsView& trials, absl::string_view name) {
  return absl::StartsWith(trials.Lookup(name), "Disabled");
}

void AddDefaultFeedbackParams(Codec* codec, const FieldTrialsView& trials) {
  // Don't add any feedback params for RED and ULPFEC.
  if (codec->name == kRedCodecName || codec->name == kUlpfecCodecName)
    return;
  codec->AddFeedbackParam(FeedbackParam(kRtcpFbParamRemb, kParamValueEmpty));
  codec->AddFeedbackParam(
      FeedbackParam(kRtcpFbParamTransportCc, kParamValueEmpty));
  // Don't add any more feedback params for FLEXFEC.
  if (codec->name == kFlexfecCodecName)
    return;
  codec->AddFeedbackParam(FeedbackParam(kRtcpFbParamCcm, kRtcpFbCcmParamFir));
  codec->AddFeedbackParam(FeedbackParam(kRtcpFbParamNack, kParamValueEmpty));
  codec->AddFeedbackParam(FeedbackParam(kRtcpFbParamNack, kRtcpFbNackParamPli));
  if (codec->name == kVp8CodecName &&
      IsEnabled(trials, "WebRTC-RtcpLossNotification")) {
    codec->AddFeedbackParam(FeedbackParam(kRtcpFbParamLntf, kParamValueEmpty));
  }
}

// Get the default set of supported codecs.
// is_decoder_factory is needed to keep track of the implict assumption that any
// H264 decoder also supports constrained base line profile.
// Also, is_decoder_factory is used to decide whether FlexFEC video format
// should be advertised as supported.
template <class T>
std::vector<webrtc::SdpVideoFormat> GetDefaultSupportedFormats(
    const T* factory,
    bool is_decoder_factory,
    const FieldTrialsView& trials) {
  if (!factory) {
    return {};
  }

  std::vector<SdpVideoFormat> supported_formats =
      factory->GetSupportedFormats();
  if (is_decoder_factory) {
    AddH264ConstrainedBaselineProfileToSupportedFormats(&supported_formats);
  }

  if (supported_formats.empty())
    return supported_formats;

  supported_formats.push_back(SdpVideoFormat(kRedCodecName));
  supported_formats.push_back(SdpVideoFormat(kUlpfecCodecName));
  // flexfec-03 is always supported as receive codec and as send codec
  // only if WebRTC-FlexFEC-03-Advertised is enabled
  if (is_decoder_factory || IsEnabled(trials, "WebRTC-FlexFEC-03-Advertised")) {
    SdpVideoFormat flexfec_format(kFlexfecCodecName);
    // This value is currently arbitrarily set to 10 seconds. (The unit
    // is microseconds.) This parameter MUST be present in the SDP, but
    // we never use the actual value anywhere in our code however.
    // TODO(brandtr): Consider honouring this value in the sender and receiver.
    flexfec_format.parameters = {{kFlexfecFmtpRepairWindow, "10000000"}};
    supported_formats.push_back(flexfec_format);
  }
  return supported_formats;
}

// This function will assign dynamic payload types (in the range [96, 127]
// and then [35, 63]) to the input codecs, and also add ULPFEC, RED, FlexFEC,
// It will also add default feedback params to the codecs.
RTCErrorOr<Codec> AssignPayloadType(const SdpVideoFormat& format,
                                    PayloadTypePicker& pt_mapper,
                                    const FieldTrialsView& trials) {
  Codec codec = CreateVideoCodec(format);
  RTCErrorOr<PayloadType> result =
      pt_mapper.SuggestMapping(codec, /* excluder= */ nullptr);
  if (!result.ok()) {
    return result.MoveError();
  }
  codec.id = result.value();
  AddDefaultFeedbackParams(&codec, trials);
  return codec;
}

// This function will add a associated RTX codec for a recognized primary codecs
// (VP8, VP9, AV1, H264, and RED).
RTCErrorOr<Codec> AddRtx(const Codec& primary_codec,
                         PayloadTypePicker& pt_mapper) {
  Codec rtx_codec = CreateVideoRtxCodec(Codec::kIdNotSet, primary_codec.id);
  RTCErrorOr<PayloadType> result =
      pt_mapper.SuggestMapping(rtx_codec, /* excluder= */ nullptr);
  if (!result.ok()) {
    return result.MoveError();
  }
  rtx_codec.id = result.value();
  return rtx_codec;
}

// TODO(kron): Perhaps it is better to move the implicit knowledge to the place
// where codecs are negotiated.
template <class T>
std::vector<webrtc::Codec> GetPayloadTypesAndDefaultCodecs(
    const T* factory,
    bool is_decoder_factory,
    bool include_rtx,
    const FieldTrialsView& trials) {
  auto supported_formats =
      GetDefaultSupportedFormats(factory, is_decoder_factory, trials);

  PayloadTypePicker pt_mapper;
  std::unordered_set<int> used_payload_types;
  std::vector<Codec> output_codecs;
  for (const auto& supported_format : supported_formats) {
    RTCErrorOr<Codec> result =
        AssignPayloadType(supported_format, pt_mapper, trials);
    if (!result.ok()) {
      // TODO: https://issues.webrtc.org/360058654 - stop assigning PTs here.
      // TODO: https://issues.webrtc.org/360058654 - Handle running out of IDs.
      continue;
    }
    bool inserted = used_payload_types.insert(result.value().id).second;
    if (!inserted) {
      RTC_LOG(LS_WARNING) << "Factory produced duplicate codecs, ignoring "
                          << result.value() << " produced from "
                          << supported_format;
      continue;
    }
    output_codecs.push_back(result.value());
    if (include_rtx) {
      Codec::ResiliencyType resiliency_type =
          result.value().GetResiliencyType();
      // FEC codecs do not use retransmission.
      if (resiliency_type == Codec::ResiliencyType::kFlexfec ||
          resiliency_type == Codec::ResiliencyType::kUlpfec) {
        continue;
      }

      RTCErrorOr<Codec> rtx_result = AddRtx(result.value(), pt_mapper);
      if (!rtx_result.ok()) {
        // TODO: https://issues.webrtc.org/360058654 - stop assigning PTs here.
        // TODO: https://issues.webrtc.org/360058654 - Handle running out of
        // IDs.
        continue;
      }
      output_codecs.push_back(rtx_result.MoveValue());
    }
  }
  return output_codecs;
}

static std::string CodecVectorToString(const std::vector<Codec>& codecs) {
  StringBuilder out;
  out << "{";
  for (size_t i = 0; i < codecs.size(); ++i) {
    out << codecs[i].ToString();
    if (i != codecs.size() - 1) {
      out << ", ";
    }
  }
  out << "}";
  return out.Release();
}

static bool ValidateCodecFormats(const std::vector<Codec>& codecs) {
  bool has_video = false;
  for (size_t i = 0; i < codecs.size(); ++i) {
    if (!codecs[i].ValidateCodecFormat()) {
      return false;
    }
    if (codecs[i].IsMediaCodec()) {
      has_video = true;
    }
  }
  if (!has_video) {
    RTC_LOG(LS_ERROR) << "Setting codecs without a video codec is invalid: "
                      << CodecVectorToString(codecs);
    return false;
  }
  return true;
}

static bool ValidateStreamParams(const StreamParams& sp) {
  if (sp.ssrcs.empty()) {
    RTC_LOG(LS_ERROR) << "No SSRCs in stream parameters: " << sp.ToString();
    return false;
  }

  // Validate that a primary SSRC can only have one ssrc-group per semantics.
  std::map<uint32_t, std::set<std::string>> primary_ssrc_to_semantics;
  for (const auto& group : sp.ssrc_groups) {
    auto result = primary_ssrc_to_semantics.try_emplace(
        group.ssrcs[0], std::set<std::string>({group.semantics}));
    if (!result.second) {
      // A duplicate SSRC was found, check for duplicate semantics.
      auto semantics_it = result.first->second.insert(group.semantics);
      if (!semantics_it.second) {
        RTC_LOG(LS_ERROR) << "Duplicate ssrc-group '" << group.semantics
                          << " for primary SSRC " << group.ssrcs[0] << " "
                          << sp.ToString();
        return false;
      }
    }
  }

  std::vector<uint32_t> primary_ssrcs;
  sp.GetPrimarySsrcs(&primary_ssrcs);
  for (const auto& semantic :
       {kFidSsrcGroupSemantics, kFecFrSsrcGroupSemantics}) {
    if (!sp.has_ssrc_group(semantic)) {
      continue;
    }
    std::vector<uint32_t> secondary_ssrcs;
    sp.GetSecondarySsrcs(semantic, primary_ssrcs, &secondary_ssrcs);
    for (uint32_t secondary_ssrc : secondary_ssrcs) {
      bool secondary_ssrc_present = false;
      for (uint32_t sp_ssrc : sp.ssrcs) {
        if (sp_ssrc == secondary_ssrc) {
          secondary_ssrc_present = true;
          break;
        }
      }
      if (!secondary_ssrc_present) {
        RTC_LOG(LS_ERROR) << "SSRC '" << secondary_ssrc
                          << "' missing from StreamParams ssrcs with semantics "
                          << semantic << ": " << sp.ToString();
        return false;
      }
    }
    if (!secondary_ssrcs.empty() &&
        primary_ssrcs.size() != secondary_ssrcs.size()) {
      RTC_LOG(LS_ERROR)
          << semantic
          << " secondary SSRCs exist, but don't cover all SSRCs (unsupported): "
          << sp.ToString();
      return false;
    }
  }
  for (const auto& group : sp.ssrc_groups) {
    if (!(group.semantics == kFidSsrcGroupSemantics ||
          group.semantics == kSimSsrcGroupSemantics ||
          group.semantics == kFecFrSsrcGroupSemantics)) {
      continue;
    }
    for (uint32_t group_ssrc : group.ssrcs) {
      auto it = absl::c_find_if(sp.ssrcs, [&group_ssrc](uint32_t ssrc) {
        return ssrc == group_ssrc;
      });
      if (it == sp.ssrcs.end()) {
        RTC_LOG(LS_ERROR) << "SSRC '" << group_ssrc
                          << "' missing from StreamParams ssrcs with semantics "
                          << group.semantics << ": " << sp.ToString();
        return false;
      }
    }
  }
  return true;
}

// Returns true if the given codec is disallowed from doing simulcast.
bool IsCodecDisabledForSimulcast(bool legacy_scalability_mode,
                                 VideoCodecType codec_type) {
  if (legacy_scalability_mode &&
      (codec_type == kVideoCodecVP9 || codec_type == kVideoCodecAV1)) {
    return true;
  }

  return false;
}

bool IsLayerActive(const RtpEncodingParameters& layer) {
  return layer.active &&
         (!layer.max_bitrate_bps || *layer.max_bitrate_bps > 0) &&
         (!layer.max_framerate || *layer.max_framerate > 0);
}

int NumActiveStreams(const RtpParameters& rtp_parameters) {
  int res = 0;
  for (size_t i = 0; i < rtp_parameters.encodings.size(); ++i) {
    if (rtp_parameters.encodings[i].active) {
      ++res;
    }
  }
  return res;
}

std::optional<int> NumSpatialLayersFromEncoding(
    const RtpParameters& rtp_parameters,
    size_t idx) {
  if (idx >= rtp_parameters.encodings.size())
    return std::nullopt;

  std::optional<ScalabilityMode> scalability_mode = ScalabilityModeFromString(
      rtp_parameters.encodings[idx].scalability_mode.value_or(""));
  return scalability_mode
             ? std::optional<int>(
                   ScalabilityModeToNumSpatialLayers(*scalability_mode))
             : std::nullopt;
}

std::map<uint32_t, VideoSendStream::StreamStats>
MergeInfoAboutOutboundRtpSubstreams(
    const std::map<uint32_t, VideoSendStream::StreamStats>& substreams) {
  std::map<uint32_t, VideoSendStream::StreamStats> rtp_substreams;
  // Add substreams for all RTP media streams.
  for (const auto& pair : substreams) {
    uint32_t ssrc = pair.first;
    const VideoSendStream::StreamStats& substream = pair.second;
    switch (substream.type) {
      case VideoSendStream::StreamStats::StreamType::kMedia:
        break;
      case VideoSendStream::StreamStats::StreamType::kRtx:
      case VideoSendStream::StreamStats::StreamType::kFlexfec:
        continue;
    }
    rtp_substreams.insert(std::make_pair(ssrc, substream));
  }
  // Complement the kMedia substream stats with the associated kRtx and kFlexfec
  // substream stats.
  for (const auto& pair : substreams) {
    switch (pair.second.type) {
      case VideoSendStream::StreamStats::StreamType::kMedia:
        continue;
      case VideoSendStream::StreamStats::StreamType::kRtx:
      case VideoSendStream::StreamStats::StreamType::kFlexfec:
        break;
    }
    // The associated substream is an RTX or FlexFEC substream that is
    // referencing an RTP media substream.
    const VideoSendStream::StreamStats& associated_substream = pair.second;
    RTC_DCHECK(associated_substream.referenced_media_ssrc.has_value());
    uint32_t media_ssrc = associated_substream.referenced_media_ssrc.value();
    if (substreams.find(media_ssrc) == substreams.end()) {
      RTC_LOG(LS_WARNING) << "Substream [ssrc: " << pair.first << ", type: "
                          << StreamTypeToString(associated_substream.type)
                          << "] is associated with a media ssrc (" << media_ssrc
                          << ") that does not have StreamStats. Ignoring its "
                          << "RTP stats.";
      continue;
    }
    VideoSendStream::StreamStats& rtp_substream = rtp_substreams[media_ssrc];

    // We only merge `rtp_stats`. All other metrics are not applicable for RTX
    // and FlexFEC.
    // TODO(hbos): kRtx and kFlexfec stats should use a separate struct to make
    // it clear what is or is not applicable.
    rtp_substream.rtp_stats.Add(associated_substream.rtp_stats);
  }
  return rtp_substreams;
}

bool IsActiveFromEncodings(
    std::optional<uint32_t> ssrc,
    const std::vector<RtpEncodingParameters>& encodings) {
  if (ssrc.has_value()) {
    // Report the `active` value of a specific ssrc, or false if an encoding
    // with this ssrc does not exist.
    auto encoding_it = std::find_if(
        encodings.begin(), encodings.end(),
        [ssrc = ssrc.value()](const RtpEncodingParameters& encoding) {
          return encoding.ssrc.has_value() && encoding.ssrc.value() == ssrc;
        });
    return encoding_it != encodings.end() ? encoding_it->active : false;
  }
  // If `ssrc` is not specified then any encoding being active counts as active.
  for (const auto& encoding : encodings) {
    if (encoding.active) {
      return true;
    }
  }
  return false;
}

bool IsScalabilityModeSupportedByCodec(const Codec& codec,
                                       const std::string& scalability_mode,
                                       const VideoSendStream::Config& config) {
  return config.encoder_settings.encoder_factory
      ->QueryCodecSupport(SdpVideoFormat(codec.name, codec.params),
                          scalability_mode)
      .is_supported;
}

// Fallback to default value if the scalability mode is unset or unsupported by
// the codec.
void FallbackToDefaultScalabilityModeIfNotSupported(
    const Codec& codec,
    const VideoSendStream::Config& config,
    std::vector<RtpEncodingParameters>& encodings) {
  if (!absl::c_any_of(encodings,
                      [](const webrtc::RtpEncodingParameters& encoding) {
                        return encoding.scalability_mode &&
                               !encoding.scalability_mode->empty();
                      })) {
    // Fallback is only enabled if the scalability mode is configured for any of
    // the encodings for now.
    return;
  }
  if (config.encoder_settings.encoder_factory == nullptr) {
    return;
  }
  for (auto& encoding : encodings) {
    RTC_LOG(LS_INFO) << "Encoding scalability_mode: "
                     << encoding.scalability_mode.value_or("-");
    if (!encoding.active && !encoding.scalability_mode.has_value()) {
      // Inactive encodings should not fallback since apps may only specify the
      // scalability mode of the first encoding when the others are inactive.
      continue;
    }

    if (!encoding.scalability_mode.has_value() ||
        !IsScalabilityModeSupportedByCodec(codec, *encoding.scalability_mode,
                                           config)) {
      encoding.scalability_mode =
          (encoding.scalability_mode !=
               std::string(kDefaultScalabilityModeStr) &&
           IsScalabilityModeSupportedByCodec(codec, kDefaultScalabilityModeStr,
                                             config))
              ? kDefaultScalabilityModeStr
              : kNoLayeringScalabilityModeStr;
      RTC_LOG(LS_INFO) << " -> " << *encoding.scalability_mode;
    }
  }
}

// Generate the list of codec parameters to pass down based on the negotiated
// "codecs". Note that VideoCodecSettings correspond to concrete codecs like
// VP8, VP9, H264 while VideoCodecs correspond also to "virtual" codecs like
// RTX, ULPFEC, FLEXFEC.
RTCErrorOr<std::vector<VideoCodecSettings>> MapCodecs(
    const std::vector<Codec>& codecs) {
  std::vector<VideoCodecSettings> video_codecs;
  if (codecs.empty()) {
    return video_codecs;
  }

  std::map<int, Codec::ResiliencyType> payload_codec_type;
  // `rtx_mapping` maps video payload type to rtx payload type.
  std::map<int, int> rtx_mapping;
  std::map<int, int> rtx_time_mapping;
  std::map<int, Codec> defined_codecs;

  UlpfecConfig ulpfec_config;
  std::optional<int> flexfec_payload_type;

  for (const Codec& in_codec : codecs) {
    const int payload_type = in_codec.id;

    if (payload_codec_type.find(payload_type) != payload_codec_type.end()) {
      if (MatchesWithCodecRules(defined_codecs.at(in_codec.id), in_codec)) {
        // Ignore second occurence of the same codec.
        // This can happen with multiple H.264 profiles.
        continue;
      }
      RTC_LOG(LS_ERROR) << "Duplicate codec ID, rejecting " << in_codec
                        << " because " << defined_codecs.at(in_codec.id)
                        << " is earlier in the list.";
      return RTCError(RTCErrorType::INVALID_PARAMETER,
                      "Duplicate codec ID with non-matching codecs");
    }
    defined_codecs.insert({in_codec.id, in_codec});
    payload_codec_type[payload_type] = in_codec.GetResiliencyType();

    switch (in_codec.GetResiliencyType()) {
      case Codec::ResiliencyType::kRed: {
        if (ulpfec_config.red_payload_type != -1) {
          RTC_LOG(LS_ERROR)
              << "Duplicate RED codec: ignoring PT=" << payload_type
              << " in favor of PT=" << ulpfec_config.red_payload_type
              << " which was specified first.";
          break;
        }
        ulpfec_config.red_payload_type = payload_type;
        break;
      }

      case Codec::ResiliencyType::kUlpfec: {
        if (ulpfec_config.ulpfec_payload_type != -1) {
          RTC_LOG(LS_ERROR)
              << "Duplicate ULPFEC codec: ignoring PT=" << payload_type
              << " in favor of PT=" << ulpfec_config.ulpfec_payload_type
              << " which was specified first.";
          break;
        }
        ulpfec_config.ulpfec_payload_type = payload_type;
        break;
      }

      case Codec::ResiliencyType::kFlexfec: {
        if (flexfec_payload_type) {
          RTC_LOG(LS_ERROR)
              << "Duplicate FLEXFEC codec: ignoring PT=" << payload_type
              << " in favor of PT=" << *flexfec_payload_type
              << " which was specified first.";
          break;
        }
        flexfec_payload_type = payload_type;
        break;
      }

      case Codec::ResiliencyType::kRtx: {
        int associated_payload_type;
        if (!in_codec.GetParam(kCodecParamAssociatedPayloadType,
                               &associated_payload_type) ||
            !IsValidRtpPayloadType(associated_payload_type)) {
          RTC_LOG(LS_ERROR)
              << "RTX codec with invalid or no associated payload type: "
              << in_codec.ToString();
          return RTCError(RTCErrorType::INVALID_PARAMETER,
                          "RTX codec with invalid APT");
        }
        int rtx_time;
        if (in_codec.GetParam(kCodecParamRtxTime, &rtx_time) && rtx_time > 0) {
          rtx_time_mapping[associated_payload_type] = rtx_time;
        }
        rtx_mapping[associated_payload_type] = payload_type;
        break;
      }

      case Codec::ResiliencyType::kNone: {
        video_codecs.emplace_back(in_codec);
        break;
      }
    }
  }

  // One of these codecs should have been a video codec. Only having FEC
  // parameters into this code is a logic error.
  RTC_DCHECK(!video_codecs.empty());

  for (const auto& entry : rtx_mapping) {
    const int associated_payload_type = entry.first;
    const int rtx_payload_type = entry.second;
    auto it = payload_codec_type.find(associated_payload_type);
    if (it == payload_codec_type.end()) {
      RTC_LOG(LS_ERROR) << "RTX codec (PT=" << rtx_payload_type
                        << ") mapped to PT=" << associated_payload_type
                        << " which is not in the codec list.";
      return RTCError(RTCErrorType::INVALID_PARAMETER,
                      "RTX codec with unlisted APT");
    }
    const Codec::ResiliencyType associated_codec_type = it->second;
    if (associated_codec_type != Codec::ResiliencyType::kNone &&
        associated_codec_type != Codec::ResiliencyType::kRed) {
      RTC_LOG(LS_ERROR)
          << "RTX PT=" << rtx_payload_type
          << " not mapped to regular video codec or RED codec (PT="
          << associated_payload_type << ").";
      return RTCError(RTCErrorType::INVALID_PARAMETER,
                      "RTX codec with APT not video");
    }

    if (associated_payload_type == ulpfec_config.red_payload_type) {
      ulpfec_config.red_rtx_payload_type = rtx_payload_type;
    }
  }

  for (VideoCodecSettings& codec_settings : video_codecs) {
    const int payload_type = codec_settings.codec.id;
    codec_settings.ulpfec = ulpfec_config;
    codec_settings.flexfec_payload_type = flexfec_payload_type.value_or(-1);
    auto it = rtx_mapping.find(payload_type);
    if (it != rtx_mapping.end()) {
      const int rtx_payload_type = it->second;
      codec_settings.rtx_payload_type = rtx_payload_type;

      auto rtx_time_it = rtx_time_mapping.find(payload_type);
      if (rtx_time_it != rtx_time_mapping.end()) {
        const int rtx_time = rtx_time_it->second;
        if (rtx_time < kNackHistoryMs) {
          codec_settings.rtx_time = rtx_time;
        } else {
          codec_settings.rtx_time = kNackHistoryMs;
        }
      }
    }
  }

  return video_codecs;
}

bool NonFlexfecReceiveCodecsHaveChanged(std::vector<VideoCodecSettings> before,
                                        std::vector<VideoCodecSettings> after) {
  // The receive codec order doesn't matter, so we sort the codecs before
  // comparing. This is necessary because currently the
  // only way to change the send codec is to munge SDP, which causes
  // the receive codec list to change order, which causes the streams
  // to be recreates which causes a "blink" of black video.  In order
  // to support munging the SDP in this way without recreating receive
  // streams, we ignore the order of the received codecs so that
  // changing the order doesn't cause this "blink".
  auto comparison = [](const VideoCodecSettings& codec1,
                       const VideoCodecSettings& codec2) {
    return codec1.codec.id > codec2.codec.id;
  };
  absl::c_sort(before, comparison);
  absl::c_sort(after, comparison);

  // Changes in FlexFEC payload type are handled separately in
  // WebRtcVideoReceiveChannel::GetChangedReceiverParameters, so disregard
  // FlexFEC in the comparison here.
  return !absl::c_equal(before, after,
                        VideoCodecSettings::EqualsDisregardingFlexfec);
}

std::string CodecSettingsVectorToString(
    const std::vector<VideoCodecSettings>& codecs) {
  StringBuilder out;
  out << "{";
  for (size_t i = 0; i < codecs.size(); ++i) {
    out << codecs[i].codec.ToString();
    if (i != codecs.size() - 1) {
      out << ", ";
    }
  }
  out << "}";
  return out.Release();
}

void ExtractCodecInformation(
    ArrayView<const VideoCodecSettings> recv_codecs,
    std::map<int, int>& rtx_associated_payload_types,
    std::set<int>& raw_payload_types,
    std::vector<VideoReceiveStreamInterface::Decoder>& decoders) {
  RTC_DCHECK(!recv_codecs.empty());
  RTC_DCHECK(rtx_associated_payload_types.empty());
  RTC_DCHECK(raw_payload_types.empty());
  RTC_DCHECK(decoders.empty());

  for (const VideoCodecSettings& recv_codec : recv_codecs) {
    decoders.emplace_back(
        SdpVideoFormat(recv_codec.codec.name, recv_codec.codec.params),
        recv_codec.codec.id);
    rtx_associated_payload_types.emplace(recv_codec.rtx_payload_type,
                                         recv_codec.codec.id);
    if (recv_codec.codec.packetization == kPacketizationParamRaw) {
      raw_payload_types.insert(recv_codec.codec.id);
    }
  }
}

int ParseReceiveBufferSize(const FieldTrialsView& trials) {
  FieldTrialParameter<int> size_bytes("size_bytes", kVideoRtpRecvBufferSize);
  ParseFieldTrial({&size_bytes}, trials.Lookup("WebRTC-ReceiveBufferSize"));
  if (size_bytes.Get() < 10'000 || size_bytes.Get() > 10'000'000) {
    RTC_LOG(LS_WARNING) << "WebRTC-ReceiveBufferSize out of bounds: "
                        << size_bytes.Get();
    return kVideoRtpRecvBufferSize;
  }
  return size_bytes.Get();
}

RTCError ResolveSendCodecs(
    const VideoCodecSettings& current_codec,
    const std::vector<VideoCodecSettings>& current_codecs,
    const std::vector<RtpEncodingParameters>& encodings,
    const std::vector<VideoCodecSettings> negotiated_codecs,
    std::vector<VideoCodecSettings>* resolved_codecs) {
  RTC_DCHECK(resolved_codecs);
  resolved_codecs->clear();
  for (size_t i = 0; i < encodings.size(); i++) {
    const std::optional<RtpCodec>& requested_codec = encodings[i].codec;
    std::optional<VideoCodecSettings> found_codec;
    if (!requested_codec) {
      found_codec = current_codec;
    } else if (i < current_codecs.size()) {
      const VideoCodecSettings& codec = current_codecs[i];
      if (IsSameRtpCodecIgnoringLevel(codec.codec, *requested_codec)) {
        found_codec = codec;
      }
    }
    if (!found_codec) {
      RTC_DCHECK(requested_codec);
      auto matched_codec =
          absl::c_find_if(negotiated_codecs, [&](auto negotiated_codec) {
            return IsSameRtpCodecIgnoringLevel(negotiated_codec.codec,
                                               *requested_codec);
          });
      if (matched_codec == negotiated_codecs.end()) {
        return RTCError(RTCErrorType::INVALID_MODIFICATION,
                        "Attempted to use an unsupported codec for layer " +
                            std::to_string(i));
      }
      found_codec = *matched_codec;
    }
    RTC_DCHECK(found_codec);
    resolved_codecs->push_back(*found_codec);
  }
  return RTCError::OK();
}

}  // namespace
// --------------- WebRtcVideoEngine ---------------------------

WebRtcVideoEngine::WebRtcVideoEngine(
    std::unique_ptr<VideoEncoderFactory> video_encoder_factory,
    std::unique_ptr<VideoDecoderFactory> video_decoder_factory,
    const FieldTrialsView& trials)
    : decoder_factory_(std::move(video_decoder_factory)),
      encoder_factory_(std::move(video_encoder_factory)),
      trials_(trials) {
  RTC_DLOG(LS_INFO) << "WebRtcVideoEngine::WebRtcVideoEngine()";
}

WebRtcVideoEngine::~WebRtcVideoEngine() {
  RTC_DLOG(LS_INFO) << "WebRtcVideoEngine::~WebRtcVideoEngine";
}

std::unique_ptr<VideoMediaSendChannelInterface>
WebRtcVideoEngine::CreateSendChannel(
    Call* call,
    const MediaConfig& config,
    const VideoOptions& options,
    const CryptoOptions& crypto_options,
    VideoBitrateAllocatorFactory* video_bitrate_allocator_factory) {
  return std::make_unique<WebRtcVideoSendChannel>(
      call, config, options, crypto_options, encoder_factory_.get(),
      video_bitrate_allocator_factory);
}
std::unique_ptr<VideoMediaReceiveChannelInterface>
WebRtcVideoEngine::CreateReceiveChannel(Call* call,
                                        const MediaConfig& config,
                                        const VideoOptions& options,
                                        const CryptoOptions& crypto_options) {
  return std::make_unique<WebRtcVideoReceiveChannel>(
      call, config, options, crypto_options, decoder_factory_.get());
}

std::vector<Codec> WebRtcVideoEngine::LegacySendCodecs(bool include_rtx) const {
  return GetPayloadTypesAndDefaultCodecs(encoder_factory_.get(),
                                         /*is_decoder_factory=*/false,
                                         include_rtx, trials_);
}

std::vector<Codec> WebRtcVideoEngine::LegacyRecvCodecs(bool include_rtx) const {
  return GetPayloadTypesAndDefaultCodecs(decoder_factory_.get(),
                                         /*is_decoder_factory=*/true,
                                         include_rtx, trials_);
}

std::vector<RtpHeaderExtensionCapability>
WebRtcVideoEngine::GetRtpHeaderExtensions() const {
  std::vector<RtpHeaderExtensionCapability> result;
  // id is *not* incremented for non-default extensions, UsedIds needs to
  // resolve conflicts.
  int id = 1;
  for (const auto& uri :
<<<<<<< HEAD
       {webrtc::RtpExtension::kTimestampOffsetUri,
        webrtc::RtpExtension::kAbsSendTimeUri,
        webrtc::RtpExtension::kVideoRotationUri,
        webrtc::RtpExtension::kTransportSequenceNumberUri,
        // RingRTC change to disable unused header extensions
        // webrtc::RtpExtension::kPlayoutDelayUri,
        // webrtc::RtpExtension::kVideoContentTypeUri,
        // webrtc::RtpExtension::kVideoTimingUri,
        // webrtc::RtpExtension::kColorSpaceUri,
        webrtc::RtpExtension::kMidUri,
        // webrtc::RtpExtension::kRidUri,
        // webrtc::RtpExtension::kRepairedRidUri
        }) {
    result.emplace_back(uri, id++, webrtc::RtpTransceiverDirection::kSendRecv);
  }
  // RingRTC change to disable unused header extensions
#if 0
  result.emplace_back(webrtc::RtpExtension::kCorruptionDetectionUri, id++,
=======
       {RtpExtension::kTimestampOffsetUri, RtpExtension::kAbsSendTimeUri,
        RtpExtension::kVideoRotationUri,
        RtpExtension::kTransportSequenceNumberUri,
        RtpExtension::kPlayoutDelayUri, RtpExtension::kVideoContentTypeUri,
        RtpExtension::kVideoTimingUri, RtpExtension::kColorSpaceUri,
        RtpExtension::kMidUri, RtpExtension::kRidUri,
        RtpExtension::kRepairedRidUri}) {
    result.emplace_back(uri, id++, RtpTransceiverDirection::kSendRecv);
  }
  result.emplace_back(RtpExtension::kCorruptionDetectionUri, id++,
>>>>>>> e4445e46
                      /*preferred_encrypt=*/true,
                      RtpTransceiverDirection::kStopped);
  for (const auto& uri : {RtpExtension::kAbsoluteCaptureTimeUri}) {
    result.emplace_back(uri, id, RtpTransceiverDirection::kStopped);
  }
  result.emplace_back(RtpExtension::kGenericFrameDescriptorUri00, id,
                      IsEnabled(trials_, "WebRTC-GenericDescriptorAdvertised")
                          ? RtpTransceiverDirection::kSendRecv
                          : RtpTransceiverDirection::kStopped);
  result.emplace_back(
      RtpExtension::kDependencyDescriptorUri, id,
      IsEnabled(trials_, "WebRTC-DependencyDescriptorAdvertised")
          ? RtpTransceiverDirection::kSendRecv
          : RtpTransceiverDirection::kStopped);
  result.emplace_back(
      RtpExtension::kVideoLayersAllocationUri, id,
      IsEnabled(trials_, "WebRTC-VideoLayersAllocationAdvertised")
          ? RtpTransceiverDirection::kSendRecv
          : RtpTransceiverDirection::kStopped);

  // VideoFrameTrackingId is a test-only extension.
  if (IsEnabled(trials_, "WebRTC-VideoFrameTrackingIdAdvertised")) {
    result.emplace_back(RtpExtension::kVideoFrameTrackingIdUri, id,
                        RtpTransceiverDirection::kSendRecv);
  }
#endif // RingRTC change to disable unused header extensions
  return result;
}

// Free function, exported for testing
std::map<uint32_t, VideoSendStream::StreamStats>
MergeInfoAboutOutboundRtpSubstreamsForTesting(
    const std::map<uint32_t, VideoSendStream::StreamStats>& substreams) {
  return MergeInfoAboutOutboundRtpSubstreams(substreams);
}

// --------------- WebRtcVideoSendChannel ----------------------
WebRtcVideoSendChannel::WebRtcVideoSendChannel(
    Call* call,
    const MediaConfig& config,
    const VideoOptions& options,
    const CryptoOptions& crypto_options,
    VideoEncoderFactory* encoder_factory,
    VideoBitrateAllocatorFactory* bitrate_allocator_factory)
    : MediaChannelUtil(call->network_thread(), config.enable_dscp),
      worker_thread_(call->worker_thread()),
      sending_(false),
      receiving_(false),
      call_(call),
      default_sink_(nullptr),
      video_config_(config.video),
      encoder_factory_(encoder_factory),
      bitrate_allocator_factory_(bitrate_allocator_factory),
      default_send_options_(options),
      last_send_stats_log_ms_(-1),
      last_receive_stats_log_ms_(-1),
      discard_unknown_ssrc_packets_(
          IsEnabled(call_->trials(),
                    "WebRTC-Video-DiscardPacketsWithUnknownSsrc")),
      crypto_options_(crypto_options) {
  RTC_DCHECK_RUN_ON(&thread_checker_);
  rtcp_receiver_report_ssrc_ = kDefaultRtcpReceiverReportSsrc;
}

WebRtcVideoSendChannel::~WebRtcVideoSendChannel() {
  for (auto& kv : send_streams_)
    delete kv.second;
}

scoped_refptr<VideoEncoderConfig::EncoderSpecificSettings>
WebRtcVideoSendChannel::WebRtcVideoSendStream::ConfigureVideoEncoderSettings(
    const Codec& codec) {
  RTC_DCHECK_RUN_ON(&thread_checker_);
  bool is_screencast = parameters_.options.is_screencast.value_or(false);
  // No automatic resizing when using simulcast or screencast, or when
  // disabled by field trial flag.
  bool automatic_resize = !disable_automatic_resize_ && !is_screencast &&
                          (parameters_.config.rtp.ssrcs.size() == 1 ||
                           NumActiveStreams(rtp_parameters_) == 1);

  bool denoising;
  bool codec_default_denoising = false;
  if (is_screencast) {
    denoising = false;
  } else {
    // Use codec default if video_noise_reduction is unset.
    codec_default_denoising = !parameters_.options.video_noise_reduction;
    denoising = parameters_.options.video_noise_reduction.value_or(false);
  }

  if (absl::EqualsIgnoreCase(codec.name, kH264CodecName)) {
    return nullptr;
  }
  if (absl::EqualsIgnoreCase(codec.name, kVp8CodecName)) {
    VideoCodecVP8 vp8_settings = VideoEncoder::GetDefaultVp8Settings();
    vp8_settings.automaticResizeOn = automatic_resize;
    // VP8 denoising is enabled by default.
    vp8_settings.denoisingOn = codec_default_denoising ? true : denoising;
    return make_ref_counted<VideoEncoderConfig::Vp8EncoderSpecificSettings>(
        vp8_settings);
  }
  if (absl::EqualsIgnoreCase(codec.name, kVp9CodecName)) {
    VideoCodecVP9 vp9_settings = VideoEncoder::GetDefaultVp9Settings();

    vp9_settings.numberOfSpatialLayers = std::min<unsigned char>(
        parameters_.config.rtp.ssrcs.size(), kConferenceMaxNumSpatialLayers);
    vp9_settings.numberOfTemporalLayers =
        std::min<unsigned char>(parameters_.config.rtp.ssrcs.size() > 1
                                    ? kConferenceDefaultNumTemporalLayers
                                    : 1,
                                kConferenceMaxNumTemporalLayers);

    // VP9 denoising is disabled by default.
    vp9_settings.denoisingOn = codec_default_denoising ? true : denoising;
    // Disable automatic resize if more than one spatial layer is requested.
    bool vp9_automatic_resize = automatic_resize;
    std::optional<int> num_spatial_layers =
        NumSpatialLayersFromEncoding(rtp_parameters_, /*idx=*/0);
    if (num_spatial_layers && *num_spatial_layers > 1) {
      vp9_automatic_resize = false;
    }
    vp9_settings.automaticResizeOn = vp9_automatic_resize;
    if (!is_screencast) {
      FieldTrialFlag interlayer_pred_experiment_enabled("Enabled");
      FieldTrialEnum<InterLayerPredMode> inter_layer_pred_mode(
          "inter_layer_pred_mode", InterLayerPredMode::kOnKeyPic,
          {{"off", InterLayerPredMode::kOff},
           {"on", InterLayerPredMode::kOn},
           {"onkeypic", InterLayerPredMode::kOnKeyPic}});
      ParseFieldTrial(
          {&interlayer_pred_experiment_enabled, &inter_layer_pred_mode},
          call_->trials().Lookup("WebRTC-Vp9InterLayerPred"));
      if (interlayer_pred_experiment_enabled) {
        vp9_settings.interLayerPred = inter_layer_pred_mode;
      } else {
        // Limit inter-layer prediction to key pictures by default.
        vp9_settings.interLayerPred = InterLayerPredMode::kOnKeyPic;
      }

      // TODO(webrtc:329396373): Remove after flexible mode is fully deployed.
      vp9_settings.flexibleMode =
          !IsDisabled(call_->trials(), "WebRTC-Video-Vp9FlexibleMode");
    } else {
      // Multiple spatial layers vp9 screenshare needs flexible mode.
      vp9_settings.flexibleMode = vp9_settings.numberOfSpatialLayers > 1;
      vp9_settings.interLayerPred = InterLayerPredMode::kOn;
    }
    return make_ref_counted<VideoEncoderConfig::Vp9EncoderSpecificSettings>(
        vp9_settings);
  }
  if (absl::EqualsIgnoreCase(codec.name, kAv1CodecName)) {
    VideoCodecAV1 av1_settings = {.automatic_resize_on = automatic_resize};
    if (NumSpatialLayersFromEncoding(rtp_parameters_, /*idx=*/0) > 1) {
      av1_settings.automatic_resize_on = false;
    }
    return make_ref_counted<VideoEncoderConfig::Av1EncoderSpecificSettings>(
        av1_settings);
  }
  return nullptr;
}
std::vector<VideoCodecSettings> WebRtcVideoSendChannel::SelectSendVideoCodecs(
    const std::vector<VideoCodecSettings>& remote_mapped_codecs) const {
  std::vector<SdpVideoFormat> sdp_formats =
      encoder_factory_ ? encoder_factory_->GetImplementations()
                       : std::vector<SdpVideoFormat>();

  // The returned vector holds the VideoCodecSettings in term of preference.
  // They are orderd by receive codec preference first and local implementation
  // preference second.
  std::vector<VideoCodecSettings> encoders;
  for (const VideoCodecSettings& remote_codec : remote_mapped_codecs) {
    for (auto format_it = sdp_formats.begin();
         format_it != sdp_formats.end();) {
      // For H264, we will limit the encode level to the remote offered level
      // regardless if level asymmetry is allowed or not. This is strictly not
      // following the spec in https://tools.ietf.org/html/rfc6184#section-8.2.2
      // since we should limit the encode level to the lower of local and remote
      // level when level asymmetry is not allowed.
      // For H.265, the level asymmetry is implicitly allowed. We need to make
      // sure the encode level is set to the remote offered level.
      if (format_it->IsSameCodec(
              {remote_codec.codec.name, remote_codec.codec.params})) {
        encoders.push_back(remote_codec);

        // To allow the VideoEncoderFactory to keep information about which
        // implementation to instantitate when CreateEncoder is called the two
        // parmeter sets are merged.
        encoders.back().codec.params.insert(format_it->parameters.begin(),
                                            format_it->parameters.end());

        format_it = sdp_formats.erase(format_it);
      } else {
        ++format_it;
      }
    }
  }

  return encoders;
}

bool WebRtcVideoSendChannel::GetChangedSenderParameters(
    const VideoSenderParameters& params,
    ChangedSenderParameters* changed_params) const {
  if (!ValidateCodecFormats(params.codecs) ||
      !ValidateRtpExtensions(params.extensions, send_rtp_extensions_)) {
    return false;
  }

  auto result = MapCodecs(params.codecs);
  if (!result.ok()) {
    RTC_LOG(LS_ERROR) << "Failure in codec list, error = " << result.error();
    return false;
  }
  std::vector<VideoCodecSettings> mapped_codecs = result.value();

  std::vector<VideoCodecSettings> negotiated_codecs =
      SelectSendVideoCodecs(mapped_codecs);

  if (params.is_stream_active && negotiated_codecs.empty()) {
    // This is not a failure but will lead to the answer being rejected.
    RTC_LOG(LS_ERROR) << "No video codecs in common.";
    return true;
  }

  // Never enable sending FlexFEC, unless we are in the experiment.
  if (!IsEnabled(call_->trials(), "WebRTC-FlexFEC-03")) {
    for (VideoCodecSettings& codec : negotiated_codecs)
      codec.flexfec_payload_type = -1;
  }

  std::optional<VideoCodecSettings> force_codec;
  if (!send_streams_.empty()) {
    // Since we do not support mixed-codec simulcast yet,
    // all send streams must have the same codec value.
    auto rtp_parameters = send_streams_.begin()->second->GetRtpParameters();
    if (rtp_parameters.encodings[0].codec) {
      auto matched_codec =
          absl::c_find_if(negotiated_codecs, [&](auto negotiated_codec) {
            return IsSameRtpCodec(negotiated_codec.codec,
                                  *rtp_parameters.encodings[0].codec);
          });
      if (matched_codec != negotiated_codecs.end()) {
        force_codec = *matched_codec;
      } else {
        // The requested codec has been negotiated away, we clear it from the
        // parameters.
        for (auto& encoding : rtp_parameters.encodings) {
          encoding.codec.reset();
        }
        send_streams_.begin()->second->SetRtpParameters(rtp_parameters,
                                                        nullptr);
      }
    }
  }

  if (negotiated_codecs_ != negotiated_codecs) {
    if (negotiated_codecs.empty()) {
      changed_params->send_codec = std::nullopt;
    } else if (force_codec) {
      changed_params->send_codec = force_codec;
    } else if (send_codec() != negotiated_codecs.front()) {
      changed_params->send_codec = negotiated_codecs.front();
    }
    changed_params->negotiated_codecs = negotiated_codecs;
  }

  // For mixed-codec simulcast
  std::vector<VideoCodecSettings> send_codecs;
  if (!send_streams_.empty() && !negotiated_codecs.empty()) {
    bool needs_update = false;
    auto rtp_parameters = send_streams_.begin()->second->GetRtpParameters();
    for (auto& encoding : rtp_parameters.encodings) {
      if (encoding.codec) {
        auto matched_codec =
            absl::c_find_if(negotiated_codecs, [&](auto negotiated_codec) {
              return IsSameRtpCodec(negotiated_codec.codec, *encoding.codec);
            });
        if (matched_codec != negotiated_codecs.end()) {
          send_codecs.push_back(*matched_codec);
        } else {
          // The requested codec has been negotiated away, we clear it from the
          // parameters.
          encoding.codec.reset();
          needs_update = true;
          send_codecs.push_back(negotiated_codecs.front());
        }
      } else {
        send_codecs.push_back(negotiated_codecs.front());
      }
    }

    if (needs_update) {
      send_streams_.begin()->second->SetRtpParameters(rtp_parameters, nullptr);
    }
  }

  if (send_codecs_ != send_codecs) {
    changed_params->send_codecs = send_codecs;
  }

  // Handle RTP header extensions.
  if (params.extmap_allow_mixed != ExtmapAllowMixed()) {
    changed_params->extmap_allow_mixed = params.extmap_allow_mixed;
  }
  std::vector<RtpExtension> filtered_extensions =
      FilterRtpExtensions(params.extensions, RtpExtension::IsSupportedForVideo,
                          true, call_->trials());
  if (send_rtp_extensions_ != filtered_extensions) {
    changed_params->rtp_header_extensions =
        std::optional<std::vector<RtpExtension>>(filtered_extensions);
  }

  if (params.mid != send_params_.mid) {
    changed_params->mid = params.mid;
  }

  // Handle max bitrate.
  if (params.max_bandwidth_bps != send_params_.max_bandwidth_bps &&
      params.max_bandwidth_bps >= -1) {
    // 0 or -1 uncaps max bitrate.
    // TODO(pbos): Reconsider how 0 should be treated. It is not mentioned as a
    // special value and might very well be used for stopping sending.
    changed_params->max_bandwidth_bps =
        params.max_bandwidth_bps == 0 ? -1 : params.max_bandwidth_bps;
  }

  // Handle conference mode.
  if (params.conference_mode != send_params_.conference_mode) {
    changed_params->conference_mode = params.conference_mode;
  }

  // Handle RTCP mode.
  if (params.rtcp.reduced_size != send_params_.rtcp.reduced_size) {
    changed_params->rtcp_mode =
        params.rtcp.reduced_size ? RtcpMode::kReducedSize : RtcpMode::kCompound;
  }

  return true;
}

bool WebRtcVideoSendChannel::SetSenderParameters(
    const VideoSenderParameters& params) {
  RTC_DCHECK_RUN_ON(&thread_checker_);
  TRACE_EVENT0("webrtc", "WebRtcVideoSendChannel::SetSenderParameters");
  RTC_LOG(LS_INFO) << "SetSenderParameters: " << params.ToString();
  ChangedSenderParameters changed_params;
  if (!GetChangedSenderParameters(params, &changed_params)) {
    return false;
  }

  if (changed_params.negotiated_codecs) {
    for (const auto& send_codec : *changed_params.negotiated_codecs)
      RTC_LOG(LS_INFO) << "Negotiated codec: " << send_codec.codec.ToString();
  }

  send_params_ = params;
  return ApplyChangedParams(changed_params);
}

void WebRtcVideoSendChannel::RequestEncoderFallback() {
  if (!worker_thread_->IsCurrent()) {
    worker_thread_->PostTask(
        SafeTask(task_safety_.flag(), [this] { RequestEncoderFallback(); }));
    return;
  }

  RTC_DCHECK_RUN_ON(&thread_checker_);
  if (negotiated_codecs_.size() <= 1) {
    RTC_LOG(LS_WARNING) << "Encoder failed but no fallback codec is available";
    return;
  }

  ChangedSenderParameters params;
  params.negotiated_codecs = negotiated_codecs_;
  params.negotiated_codecs->erase(params.negotiated_codecs->begin());
  params.send_codec = params.negotiated_codecs->front();
  ApplyChangedParams(params);
}

void WebRtcVideoSendChannel::RequestEncoderSwitch(const SdpVideoFormat& format,
                                                  bool allow_default_fallback) {
  if (!worker_thread_->IsCurrent()) {
    worker_thread_->PostTask(
        SafeTask(task_safety_.flag(), [this, format, allow_default_fallback] {
          RequestEncoderSwitch(format, allow_default_fallback);
        }));
    return;
  }

  RTC_DCHECK_RUN_ON(&thread_checker_);

  for (const VideoCodecSettings& codec_setting : negotiated_codecs_) {
    if (format.IsSameCodec(
            {codec_setting.codec.name, codec_setting.codec.params})) {
      VideoCodecSettings new_codec_setting = codec_setting;
      for (const auto& kv : format.parameters) {
        new_codec_setting.codec.params[kv.first] = kv.second;
      }

      if (send_codec() == new_codec_setting) {
        // Already using this codec, no switch required.
        return;
      }

      ChangedSenderParameters params;
      params.send_codec = new_codec_setting;
      ApplyChangedParams(params);
      return;
    }
  }

  RTC_LOG(LS_WARNING) << "Failed to switch encoder to: " << format.ToString()
                      << ". Is default fallback allowed: "
                      << allow_default_fallback;

  if (allow_default_fallback) {
    RequestEncoderFallback();
  }
}

bool WebRtcVideoSendChannel::ApplyChangedParams(
    const ChangedSenderParameters& changed_params) {
  RTC_DCHECK_RUN_ON(&thread_checker_);
  if (changed_params.negotiated_codecs)
    negotiated_codecs_ = *changed_params.negotiated_codecs;

  if (changed_params.send_codec)
    send_codec() = changed_params.send_codec;

  if (changed_params.send_codecs) {
    send_codecs_ = *changed_params.send_codecs;
  } else {
    send_codecs_.clear();
  }

  if (changed_params.extmap_allow_mixed) {
    SetExtmapAllowMixed(*changed_params.extmap_allow_mixed);
  }
  if (changed_params.rtp_header_extensions) {
    send_rtp_extensions_ = *changed_params.rtp_header_extensions;
  }

  if (changed_params.send_codec || changed_params.max_bandwidth_bps) {
    if (send_params_.max_bandwidth_bps == -1) {
      // Unset the global max bitrate (max_bitrate_bps) if max_bandwidth_bps is
      // -1, which corresponds to no "b=AS" attribute in SDP. Note that the
      // global max bitrate may be set below in GetBitrateConfigForCodec, from
      // the codec max bitrate.
      // TODO(pbos): This should be reconsidered (codec max bitrate should
      // probably not affect global call max bitrate).
      bitrate_config_.max_bitrate_bps = -1;
    }

    if (send_codec()) {
      // TODO(holmer): Changing the codec parameters shouldn't necessarily mean
      // that we change the min/max of bandwidth estimation. Reevaluate this.
      bitrate_config_ = GetBitrateConfigForCodec(send_codec()->codec);
      if (!changed_params.send_codec) {
        // If the codec isn't changing, set the start bitrate to -1 which means
        // "unchanged" so that BWE isn't affected.
        bitrate_config_.start_bitrate_bps = -1;
      }
    }

    if (send_params_.max_bandwidth_bps >= 0) {
      // Note that max_bandwidth_bps intentionally takes priority over the
      // bitrate config for the codec. This allows FEC to be applied above the
      // codec target bitrate.
      // TODO(pbos): Figure out whether b=AS means max bitrate for this
      // WebRtcVideoSendChannel (in which case we're good), or per sender
      // (SSRC), in which case this should not set a BitrateConstraints but
      // rather reconfigure all senders.
      bitrate_config_.max_bitrate_bps = send_params_.max_bandwidth_bps == 0
                                            ? -1
                                            : send_params_.max_bandwidth_bps;
    }

    call_->GetTransportControllerSend()->SetSdpBitrateParameters(
        bitrate_config_);
  }

  for (auto& kv : send_streams_) {
    kv.second->SetSenderParameters(changed_params);
  }
  if (changed_params.send_codec || changed_params.rtcp_mode) {
    if (send_codec_changed_callback_) {
      send_codec_changed_callback_();
    }
  }
  return true;
}

RtpParameters WebRtcVideoSendChannel::GetRtpSendParameters(
    uint32_t ssrc) const {
  RTC_DCHECK_RUN_ON(&thread_checker_);
  auto it = send_streams_.find(ssrc);
  if (it == send_streams_.end()) {
    RTC_LOG(LS_WARNING) << "Attempting to get RTP send parameters for stream "
                           "with ssrc "
                        << ssrc << " which doesn't exist.";
    return RtpParameters();
  }

  RtpParameters rtp_params = it->second->GetRtpParameters();
  // Need to add the common list of codecs to the send stream-specific
  // RTP parameters.
  for (const Codec& codec : send_params_.codecs) {
    if (send_codec() && send_codec()->codec.id == codec.id) {
      // Put the current send codec to the front of the codecs list.
      RTC_DCHECK_EQ(codec.name, send_codec()->codec.name);
      rtp_params.codecs.insert(rtp_params.codecs.begin(),
                               codec.ToCodecParameters());
    } else {
      rtp_params.codecs.push_back(codec.ToCodecParameters());
    }
  }

  return rtp_params;
}

RTCError WebRtcVideoSendChannel::SetRtpSendParameters(
    uint32_t ssrc,
    const RtpParameters& parameters,
    SetParametersCallback callback) {
  RTC_DCHECK_RUN_ON(&thread_checker_);
  TRACE_EVENT0("webrtc", "WebRtcVideoSendChannel::SetRtpSendParameters");
  auto it = send_streams_.find(ssrc);
  if (it == send_streams_.end()) {
    RTC_LOG(LS_ERROR) << "Attempting to set RTP send parameters for stream "
                         "with ssrc "
                      << ssrc << " which doesn't exist.";
    return InvokeSetParametersCallback(callback,
                                       RTCError(RTCErrorType::INTERNAL_ERROR));
  }

  // TODO(deadbeef): Handle setting parameters with a list of codecs in a
  // different order (which should change the send codec).
  RtpParameters current_parameters = GetRtpSendParameters(ssrc);
  if (current_parameters.codecs != parameters.codecs) {
    RTC_DLOG(LS_ERROR) << "Using SetParameters to change the set of codecs "
                          "is not currently supported.";
    return InvokeSetParametersCallback(callback,
                                       RTCError(RTCErrorType::INTERNAL_ERROR));
  }

  if (!parameters.encodings.empty()) {
    // Note that these values come from:
    // https://tools.ietf.org/html/draft-ietf-tsvwg-rtcweb-qos-16#section-5
    // TODO(deadbeef): Change values depending on whether we are sending a
    // keyframe or non-keyframe.
    DiffServCodePoint new_dscp = DSCP_DEFAULT;
    switch (parameters.encodings[0].network_priority) {
      case Priority::kVeryLow:
        new_dscp = DSCP_CS1;
        break;
      case Priority::kLow:
        new_dscp = DSCP_DEFAULT;
        break;
      case Priority::kMedium:
        new_dscp = DSCP_AF42;
        break;
      case Priority::kHigh:
        new_dscp = DSCP_AF41;
        break;
    }

    if (send_codec_ &&
        std::any_of(parameters.encodings.begin(), parameters.encodings.end(),
                    [](const auto& e) { return e.codec; })) {
      std::vector<VideoCodecSettings> send_codecs;
      auto error =
          ResolveSendCodecs(*send_codec_, send_codecs_, parameters.encodings,
                            negotiated_codecs_, &send_codecs);
      if (!error.ok()) {
        return InvokeSetParametersCallback(callback, error);
      }

      if (send_codecs_ != send_codecs) {
        ChangedSenderParameters params;
        if (!send_codecs.empty()) {
          params.send_codec = send_codecs[0];
        }
        params.send_codecs = send_codecs;
        ApplyChangedParams(params);
      }
    }

    SetPreferredDscp(new_dscp);
  }

  return it->second->SetRtpParameters(parameters, std::move(callback));
}
std::optional<Codec> WebRtcVideoSendChannel::GetSendCodec() const {
  RTC_DCHECK_RUN_ON(&thread_checker_);
  if (!send_codec()) {
    RTC_LOG(LS_VERBOSE) << "GetSendCodec: No send codec set.";
    return std::nullopt;
  }
  return send_codec()->codec;
}

bool WebRtcVideoSendChannel::SetSend(bool send) {
  RTC_DCHECK_RUN_ON(&thread_checker_);
  TRACE_EVENT0("webrtc", "WebRtcVideoSendChannel::SetSend");
  RTC_LOG(LS_VERBOSE) << "SetSend: " << (send ? "true" : "false");
  if (send && !send_codec()) {
    RTC_DLOG(LS_ERROR) << "SetSend(true) called before setting codec.";
    return false;
  }
  for (const auto& kv : send_streams_) {
    kv.second->SetSend(send);
  }
  sending_ = send;
  return true;
}

bool WebRtcVideoSendChannel::SetVideoSend(
    uint32_t ssrc,
    const VideoOptions* options,
    VideoSourceInterface<VideoFrame>* source) {
  RTC_DCHECK_RUN_ON(&thread_checker_);
  TRACE_EVENT0("webrtc", "SetVideoSend");
  RTC_DCHECK(ssrc != 0);
  RTC_LOG(LS_INFO) << "SetVideoSend (ssrc= " << ssrc << ", options: "
                   << (options ? options->ToString() : "nullptr")
                   << ", source = " << (source ? "(source)" : "nullptr") << ")";

  const auto& kv = send_streams_.find(ssrc);
  if (kv == send_streams_.end()) {
    // Allow unknown ssrc only if source is null.
    RTC_CHECK(source == nullptr);
    RTC_LOG(LS_ERROR) << "No sending stream on ssrc " << ssrc;
    return false;
  }

  return kv->second->SetVideoSend(options, source);
}

bool WebRtcVideoSendChannel::ValidateSendSsrcAvailability(
    const StreamParams& sp) const {
  for (uint32_t ssrc : sp.ssrcs) {
    if (send_ssrcs_.find(ssrc) != send_ssrcs_.end()) {
      RTC_LOG(LS_ERROR) << "Send stream with SSRC '" << ssrc
                        << "' already exists.";
      return false;
    }
  }
  return true;
}
bool WebRtcVideoSendChannel::AddSendStream(const StreamParams& sp) {
  RTC_DCHECK_RUN_ON(&thread_checker_);

  RTC_LOG(LS_INFO) << "AddSendStream: " << sp.ToString();
  if (!ValidateStreamParams(sp))
    return false;

  if (!ValidateSendSsrcAvailability(sp))
    return false;

  for (uint32_t used_ssrc : sp.ssrcs)
    send_ssrcs_.insert(used_ssrc);

  VideoSendStream::Config config(transport());

  for (const RidDescription& rid : sp.rids()) {
    config.rtp.rids.push_back(rid.rid);
  }

  config.suspend_below_min_bitrate = video_config_.suspend_below_min_bitrate;
  config.periodic_alr_bandwidth_probing =
      video_config_.periodic_alr_bandwidth_probing;
  config.encoder_settings.experiment_cpu_load_estimator =
      video_config_.experiment_cpu_load_estimator;
  config.encoder_settings.encoder_factory = encoder_factory_;
  config.encoder_settings.bitrate_allocator_factory =
      bitrate_allocator_factory_;
  config.encoder_settings.encoder_switch_request_callback = this;

  config.crypto_options = crypto_options_;
  config.rtp.extmap_allow_mixed = ExtmapAllowMixed();
  config.rtcp_report_interval_ms = video_config_.rtcp_report_interval_ms;
  config.rtp.enable_send_packet_batching =
      video_config_.enable_send_packet_batching;

  WebRtcVideoSendStream* stream = new WebRtcVideoSendStream(
      call_, sp, std::move(config), default_send_options_,
      video_config_.enable_cpu_adaptation, bitrate_config_.max_bitrate_bps,
      send_codec(), send_codecs_, send_rtp_extensions_, send_params_);

  uint32_t ssrc = sp.first_ssrc();
  RTC_DCHECK(ssrc != 0);
  send_streams_[ssrc] = stream;

  if (ssrc_list_changed_callback_) {
    ssrc_list_changed_callback_(send_ssrcs_);
  }

  if (sending_) {
    stream->SetSend(true);
  }

  return true;
}

bool WebRtcVideoSendChannel::RemoveSendStream(uint32_t ssrc) {
  RTC_DCHECK_RUN_ON(&thread_checker_);
  RTC_LOG(LS_INFO) << "RemoveSendStream: " << ssrc;

  WebRtcVideoSendStream* removed_stream;
  auto it = send_streams_.find(ssrc);
  if (it == send_streams_.end()) {
    return false;
  }

  for (uint32_t old_ssrc : it->second->GetSsrcs())
    send_ssrcs_.erase(old_ssrc);

  removed_stream = it->second;
  send_streams_.erase(it);

  // Switch receiver report SSRCs, in case the one in use is no longer valid.
  if (ssrc_list_changed_callback_) {
    ssrc_list_changed_callback_(send_ssrcs_);
  }

  delete removed_stream;

  return true;
}

bool WebRtcVideoSendChannel::GetStats(VideoMediaSendInfo* info) {
  RTC_DCHECK_RUN_ON(&thread_checker_);
  TRACE_EVENT0("webrtc", "WebRtcVideoSendChannel::GetSendStats");

  info->Clear();
  if (send_streams_.empty()) {
    return true;
  }

  // Log stats periodically.
  bool log_stats = false;
  int64_t now_ms = TimeMillis();
  if (last_send_stats_log_ms_ == -1 ||
      now_ms - last_send_stats_log_ms_ > kStatsLogIntervalMs) {
    last_send_stats_log_ms_ = now_ms;
    log_stats = true;
  }

  info->Clear();
  FillSenderStats(info, log_stats);
  FillSendCodecStats(info);
  // TODO(holmer): We should either have rtt available as a metric on
  // VideoSend/ReceiveStreams, or we should remove rtt from VideoSenderInfo.
  Call::Stats stats = call_->GetStats();
  if (stats.rtt_ms != -1) {
    for (size_t i = 0; i < info->senders.size(); ++i) {
      info->senders[i].rtt_ms = stats.rtt_ms;
    }
    for (size_t i = 0; i < info->aggregated_senders.size(); ++i) {
      info->aggregated_senders[i].rtt_ms = stats.rtt_ms;
    }
  }

  if (log_stats)
    RTC_LOG(LS_INFO) << stats.ToString(now_ms);

  return true;
}
void WebRtcVideoSendChannel::FillSenderStats(
    VideoMediaSendInfo* video_media_info,
    bool log_stats) {
  for (const auto& it : send_streams_) {
    auto infos = it.second->GetPerLayerVideoSenderInfos(log_stats);
    if (infos.empty())
      continue;
    video_media_info->aggregated_senders.push_back(
        it.second->GetAggregatedVideoSenderInfo(infos));
    for (auto&& info : infos) {
      video_media_info->senders.push_back(info);
    }
  }
}

void WebRtcVideoSendChannel::FillBitrateInfo(
    BandwidthEstimationInfo* bwe_info) {
  RTC_DCHECK_RUN_ON(&thread_checker_);
  for (const auto& it : send_streams_) {
    it.second->FillBitrateInfo(bwe_info);
  }
}

void WebRtcVideoSendChannel::FillSendCodecStats(
    VideoMediaSendInfo* video_media_info) {
  RTC_DCHECK_RUN_ON(&thread_checker_);
  if (!send_codec()) {
    return;
  }
  // Note: since RTP stats don't account for RTX and FEC separately (see
  // https://w3c.github.io/webrtc-stats/#dom-rtcstatstype-outbound-rtp)
  // we can omit the codec information for those here and only insert the
  // primary codec that is being used to send here.
  video_media_info->send_codecs.insert(std::make_pair(
      send_codec()->codec.id, send_codec()->codec.ToCodecParameters()));
}

void WebRtcVideoSendChannel::OnPacketSent(const SentPacketInfo& sent_packet) {
  RTC_DCHECK_RUN_ON(&network_thread_checker_);
  // TODO(tommi): We shouldn't need to go through call_ to deliver this
  // notification. We should already have direct access to
  // video_send_delay_stats_ and transport_send_ptr_ via `stream_`.
  // So we should be able to remove OnSentPacket from Call and handle this per
  // channel instead. At the moment Call::OnSentPacket calls OnSentPacket for
  // the video stats, for all sent packets, including audio, which causes
  // unnecessary lookups.
  call_->OnSentPacket(sent_packet);
}

void WebRtcVideoSendChannel::OnReadyToSend(bool ready) {
  RTC_DCHECK_RUN_ON(&network_thread_checker_);
  RTC_LOG(LS_VERBOSE) << "OnReadyToSend: " << (ready ? "Ready." : "Not ready.");
  call_->SignalChannelNetworkState(MediaType::VIDEO,
                                   ready ? kNetworkUp : kNetworkDown);
}

void WebRtcVideoSendChannel::OnNetworkRouteChanged(
    absl::string_view transport_name,
    const NetworkRoute& network_route) {
  RTC_DCHECK_RUN_ON(&network_thread_checker_);
  worker_thread_->PostTask(SafeTask(
      task_safety_.flag(),
      [this, name = std::string(transport_name), route = network_route] {
        RTC_DCHECK_RUN_ON(&thread_checker_);
        RtpTransportControllerSendInterface* transport =
            call_->GetTransportControllerSend();
        transport->OnNetworkRouteChanged(name, route);
        transport->OnTransportOverheadChanged(route.packet_overhead);
      }));
}

void WebRtcVideoSendChannel::SetInterface(MediaChannelNetworkInterface* iface) {
  RTC_DCHECK_RUN_ON(&network_thread_checker_);
  MediaChannelUtil::SetInterface(iface);

  // Speculative change to increase the outbound socket buffer size.
  // In b/15152257, we are seeing a significant number of packets discarded
  // due to lack of socket buffer space, although it's not yet clear what the
  // ideal value should be.
  const std::string group_name_send_buf_size =
      call_->trials().Lookup("WebRTC-SendBufferSizeBytes");
  int send_buffer_size = kVideoRtpSendBufferSize;
  if (!group_name_send_buf_size.empty() &&
      (sscanf(group_name_send_buf_size.c_str(), "%d", &send_buffer_size) != 1 ||
       send_buffer_size <= 0)) {
    RTC_LOG(LS_WARNING) << "Invalid send buffer size: "
                        << group_name_send_buf_size;
    send_buffer_size = kVideoRtpSendBufferSize;
  }

  MediaChannelUtil::SetOption(MediaChannelNetworkInterface::ST_RTP,
                              Socket::OPT_SNDBUF, send_buffer_size);
}

void WebRtcVideoSendChannel::SetFrameEncryptor(
    uint32_t ssrc,
    scoped_refptr<FrameEncryptorInterface> frame_encryptor) {
  RTC_DCHECK_RUN_ON(&thread_checker_);
  auto matching_stream = send_streams_.find(ssrc);
  if (matching_stream != send_streams_.end()) {
    matching_stream->second->SetFrameEncryptor(frame_encryptor);
  } else {
    RTC_LOG(LS_ERROR) << "No stream found to attach frame encryptor";
  }
}

void WebRtcVideoSendChannel::SetEncoderSelector(
    uint32_t ssrc,
    VideoEncoderFactory::EncoderSelectorInterface* encoder_selector) {
  RTC_DCHECK_RUN_ON(&thread_checker_);
  auto matching_stream = send_streams_.find(ssrc);
  if (matching_stream != send_streams_.end()) {
    matching_stream->second->SetEncoderSelector(encoder_selector);
  } else {
    RTC_LOG(LS_ERROR) << "No stream found to attach encoder selector";
  }
}

WebRtcVideoSendChannel::WebRtcVideoSendStream::VideoSendStreamParameters::
    VideoSendStreamParameters(
        VideoSendStream::Config config,
        const VideoOptions& options,
        int max_bitrate_bps,
        const std::optional<VideoCodecSettings>& codec_settings,
        const std::vector<VideoCodecSettings>& codec_settings_list)
    : config(std::move(config)),
      options(options),
      max_bitrate_bps(max_bitrate_bps),
      conference_mode(false),
      codec_settings(codec_settings),
      codec_settings_list(codec_settings_list) {}

WebRtcVideoSendChannel::WebRtcVideoSendStream::WebRtcVideoSendStream(
    Call* call,
    const StreamParams& sp,
    VideoSendStream::Config config,
    const VideoOptions& options,
    bool enable_cpu_overuse_detection,
    int max_bitrate_bps,
    const std::optional<VideoCodecSettings>& codec_settings,
    const std::vector<VideoCodecSettings>& codec_settings_list,
    const std::optional<std::vector<RtpExtension>>& rtp_extensions,
    // TODO(deadbeef): Don't duplicate information between send_params,
    // rtp_extensions, options, etc.
    const VideoSenderParameters& send_params)
    : worker_thread_(call->worker_thread()),
      ssrcs_(sp.ssrcs),
      ssrc_groups_(sp.ssrc_groups),
      call_(call),
      enable_cpu_overuse_detection_(enable_cpu_overuse_detection),
      source_(nullptr),
      stream_(nullptr),
      parameters_(std::move(config),
                  options,
                  max_bitrate_bps,
                  codec_settings,
                  codec_settings_list),
      rtp_parameters_(CreateRtpParametersWithEncodings(sp)),
      sending_(false),
      disable_automatic_resize_(
          IsEnabled(call->trials(), "WebRTC-Video-DisableAutomaticResize")) {
  // Maximum packet size may come in RtpConfig from external transport, for
  // example from QuicTransportInterface implementation, so do not exceed
  // given max_packet_size.
  parameters_.config.rtp.max_packet_size =
      std::min<size_t>(parameters_.config.rtp.max_packet_size, kVideoMtu);
  parameters_.conference_mode = send_params.conference_mode;

  sp.GetPrimarySsrcs(&parameters_.config.rtp.ssrcs);

  // ValidateStreamParams should prevent this from happening.
  RTC_CHECK(!parameters_.config.rtp.ssrcs.empty());
  rtp_parameters_.encodings[0].ssrc = parameters_.config.rtp.ssrcs[0];

  // RTX.
  sp.GetFidSsrcs(parameters_.config.rtp.ssrcs,
                 &parameters_.config.rtp.rtx.ssrcs);

  // FlexFEC SSRCs.
  // TODO(brandtr): This code needs to be generalized when we add support for
  // multistream protection.
  if (IsEnabled(call_->trials(), "WebRTC-FlexFEC-03")) {
    uint32_t flexfec_ssrc;
    bool flexfec_enabled = false;
    for (uint32_t primary_ssrc : parameters_.config.rtp.ssrcs) {
      if (sp.GetFecFrSsrc(primary_ssrc, &flexfec_ssrc)) {
        if (flexfec_enabled) {
          RTC_LOG(LS_INFO)
              << "Multiple FlexFEC streams in local SDP, but "
                 "our implementation only supports a single FlexFEC "
                 "stream. Will not enable FlexFEC for proposed "
                 "stream with SSRC: "
              << flexfec_ssrc << ".";
          continue;
        }

        flexfec_enabled = true;
        parameters_.config.rtp.flexfec.ssrc = flexfec_ssrc;
        parameters_.config.rtp.flexfec.protected_media_ssrcs = {primary_ssrc};
      }
    }
  }

  parameters_.config.rtp.c_name = sp.cname;
  if (rtp_extensions) {
    parameters_.config.rtp.extensions = *rtp_extensions;
    rtp_parameters_.header_extensions = *rtp_extensions;
  }
  parameters_.config.rtp.rtcp_mode = send_params.rtcp.reduced_size
                                         ? RtcpMode::kReducedSize
                                         : RtcpMode::kCompound;
  parameters_.config.rtp.mid = send_params.mid;
  rtp_parameters_.rtcp.reduced_size = send_params.rtcp.reduced_size;

  if (codec_settings) {
    SetCodec(*codec_settings, codec_settings_list);
  }
}

WebRtcVideoSendChannel::WebRtcVideoSendStream::~WebRtcVideoSendStream() {
  if (stream_ != nullptr) {
    call_->DestroyVideoSendStream(stream_);
  }
}

bool WebRtcVideoSendChannel::WebRtcVideoSendStream::SetVideoSend(
    const VideoOptions* options,
    VideoSourceInterface<VideoFrame>* source) {
  TRACE_EVENT0("webrtc", "WebRtcVideoSendStream::SetVideoSend");
  RTC_DCHECK_RUN_ON(&thread_checker_);

  bool reconfiguration_needed = false;
  if (options) {
    VideoOptions old_options = parameters_.options;
    parameters_.options.SetAll(*options);
    if (parameters_.options.is_screencast.value_or(false) !=
            old_options.is_screencast.value_or(false) &&
        parameters_.codec_settings) {
      // If screen content settings change, we may need to recreate the codec
      // instance so that the correct type is used.

      SetCodec(*parameters_.codec_settings, parameters_.codec_settings_list);
      // Mark screenshare parameter as being updated, then test for any other
      // changes that may require codec reconfiguration.
      old_options.is_screencast = options->is_screencast;
    }
    if (parameters_.options != old_options) {
      reconfiguration_needed = true;
    }
  }

  if (source_ && stream_) {
    stream_->SetSource(nullptr, DegradationPreference::DISABLED);
    if (source && source != source_) {
      reconfiguration_needed = true;
    }
  }

  if (reconfiguration_needed) {
    ReconfigureEncoder(nullptr);
  }

  // Switch to the new source.
  source_ = source;
  if (source && stream_) {
    stream_->SetSource(source_, GetDegradationPreference());
  }
  return true;
}

DegradationPreference
WebRtcVideoSendChannel::WebRtcVideoSendStream::GetDegradationPreference()
    const {
  // Do not adapt resolution for screen content as this will likely
  // result in blurry and unreadable text.
  // `this` acts like a VideoSource to make sure SinkWants are handled on the
  // correct thread.
  if (!enable_cpu_overuse_detection_) {
    return DegradationPreference::DISABLED;
  }

  DegradationPreference degradation_preference;
  if (rtp_parameters_.degradation_preference.has_value()) {
    degradation_preference = *rtp_parameters_.degradation_preference;
  } else {
    if (parameters_.options.content_hint ==
        VideoTrackInterface::ContentHint::kFluid) {
      degradation_preference = DegradationPreference::MAINTAIN_FRAMERATE;
    } else if (parameters_.options.is_screencast.value_or(false) ||
               parameters_.options.content_hint ==
                   VideoTrackInterface::ContentHint::kDetailed ||
               parameters_.options.content_hint ==
                   VideoTrackInterface::ContentHint::kText) {
      degradation_preference = DegradationPreference::MAINTAIN_RESOLUTION;
    } else if (IsEnabled(call_->trials(), "WebRTC-Video-BalancedDegradation")) {
      // Standard wants balanced by default, but it needs to be tuned first.
      degradation_preference = DegradationPreference::BALANCED;
    } else {
      // Keep MAINTAIN_FRAMERATE by default until BALANCED has been tuned for
      // all codecs and launched.
      degradation_preference = DegradationPreference::MAINTAIN_FRAMERATE;
    }
  }

  return degradation_preference;
}

const std::vector<uint32_t>&
WebRtcVideoSendChannel::WebRtcVideoSendStream::GetSsrcs() const {
  return ssrcs_;
}

void WebRtcVideoSendChannel::WebRtcVideoSendStream::SetCodec(
    const VideoCodecSettings& codec_settings,
    const std::vector<VideoCodecSettings>& codec_settings_list) {
  RTC_DCHECK_RUN_ON(&thread_checker_);
  FallbackToDefaultScalabilityModeIfNotSupported(
      codec_settings.codec, parameters_.config, rtp_parameters_.encodings);

  parameters_.encoder_config = CreateVideoEncoderConfig(codec_settings.codec);
  RTC_DCHECK_GT(parameters_.encoder_config.number_of_streams, 0);

  parameters_.config.rtp.payload_name = codec_settings.codec.name;
  parameters_.config.rtp.payload_type = codec_settings.codec.id;
  parameters_.config.rtp.raw_payload =
      codec_settings.codec.packetization == kPacketizationParamRaw;
  parameters_.config.rtp.ulpfec = codec_settings.ulpfec;
  parameters_.config.rtp.flexfec.payload_type =
      codec_settings.flexfec_payload_type;

  // Set RTX payload type if RTX is enabled.
  if (!parameters_.config.rtp.rtx.ssrcs.empty()) {
    if (codec_settings.rtx_payload_type == -1) {
      RTC_LOG(LS_WARNING)
          << "RTX SSRCs configured but there's no configured RTX "
             "payload type. Ignoring.";
      parameters_.config.rtp.rtx.ssrcs.clear();
    } else {
      parameters_.config.rtp.rtx.payload_type = codec_settings.rtx_payload_type;
    }
  }

  const bool has_lntf = HasLntf(codec_settings.codec);
  parameters_.config.rtp.lntf.enabled = has_lntf;
  parameters_.config.encoder_settings.capabilities.loss_notification = has_lntf;

  parameters_.config.rtp.nack.rtp_history_ms =
      HasNack(codec_settings.codec) ? kNackHistoryMs : 0;

  parameters_.codec_settings = codec_settings;

  // Settings for mixed-codec simulcast.
  if (codec_settings_list.empty()) {
    parameters_.config.rtp.stream_configs.clear();
  } else {
    if (parameters_.config.rtp.ssrcs.size() == codec_settings_list.size()) {
      parameters_.config.rtp.stream_configs.resize(
          parameters_.config.rtp.ssrcs.size());
      for (size_t i = 0; i < codec_settings_list.size(); i++) {
        auto& stream_config = parameters_.config.rtp.stream_configs[i];
        const auto& cs = codec_settings_list[i];
        stream_config.ssrc = parameters_.config.rtp.ssrcs[i];
        if (i < parameters_.config.rtp.rids.size()) {
          stream_config.rid = parameters_.config.rtp.rids[i];
        }
        stream_config.payload_name = cs.codec.name;
        stream_config.payload_type = cs.codec.id;
        stream_config.raw_payload =
            cs.codec.packetization == kPacketizationParamRaw;
        if (i < parameters_.config.rtp.rtx.ssrcs.size()) {
          auto& rtx = stream_config.rtx.emplace(
              decltype(stream_config.rtx)::value_type());
          rtx.ssrc = parameters_.config.rtp.rtx.ssrcs[i];
          rtx.payload_type = cs.rtx_payload_type;
        }
      }
    } else {
      // TODO(crbug.com/378724147): We need to investigate when it
      // has mismatched sizes.
      RTC_DCHECK_EQ(parameters_.config.rtp.ssrcs.size(),
                    codec_settings_list.size());

      RTC_LOG(LS_ERROR) << "Mismatched sizes between codec_settings_list:"
                        << codec_settings_list.size()
                        << ", parameters_.config.rtp.ssrcs:"
                        << parameters_.config.rtp.ssrcs.size();
    }
  }

  parameters_.codec_settings_list = codec_settings_list;

  // TODO(bugs.webrtc.org/8830): Avoid recreation, it should be enough to call
  // ReconfigureEncoder.
  RTC_LOG(LS_INFO) << "RecreateWebRtcStream (send) because of SetCodec.";
  RecreateWebRtcStream();
}

void WebRtcVideoSendChannel::WebRtcVideoSendStream::SetSenderParameters(
    const ChangedSenderParameters& params) {
  RTC_DCHECK_RUN_ON(&thread_checker_);
  // `recreate_stream` means construction-time parameters have changed and the
  // sending stream needs to be reset with the new config.
  bool recreate_stream = false;
  if (params.rtcp_mode) {
    parameters_.config.rtp.rtcp_mode = *params.rtcp_mode;
    rtp_parameters_.rtcp.reduced_size =
        parameters_.config.rtp.rtcp_mode == RtcpMode::kReducedSize;
    recreate_stream = true;
  }
  if (params.extmap_allow_mixed) {
    parameters_.config.rtp.extmap_allow_mixed = *params.extmap_allow_mixed;
    recreate_stream = true;
  }
  if (params.rtp_header_extensions) {
    parameters_.config.rtp.extensions = *params.rtp_header_extensions;
    rtp_parameters_.header_extensions = *params.rtp_header_extensions;
    recreate_stream = true;
  }
  if (params.mid) {
    parameters_.config.rtp.mid = *params.mid;
    recreate_stream = true;
  }
  if (params.max_bandwidth_bps) {
    parameters_.max_bitrate_bps = *params.max_bandwidth_bps;
    ReconfigureEncoder(nullptr);
  }
  if (params.conference_mode) {
    parameters_.conference_mode = *params.conference_mode;
  }

  // Set codecs and options.
  if (params.send_codec) {
    SetCodec(*params.send_codec,
             params.send_codecs.value_or(std::vector<VideoCodecSettings>()));
    recreate_stream = false;  // SetCodec has already recreated the stream.
  } else if (params.conference_mode && parameters_.codec_settings) {
    SetCodec(*parameters_.codec_settings, parameters_.codec_settings_list);
    recreate_stream = false;  // SetCodec has already recreated the stream.
  }
  if (recreate_stream) {
    RTC_LOG(LS_INFO)
        << "RecreateWebRtcStream (send) because of SetSenderParameters";
    RecreateWebRtcStream();
  }
}

RTCError WebRtcVideoSendChannel::WebRtcVideoSendStream::SetRtpParameters(
    const RtpParameters& new_parameters,
    SetParametersCallback callback) {
  RTC_DCHECK_RUN_ON(&thread_checker_);
  // This is checked higher in the stack (RtpSender), so this is only checking
  // for users accessing the private APIs or tests, not specification
  // conformance.
  // TODO(orphis): Migrate tests to later make this a DCHECK only
  RTCError error = CheckRtpParametersInvalidModificationAndValues(
      rtp_parameters_, new_parameters, call_->trials());
  if (!error.ok()) {
    return InvokeSetParametersCallback(callback, error);
  }

  bool new_param = false;
  for (size_t i = 0; i < rtp_parameters_.encodings.size(); ++i) {
    if ((new_parameters.encodings[i].min_bitrate_bps !=
         rtp_parameters_.encodings[i].min_bitrate_bps) ||
        (new_parameters.encodings[i].max_bitrate_bps !=
         rtp_parameters_.encodings[i].max_bitrate_bps) ||
        (new_parameters.encodings[i].max_framerate !=
         rtp_parameters_.encodings[i].max_framerate) ||
        (new_parameters.encodings[i].scale_resolution_down_by !=
         rtp_parameters_.encodings[i].scale_resolution_down_by) ||
        (new_parameters.encodings[i].num_temporal_layers !=
         rtp_parameters_.encodings[i].num_temporal_layers) ||
        (new_parameters.encodings[i].scale_resolution_down_to !=
         rtp_parameters_.encodings[i].scale_resolution_down_to) ||
        (new_parameters.encodings[i].scalability_mode !=
         rtp_parameters_.encodings[i].scalability_mode) ||
        (new_parameters.encodings[i].codec !=
         rtp_parameters_.encodings[i].codec)) {
      new_param = true;
      break;
    }
  }

  bool new_degradation_preference = false;
  if (new_parameters.degradation_preference !=
      rtp_parameters_.degradation_preference) {
    new_degradation_preference = true;
  }

  // Some fields (e.g. bitrate priority) only need to update the bitrate
  // allocator which is updated via ReconfigureEncoder (however, note that the
  // actual encoder should only be reconfigured if needed).
  bool reconfigure_encoder =
      new_param || (new_parameters.encodings[0].bitrate_priority !=
                    rtp_parameters_.encodings[0].bitrate_priority);

  // Note that the simulcast encoder adapter relies on the fact that layers
  // de/activation triggers encoder reinitialization.
  bool new_send_state = false;
  for (size_t i = 0; i < rtp_parameters_.encodings.size(); ++i) {
    bool new_active = IsLayerActive(new_parameters.encodings[i]);
    bool old_active = IsLayerActive(rtp_parameters_.encodings[i]);
    if (new_active != old_active) {
      new_send_state = true;
    }
  }

  rtp_parameters_ = new_parameters;
  // Codecs are currently handled at the WebRtcVideoSendChannel level.
  rtp_parameters_.codecs.clear();
  if (reconfigure_encoder || new_send_state) {
    // Callback responsibility is delegated to ReconfigureEncoder()
    ReconfigureEncoder(std::move(callback));
    callback = nullptr;
  }
  if (new_degradation_preference) {
    if (source_ && stream_) {
      stream_->SetSource(source_, GetDegradationPreference());
    }
  }
  // Check if a key frame was requested via setParameters.
  std::vector<std::string> key_frames_requested_by_rid;
  for (const auto& encoding : rtp_parameters_.encodings) {
    if (encoding.request_key_frame) {
      key_frames_requested_by_rid.push_back(encoding.rid);
    }
  }
  if (!key_frames_requested_by_rid.empty()) {
    if (key_frames_requested_by_rid.size() == 1 &&
        key_frames_requested_by_rid[0] == "") {
      // For non-simulcast cases there is no rid,
      // request a keyframe on all layers.
      key_frames_requested_by_rid.clear();
    }
    GenerateKeyFrame(key_frames_requested_by_rid);
  }
  return InvokeSetParametersCallback(callback, RTCError::OK());
}

RtpParameters WebRtcVideoSendChannel::WebRtcVideoSendStream::GetRtpParameters()
    const {
  RTC_DCHECK_RUN_ON(&thread_checker_);
  return rtp_parameters_;
}

void WebRtcVideoSendChannel::WebRtcVideoSendStream::SetFrameEncryptor(
    scoped_refptr<FrameEncryptorInterface> frame_encryptor) {
  RTC_DCHECK_RUN_ON(&thread_checker_);
  parameters_.config.frame_encryptor = frame_encryptor;
  if (stream_) {
    RTC_LOG(LS_INFO)
        << "RecreateWebRtcStream (send) because of SetFrameEncryptor, ssrc="
        << parameters_.config.rtp.ssrcs[0];
    RecreateWebRtcStream();
  }
}

void WebRtcVideoSendChannel::WebRtcVideoSendStream::SetEncoderSelector(
    VideoEncoderFactory::EncoderSelectorInterface* encoder_selector) {
  RTC_DCHECK_RUN_ON(&thread_checker_);
  parameters_.config.encoder_selector = encoder_selector;
  if (stream_) {
    RTC_LOG(LS_INFO)
        << "RecreateWebRtcStream (send) because of SetEncoderSelector, ssrc="
        << parameters_.config.rtp.ssrcs[0];
    RecreateWebRtcStream();
  }
}

void WebRtcVideoSendChannel::WebRtcVideoSendStream::UpdateSendState() {
  RTC_DCHECK_RUN_ON(&thread_checker_);
  if (sending_) {
    RTC_DCHECK(stream_ != nullptr);
    // This allows the the Stream to be used. Ie, DTLS is connected and the
    // RtpTransceiver direction allows sending.
    stream_->Start();
  } else {
    if (stream_ != nullptr) {
      stream_->Stop();
    }
  }
}

VideoEncoderConfig
WebRtcVideoSendChannel::WebRtcVideoSendStream::CreateVideoEncoderConfig(
    const Codec& codec) const {
  RTC_DCHECK_RUN_ON(&thread_checker_);
  VideoEncoderConfig encoder_config;
  encoder_config.codec_type = PayloadStringToCodecType(codec.name);
  encoder_config.video_format = SdpVideoFormat(codec.name, codec.params);

  bool is_screencast = parameters_.options.is_screencast.value_or(false);
  if (is_screencast) {
    encoder_config.min_transmit_bitrate_bps =
        1000 * parameters_.options.screencast_min_bitrate_kbps.value_or(0);
    encoder_config.content_type = VideoEncoderConfig::ContentType::kScreen;
  } else {
    encoder_config.min_transmit_bitrate_bps = 0;
    encoder_config.content_type =
        VideoEncoderConfig::ContentType::kRealtimeVideo;
  }

  // By default, the stream count for the codec configuration should match the
  // number of negotiated ssrcs but this may be capped below depending on the
  // `legacy_scalability_mode` and codec used.
  encoder_config.number_of_streams = parameters_.config.rtp.ssrcs.size();
  bool legacy_scalability_mode = true;
  for (const RtpEncodingParameters& encoding : rtp_parameters_.encodings) {
    if (encoding.scalability_mode.has_value() &&
        (encoding.scale_resolution_down_by.has_value() ||
         encoding.scale_resolution_down_to.has_value())) {
      legacy_scalability_mode = false;
      break;
    }
  }
  // Maybe limit the number of simulcast layers depending on
  // `legacy_scalability_mode`, codec types (VP9/AV1). This path only exists
  // for backwards compatibility and will one day be deleted. If you want SVC,
  // please specify with the `scalability_mode` API instead amd disabling all
  // but one encoding.
  if (IsCodecDisabledForSimulcast(legacy_scalability_mode,
                                  encoder_config.codec_type)) {
    encoder_config.number_of_streams = 1;
  }

  // parameters_.max_bitrate comes from the max bitrate set at the SDP
  // (m-section) level with the attribute "b=AS." Note that stream max bitrate
  // is the RtpSender's max bitrate, but each individual encoding may also have
  // its own max bitrate specified by SetParameters.
  int stream_max_bitrate = parameters_.max_bitrate_bps;
  // The codec max bitrate comes from the "x-google-max-bitrate" parameter
  // attribute set in the SDP for a specific codec. It only has an effect if
  // max bitrate is not specified through other means.
  bool encodings_has_max_bitrate = false;
  for (const auto& encoding : rtp_parameters_.encodings) {
    if (encoding.active && encoding.max_bitrate_bps.value_or(0) > 0) {
      encodings_has_max_bitrate = true;
      break;
    }
  }
  int codec_max_bitrate_kbps;
  if (codec.GetParam(kCodecParamMaxBitrate, &codec_max_bitrate_kbps) &&
      stream_max_bitrate == -1 && !encodings_has_max_bitrate) {
    stream_max_bitrate = codec_max_bitrate_kbps * 1000;
  }
  encoder_config.max_bitrate_bps = stream_max_bitrate;

  // The encoder config's default bitrate priority is set to 1.0,
  // unless it is set through the sender's encoding parameters.
  // The bitrate priority, which is used in the bitrate allocation, is done
  // on a per sender basis, so we use the first encoding's value.
  encoder_config.bitrate_priority =
      rtp_parameters_.encodings[0].bitrate_priority;

  // Application-controlled state is held in the encoder_config's
  // simulcast_layers. Currently this is used to control which simulcast layers
  // are active and for configuring the min/max bitrate and max framerate.
  // The encoder_config's simulcast_layers is also used for non-simulcast (when
  // there is a single layer).
  RTC_DCHECK_GE(rtp_parameters_.encodings.size(),
                encoder_config.number_of_streams);
  RTC_DCHECK_GT(encoder_config.number_of_streams, 0);

  // Copy all provided constraints.
  encoder_config.simulcast_layers.resize(rtp_parameters_.encodings.size());
  for (size_t i = 0; i < encoder_config.simulcast_layers.size(); ++i) {
    encoder_config.simulcast_layers[i].active =
        rtp_parameters_.encodings[i].active;
    encoder_config.simulcast_layers[i].scalability_mode =
        ScalabilityModeFromString(
            rtp_parameters_.encodings[i].scalability_mode.value_or(""));
    if (rtp_parameters_.encodings[i].min_bitrate_bps) {
      encoder_config.simulcast_layers[i].min_bitrate_bps =
          *rtp_parameters_.encodings[i].min_bitrate_bps;
    }
    if (rtp_parameters_.encodings[i].max_bitrate_bps) {
      encoder_config.simulcast_layers[i].max_bitrate_bps =
          *rtp_parameters_.encodings[i].max_bitrate_bps;
    }
    if (rtp_parameters_.encodings[i].max_framerate) {
      encoder_config.simulcast_layers[i].max_framerate =
          *rtp_parameters_.encodings[i].max_framerate;
    }
    if (rtp_parameters_.encodings[i].scale_resolution_down_by) {
      encoder_config.simulcast_layers[i].scale_resolution_down_by =
          *rtp_parameters_.encodings[i].scale_resolution_down_by;
    }
    if (rtp_parameters_.encodings[i].num_temporal_layers) {
      encoder_config.simulcast_layers[i].num_temporal_layers =
          *rtp_parameters_.encodings[i].num_temporal_layers;
    }
    encoder_config.simulcast_layers[i].scale_resolution_down_to =
        rtp_parameters_.encodings[i].scale_resolution_down_to;
  }

  encoder_config.legacy_conference_mode = parameters_.conference_mode;

  encoder_config.is_quality_scaling_allowed =
      !disable_automatic_resize_ && !is_screencast &&
      (parameters_.config.rtp.ssrcs.size() == 1 ||
       NumActiveStreams(rtp_parameters_) == 1);

  // Ensure frame dropping is always enabled.
  encoder_config.frame_drop_enabled = true;

  int max_qp = -1;
  if (codec.GetParam(kCodecParamMaxQuantization, &max_qp) && max_qp > 0) {
    encoder_config.max_qp = max_qp;
  }

  return encoder_config;
}

void WebRtcVideoSendChannel::WebRtcVideoSendStream::ReconfigureEncoder(
    SetParametersCallback callback) {
  RTC_DCHECK_RUN_ON(&thread_checker_);
  if (!stream_) {
    // The webrtc::VideoSendStream `stream_` has not yet been created but other
    // parameters has changed.
    InvokeSetParametersCallback(callback, RTCError::OK());
    return;
  }

  RTC_DCHECK_GT(parameters_.encoder_config.number_of_streams, 0);

  RTC_CHECK(parameters_.codec_settings);
  VideoCodecSettings codec_settings = *parameters_.codec_settings;

  FallbackToDefaultScalabilityModeIfNotSupported(
      codec_settings.codec, parameters_.config, rtp_parameters_.encodings);

  // Latest config, with and without encoder specfic settings.
  VideoEncoderConfig encoder_config =
      CreateVideoEncoderConfig(codec_settings.codec);
  encoder_config.encoder_specific_settings =
      ConfigureVideoEncoderSettings(codec_settings.codec);
  VideoEncoderConfig encoder_config_with_specifics = encoder_config.Copy();
  encoder_config.encoder_specific_settings = nullptr;

  // When switching between legacy SVC (3 encodings interpreted as 1 stream with
  // 3 spatial layers) and the standard API (3 encodings = 3 streams and spatial
  // layers specified by `scalability_mode`), the number of streams can change.
  bool num_streams_changed = parameters_.encoder_config.number_of_streams !=
                             encoder_config.number_of_streams;
  parameters_.encoder_config = std::move(encoder_config);

  if (num_streams_changed) {
    // The app is switching between legacy and standard modes, recreate instead
    // of reconfiguring to avoid number of streams not matching in lower layers.
    RecreateWebRtcStream();
    InvokeSetParametersCallback(callback, RTCError::OK());
    return;
  }

  stream_->ReconfigureVideoEncoder(std::move(encoder_config_with_specifics),
                                   std::move(callback));
}

void WebRtcVideoSendChannel::WebRtcVideoSendStream::SetSend(bool send) {
  RTC_DCHECK_RUN_ON(&thread_checker_);
  sending_ = send;
  UpdateSendState();
}

std::vector<VideoSenderInfo>
WebRtcVideoSendChannel::WebRtcVideoSendStream::GetPerLayerVideoSenderInfos(
    bool log_stats) {
  RTC_DCHECK_RUN_ON(&thread_checker_);
  VideoSenderInfo common_info;
  if (parameters_.codec_settings) {
    common_info.codec_name = parameters_.codec_settings->codec.name;
    common_info.codec_payload_type = parameters_.codec_settings->codec.id;
  }
  std::vector<VideoSenderInfo> infos;
  VideoSendStream::Stats stats;
  if (stream_ == nullptr) {
    for (uint32_t ssrc : parameters_.config.rtp.ssrcs) {
      common_info.add_ssrc(ssrc);
    }
    infos.push_back(common_info);
    return infos;
  } else {
    stats = stream_->GetStats();
    if (log_stats)
      RTC_LOG(LS_INFO) << stats.ToString(TimeMillis());

    // Metrics that are in common for all substreams.
    common_info.adapt_changes = stats.number_of_cpu_adapt_changes;
    common_info.adapt_reason =
        stats.cpu_limited_resolution ? ADAPTREASON_CPU : ADAPTREASON_NONE;
    common_info.has_entered_low_resolution = stats.has_entered_low_resolution;

    // Get bandwidth limitation info from stream_->GetStats().
    // Input resolution (output from video_adapter) can be further scaled down
    // or higher video layer(s) can be dropped due to bitrate constraints.
    // Note, adapt_changes only include changes from the video_adapter.
    if (stats.bw_limited_resolution)
      common_info.adapt_reason |= ADAPTREASON_BANDWIDTH;

    common_info.quality_limitation_reason = stats.quality_limitation_reason;
    common_info.quality_limitation_durations_ms =
        stats.quality_limitation_durations_ms;
    common_info.quality_limitation_resolution_changes =
        stats.quality_limitation_resolution_changes;
    common_info.encoder_implementation_name = stats.encoder_implementation_name;
    common_info.ssrc_groups = ssrc_groups_;
    common_info.frames = stats.frames;
    common_info.framerate_input = stats.input_frame_rate;
    common_info.avg_encode_ms = stats.avg_encode_time_ms;
    common_info.encode_usage_percent = stats.encode_usage_percent;
    common_info.nominal_bitrate = stats.media_bitrate_bps;
    common_info.content_type = stats.content_type;
    common_info.aggregated_framerate_sent = stats.encode_frame_rate;
    common_info.aggregated_huge_frames_sent = stats.huge_frames_sent;
    common_info.power_efficient_encoder = stats.power_efficient_encoder;

    // The normal case is that substreams are present, handled below. But if
    // substreams are missing (can happen before negotiated/connected where we
    // have no stats yet) a single outbound-rtp is created representing any and
    // all layers.
    if (stats.substreams.empty()) {
      for (uint32_t ssrc : parameters_.config.rtp.ssrcs) {
        common_info.add_ssrc(ssrc);
      }
      common_info.encoding_index = 0;
      common_info.active =
          IsActiveFromEncodings(std::nullopt, rtp_parameters_.encodings);
      common_info.framerate_sent = stats.encode_frame_rate;
      common_info.frames_encoded = stats.frames_encoded;
      common_info.total_encode_time_ms = stats.total_encode_time_ms;
      common_info.total_encoded_bytes_target = stats.total_encoded_bytes_target;
      common_info.frames_sent = stats.frames_encoded;
      common_info.huge_frames_sent = stats.huge_frames_sent;
      infos.push_back(common_info);
      return infos;
    }
  }
  // Merge `stats.substreams`, which may contain additional SSRCs for RTX or
  // Flexfec, with media SSRCs. This results in a set of substreams that match
  // with the outbound-rtp stats objects.
  auto outbound_rtp_substreams =
      MergeInfoAboutOutboundRtpSubstreams(stats.substreams);
  // The streams are ordered by SSRC, but the SSRCs are randomly assigned so we
  // need map for index lookup by SSRC.
  std::map<uint32_t, size_t> encoding_index_by_ssrc;
  for (size_t i = 0; i < parameters_.config.rtp.ssrcs.size(); ++i) {
    encoding_index_by_ssrc[parameters_.config.rtp.ssrcs[i]] = i;
  }
  // If SVC is used, one stream is configured but multiple encodings exist. This
  // is not spec-compliant, but it is how we've implemented SVC so this affects
  // how the RTP stream's "active" value is determined.
  bool is_svc = (parameters_.encoder_config.number_of_streams == 1 &&
                 rtp_parameters_.encodings.size() > 1);
  for (const auto& pair : outbound_rtp_substreams) {
    auto info = common_info;
    uint32_t ssrc = pair.first;
    info.add_ssrc(ssrc);
    info.rid = parameters_.config.rtp.GetRidForSsrc(ssrc);
    if (encoding_index_by_ssrc.find(ssrc) != encoding_index_by_ssrc.end()) {
      info.encoding_index = encoding_index_by_ssrc[ssrc];
    }
    info.active = IsActiveFromEncodings(
        !is_svc ? std::optional<uint32_t>(ssrc) : std::nullopt,
        rtp_parameters_.encodings);
    auto stream_stats = pair.second;
    RTC_DCHECK_EQ(stream_stats.type,
                  VideoSendStream::StreamStats::StreamType::kMedia);
    info.payload_bytes_sent = stream_stats.rtp_stats.transmitted.payload_bytes;
    info.header_and_padding_bytes_sent =
        stream_stats.rtp_stats.transmitted.header_bytes +
        stream_stats.rtp_stats.transmitted.padding_bytes;
    info.packets_sent = stream_stats.rtp_stats.transmitted.packets;
    info.total_packet_send_delay +=
        stream_stats.rtp_stats.transmitted.total_packet_delay;
    info.send_frame_width = stream_stats.width;
    info.send_frame_height = stream_stats.height;
    info.key_frames_encoded = stream_stats.frame_counts.key_frames;
    info.framerate_sent = stream_stats.encode_frame_rate;
    info.frames_encoded = stream_stats.frames_encoded;
    info.frames_sent = stream_stats.frames_encoded;
    info.retransmitted_bytes_sent =
        stream_stats.rtp_stats.retransmitted.payload_bytes;
    info.retransmitted_packets_sent =
        stream_stats.rtp_stats.retransmitted.packets;
    info.firs_received = stream_stats.rtcp_packet_type_counts.fir_packets;
    info.nacks_received = stream_stats.rtcp_packet_type_counts.nack_packets;
    info.plis_received = stream_stats.rtcp_packet_type_counts.pli_packets;
    if (stream_stats.report_block_data.has_value()) {
      info.packets_lost = stream_stats.report_block_data->cumulative_lost();
      info.fraction_lost = stream_stats.report_block_data->fraction_lost();
      info.report_block_datas.push_back(*stream_stats.report_block_data);
    }
    info.qp_sum = stream_stats.qp_sum;
    info.total_encode_time_ms = stream_stats.total_encode_time_ms;
    info.total_encoded_bytes_target = stream_stats.total_encoded_bytes_target;
    info.huge_frames_sent = stream_stats.huge_frames_sent;
    info.scalability_mode = stream_stats.scalability_mode;
    info.target_bitrate = stream_stats.target_bitrate;
    infos.push_back(info);
  }
  return infos;
}

VideoSenderInfo
WebRtcVideoSendChannel::WebRtcVideoSendStream::GetAggregatedVideoSenderInfo(
    const std::vector<VideoSenderInfo>& infos) const {
  RTC_DCHECK_RUN_ON(&thread_checker_);
  RTC_CHECK(!infos.empty());
  if (infos.size() == 1) {
    return infos[0];
  }
  VideoSenderInfo info = infos[0];
  info.encoding_index = std::nullopt;  // An aggregated info has no index.
  info.local_stats.clear();
  for (uint32_t ssrc : parameters_.config.rtp.ssrcs) {
    info.add_ssrc(ssrc);
  }
  info.framerate_sent = info.aggregated_framerate_sent;
  info.huge_frames_sent = info.aggregated_huge_frames_sent;

  for (size_t i = 1; i < infos.size(); i++) {
    info.key_frames_encoded += infos[i].key_frames_encoded;
    info.payload_bytes_sent += infos[i].payload_bytes_sent;
    info.header_and_padding_bytes_sent +=
        infos[i].header_and_padding_bytes_sent;
    info.packets_sent += infos[i].packets_sent;
    info.total_packet_send_delay += infos[i].total_packet_send_delay;
    info.retransmitted_bytes_sent += infos[i].retransmitted_bytes_sent;
    info.retransmitted_packets_sent += infos[i].retransmitted_packets_sent;
    info.packets_lost += infos[i].packets_lost;
    if (infos[i].send_frame_width > info.send_frame_width)
      info.send_frame_width = infos[i].send_frame_width;
    if (infos[i].send_frame_height > info.send_frame_height)
      info.send_frame_height = infos[i].send_frame_height;
    info.firs_received += infos[i].firs_received;
    info.nacks_received += infos[i].nacks_received;
    info.plis_received += infos[i].plis_received;
    if (infos[i].report_block_datas.size())
      info.report_block_datas.push_back(infos[i].report_block_datas[0]);
    if (infos[i].qp_sum) {
      if (!info.qp_sum) {
        info.qp_sum = 0;
      }
      info.qp_sum = *info.qp_sum + *infos[i].qp_sum;
    }
    info.frames_encoded += infos[i].frames_encoded;
    info.frames_sent += infos[i].frames_sent;
    info.total_encode_time_ms += infos[i].total_encode_time_ms;
    info.total_encoded_bytes_target += infos[i].total_encoded_bytes_target;
  }
  return info;
}

void WebRtcVideoSendChannel::WebRtcVideoSendStream::FillBitrateInfo(
    BandwidthEstimationInfo* bwe_info) {
  RTC_DCHECK_RUN_ON(&thread_checker_);
  if (stream_ == nullptr) {
    return;
  }
  VideoSendStream::Stats stats = stream_->GetStats();
  for (const auto& it : stats.substreams) {
    bwe_info->transmit_bitrate += it.second.total_bitrate_bps;
    bwe_info->retransmit_bitrate += it.second.retransmit_bitrate_bps;
  }
  bwe_info->target_enc_bitrate += stats.target_media_bitrate_bps;
  bwe_info->actual_enc_bitrate += stats.media_bitrate_bps;
}

void WebRtcVideoSendChannel::WebRtcVideoSendStream::
    SetEncoderToPacketizerFrameTransformer(
        scoped_refptr<FrameTransformerInterface> frame_transformer) {
  RTC_DCHECK_RUN_ON(&thread_checker_);
  parameters_.config.frame_transformer = std::move(frame_transformer);
  if (stream_)
    RecreateWebRtcStream();
}

void WebRtcVideoSendChannel::WebRtcVideoSendStream::RecreateWebRtcStream() {
  RTC_DCHECK_RUN_ON(&thread_checker_);

  RTC_CHECK(parameters_.codec_settings);
  RTC_DCHECK_EQ((parameters_.encoder_config.content_type ==
                 VideoEncoderConfig::ContentType::kScreen),
                parameters_.options.is_screencast.value_or(false))
      << "encoder content type inconsistent with screencast option";
  parameters_.encoder_config.encoder_specific_settings =
      ConfigureVideoEncoderSettings(parameters_.codec_settings->codec);

  VideoSendStream::Config config = parameters_.config.Copy();
  if (!config.rtp.rtx.ssrcs.empty() && config.rtp.rtx.payload_type == -1) {
    RTC_LOG(LS_WARNING) << "RTX SSRCs configured but there's no configured RTX "
                           "payload type the set codec. Ignoring RTX.";
    config.rtp.rtx.ssrcs.clear();
  }
  if (parameters_.encoder_config.number_of_streams == 1) {
    // SVC is used instead of simulcast. Remove unnecessary SSRCs.
    if (config.rtp.ssrcs.size() > 1) {
      config.rtp.ssrcs.resize(1);
      if (config.rtp.rtx.ssrcs.size() > 1) {
        config.rtp.rtx.ssrcs.resize(1);
      }
    }
  }

  if (RtpExtension::FindHeaderExtensionByUri(
          config.rtp.extensions, RtpExtension::kCorruptionDetectionUri,
          RtpExtension::kRequireEncryptedExtension)) {
    config.encoder_settings.enable_frame_instrumentation_generator = true;
  }

  if (stream_ != nullptr) {
    // TODO: webrtc:40644448 - Make sure the stats are not updated between
    // GetStats and DestroyVideoSendStream.
    VideoSendStream::Stats stats = stream_->GetStats();
    call_->DestroyVideoSendStream(stream_);
    stream_ = call_->CreateVideoSendStream(std::move(config),
                                           parameters_.encoder_config.Copy());
    stream_->SetStats(stats);
  } else {
    stream_ = call_->CreateVideoSendStream(std::move(config),
                                           parameters_.encoder_config.Copy());
  }

  parameters_.encoder_config.encoder_specific_settings = nullptr;

  // Calls stream_->StartPerRtpStream() to start the VideoSendStream
  // if necessary conditions are met.
  UpdateSendState();

  // Attach the source after starting the send stream to prevent frames from
  // being injected into a not-yet initializated video stream encoder.
  if (source_) {
    stream_->SetSource(source_, GetDegradationPreference());
  }
}

void WebRtcVideoSendChannel::WebRtcVideoSendStream::GenerateKeyFrame(
    const std::vector<std::string>& rids) {
  RTC_DCHECK_RUN_ON(&thread_checker_);
  if (stream_ != nullptr) {
    stream_->GenerateKeyFrame(rids);
  } else {
    RTC_LOG(LS_WARNING)
        << "Absent send stream; ignoring request to generate keyframe.";
  }
}

void WebRtcVideoSendChannel::GenerateSendKeyFrame(
    uint32_t ssrc,
    const std::vector<std::string>& rids) {
  RTC_DCHECK_RUN_ON(&thread_checker_);
  auto it = send_streams_.find(ssrc);
  if (it != send_streams_.end()) {
    it->second->GenerateKeyFrame(rids);
  } else {
    RTC_LOG(LS_ERROR)
        << "Absent send stream; ignoring key frame generation for ssrc "
        << ssrc;
  }
}

void WebRtcVideoSendChannel::SetEncoderToPacketizerFrameTransformer(
    uint32_t ssrc,
    scoped_refptr<FrameTransformerInterface> frame_transformer) {
  RTC_DCHECK_RUN_ON(&thread_checker_);
  auto matching_stream = send_streams_.find(ssrc);
  if (matching_stream != send_streams_.end()) {
    matching_stream->second->SetEncoderToPacketizerFrameTransformer(
        std::move(frame_transformer));
  }
}

// ------------------------ WebRtcVideoReceiveChannel ---------------------
WebRtcVideoReceiveChannel::WebRtcVideoReceiveChannel(
    Call* call,
    const MediaConfig& config,
    const VideoOptions& options,
    const CryptoOptions& crypto_options,
    VideoDecoderFactory* decoder_factory)
    : MediaChannelUtil(call->network_thread(), config.enable_dscp),
      worker_thread_(call->worker_thread()),
      receiving_(false),
      call_(call),
      default_sink_(nullptr),
      video_config_(config.video),
      decoder_factory_(decoder_factory),
      default_send_options_(options),
      last_receive_stats_log_ms_(-1),
      discard_unknown_ssrc_packets_(
          IsEnabled(call_->trials(),
                    "WebRTC-Video-DiscardPacketsWithUnknownSsrc")),
      crypto_options_(crypto_options),
      receive_buffer_size_(ParseReceiveBufferSize(call_->trials())) {
  RTC_DCHECK_RUN_ON(&thread_checker_);
  rtcp_receiver_report_ssrc_ = kDefaultRtcpReceiverReportSsrc;
  // Crash if MapCodecs fails.
  recv_codecs_ = MapCodecs(GetPayloadTypesAndDefaultCodecs(
                               decoder_factory_, /*is_decoder_factory=*/true,
                               /*include_rtx=*/true, call_->trials()))
                     .value();
  recv_flexfec_payload_type_ =
      recv_codecs_.empty() ? 0 : recv_codecs_.front().flexfec_payload_type;
}

WebRtcVideoReceiveChannel::~WebRtcVideoReceiveChannel() {
  for (auto& kv : receive_streams_)
    delete kv.second;
}

void WebRtcVideoReceiveChannel::SetReceiverFeedbackParameters(
    bool lntf_enabled,
    bool nack_enabled,
    RtcpMode rtcp_mode,
    std::optional<int> rtx_time) {
  RTC_DCHECK_RUN_ON(&thread_checker_);

  // Update receive feedback parameters from new codec or RTCP mode.
  for (auto& kv : receive_streams_) {
    RTC_DCHECK(kv.second != nullptr);
    kv.second->SetFeedbackParameters(lntf_enabled, nack_enabled, rtcp_mode,
                                     rtx_time);
  }
  // Store for future creation of receive streams
  rtp_config_.lntf.enabled = lntf_enabled;
  if (nack_enabled) {
    rtp_config_.nack.rtp_history_ms = kNackHistoryMs;
  } else {
    rtp_config_.nack.rtp_history_ms = 0;
  }
  rtp_config_.rtcp_mode = rtcp_mode;
  // Note: There is no place in config to store rtx_time.
}

RtpParameters WebRtcVideoReceiveChannel::GetRtpReceiverParameters(
    uint32_t ssrc) const {
  RTC_DCHECK_RUN_ON(&thread_checker_);
  RtpParameters rtp_params;
  auto it = receive_streams_.find(ssrc);
  if (it == receive_streams_.end()) {
    RTC_LOG(LS_WARNING)
        << "Attempting to get RTP receive parameters for stream "
           "with SSRC "
        << ssrc << " which doesn't exist.";
    return RtpParameters();
  }
  rtp_params = it->second->GetRtpParameters();
  rtp_params.header_extensions = recv_rtp_extensions_;

  // Add codecs, which any stream is prepared to receive.
  for (const Codec& codec : recv_params_.codecs) {
    rtp_params.codecs.push_back(codec.ToCodecParameters());
  }

  return rtp_params;
}

RtpParameters WebRtcVideoReceiveChannel::GetDefaultRtpReceiveParameters()
    const {
  RTC_DCHECK_RUN_ON(&thread_checker_);
  RtpParameters rtp_params;
  if (!default_sink_) {
    // Getting parameters on a default, unsignaled video receive stream but
    // because we've not configured to receive such a stream, `encodings` is
    // empty.
    return rtp_params;
  }
  rtp_params.encodings.emplace_back();

  // Add codecs, which any stream is prepared to receive.
  for (const Codec& codec : recv_params_.codecs) {
    rtp_params.codecs.push_back(codec.ToCodecParameters());
  }

  return rtp_params;
}

bool WebRtcVideoReceiveChannel::GetChangedReceiverParameters(
    const VideoReceiverParameters& params,
    ChangedReceiverParameters* changed_params) const {
  if (!ValidateCodecFormats(params.codecs) ||
      !ValidateRtpExtensions(params.extensions, recv_rtp_extensions_)) {
    return false;
  }

  // Handle receive codecs.
  auto result = MapCodecs(params.codecs);
  if (!result.ok()) {
    RTC_LOG(LS_ERROR) << "GetChangedReceiverParameters called without valid "
                         "video codecs, error ="
                      << result.error();
    return false;
  }
  const std::vector<VideoCodecSettings> mapped_codecs = result.value();

  // Verify that every mapped codec is supported locally.
  if (params.is_stream_active) {
    const std::vector<Codec> local_supported_codecs =
        GetPayloadTypesAndDefaultCodecs(decoder_factory_,
                                        /*is_decoder_factory=*/true,
                                        /*include_rtx=*/true, call_->trials());
    for (const VideoCodecSettings& mapped_codec : mapped_codecs) {
      if (!FindMatchingVideoCodec(local_supported_codecs, mapped_codec.codec)) {
        RTC_LOG(LS_ERROR) << "GetChangedReceiverParameters called with "
                             "unsupported video codec: "
                          << mapped_codec.codec.ToString();
        return false;
      }
    }
  }

  if (NonFlexfecReceiveCodecsHaveChanged(recv_codecs_, mapped_codecs)) {
    changed_params->codec_settings =
        std::optional<std::vector<VideoCodecSettings>>(mapped_codecs);
  }

  // Handle RTP header extensions.
  std::vector<RtpExtension> filtered_extensions =
      FilterRtpExtensions(params.extensions, RtpExtension::IsSupportedForVideo,
                          false, call_->trials());
  if (filtered_extensions != recv_rtp_extensions_) {
    changed_params->rtp_header_extensions =
        std::optional<std::vector<RtpExtension>>(filtered_extensions);
  }

  int flexfec_payload_type = mapped_codecs.front().flexfec_payload_type;
  if (flexfec_payload_type != recv_flexfec_payload_type_) {
    changed_params->flexfec_payload_type = flexfec_payload_type;
  }

  return true;
}

bool WebRtcVideoReceiveChannel::SetReceiverParameters(
    const VideoReceiverParameters& params) {
  RTC_DCHECK_RUN_ON(&thread_checker_);
  TRACE_EVENT0("webrtc", "WebRtcVideoReceiveChannel::SetReceiverParameters");
  RTC_LOG(LS_INFO) << "SetReceiverParameters: " << params.ToString();
  ChangedReceiverParameters changed_params;
  if (!GetChangedReceiverParameters(params, &changed_params)) {
    return false;
  }
  if (changed_params.flexfec_payload_type) {
    RTC_DLOG(LS_INFO) << "Changing FlexFEC payload type (recv) from "
                      << recv_flexfec_payload_type_ << " to "
                      << *changed_params.flexfec_payload_type;
    recv_flexfec_payload_type_ = *changed_params.flexfec_payload_type;
  }
  if (changed_params.rtp_header_extensions) {
    recv_rtp_extensions_ = *changed_params.rtp_header_extensions;
    recv_rtp_extension_map_ = RtpHeaderExtensionMap(recv_rtp_extensions_);
  }
  if (changed_params.codec_settings) {
    RTC_DLOG(LS_INFO) << "Changing recv codecs from "
                      << CodecSettingsVectorToString(recv_codecs_) << " to "
                      << CodecSettingsVectorToString(
                             *changed_params.codec_settings);
    recv_codecs_ = *changed_params.codec_settings;
  }

  for (auto& kv : receive_streams_) {
    kv.second->SetReceiverParameters(changed_params);
  }
  recv_params_ = params;
  return true;
}

void WebRtcVideoReceiveChannel::SetReceiverReportSsrc(uint32_t ssrc) {
  RTC_DCHECK_RUN_ON(&thread_checker_);
  if (ssrc == rtcp_receiver_report_ssrc_)
    return;

  rtcp_receiver_report_ssrc_ = ssrc;
  for (auto& [unused, receive_stream] : receive_streams_)
    receive_stream->SetLocalSsrc(ssrc);
}

void WebRtcVideoReceiveChannel::ChooseReceiverReportSsrc(
    const std::set<uint32_t>& choices) {
  RTC_DCHECK_RUN_ON(&thread_checker_);
  // If we can continue using the current receiver report, do so.
  if (choices.find(rtcp_receiver_report_ssrc_) != choices.end()) {
    return;
  }
  // Go back to the default if list has been emptied.
  if (choices.empty()) {
    SetReceiverReportSsrc(kDefaultRtcpReceiverReportSsrc);
    return;
  }
  // Any number is as good as any other.
  SetReceiverReportSsrc(*choices.begin());
}

void WebRtcVideoReceiveChannel::SetReceive(bool receive) {
  RTC_DCHECK_RUN_ON(&thread_checker_);
  TRACE_EVENT0("webrtc", "WebRtcVideoReceiveChannel::SetReceive");
  RTC_LOG(LS_VERBOSE) << "SetReceive: " << (receive ? "true" : "false");
  for (const auto& kv : receive_streams_) {
    if (receive) {
      kv.second->StartReceiveStream();
    } else {
      kv.second->StopReceiveStream();
    }
  }
  receiving_ = receive;
}

bool WebRtcVideoReceiveChannel::ValidateReceiveSsrcAvailability(
    const StreamParams& sp) const {
  for (uint32_t ssrc : sp.ssrcs) {
    if (receive_ssrcs_.find(ssrc) != receive_ssrcs_.end()) {
      RTC_LOG(LS_ERROR) << "Receive stream with SSRC '" << ssrc
                        << "' already exists.";
      return false;
    }
  }
  return true;
}

void WebRtcVideoReceiveChannel::DeleteReceiveStream(
    WebRtcVideoReceiveStream* stream) {
  for (uint32_t old_ssrc : stream->GetSsrcs())
    receive_ssrcs_.erase(old_ssrc);
  delete stream;
}

bool WebRtcVideoReceiveChannel::AddRecvStream(const StreamParams& sp) {
  return AddRecvStream(sp, false);
}

bool WebRtcVideoReceiveChannel::AddRecvStream(const StreamParams& sp,
                                              bool default_stream) {
  RTC_DCHECK_RUN_ON(&thread_checker_);

  RTC_LOG(LS_INFO) << "AddRecvStream"
                   << (default_stream ? " (default stream)" : "") << ": "
                   << sp.ToString();
  if (!sp.has_ssrcs()) {
    // This is a StreamParam with unsignaled SSRCs. Store it, so it can be used
    // later when we know the SSRC on the first packet arrival.
    unsignaled_stream_params_ = sp;
    return true;
  }

  if (!ValidateStreamParams(sp))
    return false;

  for (uint32_t ssrc : sp.ssrcs) {
    // Remove running stream if this was a default stream.
    const auto& prev_stream = receive_streams_.find(ssrc);
    if (prev_stream != receive_streams_.end()) {
      if (default_stream || !prev_stream->second->IsDefaultStream()) {
        RTC_LOG(LS_ERROR) << "Receive stream for SSRC '" << ssrc
                          << "' already exists.";
        return false;
      }
      DeleteReceiveStream(prev_stream->second);
      receive_streams_.erase(prev_stream);
    }
  }

  if (!ValidateReceiveSsrcAvailability(sp))
    return false;

  for (uint32_t used_ssrc : sp.ssrcs)
    receive_ssrcs_.insert(used_ssrc);

  VideoReceiveStreamInterface::Config config(transport(), decoder_factory_);
  FlexfecReceiveStream::Config flexfec_config(transport());
  ConfigureReceiverRtp(&config, &flexfec_config, sp);

  config.crypto_options = crypto_options_;
  config.enable_prerenderer_smoothing =
      video_config_.enable_prerenderer_smoothing;
  if (!sp.stream_ids().empty()) {
    config.sync_group = sp.stream_ids()[0];
  }

  if (unsignaled_frame_transformer_ && !config.frame_transformer)
    config.frame_transformer = unsignaled_frame_transformer_;

  auto receive_stream =
      new WebRtcVideoReceiveStream(call_, sp, std::move(config), default_stream,
                                   recv_codecs_, flexfec_config);
  if (receiving_) {
    receive_stream->StartReceiveStream();
  }
  receive_streams_[sp.first_ssrc()] = receive_stream;
  return true;
}

void WebRtcVideoReceiveChannel::ConfigureReceiverRtp(
    VideoReceiveStreamInterface::Config* config,
    FlexfecReceiveStream::Config* flexfec_config,
    const StreamParams& sp) const {
  uint32_t ssrc = sp.first_ssrc();

  config->rtp.remote_ssrc = ssrc;
  config->rtp.local_ssrc = rtcp_receiver_report_ssrc_;

  // TODO(pbos): This protection is against setting the same local ssrc as
  // remote which is not permitted by the lower-level API. RTCP requires a
  // corresponding sender SSRC. Figure out what to do when we don't have
  // (receive-only) or know a good local SSRC.
  if (config->rtp.remote_ssrc == config->rtp.local_ssrc) {
    if (config->rtp.local_ssrc != kDefaultRtcpReceiverReportSsrc) {
      config->rtp.local_ssrc = kDefaultRtcpReceiverReportSsrc;
    } else {
      config->rtp.local_ssrc = kDefaultRtcpReceiverReportSsrc + 1;
    }
  }

  // The mode and rtx time is determined by a call to the configuration
  // function.
  config->rtp.rtcp_mode = rtp_config_.rtcp_mode;

  sp.GetFidSsrc(ssrc, &config->rtp.rtx_ssrc);

  // TODO(brandtr): Generalize when we add support for multistream protection.
  flexfec_config->payload_type = recv_flexfec_payload_type_;
  if (!IsDisabled(call_->trials(), "WebRTC-FlexFEC-03-Advertised") &&
      sp.GetFecFrSsrc(ssrc, &flexfec_config->rtp.remote_ssrc)) {
    flexfec_config->protected_media_ssrcs = {ssrc};
    flexfec_config->rtp.local_ssrc = config->rtp.local_ssrc;
    flexfec_config->rtcp_mode = config->rtp.rtcp_mode;
  }
}

bool WebRtcVideoReceiveChannel::RemoveRecvStream(uint32_t ssrc) {
  RTC_DCHECK_RUN_ON(&thread_checker_);
  RTC_LOG(LS_INFO) << "RemoveRecvStream: " << ssrc;

  auto stream = receive_streams_.find(ssrc);
  if (stream == receive_streams_.end()) {
    RTC_LOG(LS_ERROR) << "Stream not found for ssrc: " << ssrc;
    return false;
  }
  DeleteReceiveStream(stream->second);
  receive_streams_.erase(stream);

  return true;
}

void WebRtcVideoReceiveChannel::ResetUnsignaledRecvStream() {
  RTC_DCHECK_RUN_ON(&thread_checker_);
  RTC_LOG(LS_INFO) << "ResetUnsignaledRecvStream.";
  unsignaled_stream_params_ = StreamParams();
  last_unsignalled_ssrc_creation_time_ms_ = std::nullopt;

  // Delete any created default streams. This is needed to avoid SSRC collisions
  // in Call's RtpDemuxer, in the case that `this` has created a default video
  // receiver, and then some other WebRtcVideoReceiveChannel gets the SSRC
  // signaled in the corresponding Unified Plan "m=" section.
  auto it = receive_streams_.begin();
  while (it != receive_streams_.end()) {
    if (it->second->IsDefaultStream()) {
      DeleteReceiveStream(it->second);
      receive_streams_.erase(it++);
    } else {
      ++it;
    }
  }
}

std::optional<uint32_t> WebRtcVideoReceiveChannel::GetUnsignaledSsrc() const {
  RTC_DCHECK_RUN_ON(&thread_checker_);
  std::optional<uint32_t> ssrc;
  for (auto it = receive_streams_.begin(); it != receive_streams_.end(); ++it) {
    if (it->second->IsDefaultStream()) {
      ssrc.emplace(it->first);
      break;
    }
  }
  return ssrc;
}

void WebRtcVideoReceiveChannel::OnDemuxerCriteriaUpdatePending() {
  RTC_DCHECK_RUN_ON(&thread_checker_);
  ++demuxer_criteria_id_;
}

void WebRtcVideoReceiveChannel::OnDemuxerCriteriaUpdateComplete() {
  RTC_DCHECK_RUN_ON(&thread_checker_);
  ++demuxer_criteria_completed_id_;
}

bool WebRtcVideoReceiveChannel::SetSink(uint32_t ssrc,
                                        VideoSinkInterface<VideoFrame>* sink) {
  RTC_DCHECK_RUN_ON(&thread_checker_);
  RTC_LOG(LS_INFO) << "SetSink: ssrc:" << ssrc << " "
                   << (sink ? "(ptr)" : "nullptr");

  auto it = receive_streams_.find(ssrc);
  if (it == receive_streams_.end()) {
    return false;
  }

  it->second->SetSink(sink);
  return true;
}

void WebRtcVideoReceiveChannel::SetDefaultSink(
    VideoSinkInterface<VideoFrame>* sink) {
  RTC_DCHECK_RUN_ON(&thread_checker_);
  RTC_LOG(LS_INFO) << "SetDefaultSink: " << (sink ? "(ptr)" : "nullptr");
  default_sink_ = sink;
}

bool WebRtcVideoReceiveChannel::GetStats(VideoMediaReceiveInfo* info) {
  RTC_DCHECK_RUN_ON(&thread_checker_);
  TRACE_EVENT0("webrtc", "WebRtcVideoReceiveChannel::GetStats");

  info->Clear();
  if (receive_streams_.empty()) {
    return true;
  }

  // Log stats periodically.
  bool log_stats = false;
  int64_t now_ms = TimeMillis();
  if (last_receive_stats_log_ms_ == -1 ||
      now_ms - last_receive_stats_log_ms_ > kStatsLogIntervalMs) {
    last_receive_stats_log_ms_ = now_ms;
    log_stats = true;
  }

  FillReceiverStats(info, log_stats);
  FillReceiveCodecStats(info);

  return true;
}

void WebRtcVideoReceiveChannel::FillReceiverStats(
    VideoMediaReceiveInfo* video_media_info,
    bool log_stats) {
  for (const auto& it : receive_streams_) {
    video_media_info->receivers.push_back(
        it.second->GetVideoReceiverInfo(log_stats));
  }
}

void WebRtcVideoReceiveChannel::FillReceiveCodecStats(
    VideoMediaReceiveInfo* video_media_info) {
  for (const auto& receiver : video_media_info->receivers) {
    auto codec =
        absl::c_find_if(recv_params_.codecs, [&receiver](const Codec& c) {
          return receiver.codec_payload_type &&
                 *receiver.codec_payload_type == c.id;
        });
    if (codec != recv_params_.codecs.end()) {
      video_media_info->receive_codecs.insert(
          std::make_pair(codec->id, codec->ToCodecParameters()));
    }
  }
}

void WebRtcVideoReceiveChannel::OnPacketReceived(
    const RtpPacketReceived& packet) {
  // Note: the network_thread_checker may refer to the worker thread if the two
  // threads are combined, but this is either always true or always false
  // depending on configuration set at object initialization.
  RTC_DCHECK_RUN_ON(&network_thread_checker_);

  // TODO(crbug.com/1373439): Stop posting to the worker thread when the
  // combined network/worker project launches.
  if (TaskQueueBase::Current() != worker_thread_) {
    worker_thread_->PostTask(
        SafeTask(task_safety_.flag(), [this, packet = packet]() mutable {
          RTC_DCHECK_RUN_ON(&thread_checker_);
          ProcessReceivedPacket(std::move(packet));
        }));
  } else {
    RTC_DCHECK_RUN_ON(&thread_checker_);
    ProcessReceivedPacket(packet);
  }
}

bool WebRtcVideoReceiveChannel::MaybeCreateDefaultReceiveStream(
    const RtpPacketReceived& packet) {
  if (discard_unknown_ssrc_packets_) {
    return false;
  }

  if (packet.PayloadType() == recv_flexfec_payload_type_) {
    return false;
  }

  // Ignore unknown ssrcs if there is a demuxer criteria update pending.
  // During a demuxer update we may receive ssrcs that were recently
  // removed or we may receve ssrcs that were recently configured for a
  // different video channel.
  if (demuxer_criteria_id_ != demuxer_criteria_completed_id_) {
    return false;
  }

  // See if this payload_type is registered as one that usually gets its
  // own SSRC (RTX) or at least is safe to drop either way (FEC). If it
  // is, and it wasn't handled above by DeliverPacket, that means we don't
  // know what stream it associates with, and we shouldn't ever create an
  // implicit channel for these.
  // RingRTC change to not process unsignaled SSRCs
#if 0
  bool is_rtx_payload = false;
  for (auto& codec : recv_codecs_) {
    if (packet.PayloadType() == codec.ulpfec.red_rtx_payload_type ||
        packet.PayloadType() == codec.ulpfec.ulpfec_payload_type) {
      return false;
    }

    if (packet.PayloadType() == codec.rtx_payload_type) {
      is_rtx_payload = true;
      break;
    }
  }

  if (is_rtx_payload) {
    // As we don't support receiving simulcast there can only be one RTX
    // stream, which will be associated with unsignaled media stream.
    std::optional<uint32_t> current_default_ssrc = GetUnsignaledSsrc();
    if (current_default_ssrc) {
      FindReceiveStream(*current_default_ssrc)->UpdateRtxSsrc(packet.Ssrc());
      return true;
    }
    // Default media SSRC not known yet. Drop the packet.
    // BWE has already been notified of this received packet.
    return false;
  }
  // Ignore unknown ssrcs if we recently created an unsignalled receive
  // stream since this shouldn't happen frequently. Getting into a state
  // of creating decoders on every packet eats up processing time (e.g.
  // https://crbug.com/1069603) and this cooldown prevents that.
  if (last_unsignalled_ssrc_creation_time_ms_.has_value()) {
    int64_t now_ms = TimeMillis();
    if (now_ms - last_unsignalled_ssrc_creation_time_ms_.value() <
        kUnsignaledSsrcCooldownMs) {
      // We've already created an unsignalled ssrc stream within the last
      // 0.5 s, ignore with a warning.
      RTC_LOG(LS_WARNING)
          << "Another unsignalled ssrc packet arrived shortly after the "
          << "creation of an unsignalled ssrc stream. Dropping packet.";
      return false;
    }
  }

  // RTX SSRC not yet known.
  ReCreateDefaultReceiveStream(packet.Ssrc(), std::nullopt);
<<<<<<< HEAD
  last_unsignalled_ssrc_creation_time_ms_ = webrtc::TimeMillis();
#endif // RingRTC change to not process unsignaled SSRCs
  return false;
=======
  last_unsignalled_ssrc_creation_time_ms_ = TimeMillis();
  return true;
>>>>>>> e4445e46
}

void WebRtcVideoReceiveChannel::ReCreateDefaultReceiveStream(
    uint32_t ssrc,
    std::optional<uint32_t> rtx_ssrc) {
  RTC_DCHECK_RUN_ON(&thread_checker_);

  std::optional<uint32_t> default_recv_ssrc = GetUnsignaledSsrc();
  if (default_recv_ssrc) {
    RTC_LOG(LS_INFO) << "Destroying old default receive stream for SSRC="
                     << ssrc << ".";
    RemoveRecvStream(*default_recv_ssrc);
  }

  StreamParams sp = unsignaled_stream_params();
  sp.ssrcs.push_back(ssrc);
  if (rtx_ssrc) {
    sp.AddFidSsrc(ssrc, *rtx_ssrc);
  }
  RTC_LOG(LS_INFO) << "Creating default receive stream for SSRC=" << ssrc
                   << ".";
  if (!AddRecvStream(sp, /*default_stream=*/true)) {
    RTC_LOG(LS_WARNING) << "Could not create default receive stream.";
  }

  // SSRC 0 returns default_recv_base_minimum_delay_ms.
  const int unsignaled_ssrc = 0;
  int default_recv_base_minimum_delay_ms =
      GetBaseMinimumPlayoutDelayMs(unsignaled_ssrc).value_or(0);
  // Set base minimum delay if it was set before for the default receive
  // stream.
  SetBaseMinimumPlayoutDelayMs(ssrc, default_recv_base_minimum_delay_ms);
  SetSink(ssrc, default_sink_);
}

void WebRtcVideoReceiveChannel::SetInterface(
    MediaChannelNetworkInterface* iface) {
  RTC_DCHECK_RUN_ON(&network_thread_checker_);
  MediaChannelUtil::SetInterface(iface);
  // Set the RTP recv/send buffer to a bigger size.
  MediaChannelUtil::SetOption(MediaChannelNetworkInterface::ST_RTP,
                              Socket::OPT_RCVBUF, receive_buffer_size_);
}

void WebRtcVideoReceiveChannel::SetFrameDecryptor(
    uint32_t ssrc,
    scoped_refptr<FrameDecryptorInterface> frame_decryptor) {
  RTC_DCHECK_RUN_ON(&thread_checker_);
  auto matching_stream = receive_streams_.find(ssrc);
  if (matching_stream != receive_streams_.end()) {
    matching_stream->second->SetFrameDecryptor(frame_decryptor);
  }
}

bool WebRtcVideoReceiveChannel::SetBaseMinimumPlayoutDelayMs(uint32_t ssrc,
                                                             int delay_ms) {
  RTC_DCHECK_RUN_ON(&thread_checker_);
  std::optional<uint32_t> default_ssrc = GetUnsignaledSsrc();

  // SSRC of 0 represents the default receive stream.
  if (ssrc == 0) {
    default_recv_base_minimum_delay_ms_ = delay_ms;
  }

  if (ssrc == 0 && !default_ssrc) {
    return true;
  }

  if (ssrc == 0 && default_ssrc) {
    ssrc = default_ssrc.value();
  }

  auto stream = receive_streams_.find(ssrc);
  if (stream != receive_streams_.end()) {
    stream->second->SetBaseMinimumPlayoutDelayMs(delay_ms);
    return true;
  } else {
    RTC_LOG(LS_ERROR) << "No stream found to set base minimum playout delay";
    return false;
  }
}

std::optional<int> WebRtcVideoReceiveChannel::GetBaseMinimumPlayoutDelayMs(
    uint32_t ssrc) const {
  RTC_DCHECK_RUN_ON(&thread_checker_);
  // SSRC of 0 represents the default receive stream.
  if (ssrc == 0) {
    return default_recv_base_minimum_delay_ms_;
  }

  auto stream = receive_streams_.find(ssrc);
  if (stream != receive_streams_.end()) {
    return stream->second->GetBaseMinimumPlayoutDelayMs();
  } else {
    RTC_LOG(LS_ERROR) << "No stream found to get base minimum playout delay";
    return std::nullopt;
  }
}

std::vector<RtpSource> WebRtcVideoReceiveChannel::GetSources(
    uint32_t ssrc) const {
  RTC_DCHECK_RUN_ON(&thread_checker_);
  auto it = receive_streams_.find(ssrc);
  if (it == receive_streams_.end()) {
    // TODO(bugs.webrtc.org/9781): Investigate standard compliance
    // with sources for streams that has been removed.
    RTC_LOG(LS_ERROR) << "Attempting to get contributing sources for SSRC:"
                      << ssrc << " which doesn't exist.";
    return {};
  }
  return it->second->GetSources();
}

WebRtcVideoReceiveChannel::WebRtcVideoReceiveStream::WebRtcVideoReceiveStream(
    Call* call,
    const StreamParams& sp,
    VideoReceiveStreamInterface::Config config,
    bool default_stream,
    const std::vector<VideoCodecSettings>& recv_codecs,
    const FlexfecReceiveStream::Config& flexfec_config)
    : call_(call),
      stream_params_(sp),
      stream_(nullptr),
      default_stream_(default_stream),
      config_(std::move(config)),
      flexfec_config_(flexfec_config),
      flexfec_stream_(nullptr),
      sink_(nullptr),
      first_frame_timestamp_(-1),
      estimated_remote_start_ntp_time_ms_(0),
      receiving_(false) {
  RTC_DCHECK(config_.decoder_factory);
  RTC_DCHECK(config_.decoders.empty())
      << "Decoder info is supplied via `recv_codecs`";

  ExtractCodecInformation(recv_codecs, config_.rtp.rtx_associated_payload_types,
                          config_.rtp.raw_payload_types, config_.decoders);
  const VideoCodecSettings& codec = recv_codecs.front();
  config_.rtp.ulpfec_payload_type = codec.ulpfec.ulpfec_payload_type;
  config_.rtp.red_payload_type = codec.ulpfec.red_payload_type;
  config_.rtp.lntf.enabled = HasLntf(codec.codec);
  config_.rtp.nack.rtp_history_ms = HasNack(codec.codec) ? kNackHistoryMs : 0;
  if (codec.rtx_time && config_.rtp.nack.rtp_history_ms != 0) {
    config_.rtp.nack.rtp_history_ms = *codec.rtx_time;
  }

  config_.rtp.rtcp_xr.receiver_reference_time_report = HasRrtr(codec.codec);

  if (codec.ulpfec.red_rtx_payload_type != -1) {
    config_.rtp
        .rtx_associated_payload_types[codec.ulpfec.red_rtx_payload_type] =
        codec.ulpfec.red_payload_type;
  }

  config_.renderer = this;
  flexfec_config_.payload_type = flexfec_config.payload_type;

  CreateReceiveStream();
}

WebRtcVideoReceiveChannel::WebRtcVideoReceiveStream::
    ~WebRtcVideoReceiveStream() {
  call_->DestroyVideoReceiveStream(stream_);
  if (flexfec_stream_)
    call_->DestroyFlexfecReceiveStream(flexfec_stream_);
}

VideoReceiveStreamInterface&
WebRtcVideoReceiveChannel::WebRtcVideoReceiveStream::stream() {
  RTC_DCHECK(stream_);
  return *stream_;
}

FlexfecReceiveStream*
WebRtcVideoReceiveChannel::WebRtcVideoReceiveStream::flexfec_stream() {
  return flexfec_stream_;
}

const std::vector<uint32_t>&
WebRtcVideoReceiveChannel::WebRtcVideoReceiveStream::GetSsrcs() const {
  return stream_params_.ssrcs;
}

std::vector<RtpSource>
WebRtcVideoReceiveChannel::WebRtcVideoReceiveStream::GetSources() {
  RTC_DCHECK(stream_);
  return stream_->GetSources();
}

RtpParameters
WebRtcVideoReceiveChannel::WebRtcVideoReceiveStream::GetRtpParameters() const {
  RtpParameters rtp_parameters;

  std::vector<uint32_t> primary_ssrcs;
  stream_params_.GetPrimarySsrcs(&primary_ssrcs);
  for (uint32_t ssrc : primary_ssrcs) {
    rtp_parameters.encodings.emplace_back();
    rtp_parameters.encodings.back().ssrc = ssrc;
  }

  rtp_parameters.rtcp.reduced_size =
      config_.rtp.rtcp_mode == RtcpMode::kReducedSize;

  return rtp_parameters;
}

bool WebRtcVideoReceiveChannel::WebRtcVideoReceiveStream::ReconfigureCodecs(
    const std::vector<VideoCodecSettings>& recv_codecs) {
  RTC_DCHECK(stream_);
  RTC_DCHECK(!recv_codecs.empty());

  std::map<int, int> rtx_associated_payload_types;
  std::set<int> raw_payload_types;
  std::vector<VideoReceiveStreamInterface::Decoder> decoders;
  ExtractCodecInformation(recv_codecs, rtx_associated_payload_types,
                          raw_payload_types, decoders);

  const auto& codec = recv_codecs.front();

  if (config_.rtp.red_payload_type != codec.ulpfec.red_payload_type ||
      config_.rtp.ulpfec_payload_type != codec.ulpfec.ulpfec_payload_type) {
    config_.rtp.ulpfec_payload_type = codec.ulpfec.ulpfec_payload_type;
    config_.rtp.red_payload_type = codec.ulpfec.red_payload_type;
    stream_->SetProtectionPayloadTypes(config_.rtp.red_payload_type,
                                       config_.rtp.ulpfec_payload_type);
  }

  const bool has_lntf = HasLntf(codec.codec);
  if (config_.rtp.lntf.enabled != has_lntf) {
    config_.rtp.lntf.enabled = has_lntf;
    stream_->SetLossNotificationEnabled(has_lntf);
  }

  int new_history_ms = config_.rtp.nack.rtp_history_ms;
  const int rtp_history_ms = HasNack(codec.codec) ? kNackHistoryMs : 0;
  if (rtp_history_ms != config_.rtp.nack.rtp_history_ms) {
    new_history_ms = rtp_history_ms;
  }

  // The rtx-time parameter can be used to override the hardcoded default for
  // the NACK buffer length.
  if (codec.rtx_time && new_history_ms != 0) {
    new_history_ms = *codec.rtx_time;
  }

  if (config_.rtp.nack.rtp_history_ms != new_history_ms) {
    config_.rtp.nack.rtp_history_ms = new_history_ms;
    stream_->SetNackHistory(TimeDelta::Millis(new_history_ms));
  }

  const bool has_rtr = HasRrtr(codec.codec);
  if (has_rtr != config_.rtp.rtcp_xr.receiver_reference_time_report) {
    config_.rtp.rtcp_xr.receiver_reference_time_report = has_rtr;
    stream_->SetRtcpXr(config_.rtp.rtcp_xr);
  }

  if (codec.ulpfec.red_rtx_payload_type != -1) {
    rtx_associated_payload_types[codec.ulpfec.red_rtx_payload_type] =
        codec.ulpfec.red_payload_type;
  }

  if (config_.rtp.rtx_associated_payload_types !=
      rtx_associated_payload_types) {
    stream_->SetAssociatedPayloadTypes(rtx_associated_payload_types);
    rtx_associated_payload_types.swap(config_.rtp.rtx_associated_payload_types);
  }

  bool recreate_needed = false;

  if (raw_payload_types != config_.rtp.raw_payload_types) {
    raw_payload_types.swap(config_.rtp.raw_payload_types);
    recreate_needed = true;
  }

  if (decoders != config_.decoders) {
    decoders.swap(config_.decoders);
    recreate_needed = true;
  }

  return recreate_needed;
}

void WebRtcVideoReceiveChannel::WebRtcVideoReceiveStream::SetFeedbackParameters(
    bool lntf_enabled,
    bool nack_enabled,
    RtcpMode rtcp_mode,
    std::optional<int> rtx_time) {
  RTC_DCHECK(stream_);

  if (config_.rtp.rtcp_mode != rtcp_mode) {
    config_.rtp.rtcp_mode = rtcp_mode;
    stream_->SetRtcpMode(rtcp_mode);

    flexfec_config_.rtcp_mode = rtcp_mode;
    if (flexfec_stream_) {
      flexfec_stream_->SetRtcpMode(rtcp_mode);
    }
  }

  config_.rtp.lntf.enabled = lntf_enabled;
  stream_->SetLossNotificationEnabled(lntf_enabled);

  int nack_history_ms = nack_enabled ? rtx_time.value_or(kNackHistoryMs) : 0;
  config_.rtp.nack.rtp_history_ms = nack_history_ms;
  stream_->SetNackHistory(TimeDelta::Millis(nack_history_ms));
}

void WebRtcVideoReceiveChannel::WebRtcVideoReceiveStream::SetFlexFecPayload(
    int payload_type) {
  // TODO(bugs.webrtc.org/11993, tommi): See if it is better to always have a
  // flexfec stream object around and instead of recreating the video stream,
  // reconfigure the flexfec object from within the rtp callback (soon to be on
  // the network thread).
  if (flexfec_stream_) {
    if (flexfec_stream_->payload_type() == payload_type) {
      RTC_DCHECK_EQ(flexfec_config_.payload_type, payload_type);
      return;
    }

    flexfec_config_.payload_type = payload_type;
    flexfec_stream_->SetPayloadType(payload_type);

    if (payload_type == -1) {
      stream_->SetFlexFecProtection(nullptr);
      call_->DestroyFlexfecReceiveStream(flexfec_stream_);
      flexfec_stream_ = nullptr;
    }
  } else if (payload_type != -1) {
    flexfec_config_.payload_type = payload_type;
    if (flexfec_config_.IsCompleteAndEnabled()) {
      flexfec_stream_ = call_->CreateFlexfecReceiveStream(flexfec_config_);
      stream_->SetFlexFecProtection(flexfec_stream_);
    }
  } else {
    // Noop. No flexfec stream exists and "new" payload_type == -1.
    RTC_DCHECK(!flexfec_config_.IsCompleteAndEnabled());
    flexfec_config_.payload_type = payload_type;
  }
}

void WebRtcVideoReceiveChannel::WebRtcVideoReceiveStream::SetReceiverParameters(
    const ChangedReceiverParameters& params) {
  RTC_DCHECK(stream_);
  bool video_needs_recreation = false;
  if (params.codec_settings) {
    video_needs_recreation = ReconfigureCodecs(*params.codec_settings);
  }

  if (params.flexfec_payload_type)
    SetFlexFecPayload(*params.flexfec_payload_type);

  if (video_needs_recreation) {
    RecreateReceiveStream();
  } else {
    RTC_DLOG_F(LS_INFO) << "No receive stream recreate needed.";
  }
}

void WebRtcVideoReceiveChannel::WebRtcVideoReceiveStream::
    RecreateReceiveStream() {
  RTC_DCHECK_RUN_ON(&thread_checker_);
  RTC_DCHECK(stream_);
  std::optional<int> base_minimum_playout_delay_ms;
  std::optional<VideoReceiveStreamInterface::RecordingState> recording_state;
  if (stream_) {
    base_minimum_playout_delay_ms = stream_->GetBaseMinimumPlayoutDelayMs();
    recording_state = stream_->SetAndGetRecordingState(
        VideoReceiveStreamInterface::RecordingState(),
        /*generate_key_frame=*/false);
    call_->DestroyVideoReceiveStream(stream_);
    stream_ = nullptr;
  }

  if (flexfec_stream_) {
    call_->DestroyFlexfecReceiveStream(flexfec_stream_);
    flexfec_stream_ = nullptr;
  }

  CreateReceiveStream();

  if (base_minimum_playout_delay_ms) {
    stream_->SetBaseMinimumPlayoutDelayMs(
        base_minimum_playout_delay_ms.value());
  }
  if (recording_state) {
    stream_->SetAndGetRecordingState(std::move(*recording_state),
                                     /*generate_key_frame=*/false);
  }
  if (receiving_) {
    StartReceiveStream();
  }
}

void WebRtcVideoReceiveChannel::WebRtcVideoReceiveStream::
    CreateReceiveStream() {
  RTC_DCHECK(!stream_);
  RTC_DCHECK(!flexfec_stream_);
  if (flexfec_config_.IsCompleteAndEnabled()) {
    flexfec_stream_ = call_->CreateFlexfecReceiveStream(flexfec_config_);
  }

  VideoReceiveStreamInterface::Config config = config_.Copy();
  config.rtp.protected_by_flexfec = (flexfec_stream_ != nullptr);
  config.rtp.packet_sink_ = flexfec_stream_;
  stream_ = call_->CreateVideoReceiveStream(std::move(config));
}

void WebRtcVideoReceiveChannel::WebRtcVideoReceiveStream::StartReceiveStream() {
  RTC_DCHECK_RUN_ON(&thread_checker_);
  receiving_ = true;
  stream_->Start();
}

void WebRtcVideoReceiveChannel::WebRtcVideoReceiveStream::StopReceiveStream() {
  RTC_DCHECK_RUN_ON(&thread_checker_);
  receiving_ = false;
  stream_->Stop();
  RecreateReceiveStream();
}

void WebRtcVideoReceiveChannel::WebRtcVideoReceiveStream::OnFrame(
    const VideoFrame& frame) {
  MutexLock lock(&sink_lock_);

  int64_t time_now_ms = TimeMillis();
  if (first_frame_timestamp_ < 0)
    first_frame_timestamp_ = time_now_ms;
  int64_t elapsed_time_ms = time_now_ms - first_frame_timestamp_;
  if (frame.ntp_time_ms() > 0)
    estimated_remote_start_ntp_time_ms_ = frame.ntp_time_ms() - elapsed_time_ms;

<<<<<<< HEAD
  if (sink_ == NULL) {
    // RingRTC change to reduce log noise.
    RTC_LOG(LS_INFO)
=======
  if (sink_ == nullptr) {
    RTC_LOG(LS_WARNING)
>>>>>>> e4445e46
        << "VideoReceiveStreamInterface not connected to a VideoSink.";
    return;
  }

  sink_->OnFrame(frame);
}

bool WebRtcVideoReceiveChannel::WebRtcVideoReceiveStream::IsDefaultStream()
    const {
  return default_stream_;
}

void WebRtcVideoReceiveChannel::WebRtcVideoReceiveStream::SetFrameDecryptor(
    scoped_refptr<FrameDecryptorInterface> frame_decryptor) {
  config_.frame_decryptor = frame_decryptor;
  if (stream_) {
    RTC_LOG(LS_INFO)
        << "Setting FrameDecryptor (recv) because of SetFrameDecryptor, "
           "remote_ssrc="
        << config_.rtp.remote_ssrc;
    stream_->SetFrameDecryptor(frame_decryptor);
  }
}

bool WebRtcVideoReceiveChannel::WebRtcVideoReceiveStream::
    SetBaseMinimumPlayoutDelayMs(int delay_ms) {
  return stream_ ? stream_->SetBaseMinimumPlayoutDelayMs(delay_ms) : false;
}

int WebRtcVideoReceiveChannel::WebRtcVideoReceiveStream::
    GetBaseMinimumPlayoutDelayMs() const {
  return stream_ ? stream_->GetBaseMinimumPlayoutDelayMs() : 0;
}

void WebRtcVideoReceiveChannel::WebRtcVideoReceiveStream::SetSink(
    VideoSinkInterface<VideoFrame>* sink) {
  MutexLock lock(&sink_lock_);
  sink_ = sink;
}

VideoReceiverInfo
WebRtcVideoReceiveChannel::WebRtcVideoReceiveStream::GetVideoReceiverInfo(
    bool log_stats) {
  VideoReceiverInfo info;
  info.ssrc_groups = stream_params_.ssrc_groups;
  info.add_ssrc(config_.rtp.remote_ssrc);
  VideoReceiveStreamInterface::Stats stats = stream_->GetStats();
  info.decoder_implementation_name = stats.decoder_implementation_name;
  info.power_efficient_decoder = stats.power_efficient_decoder;
  if (stats.current_payload_type != -1) {
    info.codec_payload_type = stats.current_payload_type;
    auto decoder_it = absl::c_find_if(config_.decoders, [&](const auto& d) {
      return d.payload_type == stats.current_payload_type;
    });
    if (decoder_it != config_.decoders.end())
      info.codec_name = decoder_it->video_format.name;
  }
  info.payload_bytes_received = stats.rtp_stats.packet_counter.payload_bytes;
  info.header_and_padding_bytes_received =
      stats.rtp_stats.packet_counter.header_bytes +
      stats.rtp_stats.packet_counter.padding_bytes;
  info.packets_received = stats.rtp_stats.packet_counter.packets;
  info.packets_lost = stats.rtp_stats.packets_lost;
  info.jitter_ms = stats.rtp_stats.jitter / (kVideoCodecClockrate / 1000);

  info.framerate_received = stats.network_frame_rate;
  info.framerate_decoded = stats.decode_frame_rate;
  info.framerate_output = stats.render_frame_rate;
  info.frame_width = stats.width;
  info.frame_height = stats.height;

  {
    MutexLock frame_cs(&sink_lock_);
    info.capture_start_ntp_time_ms = estimated_remote_start_ntp_time_ms_;
  }

  info.decode_ms = stats.decode_ms;
  info.max_decode_ms = stats.max_decode_ms;
  info.current_delay_ms = stats.current_delay_ms;
  info.target_delay_ms = stats.target_delay_ms;
  info.jitter_buffer_ms = stats.jitter_buffer_ms;
  info.jitter_buffer_delay_seconds =
      stats.jitter_buffer_delay.seconds<double>();
  info.jitter_buffer_target_delay_seconds =
      stats.jitter_buffer_target_delay.seconds<double>();
  info.jitter_buffer_emitted_count = stats.jitter_buffer_emitted_count;
  info.jitter_buffer_minimum_delay_seconds =
      stats.jitter_buffer_minimum_delay.seconds<double>();
  info.min_playout_delay_ms = stats.min_playout_delay_ms;
  info.render_delay_ms = stats.render_delay_ms;
  info.frames_received =
      stats.frame_counts.key_frames + stats.frame_counts.delta_frames;
  info.frames_dropped = stats.frames_dropped;
  info.frames_decoded = stats.frames_decoded;
  info.key_frames_decoded = stats.frame_counts.key_frames;
  info.frames_rendered = stats.frames_rendered;
  info.qp_sum = stats.qp_sum;
  info.corruption_score_sum = stats.corruption_score_sum;
  info.corruption_score_squared_sum = stats.corruption_score_squared_sum;
  info.corruption_score_count = stats.corruption_score_count;
  info.total_decode_time = stats.total_decode_time;
  info.total_processing_delay = stats.total_processing_delay;
  info.total_assembly_time = stats.total_assembly_time;
  info.frames_assembled_from_multiple_packets =
      stats.frames_assembled_from_multiple_packets;
  info.last_packet_received = stats.rtp_stats.last_packet_received;
  info.estimated_playout_ntp_timestamp_ms =
      stats.estimated_playout_ntp_timestamp_ms;
  info.first_frame_received_to_decoded_ms =
      stats.first_frame_received_to_decoded_ms;
  info.total_inter_frame_delay = stats.total_inter_frame_delay;
  info.total_squared_inter_frame_delay = stats.total_squared_inter_frame_delay;
  info.interframe_delay_max_ms = stats.interframe_delay_max_ms;
  info.freeze_count = stats.freeze_count;
  info.pause_count = stats.pause_count;
  info.total_freezes_duration_ms = stats.total_freezes_duration_ms;
  info.total_pauses_duration_ms = stats.total_pauses_duration_ms;

  info.content_type = stats.content_type;

  info.firs_sent = stats.rtcp_packet_type_counts.fir_packets;
  info.plis_sent = stats.rtcp_packet_type_counts.pli_packets;
  info.nacks_sent = stats.rtcp_packet_type_counts.nack_packets;
  // TODO(bugs.webrtc.org/10662): Add stats for LNTF.

  info.timing_frame_info = stats.timing_frame_info;

  if (stats.rtx_rtp_stats.has_value()) {
    info.retransmitted_packets_received =
        stats.rtx_rtp_stats->packet_counter.packets;
    info.retransmitted_bytes_received =
        stats.rtx_rtp_stats->packet_counter.payload_bytes;
    // RTX information gets added to primary counters.
    info.payload_bytes_received +=
        stats.rtx_rtp_stats->packet_counter.payload_bytes;
    info.header_and_padding_bytes_received +=
        stats.rtx_rtp_stats->packet_counter.header_bytes +
        stats.rtx_rtp_stats->packet_counter.padding_bytes;
    info.packets_received += stats.rtx_rtp_stats->packet_counter.packets;
  }

  if (flexfec_stream_) {
    const ReceiveStatistics* fec_stats = flexfec_stream_->GetStats();
    if (fec_stats) {
      const StreamStatistician* statistican =
          fec_stats->GetStatistician(flexfec_config_.rtp.remote_ssrc);
      if (statistican) {
        const RtpReceiveStats fec_rtp_stats = statistican->GetStats();
        info.fec_packets_received = fec_rtp_stats.packet_counter.packets;
        // TODO(bugs.webrtc.org/15250): implement fecPacketsDiscarded.
        info.fec_bytes_received = fec_rtp_stats.packet_counter.payload_bytes;
        // FEC information gets added to primary counters.
        info.payload_bytes_received +=
            fec_rtp_stats.packet_counter.payload_bytes;
        info.header_and_padding_bytes_received +=
            fec_rtp_stats.packet_counter.header_bytes +
            fec_rtp_stats.packet_counter.padding_bytes;
        info.packets_received += fec_rtp_stats.packet_counter.packets;
      } else {
        info.fec_packets_received = 0;
      }
    }
  }

  // remote-outbound-rtp stats.
  info.last_sender_report_timestamp = stats.last_sender_report_timestamp;
  info.last_sender_report_utc_timestamp =
      stats.last_sender_report_utc_timestamp;
  info.last_sender_report_remote_utc_timestamp =
      stats.last_sender_report_remote_utc_timestamp;
  info.sender_reports_packets_sent = stats.sender_reports_packets_sent;
  info.sender_reports_bytes_sent = stats.sender_reports_bytes_sent;
  info.sender_reports_reports_count = stats.sender_reports_reports_count;
  // TODO(bugs.webrtc.org/12529): RTT-related fields are missing and can only be
  // present if DLRR is enabled.

  if (log_stats)
    RTC_LOG(LS_INFO) << stats.ToString(TimeMillis());

  return info;
}

void WebRtcVideoReceiveChannel::WebRtcVideoReceiveStream::
    SetRecordableEncodedFrameCallback(
        std::function<void(const RecordableEncodedFrame&)> callback) {
  if (stream_) {
    stream_->SetAndGetRecordingState(
        VideoReceiveStreamInterface::RecordingState(std::move(callback)),
        /*generate_key_frame=*/true);
  } else {
    RTC_LOG(LS_ERROR) << "Absent receive stream; ignoring setting encoded "
                         "frame sink";
  }
}

void WebRtcVideoReceiveChannel::WebRtcVideoReceiveStream::
    ClearRecordableEncodedFrameCallback() {
  if (stream_) {
    stream_->SetAndGetRecordingState(
        VideoReceiveStreamInterface::RecordingState(),
        /*generate_key_frame=*/false);
  } else {
    RTC_LOG(LS_ERROR) << "Absent receive stream; ignoring clearing encoded "
                         "frame sink";
  }
}

void WebRtcVideoReceiveChannel::WebRtcVideoReceiveStream::GenerateKeyFrame() {
  if (stream_) {
    stream_->GenerateKeyFrame();
  } else {
    RTC_LOG(LS_ERROR)
        << "Absent receive stream; ignoring key frame generation request.";
  }
}

void WebRtcVideoReceiveChannel::WebRtcVideoReceiveStream::
    SetDepacketizerToDecoderFrameTransformer(
        scoped_refptr<FrameTransformerInterface> frame_transformer) {
  config_.frame_transformer = frame_transformer;
  if (stream_)
    stream_->SetDepacketizerToDecoderFrameTransformer(frame_transformer);
}

void WebRtcVideoReceiveChannel::WebRtcVideoReceiveStream::SetLocalSsrc(
    uint32_t ssrc) {
  config_.rtp.local_ssrc = ssrc;
  call_->OnLocalSsrcUpdated(stream(), ssrc);
  if (flexfec_stream_)
    call_->OnLocalSsrcUpdated(*flexfec_stream_, ssrc);
}

void WebRtcVideoReceiveChannel::WebRtcVideoReceiveStream::UpdateRtxSsrc(
    uint32_t ssrc) {
  stream_->UpdateRtxSsrc(ssrc);
}
WebRtcVideoReceiveChannel::WebRtcVideoReceiveStream*
WebRtcVideoReceiveChannel::FindReceiveStream(uint32_t ssrc) {
  if (ssrc == 0) {
    std::optional<uint32_t> default_ssrc = GetUnsignaledSsrc();
    if (!default_ssrc) {
      return nullptr;
    }
    ssrc = *default_ssrc;
  }
  auto it = receive_streams_.find(ssrc);
  if (it != receive_streams_.end()) {
    return it->second;
  }
  return nullptr;
}

// RTC_RUN_ON(worker_thread_)
void WebRtcVideoReceiveChannel::ProcessReceivedPacket(
    RtpPacketReceived packet) {
  // TODO(bugs.webrtc.org/11993): This code is very similar to what
  // WebRtcVoiceMediaChannel::OnPacketReceived does. For maintainability and
  // consistency it would be good to move the interaction with call_->Receiver()
  // to a common implementation and provide a callback on the worker thread
  // for the exception case (DELIVERY_UNKNOWN_SSRC) and how retry is attempted.
  // TODO(bugs.webrtc.org/7135): extensions in `packet` is currently set
  // in RtpTransport and does not neccessarily include extensions specific
  // to this channel/MID. Also see comment in
  // BaseChannel::MaybeUpdateDemuxerAndRtpExtensions_w.
  // It would likely be good if extensions where merged per BUNDLE and
  // applied directly in RtpTransport::DemuxPacket;
  packet.IdentifyExtensions(recv_rtp_extension_map_);
  packet.set_payload_type_frequency(kVideoPayloadTypeFrequency);
  if (!packet.arrival_time().IsFinite()) {
    packet.set_arrival_time(Timestamp::Micros(TimeMicros()));
  }

  call_->Receiver()->DeliverRtpPacket(
      MediaType::VIDEO, std::move(packet),
      absl::bind_front(
          &WebRtcVideoReceiveChannel::MaybeCreateDefaultReceiveStream, this));
}

void WebRtcVideoReceiveChannel::SetRecordableEncodedFrameCallback(
    uint32_t ssrc,
    std::function<void(const RecordableEncodedFrame&)> callback) {
  RTC_DCHECK_RUN_ON(&thread_checker_);
  WebRtcVideoReceiveStream* stream = FindReceiveStream(ssrc);
  if (stream) {
    stream->SetRecordableEncodedFrameCallback(std::move(callback));
  } else {
    RTC_LOG(LS_ERROR) << "Absent receive stream; ignoring setting encoded "
                         "frame sink for ssrc "
                      << ssrc;
  }
}

void WebRtcVideoReceiveChannel::ClearRecordableEncodedFrameCallback(
    uint32_t ssrc) {
  RTC_DCHECK_RUN_ON(&thread_checker_);
  WebRtcVideoReceiveStream* stream = FindReceiveStream(ssrc);
  if (stream) {
    stream->ClearRecordableEncodedFrameCallback();
  } else {
    // RingRTC change to reduce log noise.
    RTC_LOG(LS_INFO) << "Absent receive stream; ignoring clearing encoded "
                         "frame sink for ssrc "
                      << ssrc;
  }
}

void WebRtcVideoReceiveChannel::RequestRecvKeyFrame(uint32_t ssrc) {
  RTC_DCHECK_RUN_ON(&thread_checker_);
  WebRtcVideoReceiveStream* stream = FindReceiveStream(ssrc);
  if (stream) {
    return stream->GenerateKeyFrame();
  } else {
    RTC_LOG(LS_ERROR)
        << "Absent receive stream; ignoring key frame generation for ssrc "
        << ssrc;
  }
}

void WebRtcVideoReceiveChannel::SetDepacketizerToDecoderFrameTransformer(
    uint32_t ssrc,
    scoped_refptr<FrameTransformerInterface> frame_transformer) {
  RTC_DCHECK(frame_transformer);
  RTC_DCHECK_RUN_ON(&thread_checker_);
  if (ssrc == 0) {
    // If the receiver is unsignaled, save the frame transformer and set it
    // when the stream is associated with an ssrc.
    unsignaled_frame_transformer_ = std::move(frame_transformer);
    return;
  }

  auto matching_stream = receive_streams_.find(ssrc);
  if (matching_stream != receive_streams_.end()) {
    matching_stream->second->SetDepacketizerToDecoderFrameTransformer(
        std::move(frame_transformer));
  }
}

// ------------------------- VideoCodecSettings --------------------

VideoCodecSettings::VideoCodecSettings(const Codec& codec)
    : codec(codec), flexfec_payload_type(-1), rtx_payload_type(-1) {}

bool VideoCodecSettings::operator==(const VideoCodecSettings& other) const {
  return codec == other.codec && ulpfec == other.ulpfec &&
         flexfec_payload_type == other.flexfec_payload_type &&
         rtx_payload_type == other.rtx_payload_type &&
         rtx_time == other.rtx_time;
}

bool VideoCodecSettings::EqualsDisregardingFlexfec(
    const VideoCodecSettings& a,
    const VideoCodecSettings& b) {
  return a.codec == b.codec && a.ulpfec == b.ulpfec &&
         a.rtx_payload_type == b.rtx_payload_type && a.rtx_time == b.rtx_time;
}

bool VideoCodecSettings::operator!=(const VideoCodecSettings& other) const {
  return !(*this == other);
}

}  // namespace webrtc<|MERGE_RESOLUTION|>--- conflicted
+++ resolved
@@ -105,15 +105,8 @@
 
 namespace {
 
-<<<<<<< HEAD
-using ::webrtc::ParseRtpPayloadType;
-using ::webrtc::ParseRtpSsrc;
-
 // RingRTC change to not process unsignaled SSRCs
-// constexpr int64_t kUnsignaledSsrcCooldownMs = webrtc::kNumMillisecsPerSec / 2;
-=======
-constexpr int64_t kUnsignaledSsrcCooldownMs = kNumMillisecsPerSec / 2;
->>>>>>> e4445e46
+// constexpr int64_t kUnsignaledSsrcCooldownMs = kNumMillisecsPerSec / 2;
 
 // This constant is really an on/off, lower-level configurable NACK history
 // duration hasn't been implemented.
@@ -880,37 +873,21 @@
   // resolve conflicts.
   int id = 1;
   for (const auto& uri :
-<<<<<<< HEAD
-       {webrtc::RtpExtension::kTimestampOffsetUri,
-        webrtc::RtpExtension::kAbsSendTimeUri,
-        webrtc::RtpExtension::kVideoRotationUri,
-        webrtc::RtpExtension::kTransportSequenceNumberUri,
-        // RingRTC change to disable unused header extensions
-        // webrtc::RtpExtension::kPlayoutDelayUri,
-        // webrtc::RtpExtension::kVideoContentTypeUri,
-        // webrtc::RtpExtension::kVideoTimingUri,
-        // webrtc::RtpExtension::kColorSpaceUri,
-        webrtc::RtpExtension::kMidUri,
-        // webrtc::RtpExtension::kRidUri,
-        // webrtc::RtpExtension::kRepairedRidUri
-        }) {
-    result.emplace_back(uri, id++, webrtc::RtpTransceiverDirection::kSendRecv);
-  }
-  // RingRTC change to disable unused header extensions
-#if 0
-  result.emplace_back(webrtc::RtpExtension::kCorruptionDetectionUri, id++,
-=======
        {RtpExtension::kTimestampOffsetUri, RtpExtension::kAbsSendTimeUri,
         RtpExtension::kVideoRotationUri,
         RtpExtension::kTransportSequenceNumberUri,
-        RtpExtension::kPlayoutDelayUri, RtpExtension::kVideoContentTypeUri,
-        RtpExtension::kVideoTimingUri, RtpExtension::kColorSpaceUri,
-        RtpExtension::kMidUri, RtpExtension::kRidUri,
-        RtpExtension::kRepairedRidUri}) {
+        // RingRTC change to disable unused header extensions
+        // RtpExtension::kPlayoutDelayUri, RtpExtension::kVideoContentTypeUri,
+        // RtpExtension::kVideoTimingUri, RtpExtension::kColorSpaceUri,
+        RtpExtension::kMidUri,
+        // RtpExtension::kRidUri,
+        // RtpExtension::kRepairedRidUri
+       }) {
     result.emplace_back(uri, id++, RtpTransceiverDirection::kSendRecv);
   }
+  // RingRTC change to disable unused header extensions
+#if 0
   result.emplace_back(RtpExtension::kCorruptionDetectionUri, id++,
->>>>>>> e4445e46
                       /*preferred_encrypt=*/true,
                       RtpTransceiverDirection::kStopped);
   for (const auto& uri : {RtpExtension::kAbsoluteCaptureTimeUri}) {
@@ -3324,14 +3301,9 @@
 
   // RTX SSRC not yet known.
   ReCreateDefaultReceiveStream(packet.Ssrc(), std::nullopt);
-<<<<<<< HEAD
-  last_unsignalled_ssrc_creation_time_ms_ = webrtc::TimeMillis();
+  last_unsignalled_ssrc_creation_time_ms_ = TimeMillis();
 #endif // RingRTC change to not process unsignaled SSRCs
   return false;
-=======
-  last_unsignalled_ssrc_creation_time_ms_ = TimeMillis();
-  return true;
->>>>>>> e4445e46
 }
 
 void WebRtcVideoReceiveChannel::ReCreateDefaultReceiveStream(
@@ -3763,14 +3735,9 @@
   if (frame.ntp_time_ms() > 0)
     estimated_remote_start_ntp_time_ms_ = frame.ntp_time_ms() - elapsed_time_ms;
 
-<<<<<<< HEAD
-  if (sink_ == NULL) {
+  if (sink_ == nullptr) {
     // RingRTC change to reduce log noise.
     RTC_LOG(LS_INFO)
-=======
-  if (sink_ == nullptr) {
-    RTC_LOG(LS_WARNING)
->>>>>>> e4445e46
         << "VideoReceiveStreamInterface not connected to a VideoSink.";
     return;
   }
