/*
 *  Copyright (c) 2014 The WebRTC project authors. All Rights Reserved.
 *
 *  Use of this source code is governed by a BSD-style license
 *  that can be found in the LICENSE file in the root of the source
 *  tree. An additional intellectual property rights grant can be found
 *  in the file PATENTS.  All contributing project authors may
 *  be found in the AUTHORS file in the root of the source tree.
 */

#include "media/engine/simulcast.h"

#include <stdint.h>
#include <stdio.h>

#include <algorithm>
#include <string>

#include "absl/types/optional.h"
#include "api/video/video_codec_constants.h"
#include "media/base/media_constants.h"
#include "modules/video_coding/utility/simulcast_rate_allocator.h"
#include "rtc_base/arraysize.h"
#include "rtc_base/checks.h"
#include "rtc_base/experiments/min_video_bitrate_experiment.h"
#include "rtc_base/experiments/normalize_simulcast_size_experiment.h"
#include "rtc_base/experiments/rate_control_settings.h"
#include "rtc_base/logging.h"
#include "system_wrappers/include/field_trial.h"

namespace cricket {

namespace {

constexpr webrtc::DataRate Interpolate(const webrtc::DataRate& a,
                                       const webrtc::DataRate& b,
                                       float rate) {
  return a * (1.0 - rate) + b * rate;
}

constexpr char kUseLegacySimulcastLayerLimitFieldTrial[] =
    "WebRTC-LegacySimulcastLayerLimit";

// Limits for legacy conference screensharing mode. Currently used for the
// lower of the two simulcast streams.
constexpr webrtc::DataRate kScreenshareDefaultTl0Bitrate =
    webrtc::DataRate::KilobitsPerSec(200);
constexpr webrtc::DataRate kScreenshareDefaultTl1Bitrate =
    webrtc::DataRate::KilobitsPerSec(1000);

// Min/max bitrate for the higher one of the two simulcast stream used for
// screen content.
constexpr webrtc::DataRate kScreenshareHighStreamMinBitrate =
    webrtc::DataRate::KilobitsPerSec(600);
constexpr webrtc::DataRate kScreenshareHighStreamMaxBitrate =
    webrtc::DataRate::KilobitsPerSec(1250);

}  // namespace

struct SimulcastFormat {
  int width;
  int height;
  // The maximum number of simulcast layers can be used for
  // resolutions at |widthxheigh| for legacy applications.
  size_t max_layers;
  // The maximum bitrate for encoding stream at |widthxheight|, when we are
  // not sending the next higher spatial stream.
  webrtc::DataRate max_bitrate;
  // The target bitrate for encoding stream at |widthxheight|, when this layer
  // is not the highest layer (i.e., when we are sending another higher spatial
  // stream).
  webrtc::DataRate target_bitrate;
  // The minimum bitrate needed for encoding stream at |widthxheight|.
  webrtc::DataRate min_bitrate;
};

// These tables describe from which resolution we can use how many
// simulcast layers at what bitrates (maximum, target, and minimum).
// Important!! Keep this table from high resolution to low resolution.
constexpr const SimulcastFormat kSimulcastFormats[] = {
    {1920, 1080, 3, webrtc::DataRate::KilobitsPerSec(5000),
     webrtc::DataRate::KilobitsPerSec(4000),
     webrtc::DataRate::KilobitsPerSec(800)},
    {1280, 720, 3, webrtc::DataRate::KilobitsPerSec(2500),
     webrtc::DataRate::KilobitsPerSec(2500),
     webrtc::DataRate::KilobitsPerSec(600)},
    {960, 540, 3, webrtc::DataRate::KilobitsPerSec(1200),
     webrtc::DataRate::KilobitsPerSec(1200),
     webrtc::DataRate::KilobitsPerSec(350)},
    {640, 360, 2, webrtc::DataRate::KilobitsPerSec(700),
     webrtc::DataRate::KilobitsPerSec(500),
     webrtc::DataRate::KilobitsPerSec(150)},
    {480, 270, 2, webrtc::DataRate::KilobitsPerSec(450),
     webrtc::DataRate::KilobitsPerSec(350),
     webrtc::DataRate::KilobitsPerSec(150)},
    {320, 180, 1, webrtc::DataRate::KilobitsPerSec(200),
     webrtc::DataRate::KilobitsPerSec(150),
     webrtc::DataRate::KilobitsPerSec(30)},
    {0, 0, 1, webrtc::DataRate::KilobitsPerSec(200),
     webrtc::DataRate::KilobitsPerSec(150),
     webrtc::DataRate::KilobitsPerSec(30)}};

const int kMaxScreenshareSimulcastLayers = 2;

// Multiway: Number of temporal layers for each simulcast stream.
int DefaultNumberOfTemporalLayers(int simulcast_id, bool screenshare) {
  RTC_CHECK_GE(simulcast_id, 0);
  RTC_CHECK_LT(simulcast_id, webrtc::kMaxSimulcastStreams);

  const int kDefaultNumTemporalLayers = 3;
  const int kDefaultNumScreenshareTemporalLayers = 2;
  int default_num_temporal_layers = screenshare
                                        ? kDefaultNumScreenshareTemporalLayers
                                        : kDefaultNumTemporalLayers;

  const std::string group_name =
      screenshare ? webrtc::field_trial::FindFullName(
                        "WebRTC-VP8ScreenshareTemporalLayers")
                  : webrtc::field_trial::FindFullName(
                        "WebRTC-VP8ConferenceTemporalLayers");
  if (group_name.empty())
    return default_num_temporal_layers;

  int num_temporal_layers = default_num_temporal_layers;
  if (sscanf(group_name.c_str(), "%d", &num_temporal_layers) == 1 &&
      num_temporal_layers > 0 &&
      num_temporal_layers <= webrtc::kMaxTemporalStreams) {
    return num_temporal_layers;
  }

  RTC_LOG(LS_WARNING) << "Attempt to set number of temporal layers to "
                         "incorrect value: "
                      << group_name;

  return default_num_temporal_layers;
}

int FindSimulcastFormatIndex(int width, int height) {
  RTC_DCHECK_GE(width, 0);
  RTC_DCHECK_GE(height, 0);
  for (uint32_t i = 0; i < arraysize(kSimulcastFormats); ++i) {
    if (width * height >=
        kSimulcastFormats[i].width * kSimulcastFormats[i].height) {
      return i;
    }
  }
  RTC_NOTREACHED();
  return -1;
}

// Round size to nearest simulcast-friendly size.
// Simulcast stream width and height must both be dividable by
// |2 ^ (simulcast_layers - 1)|.
int NormalizeSimulcastSize(int size, size_t simulcast_layers) {
  int base2_exponent = static_cast<int>(simulcast_layers) - 1;
  const absl::optional<int> experimental_base2_exponent =
      webrtc::NormalizeSimulcastSizeExperiment::GetBase2Exponent();
  if (experimental_base2_exponent &&
      (size > (1 << *experimental_base2_exponent))) {
    base2_exponent = *experimental_base2_exponent;
  }
  return ((size >> base2_exponent) << base2_exponent);
}

SimulcastFormat InterpolateSimulcastFormat(int width, int height) {
  const int index = FindSimulcastFormatIndex(width, height);
  if (index == 0)
    return kSimulcastFormats[index];
  const int total_pixels_up =
      kSimulcastFormats[index - 1].width * kSimulcastFormats[index - 1].height;
  const int total_pixels_down =
      kSimulcastFormats[index].width * kSimulcastFormats[index].height;
  const int total_pixels = width * height;
  const float rate = (total_pixels_up - total_pixels) /
                     static_cast<float>(total_pixels_up - total_pixels_down);

  size_t max_layers = kSimulcastFormats[index].max_layers;
  webrtc::DataRate max_bitrate =
      Interpolate(kSimulcastFormats[index - 1].max_bitrate,
                  kSimulcastFormats[index].max_bitrate, rate);
  webrtc::DataRate target_bitrate =
      Interpolate(kSimulcastFormats[index - 1].target_bitrate,
                  kSimulcastFormats[index].target_bitrate, rate);
  webrtc::DataRate min_bitrate =
      Interpolate(kSimulcastFormats[index - 1].min_bitrate,
                  kSimulcastFormats[index].min_bitrate, rate);

  return {width, height, max_layers, max_bitrate, target_bitrate, min_bitrate};
}

webrtc::DataRate FindSimulcastMaxBitrate(int width, int height) {
  return InterpolateSimulcastFormat(width, height).max_bitrate;
}

webrtc::DataRate FindSimulcastTargetBitrate(int width, int height) {
  return InterpolateSimulcastFormat(width, height).target_bitrate;
}

webrtc::DataRate FindSimulcastMinBitrate(int width, int height) {
  return InterpolateSimulcastFormat(width, height).min_bitrate;
}

void BoostMaxSimulcastLayer(webrtc::DataRate max_bitrate,
                            std::vector<webrtc::VideoStream>* layers) {
  if (layers->empty())
    return;

  const webrtc::DataRate total_bitrate = GetTotalMaxBitrate(*layers);

  // We're still not using all available bits.
  if (total_bitrate < max_bitrate) {
    // Spend additional bits to boost the max layer.
    const webrtc::DataRate bitrate_left = max_bitrate - total_bitrate;
    layers->back().max_bitrate_bps += bitrate_left.bps();
  }
}

webrtc::DataRate GetTotalMaxBitrate(
    const std::vector<webrtc::VideoStream>& layers) {
  if (layers.empty())
    return webrtc::DataRate::Zero();

  int total_max_bitrate_bps = 0;
  for (size_t s = 0; s < layers.size() - 1; ++s) {
    total_max_bitrate_bps += layers[s].target_bitrate_bps;
  }
  total_max_bitrate_bps += layers.back().max_bitrate_bps;
  return webrtc::DataRate::BitsPerSec(total_max_bitrate_bps);
}

size_t LimitSimulcastLayerCount(int width,
                                int height,
                                size_t need_layers,
                                size_t layer_count) {
  if (!webrtc::field_trial::IsDisabled(
          kUseLegacySimulcastLayerLimitFieldTrial)) {
    size_t adaptive_layer_count = std::max(
        need_layers,
        kSimulcastFormats[FindSimulcastFormatIndex(width, height)].max_layers);
    if (layer_count > adaptive_layer_count) {
      RTC_LOG(LS_WARNING) << "Reducing simulcast layer count from "
                          << layer_count << " to " << adaptive_layer_count;
      layer_count = adaptive_layer_count;
    }
  }
  return layer_count;
}

std::vector<webrtc::VideoStream> GetSimulcastConfig(
    size_t min_layers,
    size_t max_layers,
    int width,
    int height,
    double bitrate_priority,
    int max_qp,
    bool is_screenshare_with_conference_mode,
    bool temporal_layers_supported) {
  RTC_DCHECK_LE(min_layers, max_layers);
  RTC_DCHECK(max_layers > 1 || is_screenshare_with_conference_mode);

  const bool base_heavy_tl3_rate_alloc =
      webrtc::RateControlSettings::ParseFromFieldTrials()
          .Vp8BaseHeavyTl3RateAllocation();
  if (is_screenshare_with_conference_mode) {
    return GetScreenshareLayers(max_layers, width, height, bitrate_priority,
                                max_qp, temporal_layers_supported,
                                base_heavy_tl3_rate_alloc);
  } else {
    // Some applications rely on the old behavior limiting the simulcast layer
    // count based on the resolution automatically, which they can get through
    // the WebRTC-LegacySimulcastLayerLimit field trial until they update.
    max_layers =
        LimitSimulcastLayerCount(width, height, min_layers, max_layers);

    return GetNormalSimulcastLayers(max_layers, width, height, bitrate_priority,
                                    max_qp, temporal_layers_supported,
                                    base_heavy_tl3_rate_alloc);
  }
}

std::vector<webrtc::VideoStream> GetNormalSimulcastLayers(
    size_t layer_count,
    int width,
    int height,
    double bitrate_priority,
    int max_qp,
    bool temporal_layers_supported,
    bool base_heavy_tl3_rate_alloc) {
  std::vector<webrtc::VideoStream> layers(layer_count);

  // Format width and height has to be divisible by |2 ^ num_simulcast_layers -
  // 1|.
  width = NormalizeSimulcastSize(width, layer_count);
  height = NormalizeSimulcastSize(height, layer_count);
  // Add simulcast streams, from highest resolution (|s| = num_simulcast_layers
  // -1) to lowest resolution at |s| = 0.
  for (size_t s = layer_count - 1;; --s) {
    layers[s].width = width;
    layers[s].height = height;
    // TODO(pbos): Fill actual temporal-layer bitrate thresholds.
    layers[s].max_qp = max_qp;
    layers[s].num_temporal_layers =
        temporal_layers_supported ? DefaultNumberOfTemporalLayers(s, false) : 1;
    layers[s].max_bitrate_bps = FindSimulcastMaxBitrate(width, height).bps();
    layers[s].target_bitrate_bps =
        FindSimulcastTargetBitrate(width, height).bps();
    int num_temporal_layers = DefaultNumberOfTemporalLayers(s, false);
    if (s == 0) {
      // If alternative temporal rate allocation is selected, adjust the
      // bitrate of the lowest simulcast stream so that absolute bitrate for
      // the base temporal layer matches the bitrate for the base temporal
      // layer with the default 3 simulcast streams. Otherwise we risk a
      // higher threshold for receiving a feed at all.
      float rate_factor = 1.0;
      if (num_temporal_layers == 3) {
        if (base_heavy_tl3_rate_alloc) {
          // Base heavy allocation increases TL0 bitrate from 40% to 60%.
          rate_factor = 0.4 / 0.6;
        }
      } else {
        rate_factor =
            webrtc::SimulcastRateAllocator::GetTemporalRateAllocation(
                3, 0, /*base_heavy_tl3_rate_alloc=*/false) /
            webrtc::SimulcastRateAllocator::GetTemporalRateAllocation(
                num_temporal_layers, 0, /*base_heavy_tl3_rate_alloc=*/false);
      }

      layers[s].max_bitrate_bps =
          static_cast<int>(layers[s].max_bitrate_bps * rate_factor);
      layers[s].target_bitrate_bps =
          static_cast<int>(layers[s].target_bitrate_bps * rate_factor);
    }
    layers[s].min_bitrate_bps = FindSimulcastMinBitrate(width, height).bps();
    layers[s].max_framerate = kDefaultVideoMaxFramerate;

    width /= 2;
    height /= 2;

    if (s == 0) {
      break;
    }
  }
  // Currently the relative bitrate priority of the sender is controlled by
  // the value of the lowest VideoStream.
  // TODO(bugs.webrtc.org/8630): The web specification describes being able to
  // control relative bitrate for each individual simulcast layer, but this
  // is currently just implemented per rtp sender.
  layers[0].bitrate_priority = bitrate_priority;
  return layers;
}

std::vector<webrtc::VideoStream> GetScreenshareLayers(
    size_t max_layers,
    int width,
    int height,
    double bitrate_priority,
    int max_qp,
    bool temporal_layers_supported,
    bool base_heavy_tl3_rate_alloc) {
  auto max_screenshare_layers = kMaxScreenshareSimulcastLayers;
  size_t num_simulcast_layers =
      std::min<int>(max_layers, max_screenshare_layers);

  std::vector<webrtc::VideoStream> layers(num_simulcast_layers);
  // For legacy screenshare in conference mode, tl0 and tl1 bitrates are
  // piggybacked on the VideoCodec struct as target and max bitrates,
  // respectively. See eg. webrtc::LibvpxVp8Encoder::SetRates().
  layers[0].width = width;
  layers[0].height = height;
  layers[0].max_qp = max_qp;
  layers[0].max_framerate = 5;
  layers[0].min_bitrate_bps = webrtc::kDefaultMinVideoBitrateBps;
  layers[0].target_bitrate_bps = kScreenshareDefaultTl0Bitrate.bps();
  layers[0].max_bitrate_bps = kScreenshareDefaultTl1Bitrate.bps();
  layers[0].num_temporal_layers = temporal_layers_supported ? 2 : 1;

  // With simulcast enabled, add another spatial layer. This one will have a
  // more normal layout, with the regular 3 temporal layer pattern and no fps
  // restrictions. The base simulcast layer will still use legacy setup.
  if (num_simulcast_layers == kMaxScreenshareSimulcastLayers) {
    // Add optional upper simulcast layer.
    const int num_temporal_layers = DefaultNumberOfTemporalLayers(1, true);
    int max_bitrate_bps;
    bool using_boosted_bitrate = false;
    if (!temporal_layers_supported) {
      // Set the max bitrate to where the base layer would have been if temporal
      // layers were enabled.
      max_bitrate_bps = static_cast<int>(
          kScreenshareHighStreamMaxBitrate.bps() *
          webrtc::SimulcastRateAllocator::GetTemporalRateAllocation(
              num_temporal_layers, 0, base_heavy_tl3_rate_alloc));
    } else if (DefaultNumberOfTemporalLayers(1, true) != 3 ||
               base_heavy_tl3_rate_alloc) {
      // Experimental temporal layer mode used, use increased max bitrate.
<<<<<<< HEAD
      max_bitrate_bps = experimental_settings.TopLayerMaxBitrate().value_or(
          kScreenshareHighStreamMaxBitrate.bps());
=======
      max_bitrate_bps = kScreenshareHighStreamMaxBitrate.bps();
>>>>>>> 758c388d
      using_boosted_bitrate = true;
    } else {
      // Keep current bitrates with default 3tl/8 frame settings.
      // Lowest temporal layers of a 3 layer setup will have 40% of the total
      // bitrate allocation for that simulcast layer. Make sure the gap between
      // the target of the lower simulcast layer and first temporal layer of the
      // higher one is at most 2x the bitrate, so that upswitching is not
      // hampered by stalled bitrate estimates.
      max_bitrate_bps = 2 * ((layers[0].target_bitrate_bps * 10) / 4);
    }

    layers[1].width = width;
    layers[1].height = height;
    layers[1].max_qp = max_qp;
    layers[1].max_framerate = kDefaultVideoMaxFramerate;
    layers[1].num_temporal_layers =
        temporal_layers_supported ? DefaultNumberOfTemporalLayers(1, true) : 1;
    layers[1].min_bitrate_bps = using_boosted_bitrate
                                    ? kScreenshareHighStreamMinBitrate.bps()
                                    : layers[0].target_bitrate_bps * 2;

    // Cap max bitrate so it isn't overly high for the given resolution.
    int resolution_limited_bitrate =
        std::max<int>(FindSimulcastMaxBitrate(width, height).bps(),
                      layers[1].min_bitrate_bps);
    max_bitrate_bps =
        std::min<int>(max_bitrate_bps, resolution_limited_bitrate);

    layers[1].target_bitrate_bps = max_bitrate_bps;
    layers[1].max_bitrate_bps = max_bitrate_bps;
  }

  // The bitrate priority currently implemented on a per-sender level, so we
  // just set it for the first simulcast layer.
  layers[0].bitrate_priority = bitrate_priority;
  return layers;
}

}  // namespace cricket<|MERGE_RESOLUTION|>--- conflicted
+++ resolved
@@ -392,12 +392,7 @@
     } else if (DefaultNumberOfTemporalLayers(1, true) != 3 ||
                base_heavy_tl3_rate_alloc) {
       // Experimental temporal layer mode used, use increased max bitrate.
-<<<<<<< HEAD
-      max_bitrate_bps = experimental_settings.TopLayerMaxBitrate().value_or(
-          kScreenshareHighStreamMaxBitrate.bps());
-=======
       max_bitrate_bps = kScreenshareHighStreamMaxBitrate.bps();
->>>>>>> 758c388d
       using_boosted_bitrate = true;
     } else {
       // Keep current bitrates with default 3tl/8 frame settings.
