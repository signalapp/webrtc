--- conflicted
+++ resolved
@@ -28,11 +28,7 @@
 #include "common_video/framerate_controller.h"
 #include "modules/video_coding/include/video_codec_interface.h"
 #include "rtc_base/atomic_ops.h"
-<<<<<<< HEAD
-#include "rtc_base/synchronization/sequence_checker.h"
-=======
 #include "rtc_base/experiments/encoder_info_settings.h"
->>>>>>> cbad18b1
 #include "rtc_base/system/no_unique_address.h"
 #include "rtc_base/system/rtc_export.h"
 
@@ -69,17 +65,6 @@
   void OnRttUpdate(int64_t rtt_ms) override;
   void OnLossNotification(const LossNotification& loss_notification) override;
 
-<<<<<<< HEAD
-  // Eventual handler for the contained encoders' EncodedImageCallbacks, but
-  // called from an internal helper that also knows the correct stream
-  // index.
-  EncodedImageCallback::Result OnEncodedImage(
-      size_t stream_idx,
-      const EncodedImage& encoded_image,
-      const CodecSpecificInfo* codec_specific_info);
-
-=======
->>>>>>> cbad18b1
   EncoderInfo GetEncoderInfo() const override;
 
  private:
@@ -204,11 +189,8 @@
   const absl::optional<unsigned int> experimental_boosted_screenshare_qp_;
   const bool boost_base_layer_quality_;
   const bool prefer_temporal_support_on_base_layer_;
-<<<<<<< HEAD
-=======
 
   const SimulcastEncoderAdapterEncoderInfoSettings encoder_info_override_;
->>>>>>> cbad18b1
 };
 
 }  // namespace webrtc
