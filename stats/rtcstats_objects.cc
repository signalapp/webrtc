/*
 *  Copyright 2016 The WebRTC Project Authors. All rights reserved.
 *
 *  Use of this source code is governed by a BSD-style license
 *  that can be found in the LICENSE file in the root of the source
 *  tree. An additional intellectual property rights grant can be found
 *  in the file PATENTS.  All contributing project authors may
 *  be found in the AUTHORS file in the root of the source tree.
 */

#include "api/stats/rtcstats_objects.h"

#include <utility>

#include "api/stats/rtc_stats.h"
#include "rtc_base/checks.h"

namespace webrtc {

const char* const RTCDataChannelState::kConnecting = "connecting";
const char* const RTCDataChannelState::kOpen = "open";
const char* const RTCDataChannelState::kClosing = "closing";
const char* const RTCDataChannelState::kClosed = "closed";

const char* const RTCStatsIceCandidatePairState::kFrozen = "frozen";
const char* const RTCStatsIceCandidatePairState::kWaiting = "waiting";
const char* const RTCStatsIceCandidatePairState::kInProgress = "in-progress";
const char* const RTCStatsIceCandidatePairState::kFailed = "failed";
const char* const RTCStatsIceCandidatePairState::kSucceeded = "succeeded";

// Strings defined in https://tools.ietf.org/html/rfc5245.
const char* const RTCIceCandidateType::kHost = "host";
const char* const RTCIceCandidateType::kSrflx = "srflx";
const char* const RTCIceCandidateType::kPrflx = "prflx";
const char* const RTCIceCandidateType::kRelay = "relay";

const char* const RTCDtlsTransportState::kNew = "new";
const char* const RTCDtlsTransportState::kConnecting = "connecting";
const char* const RTCDtlsTransportState::kConnected = "connected";
const char* const RTCDtlsTransportState::kClosed = "closed";
const char* const RTCDtlsTransportState::kFailed = "failed";

const char* const RTCMediaStreamTrackKind::kAudio = "audio";
const char* const RTCMediaStreamTrackKind::kVideo = "video";

// https://w3c.github.io/webrtc-stats/#dom-rtcnetworktype
const char* const RTCNetworkType::kBluetooth = "bluetooth";
const char* const RTCNetworkType::kCellular = "cellular";
const char* const RTCNetworkType::kEthernet = "ethernet";
const char* const RTCNetworkType::kWifi = "wifi";
const char* const RTCNetworkType::kWimax = "wimax";
const char* const RTCNetworkType::kVpn = "vpn";
const char* const RTCNetworkType::kUnknown = "unknown";

// https://w3c.github.io/webrtc-stats/#dom-rtcqualitylimitationreason
const char* const RTCQualityLimitationReason::kNone = "none";
const char* const RTCQualityLimitationReason::kCpu = "cpu";
const char* const RTCQualityLimitationReason::kBandwidth = "bandwidth";
const char* const RTCQualityLimitationReason::kOther = "other";

// https://webrtc.org/experiments/rtp-hdrext/video-content-type/
const char* const RTCContentType::kUnspecified = "unspecified";
const char* const RTCContentType::kScreenshare = "screenshare";

// https://w3c.github.io/webrtc-stats/#dom-rtcdtlsrole
const char* const RTCDtlsRole::kUnknown = "unknown";
const char* const RTCDtlsRole::kClient = "client";
const char* const RTCDtlsRole::kServer = "server";

// https://www.w3.org/TR/webrtc/#rtcicerole
const char* const RTCIceRole::kUnknown = "unknown";
const char* const RTCIceRole::kControlled = "controlled";
const char* const RTCIceRole::kControlling = "controlling";

// https://www.w3.org/TR/webrtc/#dom-rtcicetransportstate
const char* const RTCIceTransportState::kNew = "new";
const char* const RTCIceTransportState::kChecking = "checking";
const char* const RTCIceTransportState::kConnected = "connected";
const char* const RTCIceTransportState::kCompleted = "completed";
const char* const RTCIceTransportState::kDisconnected = "disconnected";
const char* const RTCIceTransportState::kFailed = "failed";
const char* const RTCIceTransportState::kClosed = "closed";

// clang-format off
WEBRTC_RTCSTATS_IMPL(RTCCertificateStats, RTCStats, "certificate",
    &fingerprint,
    &fingerprint_algorithm,
    &base64_certificate,
    &issuer_certificate_id)
// clang-format on

RTCCertificateStats::RTCCertificateStats(const std::string& id,
                                         int64_t timestamp_us)
    : RTCCertificateStats(std::string(id), timestamp_us) {}

RTCCertificateStats::RTCCertificateStats(std::string&& id, int64_t timestamp_us)
    : RTCStats(std::move(id), timestamp_us),
      fingerprint("fingerprint"),
      fingerprint_algorithm("fingerprintAlgorithm"),
      base64_certificate("base64Certificate"),
      issuer_certificate_id("issuerCertificateId") {}

RTCCertificateStats::RTCCertificateStats(const RTCCertificateStats& other) =
    default;
RTCCertificateStats::~RTCCertificateStats() {}

// clang-format off
WEBRTC_RTCSTATS_IMPL(RTCCodecStats, RTCStats, "codec",
    &transport_id,
    &payload_type,
    &mime_type,
    &clock_rate,
    &channels,
    &sdp_fmtp_line)
// clang-format on

RTCCodecStats::RTCCodecStats(const std::string& id, int64_t timestamp_us)
    : RTCCodecStats(std::string(id), timestamp_us) {}

RTCCodecStats::RTCCodecStats(std::string&& id, int64_t timestamp_us)
    : RTCStats(std::move(id), timestamp_us),
      transport_id("transportId"),
      payload_type("payloadType"),
      mime_type("mimeType"),
      clock_rate("clockRate"),
      channels("channels"),
      sdp_fmtp_line("sdpFmtpLine") {}

RTCCodecStats::RTCCodecStats(const RTCCodecStats& other) = default;

RTCCodecStats::~RTCCodecStats() {}

// clang-format off
WEBRTC_RTCSTATS_IMPL(RTCDataChannelStats, RTCStats, "data-channel",
    &label,
    &protocol,
    &data_channel_identifier,
    &state,
    &messages_sent,
    &bytes_sent,
    &messages_received,
    &bytes_received)
// clang-format on

RTCDataChannelStats::RTCDataChannelStats(const std::string& id,
                                         int64_t timestamp_us)
    : RTCDataChannelStats(std::string(id), timestamp_us) {}

RTCDataChannelStats::RTCDataChannelStats(std::string&& id, int64_t timestamp_us)
    : RTCStats(std::move(id), timestamp_us),
      label("label"),
      protocol("protocol"),
      data_channel_identifier("dataChannelIdentifier"),
      state("state"),
      messages_sent("messagesSent"),
      bytes_sent("bytesSent"),
      messages_received("messagesReceived"),
      bytes_received("bytesReceived") {}

RTCDataChannelStats::RTCDataChannelStats(const RTCDataChannelStats& other) =
    default;

RTCDataChannelStats::~RTCDataChannelStats() {}

// clang-format off
WEBRTC_RTCSTATS_IMPL(RTCIceCandidatePairStats, RTCStats, "candidate-pair",
    &transport_id,
    &local_candidate_id,
    &remote_candidate_id,
    &state,
    &priority,
    &nominated,
    &writable,
    &packets_sent,
    &packets_received,
    &bytes_sent,
    &bytes_received,
    &total_round_trip_time,
    &current_round_trip_time,
    &available_outgoing_bitrate,
    &available_incoming_bitrate,
    &requests_received,
    &requests_sent,
    &responses_received,
    &responses_sent,
    &consent_requests_sent,
    &packets_discarded_on_send,
    &bytes_discarded_on_send,
    &last_packet_received_timestamp,
    &last_packet_sent_timestamp)
// clang-format on

RTCIceCandidatePairStats::RTCIceCandidatePairStats(const std::string& id,
                                                   int64_t timestamp_us)
    : RTCIceCandidatePairStats(std::string(id), timestamp_us) {}

RTCIceCandidatePairStats::RTCIceCandidatePairStats(std::string&& id,
                                                   int64_t timestamp_us)
    : RTCStats(std::move(id), timestamp_us),
      transport_id("transportId"),
      local_candidate_id("localCandidateId"),
      remote_candidate_id("remoteCandidateId"),
      state("state"),
      priority("priority"),
      nominated("nominated"),
      writable("writable"),
      packets_sent("packetsSent"),
      packets_received("packetsReceived"),
      bytes_sent("bytesSent"),
      bytes_received("bytesReceived"),
      total_round_trip_time("totalRoundTripTime"),
      current_round_trip_time("currentRoundTripTime"),
      available_outgoing_bitrate("availableOutgoingBitrate"),
      available_incoming_bitrate("availableIncomingBitrate"),
      requests_received("requestsReceived"),
      requests_sent("requestsSent"),
      responses_received("responsesReceived"),
      responses_sent("responsesSent"),
      consent_requests_sent("consentRequestsSent"),
      packets_discarded_on_send("packetsDiscardedOnSend"),
      bytes_discarded_on_send("bytesDiscardedOnSend"),
      last_packet_received_timestamp("lastPacketReceivedTimestamp"),
      last_packet_sent_timestamp("lastPacketSentTimestamp") {}

RTCIceCandidatePairStats::RTCIceCandidatePairStats(
    const RTCIceCandidatePairStats& other) = default;

RTCIceCandidatePairStats::~RTCIceCandidatePairStats() {}

// clang-format off
WEBRTC_RTCSTATS_IMPL(RTCIceCandidateStats, RTCStats, "abstract-ice-candidate",
    &transport_id,
    &is_remote,
    &network_type,
    &ip,
    &address,
    &port,
    &protocol,
    &relay_protocol,
    &candidate_type,
    &priority,
    &url,
    &foundation,
    &related_address,
    &related_port,
    &username_fragment,
    &tcp_type,
    &vpn,
    &network_adapter_type)
// clang-format on

RTCIceCandidateStats::RTCIceCandidateStats(const std::string& id,
                                           int64_t timestamp_us,
                                           bool is_remote)
    : RTCIceCandidateStats(std::string(id), timestamp_us, is_remote) {}

RTCIceCandidateStats::RTCIceCandidateStats(std::string&& id,
                                           int64_t timestamp_us,
                                           bool is_remote)
    : RTCStats(std::move(id), timestamp_us),
      transport_id("transportId"),
      is_remote("isRemote", is_remote),
      network_type("networkType"),
      ip("ip"),
      address("address"),
      port("port"),
      protocol("protocol"),
      relay_protocol("relayProtocol"),
      candidate_type("candidateType"),
      priority("priority"),
      url("url"),
      foundation("foundation"),
      related_address("relatedAddress"),
      related_port("relatedPort"),
      username_fragment("usernameFragment"),
      tcp_type("tcpType"),
      vpn("vpn"),
      network_adapter_type("networkAdapterType") {}

RTCIceCandidateStats::RTCIceCandidateStats(const RTCIceCandidateStats& other) =
    default;

RTCIceCandidateStats::~RTCIceCandidateStats() {}

const char RTCLocalIceCandidateStats::kType[] = "local-candidate";

RTCLocalIceCandidateStats::RTCLocalIceCandidateStats(const std::string& id,
                                                     int64_t timestamp_us)
    : RTCIceCandidateStats(id, timestamp_us, false) {}

RTCLocalIceCandidateStats::RTCLocalIceCandidateStats(std::string&& id,
                                                     int64_t timestamp_us)
    : RTCIceCandidateStats(std::move(id), timestamp_us, false) {}

std::unique_ptr<RTCStats> RTCLocalIceCandidateStats::copy() const {
  return std::make_unique<RTCLocalIceCandidateStats>(*this);
}

const char* RTCLocalIceCandidateStats::type() const {
  return kType;
}

const char RTCRemoteIceCandidateStats::kType[] = "remote-candidate";

RTCRemoteIceCandidateStats::RTCRemoteIceCandidateStats(const std::string& id,
                                                       int64_t timestamp_us)
    : RTCIceCandidateStats(id, timestamp_us, true) {}

RTCRemoteIceCandidateStats::RTCRemoteIceCandidateStats(std::string&& id,
                                                       int64_t timestamp_us)
    : RTCIceCandidateStats(std::move(id), timestamp_us, true) {}

std::unique_ptr<RTCStats> RTCRemoteIceCandidateStats::copy() const {
  return std::make_unique<RTCRemoteIceCandidateStats>(*this);
}

const char* RTCRemoteIceCandidateStats::type() const {
  return kType;
}

// clang-format off
WEBRTC_RTCSTATS_IMPL(DEPRECATED_RTCMediaStreamStats, RTCStats, "stream",
    &stream_identifier,
    &track_ids)
// clang-format on

DEPRECATED_RTCMediaStreamStats::DEPRECATED_RTCMediaStreamStats(
    const std::string& id,
    int64_t timestamp_us)
    : DEPRECATED_RTCMediaStreamStats(std::string(id), timestamp_us) {}

DEPRECATED_RTCMediaStreamStats::DEPRECATED_RTCMediaStreamStats(
    std::string&& id,
    int64_t timestamp_us)
    : RTCStats(std::move(id), timestamp_us),
      stream_identifier("streamIdentifier"),
      track_ids("trackIds") {}

DEPRECATED_RTCMediaStreamStats::DEPRECATED_RTCMediaStreamStats(
    const DEPRECATED_RTCMediaStreamStats& other) = default;

DEPRECATED_RTCMediaStreamStats::~DEPRECATED_RTCMediaStreamStats() {}

// clang-format off
WEBRTC_RTCSTATS_IMPL(DEPRECATED_RTCMediaStreamTrackStats, RTCStats, "track",
                     &track_identifier,
                     &media_source_id,
                     &remote_source,
                     &ended,
                     &detached,
                     &kind,
                     &jitter_buffer_delay,
                     &jitter_buffer_emitted_count,
                     &frame_width,
                     &frame_height,
                     &frames_sent,
                     &huge_frames_sent,
                     &frames_received,
                     &frames_decoded,
                     &frames_dropped,
                     &audio_level,
                     &total_audio_energy,
                     &echo_return_loss,
                     &echo_return_loss_enhancement,
                     &echo_likelihood, // RingRTC change to enable echo detection
                     &total_samples_received,
                     &total_samples_duration,
                     &concealed_samples,
                     &silent_concealed_samples,
                     &concealment_events,
                     &inserted_samples_for_deceleration,
                     &removed_samples_for_acceleration)
// clang-format on

DEPRECATED_RTCMediaStreamTrackStats::DEPRECATED_RTCMediaStreamTrackStats(
    const std::string& id,
    int64_t timestamp_us,
    const char* kind)
    : DEPRECATED_RTCMediaStreamTrackStats(std::string(id), timestamp_us, kind) {
}

DEPRECATED_RTCMediaStreamTrackStats::DEPRECATED_RTCMediaStreamTrackStats(
    std::string&& id,
    int64_t timestamp_us,
    const char* kind)
    : RTCStats(std::move(id), timestamp_us),
      track_identifier("trackIdentifier"),
      media_source_id("mediaSourceId"),
      remote_source("remoteSource"),
      ended("ended"),
      detached("detached"),
      kind("kind", kind),
      jitter_buffer_delay("jitterBufferDelay"),
      jitter_buffer_emitted_count("jitterBufferEmittedCount"),
      frame_width("frameWidth"),
      frame_height("frameHeight"),
      frames_sent("framesSent"),
      huge_frames_sent("hugeFramesSent"),
      frames_received("framesReceived"),
      frames_decoded("framesDecoded"),
      frames_dropped("framesDropped"),
      audio_level("audioLevel"),
      total_audio_energy("totalAudioEnergy"),
      echo_return_loss("echoReturnLoss"),
      echo_return_loss_enhancement("echoReturnLossEnhancement"),
      echo_likelihood("echoLikelihood"), // RingRTC change to enable echo detection
      total_samples_received("totalSamplesReceived"),
      total_samples_duration("totalSamplesDuration"),
      concealed_samples("concealedSamples"),
      silent_concealed_samples("silentConcealedSamples"),
      concealment_events("concealmentEvents"),
      inserted_samples_for_deceleration("insertedSamplesForDeceleration"),
      removed_samples_for_acceleration("removedSamplesForAcceleration") {
  RTC_DCHECK(kind == RTCMediaStreamTrackKind::kAudio ||
             kind == RTCMediaStreamTrackKind::kVideo);
}

DEPRECATED_RTCMediaStreamTrackStats::DEPRECATED_RTCMediaStreamTrackStats(
    const DEPRECATED_RTCMediaStreamTrackStats& other) = default;

DEPRECATED_RTCMediaStreamTrackStats::~DEPRECATED_RTCMediaStreamTrackStats() {}

// clang-format off
WEBRTC_RTCSTATS_IMPL(RTCPeerConnectionStats, RTCStats, "peer-connection",
    &data_channels_opened,
    &data_channels_closed)
// clang-format on

RTCPeerConnectionStats::RTCPeerConnectionStats(const std::string& id,
                                               int64_t timestamp_us)
    : RTCPeerConnectionStats(std::string(id), timestamp_us) {}

RTCPeerConnectionStats::RTCPeerConnectionStats(std::string&& id,
                                               int64_t timestamp_us)
    : RTCStats(std::move(id), timestamp_us),
      data_channels_opened("dataChannelsOpened"),
      data_channels_closed("dataChannelsClosed") {}

RTCPeerConnectionStats::RTCPeerConnectionStats(
    const RTCPeerConnectionStats& other) = default;

RTCPeerConnectionStats::~RTCPeerConnectionStats() {}

// clang-format off
WEBRTC_RTCSTATS_IMPL(RTCRTPStreamStats, RTCStats, "rtp",
    &ssrc,
    &kind,
    &track_id,
    &transport_id,
    &codec_id,
    &media_type)
// clang-format on

RTCRTPStreamStats::RTCRTPStreamStats(const std::string& id,
                                     int64_t timestamp_us)
    : RTCRTPStreamStats(std::string(id), timestamp_us) {}

RTCRTPStreamStats::RTCRTPStreamStats(std::string&& id, int64_t timestamp_us)
    : RTCStats(std::move(id), timestamp_us),
      ssrc("ssrc"),
      kind("kind"),
      track_id("trackId"),
      transport_id("transportId"),
      codec_id("codecId"),
      media_type("mediaType") {}

RTCRTPStreamStats::RTCRTPStreamStats(const RTCRTPStreamStats& other) = default;

RTCRTPStreamStats::~RTCRTPStreamStats() {}

// clang-format off
WEBRTC_RTCSTATS_IMPL(
    RTCReceivedRtpStreamStats, RTCRTPStreamStats, "received-rtp",
    &jitter,
    &packets_lost)
// clang-format on

RTCReceivedRtpStreamStats::RTCReceivedRtpStreamStats(const std::string&& id,
                                                     int64_t timestamp_us)
    : RTCReceivedRtpStreamStats(std::string(id), timestamp_us) {}

RTCReceivedRtpStreamStats::RTCReceivedRtpStreamStats(std::string&& id,
                                                     int64_t timestamp_us)
    : RTCRTPStreamStats(std::move(id), timestamp_us),
      jitter("jitter"),
      packets_lost("packetsLost") {}

RTCReceivedRtpStreamStats::RTCReceivedRtpStreamStats(
    const RTCReceivedRtpStreamStats& other) = default;

RTCReceivedRtpStreamStats::~RTCReceivedRtpStreamStats() {}

// clang-format off
WEBRTC_RTCSTATS_IMPL(
    RTCSentRtpStreamStats, RTCRTPStreamStats, "sent-rtp",
    &packets_sent,
    &bytes_sent)
// clang-format on

RTCSentRtpStreamStats::RTCSentRtpStreamStats(const std::string&& id,
                                             int64_t timestamp_us)
    : RTCSentRtpStreamStats(std::string(id), timestamp_us) {}

RTCSentRtpStreamStats::RTCSentRtpStreamStats(std::string&& id,
                                             int64_t timestamp_us)
    : RTCRTPStreamStats(std::move(id), timestamp_us),
      packets_sent("packetsSent"),
      bytes_sent("bytesSent") {}

RTCSentRtpStreamStats::RTCSentRtpStreamStats(
    const RTCSentRtpStreamStats& other) = default;

RTCSentRtpStreamStats::~RTCSentRtpStreamStats() {}

// clang-format off
WEBRTC_RTCSTATS_IMPL(
    RTCInboundRTPStreamStats, RTCReceivedRtpStreamStats, "inbound-rtp",
    &track_identifier,
    &mid,
    &remote_id,
    &packets_received,
    &packets_discarded,
    &fec_packets_received,
    &fec_packets_discarded,
    &bytes_received,
    &header_bytes_received,
    &last_packet_received_timestamp,
    &jitter_buffer_delay,
    &jitter_buffer_target_delay,
    &jitter_buffer_minimum_delay,
    &jitter_buffer_emitted_count,
    &total_samples_received,
    &concealed_samples,
    &silent_concealed_samples,
    &concealment_events,
    &inserted_samples_for_deceleration,
    &removed_samples_for_acceleration,
    &audio_level,
    &total_audio_energy,
    &total_samples_duration,
    &frames_received,
    &frame_width,
    &frame_height,
    &frames_per_second,
    &frames_decoded,
    &key_frames_decoded,
    &frames_dropped,
    &total_decode_time,
    &total_processing_delay,
    &total_assembly_time,
    &frames_assembled_from_multiple_packets,
    &total_inter_frame_delay,
    &total_squared_inter_frame_delay,
    &pause_count,
    &total_pauses_duration,
    &freeze_count,
    &total_freezes_duration,
    &content_type,
    &estimated_playout_timestamp,
    &decoder_implementation,
    &fir_count,
    &pli_count,
    &nack_count,
    &qp_sum,
    &goog_timing_frame_info,
<<<<<<< HEAD
=======
    &power_efficient_decoder,
>>>>>>> f14f0c7a
    &jitter_buffer_flushes,
    &delayed_packet_outage_samples,
    &relative_packet_arrival_delay,
    &interruption_count,
    &total_interruption_duration,
    &min_playout_delay)
// clang-format on

RTCInboundRTPStreamStats::RTCInboundRTPStreamStats(const std::string& id,
                                                   int64_t timestamp_us)
    : RTCInboundRTPStreamStats(std::string(id), timestamp_us) {}

RTCInboundRTPStreamStats::RTCInboundRTPStreamStats(std::string&& id,
                                                   int64_t timestamp_us)
    : RTCReceivedRtpStreamStats(std::move(id), timestamp_us),
      track_identifier("trackIdentifier"),
      mid("mid"),
      remote_id("remoteId"),
      packets_received("packetsReceived"),
      packets_discarded("packetsDiscarded"),
      fec_packets_received("fecPacketsReceived"),
      fec_packets_discarded("fecPacketsDiscarded"),
      bytes_received("bytesReceived"),
      header_bytes_received("headerBytesReceived"),
      last_packet_received_timestamp("lastPacketReceivedTimestamp"),
      jitter_buffer_delay("jitterBufferDelay"),
      jitter_buffer_target_delay("jitterBufferTargetDelay"),
      jitter_buffer_minimum_delay("jitterBufferMinimumDelay"),
      jitter_buffer_emitted_count("jitterBufferEmittedCount"),
      total_samples_received("totalSamplesReceived"),
      concealed_samples("concealedSamples"),
      silent_concealed_samples("silentConcealedSamples"),
      concealment_events("concealmentEvents"),
      inserted_samples_for_deceleration("insertedSamplesForDeceleration"),
      removed_samples_for_acceleration("removedSamplesForAcceleration"),
      audio_level("audioLevel"),
      total_audio_energy("totalAudioEnergy"),
      total_samples_duration("totalSamplesDuration"),
      frames_received("framesReceived"),
      frame_width("frameWidth"),
      frame_height("frameHeight"),
      frames_per_second("framesPerSecond"),
      frames_decoded("framesDecoded"),
      key_frames_decoded("keyFramesDecoded"),
      frames_dropped("framesDropped"),
      total_decode_time("totalDecodeTime"),
      total_processing_delay("totalProcessingDelay"),
      total_assembly_time("totalAssemblyTime"),
      frames_assembled_from_multiple_packets(
          "framesAssembledFromMultiplePackets"),
      total_inter_frame_delay("totalInterFrameDelay"),
      total_squared_inter_frame_delay("totalSquaredInterFrameDelay"),
      pause_count("pauseCount"),
      total_pauses_duration("totalPausesDuration"),
      freeze_count("freezeCount"),
      total_freezes_duration("totalFreezesDuration"),
      content_type("contentType"),
      estimated_playout_timestamp("estimatedPlayoutTimestamp"),
      decoder_implementation("decoderImplementation"),
      fir_count("firCount"),
      pli_count("pliCount"),
      nack_count("nackCount"),
      qp_sum("qpSum"),
      goog_timing_frame_info("googTimingFrameInfo"),
<<<<<<< HEAD
=======
      power_efficient_decoder("powerEfficientDecoder"),
>>>>>>> f14f0c7a
      jitter_buffer_flushes(
          "jitterBufferFlushes",
          {NonStandardGroupId::kRtcAudioJitterBufferMaxPackets}),
      delayed_packet_outage_samples(
          "delayedPacketOutageSamples",
          {NonStandardGroupId::kRtcAudioJitterBufferMaxPackets,
           NonStandardGroupId::kRtcStatsRelativePacketArrivalDelay}),
      relative_packet_arrival_delay(
          "relativePacketArrivalDelay",
          {NonStandardGroupId::kRtcStatsRelativePacketArrivalDelay}),
      interruption_count("interruptionCount"),
      total_interruption_duration("totalInterruptionDuration"),
      min_playout_delay("minPlayoutDelay") {}

RTCInboundRTPStreamStats::RTCInboundRTPStreamStats(
    const RTCInboundRTPStreamStats& other) = default;
RTCInboundRTPStreamStats::~RTCInboundRTPStreamStats() {}

// clang-format off
WEBRTC_RTCSTATS_IMPL(
    RTCOutboundRTPStreamStats, RTCRTPStreamStats, "outbound-rtp",
    &media_source_id,
    &remote_id,
    &mid,
    &rid,
    &packets_sent,
    &retransmitted_packets_sent,
    &bytes_sent,
    &header_bytes_sent,
    &retransmitted_bytes_sent,
    &target_bitrate,
    &frames_encoded,
    &key_frames_encoded,
    &total_encode_time,
    &total_encoded_bytes_target,
    &frame_width,
    &frame_height,
    &frames_per_second,
    &frames_sent,
    &huge_frames_sent,
    &total_packet_send_delay,
    &quality_limitation_reason,
    &quality_limitation_durations,
    &quality_limitation_resolution_changes,
    &content_type,
    &encoder_implementation,
    &fir_count,
    &pli_count,
    &nack_count,
    &qp_sum,
    &active,
    &power_efficient_encoder,
    &scalability_mode)
// clang-format on

RTCOutboundRTPStreamStats::RTCOutboundRTPStreamStats(const std::string& id,
                                                     int64_t timestamp_us)
    : RTCOutboundRTPStreamStats(std::string(id), timestamp_us) {}

RTCOutboundRTPStreamStats::RTCOutboundRTPStreamStats(std::string&& id,
                                                     int64_t timestamp_us)
    : RTCRTPStreamStats(std::move(id), timestamp_us),
      media_source_id("mediaSourceId"),
      remote_id("remoteId"),
      mid("mid"),
      rid("rid"),
      packets_sent("packetsSent"),
      retransmitted_packets_sent("retransmittedPacketsSent"),
      bytes_sent("bytesSent"),
      header_bytes_sent("headerBytesSent"),
      retransmitted_bytes_sent("retransmittedBytesSent"),
      target_bitrate("targetBitrate"),
      frames_encoded("framesEncoded"),
      key_frames_encoded("keyFramesEncoded"),
      total_encode_time("totalEncodeTime"),
      total_encoded_bytes_target("totalEncodedBytesTarget"),
      frame_width("frameWidth"),
      frame_height("frameHeight"),
      frames_per_second("framesPerSecond"),
      frames_sent("framesSent"),
      huge_frames_sent("hugeFramesSent"),
      total_packet_send_delay("totalPacketSendDelay"),
      quality_limitation_reason("qualityLimitationReason"),
      quality_limitation_durations("qualityLimitationDurations"),
      quality_limitation_resolution_changes(
          "qualityLimitationResolutionChanges"),
      content_type("contentType"),
      encoder_implementation("encoderImplementation"),
      fir_count("firCount"),
      pli_count("pliCount"),
      nack_count("nackCount"),
      qp_sum("qpSum"),
      active("active"),
      power_efficient_encoder("powerEfficientEncoder"),
      scalability_mode("scalabilityMode") {}

RTCOutboundRTPStreamStats::RTCOutboundRTPStreamStats(
    const RTCOutboundRTPStreamStats& other) = default;

RTCOutboundRTPStreamStats::~RTCOutboundRTPStreamStats() {}

// clang-format off
WEBRTC_RTCSTATS_IMPL(
    RTCRemoteInboundRtpStreamStats, RTCReceivedRtpStreamStats,
        "remote-inbound-rtp",
    &local_id,
    &round_trip_time,
    &fraction_lost,
    &total_round_trip_time,
    &round_trip_time_measurements)
// clang-format on

RTCRemoteInboundRtpStreamStats::RTCRemoteInboundRtpStreamStats(
    const std::string& id,
    int64_t timestamp_us)
    : RTCRemoteInboundRtpStreamStats(std::string(id), timestamp_us) {}

RTCRemoteInboundRtpStreamStats::RTCRemoteInboundRtpStreamStats(
    std::string&& id,
    int64_t timestamp_us)
    : RTCReceivedRtpStreamStats(std::move(id), timestamp_us),
      local_id("localId"),
      round_trip_time("roundTripTime"),
      fraction_lost("fractionLost"),
      total_round_trip_time("totalRoundTripTime"),
      round_trip_time_measurements("roundTripTimeMeasurements") {}

RTCRemoteInboundRtpStreamStats::RTCRemoteInboundRtpStreamStats(
    const RTCRemoteInboundRtpStreamStats& other) = default;

RTCRemoteInboundRtpStreamStats::~RTCRemoteInboundRtpStreamStats() {}

// clang-format off
WEBRTC_RTCSTATS_IMPL(
    RTCRemoteOutboundRtpStreamStats, RTCSentRtpStreamStats,
    "remote-outbound-rtp",
    &local_id,
    &remote_timestamp,
    &reports_sent,
    &round_trip_time,
    &round_trip_time_measurements,
    &total_round_trip_time)
// clang-format on

RTCRemoteOutboundRtpStreamStats::RTCRemoteOutboundRtpStreamStats(
    const std::string& id,
    int64_t timestamp_us)
    : RTCRemoteOutboundRtpStreamStats(std::string(id), timestamp_us) {}

RTCRemoteOutboundRtpStreamStats::RTCRemoteOutboundRtpStreamStats(
    std::string&& id,
    int64_t timestamp_us)
    : RTCSentRtpStreamStats(std::move(id), timestamp_us),
      local_id("localId"),
      remote_timestamp("remoteTimestamp"),
      reports_sent("reportsSent"),
      round_trip_time("roundTripTime"),
      round_trip_time_measurements("roundTripTimeMeasurements"),
      total_round_trip_time("totalRoundTripTime") {}

RTCRemoteOutboundRtpStreamStats::RTCRemoteOutboundRtpStreamStats(
    const RTCRemoteOutboundRtpStreamStats& other) = default;

RTCRemoteOutboundRtpStreamStats::~RTCRemoteOutboundRtpStreamStats() {}

// clang-format off
WEBRTC_RTCSTATS_IMPL(RTCMediaSourceStats, RTCStats, "parent-media-source",
    &track_identifier,
    &kind)
// clang-format on

RTCMediaSourceStats::RTCMediaSourceStats(const std::string& id,
                                         int64_t timestamp_us)
    : RTCMediaSourceStats(std::string(id), timestamp_us) {}

RTCMediaSourceStats::RTCMediaSourceStats(std::string&& id, int64_t timestamp_us)
    : RTCStats(std::move(id), timestamp_us),
      track_identifier("trackIdentifier"),
      kind("kind") {}

RTCMediaSourceStats::RTCMediaSourceStats(const RTCMediaSourceStats& other) =
    default;

RTCMediaSourceStats::~RTCMediaSourceStats() {}

// clang-format off
WEBRTC_RTCSTATS_IMPL(RTCAudioSourceStats, RTCMediaSourceStats, "media-source",
    &audio_level,
    &total_audio_energy,
    &total_samples_duration,
    &echo_return_loss,
    &echo_return_loss_enhancement,
    &echo_likelihood) // RingRTC change to enable echo detection
// clang-format on

RTCAudioSourceStats::RTCAudioSourceStats(const std::string& id,
                                         int64_t timestamp_us)
    : RTCAudioSourceStats(std::string(id), timestamp_us) {}

RTCAudioSourceStats::RTCAudioSourceStats(std::string&& id, int64_t timestamp_us)
    : RTCMediaSourceStats(std::move(id), timestamp_us),
      audio_level("audioLevel"),
      total_audio_energy("totalAudioEnergy"),
      total_samples_duration("totalSamplesDuration"),
      echo_return_loss("echoReturnLoss"),
      echo_return_loss_enhancement("echoReturnLossEnhancement"),
      echo_likelihood("echoLikelihood") {} // RingRTC change to enable echo detection

RTCAudioSourceStats::RTCAudioSourceStats(const RTCAudioSourceStats& other) =
    default;

RTCAudioSourceStats::~RTCAudioSourceStats() {}

// clang-format off
WEBRTC_RTCSTATS_IMPL(RTCVideoSourceStats, RTCMediaSourceStats, "media-source",
    &width,
    &height,
    &frames,
    &frames_per_second)
// clang-format on

RTCVideoSourceStats::RTCVideoSourceStats(const std::string& id,
                                         int64_t timestamp_us)
    : RTCVideoSourceStats(std::string(id), timestamp_us) {}

RTCVideoSourceStats::RTCVideoSourceStats(std::string&& id, int64_t timestamp_us)
    : RTCMediaSourceStats(std::move(id), timestamp_us),
      width("width"),
      height("height"),
      frames("frames"),
      frames_per_second("framesPerSecond") {}

RTCVideoSourceStats::RTCVideoSourceStats(const RTCVideoSourceStats& other) =
    default;

RTCVideoSourceStats::~RTCVideoSourceStats() {}

// clang-format off
WEBRTC_RTCSTATS_IMPL(RTCTransportStats, RTCStats, "transport",
    &bytes_sent,
    &packets_sent,
    &bytes_received,
    &packets_received,
    &rtcp_transport_stats_id,
    &dtls_state,
    &selected_candidate_pair_id,
    &local_certificate_id,
    &remote_certificate_id,
    &tls_version,
    &dtls_cipher,
    &dtls_role,
    &srtp_cipher,
    &selected_candidate_pair_changes,
    &ice_role,
    &ice_local_username_fragment,
    &ice_state)
// clang-format on

RTCTransportStats::RTCTransportStats(const std::string& id,
                                     int64_t timestamp_us)
    : RTCTransportStats(std::string(id), timestamp_us) {}

RTCTransportStats::RTCTransportStats(std::string&& id, int64_t timestamp_us)
    : RTCStats(std::move(id), timestamp_us),
      bytes_sent("bytesSent"),
      packets_sent("packetsSent"),
      bytes_received("bytesReceived"),
      packets_received("packetsReceived"),
      rtcp_transport_stats_id("rtcpTransportStatsId"),
      dtls_state("dtlsState"),
      selected_candidate_pair_id("selectedCandidatePairId"),
      local_certificate_id("localCertificateId"),
      remote_certificate_id("remoteCertificateId"),
      tls_version("tlsVersion"),
      dtls_cipher("dtlsCipher"),
      dtls_role("dtlsRole"),
      srtp_cipher("srtpCipher"),
      selected_candidate_pair_changes("selectedCandidatePairChanges"),
      ice_role("iceRole"),
      ice_local_username_fragment("iceLocalUsernameFragment"),
      ice_state("iceState") {}

RTCTransportStats::RTCTransportStats(const RTCTransportStats& other) = default;

RTCTransportStats::~RTCTransportStats() {}

}  // namespace webrtc<|MERGE_RESOLUTION|>--- conflicted
+++ resolved
@@ -563,10 +563,7 @@
     &nack_count,
     &qp_sum,
     &goog_timing_frame_info,
-<<<<<<< HEAD
-=======
     &power_efficient_decoder,
->>>>>>> f14f0c7a
     &jitter_buffer_flushes,
     &delayed_packet_outage_samples,
     &relative_packet_arrival_delay,
@@ -631,10 +628,7 @@
       nack_count("nackCount"),
       qp_sum("qpSum"),
       goog_timing_frame_info("googTimingFrameInfo"),
-<<<<<<< HEAD
-=======
       power_efficient_decoder("powerEfficientDecoder"),
->>>>>>> f14f0c7a
       jitter_buffer_flushes(
           "jitterBufferFlushes",
           {NonStandardGroupId::kRtcAudioJitterBufferMaxPackets}),
