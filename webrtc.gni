--- conflicted
+++ resolved
@@ -225,14 +225,9 @@
   # dependency on the Win 10 SDK v10.0.17763.0.
   rtc_enable_win_wgc = is_win
 
-<<<<<<< HEAD
   # RingRTC change to disable until used
   # Includes the dav1d decoder in the internal decoder factory when set to true.
   rtc_include_dav1d_in_internal_decoder_factory = false
-=======
-  # Includes the dav1d decoder in the internal decoder factory when set to true.
-  rtc_include_dav1d_in_internal_decoder_factory = true
->>>>>>> 8f9b44ba
 }
 
 if (!build_with_mozilla) {
@@ -312,12 +307,6 @@
   # Enable the dcsctp backend for DataChannels and related unittests
   rtc_build_dcsctp = !build_with_mozilla && rtc_enable_sctp
 
-<<<<<<< HEAD
-  # Enable the usrsctp backend for DataChannels and related unittests
-  rtc_build_usrsctp = !build_with_mozilla && rtc_enable_sctp
-
-=======
->>>>>>> 8f9b44ba
   # Enable gRPC used for negotiation in multiprocess tests
   rtc_enable_grpc = rtc_enable_protobuf && (is_linux || is_mac)
 }
