--- conflicted
+++ resolved
@@ -229,14 +229,9 @@
   # dependency on the Win 10 SDK v10.0.17763.0.
   rtc_enable_win_wgc = is_win
 
-<<<<<<< HEAD
   # RingRTC change to disable until used
   # Includes the dav1d decoder in the internal decoder factory when set to true.
   rtc_include_dav1d_in_internal_decoder_factory = false
-=======
-  # Includes the dav1d decoder in the internal decoder factory when set to true.
-  rtc_include_dav1d_in_internal_decoder_factory = true
->>>>>>> fb3bd4a0
 }
 
 if (!build_with_mozilla) {
@@ -508,11 +503,7 @@
       ]
     }
 
-<<<<<<< HEAD
-    # Build //base/test:google_test_runner when the test is not a real XCTest.
-=======
     # Build //test:google_test_runner_objc when the test is not a real XCTest.
->>>>>>> fb3bd4a0
     if (is_ios && rtc_include_tests) {
       if (!defined(invoker.is_xctest) || !invoker.is_xctest) {
         xctest_module_target = "//test:google_test_runner_objc"
