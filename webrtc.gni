# Copyright (c) 2014 The WebRTC project authors. All Rights Reserved.
#
# Use of this source code is governed by a BSD-style license
# that can be found in the LICENSE file in the root of the source
# tree. An additional intellectual property rights grant can be found
# in the file PATENTS.  All contributing project authors may
# be found in the AUTHORS file in the root of the source tree.
import("//build/config/arm.gni")
import("//build/config/features.gni")
import("//build/config/mips.gni")
import("//build/config/ozone.gni")
import("//build/config/sanitizers/sanitizers.gni")
import("//build/config/sysroot.gni")
import("//build_overrides/build.gni")

if (!build_with_chromium && is_component_build) {
  print("The Gn argument `is_component_build` is currently " +
        "ignored for WebRTC builds.")
  print("Component builds are supported by Chromium and the argument " +
        "`is_component_build` makes it possible to create shared libraries " +
        "instead of static libraries.")
  print("If an app depends on WebRTC it makes sense to just depend on the " +
        "WebRTC static library, so there is no difference between " +
        "`is_component_build=true` and `is_component_build=false`.")
  print(
      "More info about component builds at: " + "https://chromium.googlesource.com/chromium/src/+/main/docs/component_build.md")
  assert(!is_component_build, "Component builds are not supported in WebRTC.")
}

if (is_ios) {
  import("//build/config/ios/rules.gni")
}

if (is_mac) {
  import("//build/config/mac/rules.gni")
}

if (is_fuchsia) {
  import("//build/config/fuchsia/config.gni")
}

# This declare_args is separated from the next one because args declared
# in this one, can be read from the next one (args defined in the same
# declare_args cannot be referenced in that scope).
declare_args() {
  # Setting this to true will make RTC_EXPORT (see rtc_base/system/rtc_export.h)
  # expand to code that will manage symbols visibility.
  rtc_enable_symbol_export = false
}

declare_args() {
  # If set to true, C++ code will refer to the new JNI Generator symbols.
  # If set to false the old ones will be used (to provide a nice update path).
  rtc_jni_generator_legacy_symbols = false

  # Setting this to true, will make RTC_DLOG() expand to log statements instead
  # of being removed by the preprocessor.
  # This is useful for example to be able to get RTC_DLOGs on a release build.
  rtc_dlog_always_on = false

  # Enables additional build targets that rely on
  # //third_party/google_benchmarks.
  rtc_enable_google_benchmarks = true

  # Setting this to true will make RTC_OBJC_EXPORT expand to code that will
  # manage symbols visibility. By default, Obj-C/Obj-C++ symbols are exported
  # if C++ symbols are but setting this arg to true while keeping
  # rtc_enable_symbol_export=false will only export RTC_OBJC_EXPORT
  # annotated symbols.
  rtc_enable_objc_symbol_export = rtc_enable_symbol_export

  # Setting this to true will define WEBRTC_EXCLUDE_FIELD_TRIAL_DEFAULT which
  # will tell the pre-processor to remove the default definition of symbols
  # needed to use field_trial. In that case a new implementation needs to be
  # provided.
  if (build_with_chromium) {
    # When WebRTC is built as part of Chromium it should exclude the default
    # implementation of field_trial unless it is building for NACL or
    # Chromecast.
    rtc_exclude_field_trial_default = !is_nacl && !is_castos && !is_cast_android
  } else {
    rtc_exclude_field_trial_default = false
  }

  # Setting this to true will define WEBRTC_EXCLUDE_METRICS_DEFAULT which
  # will tell the pre-processor to remove the default definition of symbols
  # needed to use metrics. In that case a new implementation needs to be
  # provided.
  rtc_exclude_metrics_default = build_with_chromium

  # Setting this to true will define WEBRTC_EXCLUDE_SYSTEM_TIME which
  # will tell the pre-processor to remove the default definition of the
  # SystemTimeNanos() which is defined in rtc_base/system_time.cc. In
  # that case a new implementation needs to be provided.
  rtc_exclude_system_time = build_with_chromium

  # Setting this to false will require the API user to pass in their own
  # SSLCertificateVerifier to verify the certificates presented from a
  # TLS-TURN server. In return disabling this saves around 100kb in the binary.
  rtc_builtin_ssl_root_certificates = true

  # Include the iLBC audio codec?
  rtc_include_ilbc = true

  # Disable this to avoid building the Opus audio codec.
  rtc_include_opus = true

  # Enable this if the Opus version upon which WebRTC is built supports direct
  # encoding of 120 ms packets.
  rtc_opus_support_120ms_ptime = true

  # Enable this to let the Opus audio codec change complexity on the fly.
  rtc_opus_variable_complexity = false

  # Used to specify an external Jsoncpp include path when not compiling the
  # library that comes with WebRTC (i.e. rtc_build_json == 0).
  rtc_jsoncpp_root = "//third_party/jsoncpp/source/include"

  # Used to specify an external OpenSSL include path when not compiling the
  # library that comes with WebRTC (i.e. rtc_build_ssl == 0).
  rtc_ssl_root = ""

  # Enable when an external authentication mechanism is used for performing
  # packet authentication for RTP packets instead of libsrtp.
  rtc_enable_external_auth = build_with_chromium

  # Selects whether debug dumps for the audio processing module
  # should be generated.
  apm_debug_dump = false

  # Selects whether the audio processing module should be excluded.
  rtc_exclude_audio_processing_module = false

  # Set this to true to enable BWE test logging.
  rtc_enable_bwe_test_logging = false

  # Set this to false to skip building examples.
  rtc_build_examples = true

  # Set this to false to skip building tools.
  rtc_build_tools = true

  # Set this to false to skip building code that requires X11.
  rtc_use_x11 = ozone_platform_x11

  # Set this to use PipeWire on the Wayland display server.
  # By default it's only enabled on desktop Linux (excludes ChromeOS) and
  # only when using the sysroot as PipeWire is not available in older and
  # supported Ubuntu and Debian distributions.
  # rtc_use_pipewire = is_linux && use_sysroot
  rtc_use_pipewire = false

  # Set this to link PipeWire and required libraries directly instead of using the dlopen.
  rtc_link_pipewire = false

  # Enable to use the Mozilla internal settings.
  build_with_mozilla = false

  # Experimental: enable use of Android AAudio which requires Android SDK 26 or above
  # and NDK r16 or above.
  rtc_enable_android_aaudio = false

  # Set to "func", "block", "edge" for coverage generation.
  # At unit test runtime set UBSAN_OPTIONS="coverage=1".
  # It is recommend to set include_examples=0.
  # Use llvm's sancov -html-report for human readable reports.
  # See http://clang.llvm.org/docs/SanitizerCoverage.html .
  rtc_sanitize_coverage = ""

  # Selects fixed-point code where possible.
  rtc_prefer_fixed_point = false
  if (current_cpu == "arm" || current_cpu == "arm64") {
    rtc_prefer_fixed_point = true
  }

  # Determines whether NEON code will be built.
  rtc_build_with_neon =
      (current_cpu == "arm" && arm_use_neon) || current_cpu == "arm64"

  # Enable this to build OpenH264 encoder/FFmpeg decoder. This is supported on
  # all platforms except Android and iOS. Because FFmpeg can be built
  # with/without H.264 support, `ffmpeg_branding` has to separately be set to a
  # value that includes H.264, for example "Chrome". If FFmpeg is built without
  # H.264, compilation succeeds but `H264DecoderImpl` fails to initialize.
  # CHECK THE OPENH264, FFMPEG AND H.264 LICENSES/PATENTS BEFORE BUILDING.
  # http://www.openh264.org, https://www.ffmpeg.org/
  #
  # Enabling H264 when building with MSVC is currently not supported, see
  # bugs.webrtc.org/9213#c13 for more info.
  rtc_use_h264 =
      proprietary_codecs && !is_android && !is_ios && !(is_win && !is_clang)

  # Enable to use H265
  rtc_use_h265 = proprietary_codecs

  # Enable this flag to make webrtc::Mutex be implemented by absl::Mutex.
  rtc_use_absl_mutex = false

  # By default, use normal platform audio support or dummy audio, but don't
  # use file-based audio playout and record.
  rtc_use_dummy_audio_file_devices = false

  # When set to true, replace the audio output with a sinus tone at 440Hz.
  # The ADM will ask for audio data from WebRTC but instead of reading real
  # audio samples from NetEQ, a sinus tone will be generated and replace the
  # real audio samples.
  rtc_audio_device_plays_sinus_tone = false

  if (is_ios) {
    # Build broadcast extension in AppRTCMobile for iOS. This results in the
    # binary only running on iOS 11+, which is why it is disabled by default.
    rtc_apprtcmobile_broadcast_extension = false
  }

<<<<<<< HEAD
  # Determines whether OpenGL is available on iOS/macOS.
  rtc_ios_macos_use_opengl_rendering = !(is_ios && target_environment == "catalyst")
=======
  # Determines whether OpenGL is available on iOS.
  rtc_ios_use_opengl_rendering = is_ios && target_environment != "catalyst"
>>>>>>> d8f2b038

  # When set to false, builtin audio encoder/decoder factories and all the
  # audio codecs they depend on will not be included in libwebrtc.{a|lib}
  # (they will still be included in libjingle_peerconnection_so.so and
  # WebRTC.framework)
  rtc_include_builtin_audio_codecs = true

  # When set to true and in a standalone build, it will undefine UNICODE and
  # _UNICODE (which are always defined globally by the Chromium Windows
  # toolchain).
  # This is only needed for testing purposes, WebRTC wants to be sure it
  # doesn't assume /DUNICODE and /D_UNICODE but that it explicitly uses
  # wide character functions.
  rtc_win_undef_unicode = false

  # When set to true, a capturer implementation that uses the
  # Windows.Graphics.Capture APIs will be available for use. This introduces a
  # dependency on the Win 10 SDK v10.0.17763.0.
  rtc_enable_win_wgc = is_win

  # RingRTC change to disable until used
  # Includes the dav1d decoder in the internal decoder factory when set to true.
  rtc_include_dav1d_in_internal_decoder_factory = false

  # When enabled, a run-time check will make sure that all field trial keys have
  # been registered in accordance with the field trial policy, see
  # g3doc/field-trials.md. The value can be set to the following:
  #
  #  "dcheck": RTC_DCHECKs that the field trial has been registered. RTC_DCHECK
  #            must be enabled separately.
  #
  #  "warn": RTC_LOGs a message with LS_WARNING severity if the field trial
  #          hasn't been registered.
  rtc_strict_field_trials = ""

  # If different from "", symbols exported with RTC_OBJC_EXPORT will be prefixed
  # with this string.
  # See the definition of RTC_OBJC_TYPE_PREFIX in the code.
  rtc_objc_prefix = ""

  # Embedders can define dependencies needed by WebRTC. Dependencies can be
  # configs or targets. This can be defined in their `.gn` file.
  #
  # In practise, this is use by Chromium: Targets from
  # `//third_party/webrtc_overrides` are depending on Chrome's `//base`, but
  # WebRTC does not declare its public dependencies. See webrtc:8603. Instead
  # WebRTC is using a global common dependencies.
  rtc_common_public_deps = []  # no-presubmit-check TODO(webrtc:8603)
}

if (!build_with_mozilla) {
  import("//testing/test.gni")
}

# A second declare_args block, so that declarations within it can
# depend on the possibly overridden variables in the first
# declare_args block.
declare_args() {
  # Enables the use of protocol buffers for debug recordings.
  rtc_enable_protobuf = !build_with_mozilla

  # Set this to disable building with support for SCTP data channels.
  rtc_enable_sctp = !build_with_mozilla

  # Disable these to not build components which can be externally provided.
  rtc_build_json = !build_with_mozilla
  rtc_build_libsrtp = !build_with_mozilla
  rtc_build_libvpx = !build_with_mozilla
  rtc_libvpx_build_vp9 = !build_with_mozilla
  rtc_build_opus = !build_with_mozilla
  rtc_build_ssl = !build_with_mozilla

  # Enable libevent task queues on platforms that support it.
  if (is_win || is_mac || is_ios || is_nacl || is_fuchsia ||
      target_cpu == "wasm") {
    rtc_enable_libevent = false
    rtc_build_libevent = false
  } else {
    rtc_enable_libevent = true
    rtc_build_libevent = !build_with_mozilla
  }

  # Excluded in Chromium since its prerequisites don't require Pulse Audio.
  rtc_include_pulse_audio = !build_with_chromium

  # Chromium uses its own IO handling, so the internal ADM is only built for
  # standalone WebRTC.
  rtc_include_internal_audio_device = !build_with_chromium

  # Set this to true to enable the avx2 support in webrtc.
  # TODO: Make sure that AVX2 works also for non-clang compilers.
  if (is_clang == true) {
    rtc_enable_avx2 = true
  } else {
    rtc_enable_avx2 = false
  }

  # Set this to true to build the unit tests.
  # Disabled when building with Chromium or Mozilla.
  rtc_include_tests = !build_with_chromium && !build_with_mozilla

  # Set this to false to skip building code that also requires X11 extensions
  # such as Xdamage, Xfixes.
  rtc_use_x11_extensions = rtc_use_x11

  # Set this to true to fully remove logging from WebRTC.
  rtc_disable_logging = false

  # Set this to true to disable trace events.
  rtc_disable_trace_events = false

  # Set this to true to disable detailed error message and logging for
  # RTC_CHECKs.
  rtc_disable_check_msg = false

  # Set this to true to disable webrtc metrics.
  rtc_disable_metrics = false

  # Set this to true to exclude the transient suppressor in the audio processing
  # module from the build.
  rtc_exclude_transient_suppressor = false
}

declare_args() {
  # Enable the dcsctp backend for DataChannels and related unittests
  rtc_build_dcsctp = !build_with_mozilla && rtc_enable_sctp

  # Enable gRPC used for negotiation in multiprocess tests
  rtc_enable_grpc = rtc_enable_protobuf && (is_linux || is_mac)
}

# Make it possible to provide custom locations for some libraries (move these
# up into declare_args should we need to actually use them for the GN build).
rtc_libvpx_dir = "//third_party/libvpx"
rtc_opus_dir = "//ringrtc/opus"

# Desktop capturer is supported only on Windows, OSX and Linux.
rtc_desktop_capture_supported =
    (is_win && current_os != "winuwp") || is_mac ||
    ((is_linux || is_chromeos) && (rtc_use_x11_extensions || rtc_use_pipewire))

###############################################################################
# Templates
#

# Points to // in webrtc stand-alone or to //third_party/webrtc/ in
# chromium.
# We need absolute paths for all configs in templates as they are shared in
# different subdirectories.
webrtc_root = get_path_info(".", "abspath")

# Global configuration that should be applied to all WebRTC targets.
# You normally shouldn't need to include this in your target as it's
# automatically included when using the rtc_* templates.
# It sets defines, include paths and compilation warnings accordingly,
# both for WebRTC stand-alone builds and for the scenario when WebRTC
# native code is built as part of Chromium.
rtc_common_configs = [ webrtc_root + ":common_config" ]

if (is_mac || is_ios) {
  if (filter_include(default_compiler_configs,
                     [ "//build/config/compiler:enable_arc" ]) == []) {
    rtc_common_configs += [ "//build/config/compiler:enable_arc" ]
  }
}

# Global public configuration that should be applied to all WebRTC targets. You
# normally shouldn't need to include this in your target as it's automatically
# included when using the rtc_* templates. It set the defines, include paths and
# compilation warnings that should be propagated to dependents of the targets
# depending on the target having this config.
rtc_common_inherited_config = webrtc_root + ":common_inherited_config"

# Common configs to remove or add in all rtc targets.
rtc_remove_configs = []
if (!build_with_chromium && is_clang) {
  rtc_remove_configs += [ "//build/config/clang:find_bad_constructs" ]
}
rtc_add_configs = rtc_common_configs
rtc_prod_configs = [ webrtc_root + ":rtc_prod_config" ]
rtc_library_impl_config = [ webrtc_root + ":library_impl_config" ]

set_defaults("rtc_test") {
  configs = rtc_add_configs
  public_deps = rtc_common_public_deps  # no-presubmit-check TODO(webrtc:8603)
  suppressed_configs = []
}

set_defaults("rtc_library") {
  configs = rtc_add_configs
  public_deps = rtc_common_public_deps  # no-presubmit-check TODO(webrtc:8603)
  suppressed_configs = []
  absl_deps = []
}

set_defaults("rtc_source_set") {
  configs = rtc_add_configs
  public_deps = rtc_common_public_deps  # no-presubmit-check TODO(webrtc:8603)
  suppressed_configs = []
  absl_deps = []
}

set_defaults("rtc_static_library") {
  configs = rtc_add_configs
  public_deps = rtc_common_public_deps  # no-presubmit-check TODO(webrtc:8603)
  suppressed_configs = []
  absl_deps = []
}

set_defaults("rtc_executable") {
  configs = rtc_add_configs
  public_deps = rtc_common_public_deps  # no-presubmit-check TODO(webrtc:8603)
  suppressed_configs = []
}

set_defaults("rtc_shared_library") {
  configs = rtc_add_configs
  public_deps = rtc_common_public_deps  # no-presubmit-check TODO(webrtc:8603)
  suppressed_configs = []
}

webrtc_default_visibility = [ webrtc_root + "/*" ]
if (build_with_chromium) {
  # Allow Chromium's WebRTC overrides targets to bypass the regular
  # visibility restrictions.
  webrtc_default_visibility += [ webrtc_root + "/../webrtc_overrides/*" ]
}

# ---- Poisons ----
#
# The general idea is that some targets declare that they contain some
# kind of poison, which makes it impossible for other targets to
# depend on them (even transitively) unless they declare themselves
# immune to that particular type of poison.
#
# Targets that *contain* poison of type foo should contain the line
#
#   poisonous = [ "foo" ]
#
# and targets that *are immune but arent't themselves poisonous*
# should contain
#
#   allow_poison = [ "foo" ]
#
# This useful in cases where we have some large target or set of
# targets and want to ensure that most other targets do not
# transitively depend on them. For example, almost no high-level
# target should depend on the audio codecs, since we want WebRTC users
# to be able to inject any subset of them and actually end up with a
# binary that doesn't include the codecs they didn't inject.
#
# Test-only targets (`testonly` set to true) and non-public targets
# (`visibility` not containing "*") are automatically immune to all
# types of poison.
#
# Here's the complete list of all types of poison. It must be kept in
# 1:1 correspondence with the set of //:poison_* targets.
#
all_poison_types = [
  # Encoders and decoders for specific audio codecs such as Opus and iSAC.
  "audio_codecs",

  # Default task queue implementation.
  "default_task_queue",

  # Default echo detector implementation.
  "default_echo_detector",

  # JSON parsing should not be needed in the "slim and modular" WebRTC.
  "rtc_json",

  # Software video codecs (VP8 and VP9 through libvpx).
  "software_video_codecs",
]

absl_include_config = "//third_party/abseil-cpp:absl_include_config"
absl_define_config = "//third_party/abseil-cpp:absl_define_config"

# Abseil Flags are testonly, so this config will only be applied to WebRTC targets
# that are testonly.
absl_flags_config = webrtc_root + ":absl_flags_configs"

# WebRTC wrapper of Chromium's test() template. This template just adds some
# WebRTC only configuration in order to avoid to duplicate it for every WebRTC
# target.
# The parameter `is_xctest` is different from the one in the Chromium's test()
# template (and it is not forwarded to it). In rtc_test(), the argument
# `is_xctest` is used to avoid to take dependencies that are not needed
# in case the test is a real XCTest (using the XCTest framework).
template("rtc_test") {
  test(target_name) {
    forward_variables_from(invoker,
                           "*",
                           [
                             "configs",
                             "is_xctest",
                             "public_configs",
                             "suppressed_configs",
                             "visibility",
                           ])

    # Always override to public because when target_os is Android the `test`
    # template can override it to [ "*" ] and we want to avoid conditional
    # visibility.
    visibility = [ "*" ]
    configs += invoker.configs
    configs -= rtc_remove_configs
    configs -= invoker.suppressed_configs
    public_configs = [
      rtc_common_inherited_config,
      absl_include_config,
      absl_define_config,
      absl_flags_config,
    ]
    if (defined(invoker.public_configs)) {
      public_configs += invoker.public_configs
    }
    if (!build_with_chromium && is_android) {
      android_manifest = webrtc_root + "test/android/AndroidManifest.xml"
      use_raw_android_executable = false
      min_sdk_version = 21
      target_sdk_version = 23
      deps += [
        "//build/android/gtest_apk:native_test_instrumentation_test_runner_java",
        webrtc_root + "test:native_test_java",
      ]
    }

    # Build //test:google_test_runner_objc when the test is not a real XCTest.
    if (is_ios && rtc_include_tests) {
      if (!defined(invoker.is_xctest) || !invoker.is_xctest) {
        xctest_module_target = "//test:google_test_runner_objc"
      }
    }

    # If absl_deps is [], no action is needed. If not [], then it needs to be
    # converted to //third_party/abseil-cpp:absl when build_with_chromium=true
    # otherwise it just needs to be added to deps.
    if (defined(absl_deps) && absl_deps != []) {
      if (!defined(deps)) {
        deps = []
      }
      if (build_with_chromium) {
        deps += [ "//third_party/abseil-cpp:absl" ]
      } else {
        deps += absl_deps
      }
    }

    # TODO(crbug.com/webrtc/13556): Adding the .app folder in the runtime_deps
    # shoulnd't be necessary. this code should be removed and the same solution
    # as Chromium should be used.
    if (is_ios) {
      if (!defined(invoker.data)) {
        data = []
      }
      data += [ "${root_out_dir}/${target_name}.app" ]
    }
  }
}

template("rtc_source_set") {
  source_set(target_name) {
    forward_variables_from(invoker,
                           "*",
                           [
                             "configs",
                             "public_configs",
                             "suppressed_configs",
                             "visibility",
                           ])
    forward_variables_from(invoker, [ "visibility" ])
    if (!defined(visibility)) {
      visibility = webrtc_default_visibility
    }

    # What's your poison?
    if (defined(testonly) && testonly) {
      assert(!defined(poisonous))
      assert(!defined(allow_poison))
    } else {
      if (!defined(poisonous)) {
        poisonous = []
      }
      if (!defined(allow_poison)) {
        allow_poison = []
      }
      if (!defined(assert_no_deps)) {
        assert_no_deps = []
      }
      if (!defined(deps)) {
        deps = []
      }
      foreach(p, poisonous) {
        deps += [ webrtc_root + ":poison_" + p ]
      }
      foreach(poison_type, all_poison_types) {
        allow_dep = true
        foreach(v, visibility) {
          if (v == "*") {
            allow_dep = false
          }
        }
        foreach(p, allow_poison + poisonous) {
          if (p == poison_type) {
            allow_dep = true
          }
        }
        if (!allow_dep) {
          assert_no_deps += [ webrtc_root + ":poison_" + poison_type ]
        }
      }
    }

    # Chromium should only depend on the WebRTC component in order to
    # avoid to statically link WebRTC in a component build.
    if (build_with_chromium) {
      publicly_visible = false
      foreach(v, visibility) {
        if (v == "*") {
          publicly_visible = true
        }
      }
      if (publicly_visible) {
        visibility = []
        visibility = webrtc_default_visibility
      }
    }

    if (!defined(testonly) || !testonly) {
      configs += rtc_prod_configs
    }

    configs += invoker.configs
    configs += rtc_library_impl_config
    configs -= rtc_remove_configs
    configs -= invoker.suppressed_configs
    public_configs = [
      rtc_common_inherited_config,
      absl_include_config,
      absl_define_config,
    ]
    if (defined(testonly) && testonly) {
      public_configs += [ absl_flags_config ]
    }
    if (defined(invoker.public_configs)) {
      public_configs += invoker.public_configs
    }

    # If absl_deps is [], no action is needed. If not [], then it needs to be
    # converted to //third_party/abseil-cpp:absl when build_with_chromium=true
    # otherwise it just needs to be added to deps.
    if (absl_deps != []) {
      if (!defined(deps)) {
        deps = []
      }
      if (build_with_chromium) {
        deps += [ "//third_party/abseil-cpp:absl" ]
      } else {
        deps += absl_deps
      }
    }
  }
}

template("rtc_static_library") {
  static_library(target_name) {
    forward_variables_from(invoker,
                           "*",
                           [
                             "configs",
                             "public_configs",
                             "suppressed_configs",
                             "visibility",
                           ])
    forward_variables_from(invoker, [ "visibility" ])
    if (!defined(visibility)) {
      visibility = webrtc_default_visibility
    }

    # What's your poison?
    if (defined(testonly) && testonly) {
      assert(!defined(poisonous))
      assert(!defined(allow_poison))
    } else {
      if (!defined(poisonous)) {
        poisonous = []
      }
      if (!defined(allow_poison)) {
        allow_poison = []
      }
      if (!defined(assert_no_deps)) {
        assert_no_deps = []
      }
      if (!defined(deps)) {
        deps = []
      }
      foreach(p, poisonous) {
        deps += [ webrtc_root + ":poison_" + p ]
      }
      foreach(poison_type, all_poison_types) {
        allow_dep = true
        foreach(v, visibility) {
          if (v == "*") {
            allow_dep = false
          }
        }
        foreach(p, allow_poison + poisonous) {
          if (p == poison_type) {
            allow_dep = true
          }
        }
        if (!allow_dep) {
          assert_no_deps += [ webrtc_root + ":poison_" + poison_type ]
        }
      }
    }

    if (!defined(testonly) || !testonly) {
      configs += rtc_prod_configs
    }

    configs += invoker.configs
    configs += rtc_library_impl_config
    configs -= rtc_remove_configs
    configs -= invoker.suppressed_configs
    public_configs = [
      rtc_common_inherited_config,
      absl_include_config,
      absl_define_config,
    ]
    if (defined(testonly) && testonly) {
      public_configs += [ absl_flags_config ]
    }
    if (defined(invoker.public_configs)) {
      public_configs += invoker.public_configs
    }

    # If absl_deps is [], no action is needed. If not [], then it needs to be
    # converted to //third_party/abseil-cpp:absl when build_with_chromium=true
    # otherwise it just needs to be added to deps.
    if (absl_deps != []) {
      if (!defined(deps)) {
        deps = []
      }
      if (build_with_chromium) {
        deps += [ "//third_party/abseil-cpp:absl" ]
      } else {
        deps += absl_deps
      }
    }
  }
}

# This template automatically switches the target type between source_set
# and static_library.
#
# This should be the default target type for all the WebRTC targets.
#
# How does it work:
# Since all files in a source_set are linked into a final binary, while files
# in a static library are only linked in if at least one symbol in them is
# referenced, in component builds source_sets are easy to deal with because
# all their object files are passed to the linker to create a shared library.
# In release builds instead, static_libraries are preferred since they allow
# the linker to discard dead code.
# For the same reason, testonly targets will always be expanded to
# source_set in order to be sure that tests are present in the test binary.
template("rtc_library") {
  header_only = true
  if (defined(invoker.sources)) {
    non_header_sources = filter_exclude(invoker.sources,
                                        [
                                          "*.h",
                                          "*.hh",
                                          "*.inc",
                                        ])
    if (non_header_sources != []) {
      header_only = false
    }
  }

  # Header only libraries should use source_set as a static_library with no
  # source files will cause issues with macOS libtool.
  if (header_only || is_component_build ||
      (defined(invoker.testonly) && invoker.testonly)) {
    target_type = "source_set"
  } else {
    target_type = "static_library"
  }
  target(target_type, target_name) {
    forward_variables_from(invoker,
                           "*",
                           [
                             "configs",
                             "public_configs",
                             "suppressed_configs",
                             "visibility",
                           ])
    forward_variables_from(invoker, [ "visibility" ])
    if (!defined(visibility)) {
      visibility = webrtc_default_visibility
    }

    # What's your poison?
    if (defined(testonly) && testonly) {
      assert(!defined(poisonous))
      assert(!defined(allow_poison))
    } else {
      if (!defined(poisonous)) {
        poisonous = []
      }
      if (!defined(allow_poison)) {
        allow_poison = []
      }
      if (!defined(assert_no_deps)) {
        assert_no_deps = []
      }
      if (!defined(deps)) {
        deps = []
      }
      foreach(p, poisonous) {
        deps += [ webrtc_root + ":poison_" + p ]
      }
      foreach(poison_type, all_poison_types) {
        allow_dep = true
        foreach(v, visibility) {
          if (v == "*") {
            allow_dep = false
          }
        }
        foreach(p, allow_poison + poisonous) {
          if (p == poison_type) {
            allow_dep = true
          }
        }
        if (!allow_dep) {
          assert_no_deps += [ webrtc_root + ":poison_" + poison_type ]
        }
      }
    }

    # Chromium should only depend on the WebRTC component in order to
    # avoid to statically link WebRTC in a component build.
    if (build_with_chromium) {
      publicly_visible = false
      foreach(v, visibility) {
        if (v == "*") {
          publicly_visible = true
        }
      }
      if (publicly_visible) {
        visibility = []
        visibility = webrtc_default_visibility
      }
    }

    if (!defined(testonly) || !testonly) {
      configs += rtc_prod_configs
    }

    configs += invoker.configs
    configs += rtc_library_impl_config
    configs -= rtc_remove_configs
    configs -= invoker.suppressed_configs
    public_configs = [
      rtc_common_inherited_config,
      absl_include_config,
      absl_define_config,
    ]
    if (defined(testonly) && testonly) {
      public_configs += [ absl_flags_config ]
    }
    if (defined(invoker.public_configs)) {
      public_configs += invoker.public_configs
    }

    # If absl_deps is [], no action is needed. If not [], then it needs to be
    # converted to //third_party/abseil-cpp:absl when build_with_chromium=true
    # otherwise it just needs to be added to deps.
    if (absl_deps != []) {
      if (!defined(deps)) {
        deps = []
      }
      if (build_with_chromium) {
        deps += [ "//third_party/abseil-cpp:absl" ]
      } else {
        deps += absl_deps
      }
    }
  }
}

template("rtc_executable") {
  executable(target_name) {
    forward_variables_from(invoker,
                           "*",
                           [
                             "deps",
                             "configs",
                             "public_configs",
                             "suppressed_configs",
                             "visibility",
                           ])
    forward_variables_from(invoker, [ "visibility" ])
    if (!defined(visibility)) {
      visibility = webrtc_default_visibility
    }
    configs += invoker.configs
    configs -= rtc_remove_configs
    configs -= invoker.suppressed_configs
    deps = invoker.deps

    public_configs = [
      rtc_common_inherited_config,
      absl_include_config,
      absl_define_config,
    ]
    if (defined(testonly) && testonly) {
      public_configs += [ absl_flags_config ]
    }
    if (defined(invoker.public_configs)) {
      public_configs += invoker.public_configs
    }
    if (is_win) {
      deps += [
        # Give executables the default manifest on Windows (a no-op elsewhere).
        "//build/win:default_exe_manifest",
      ]
    }
  }
}

template("rtc_shared_library") {
  shared_library(target_name) {
    forward_variables_from(invoker,
                           "*",
                           [
                             "configs",
                             "public_configs",
                             "suppressed_configs",
                             "visibility",
                           ])
    forward_variables_from(invoker, [ "visibility" ])
    if (!defined(visibility)) {
      visibility = webrtc_default_visibility
    }

    # What's your poison?
    if (defined(testonly) && testonly) {
      assert(!defined(poisonous))
      assert(!defined(allow_poison))
    } else {
      if (!defined(poisonous)) {
        poisonous = []
      }
      if (!defined(allow_poison)) {
        allow_poison = []
      }
      if (!defined(assert_no_deps)) {
        assert_no_deps = []
      }
      if (!defined(deps)) {
        deps = []
      }
      foreach(p, poisonous) {
        deps += [ webrtc_root + ":poison_" + p ]
      }
      foreach(poison_type, all_poison_types) {
        allow_dep = true
        foreach(v, visibility) {
          if (v == "*") {
            allow_dep = false
          }
        }
        foreach(p, allow_poison + poisonous) {
          if (p == poison_type) {
            allow_dep = true
          }
        }
        if (!allow_dep) {
          assert_no_deps += [ webrtc_root + ":poison_" + poison_type ]
        }
      }
    }

    configs += invoker.configs
    configs -= rtc_remove_configs
    configs -= invoker.suppressed_configs
    public_configs = [
      rtc_common_inherited_config,
      absl_include_config,
      absl_define_config,
    ]
    if (defined(testonly) && testonly) {
      public_configs += [ absl_flags_config ]
    }
    if (defined(invoker.public_configs)) {
      public_configs += invoker.public_configs
    }
  }
}

if (is_mac || is_ios) {
  template("apple_framework_bundle_with_umbrella_header") {
    forward_variables_from(invoker, [ "output_name" ])
    this_target_name = target_name
    umbrella_header_path =
        "$target_gen_dir/$output_name.framework/WebRTC/$output_name.h"
    modulemap_path = "$target_gen_dir/Modules/module.modulemap"

    action_foreach("create_bracket_include_headers_$target_name") {
      script = "//tools_webrtc/apple/copy_framework_header.py"
      sources = invoker.sources
      output_name = invoker.output_name
      outputs = [
        "$target_gen_dir/$output_name.framework/WebRTC/{{source_file_part}}",
      ]
      args = [
        "--input",
        "{{source}}",
        "--output",
        rebase_path(target_gen_dir, root_build_dir) +
            "/$output_name.framework/WebRTC/{{source_file_part}}",
      ]
    }

    if (is_mac) {
      mac_framework_bundle(target_name) {
        forward_variables_from(invoker, "*", [ "configs" ])
        if (defined(invoker.configs)) {
          configs += invoker.configs
        }

        framework_version = "A"
        framework_contents = [
          "Headers",
          "Modules",
          "Resources",
        ]

        ldflags = [
          "-all_load",
          "-install_name",
          "@rpath/$output_name.framework/$output_name",
        ]

        deps += [
          ":copy_framework_headers_$this_target_name",
          ":copy_modulemap_$this_target_name",
          ":copy_umbrella_header_$this_target_name",
          ":create_bracket_include_headers_$this_target_name",
          ":modulemap_$this_target_name",
          ":umbrella_header_$this_target_name",
        ]
      }
    }
    if (is_ios) {
      ios_framework_bundle(target_name) {
        forward_variables_from(invoker,
                               "*",
                               [
                                 "configs",
                                 "public_headers",
                               ])
        if (defined(invoker.configs)) {
          configs += invoker.configs
        }
        public_headers = get_target_outputs(
                ":create_bracket_include_headers_$this_target_name")

        deps += [
          ":copy_umbrella_header_$this_target_name",
          ":create_bracket_include_headers_$this_target_name",
        ]
      }
    }

    if (is_mac || target_environment == "catalyst") {
      # Catalyst frameworks use the same layout as regular Mac frameworks.
      headers_dir = "Versions/A/Headers"
    } else {
      headers_dir = "Headers"
    }

    bundle_data("copy_framework_headers_$this_target_name") {
      sources = get_target_outputs(
              ":create_bracket_include_headers_$this_target_name")

      outputs = [ "{{bundle_contents_dir}}/Headers/{{source_file_part}}" ]
      deps = [ ":create_bracket_include_headers_$this_target_name" ]
    }

    action("modulemap_$this_target_name") {
      script = "//tools_webrtc/ios/generate_modulemap.py"
      args = [
        "--out",
        rebase_path(modulemap_path, root_build_dir),
        "--name",
        output_name,
      ]
      outputs = [ modulemap_path ]
    }

    bundle_data("copy_modulemap_$this_target_name") {
      sources = [ modulemap_path ]
      outputs = [ "{{bundle_contents_dir}}/Modules/module.modulemap" ]
      deps = [ ":modulemap_$this_target_name" ]
    }

    action("umbrella_header_$this_target_name") {
      sources = get_target_outputs(
              ":create_bracket_include_headers_$this_target_name")

      script = "//tools_webrtc/ios/generate_umbrella_header.py"

      outputs = [ umbrella_header_path ]
      args = [
               "--out",
               rebase_path(umbrella_header_path, root_build_dir),
               "--sources",
             ] + sources
      deps = [ ":create_bracket_include_headers_$this_target_name" ]
    }

    copy("copy_umbrella_header_$target_name") {
      sources = [ umbrella_header_path ]
      outputs =
          [ "$root_out_dir/$output_name.framework/$headers_dir/$output_name.h" ]

      deps = [ ":umbrella_header_$target_name" ]
    }
  }
}

if (is_android) {
  template("rtc_android_library") {
    android_library(target_name) {
      forward_variables_from(invoker,
                             "*",
                             [
                               "configs",
                               "public_configs",
                               "suppressed_configs",
                               "visibility",
                             ])

      errorprone_args = []

      # Treat warnings as errors.
      errorprone_args += [ "-Werror" ]

      # Add any arguments defined by the invoker.
      if (defined(invoker.errorprone_args)) {
        errorprone_args += invoker.errorprone_args
      }

      if (!defined(deps)) {
        deps = []
      }

      no_build_hooks = true
      not_needed([ "android_manifest" ])
    }
  }

  template("rtc_android_apk") {
    android_apk(target_name) {
      forward_variables_from(invoker,
                             "*",
                             [
                               "configs",
                               "public_configs",
                               "suppressed_configs",
                               "visibility",
                             ])

      # Treat warnings as errors.
      errorprone_args = []
      errorprone_args += [ "-Werror" ]

      if (!defined(deps)) {
        deps = []
      }

      no_build_hooks = true
    }
  }

  template("rtc_instrumentation_test_apk") {
    instrumentation_test_apk(target_name) {
      forward_variables_from(invoker,
                             "*",
                             [
                               "configs",
                               "public_configs",
                               "suppressed_configs",
                               "visibility",
                             ])

      # Treat warnings as errors.
      errorprone_args = []
      errorprone_args += [ "-Werror" ]

      if (!defined(deps)) {
        deps = []
      }

      no_build_hooks = true
    }
  }
}<|MERGE_RESOLUTION|>--- conflicted
+++ resolved
@@ -147,7 +147,7 @@
   # By default it's only enabled on desktop Linux (excludes ChromeOS) and
   # only when using the sysroot as PipeWire is not available in older and
   # supported Ubuntu and Debian distributions.
-  # rtc_use_pipewire = is_linux && use_sysroot
+  # RingRTC change to disable pipewire
   rtc_use_pipewire = false
 
   # Set this to link PipeWire and required libraries directly instead of using the dlopen.
@@ -212,13 +212,8 @@
     rtc_apprtcmobile_broadcast_extension = false
   }
 
-<<<<<<< HEAD
-  # Determines whether OpenGL is available on iOS/macOS.
-  rtc_ios_macos_use_opengl_rendering = !(is_ios && target_environment == "catalyst")
-=======
   # Determines whether OpenGL is available on iOS.
   rtc_ios_use_opengl_rendering = is_ios && target_environment != "catalyst"
->>>>>>> d8f2b038
 
   # When set to false, builtin audio encoder/decoder factories and all the
   # audio codecs they depend on will not be included in libwebrtc.{a|lib}
