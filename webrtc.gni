# Copyright (c) 2014 The WebRTC project authors. All Rights Reserved.
#
# Use of this source code is governed by a BSD-style license
# that can be found in the LICENSE file in the root of the source
# tree. An additional intellectual property rights grant can be found
# in the file PATENTS.  All contributing project authors may
# be found in the AUTHORS file in the root of the source tree.
import("//build/config/arm.gni")
import("//build/config/features.gni")
import("//build/config/mips.gni")
import("//build/config/ozone.gni")
import("//build/config/sanitizers/sanitizers.gni")
import("//build/config/sysroot.gni")
import("//build_overrides/build.gni")

if (!build_with_chromium && is_component_build) {
  print("The Gn argument `is_component_build` is currently " +
        "ignored for WebRTC builds.")
  print("Component builds are supported by Chromium and the argument " +
        "`is_component_build` makes it possible to create shared libraries " +
        "instead of static libraries.")
  print("If an app depends on WebRTC it makes sense to just depend on the " +
        "WebRTC static library, so there is no difference between " +
        "`is_component_build=true` and `is_component_build=false`.")
  print(
      "More info about component builds at: " + "https://chromium.googlesource.com/chromium/src/+/main/docs/component_build.md")
  assert(!is_component_build, "Component builds are not supported in WebRTC.")
}

if (is_ios) {
  import("//build/config/ios/rules.gni")
}

if (is_mac) {
  import("//build/config/mac/rules.gni")
}

if (is_fuchsia) {
  import("//build/config/fuchsia/config.gni")
}

# This declare_args is separated from the next one because args declared
# in this one, can be read from the next one (args defined in the same
# declare_args cannot be referenced in that scope).
declare_args() {
  # Setting this to true will make RTC_EXPORT (see rtc_base/system/rtc_export.h)
  # expand to code that will manage symbols visibility.
  rtc_enable_symbol_export = false
}

declare_args() {
  # Setting this to true, will make RTC_DLOG() expand to log statements instead
  # of being removed by the preprocessor.
  # This is useful for example to be able to get RTC_DLOGs on a release build.
  rtc_dlog_always_on = false

  # Setting this to true will make RTC_OBJC_EXPORT expand to code that will
  # manage symbols visibility. By default, Obj-C/Obj-C++ symbols are exported
  # if C++ symbols are but setting this arg to true while keeping
  # rtc_enable_symbol_export=false will only export RTC_OBJC_EXPORT
  # annotated symbols.
  rtc_enable_objc_symbol_export = rtc_enable_symbol_export

  # Setting this to true will define WEBRTC_EXCLUDE_FIELD_TRIAL_DEFAULT which
  # will tell the pre-processor to remove the default definition of symbols
  # needed to use field_trial. In that case a new implementation needs to be
  # provided.
  if (build_with_chromium) {
    # When WebRTC is built as part of Chromium it should exclude the default
    # implementation of field_trial unless it is building for NACL or
    # Chromecast.
    rtc_exclude_field_trial_default = !is_nacl && !is_castos && !is_cast_android
  } else {
    rtc_exclude_field_trial_default = false
  }

  # Setting this to true will define WEBRTC_EXCLUDE_METRICS_DEFAULT which
  # will tell the pre-processor to remove the default definition of symbols
  # needed to use metrics. In that case a new implementation needs to be
  # provided.
  rtc_exclude_metrics_default = build_with_chromium

  # Setting this to true will define WEBRTC_EXCLUDE_SYSTEM_TIME which
  # will tell the pre-processor to remove the default definition of the
  # SystemTimeNanos() which is defined in rtc_base/system_time.cc. In
  # that case a new implementation needs to be provided.
  rtc_exclude_system_time = build_with_chromium

  # Setting this to false will require the API user to pass in their own
  # SSLCertificateVerifier to verify the certificates presented from a
  # TLS-TURN server. In return disabling this saves around 100kb in the binary.
  rtc_builtin_ssl_root_certificates = true

  # Include the iLBC audio codec?
  rtc_include_ilbc = true

  # Disable this to avoid building the Opus audio codec.
  rtc_include_opus = true

  # Enable this if the Opus version upon which WebRTC is built supports direct
  # encoding of 120 ms packets.
  rtc_opus_support_120ms_ptime = true

  # Enable this to let the Opus audio codec change complexity on the fly.
  rtc_opus_variable_complexity = false

  # Used to specify an external Jsoncpp include path when not compiling the
  # library that comes with WebRTC (i.e. rtc_build_json == 0).
  rtc_jsoncpp_root = "//third_party/jsoncpp/source/include"

  # Used to specify an external OpenSSL include path when not compiling the
  # library that comes with WebRTC (i.e. rtc_build_ssl == 0).
  rtc_ssl_root = ""

  # Enable when an external authentication mechanism is used for performing
  # packet authentication for RTP packets instead of libsrtp.
  rtc_enable_external_auth = build_with_chromium

  # Selects whether debug dumps for the audio processing module
  # should be generated.
  apm_debug_dump = false

  # Selects whether the audio processing module should be excluded.
  rtc_exclude_audio_processing_module = false

  # Set this to true to enable BWE test logging.
  rtc_enable_bwe_test_logging = false

  # Set this to false to skip building examples.
  rtc_build_examples = true

  # Set this to false to skip building tools.
  rtc_build_tools = true

  # Set this to false to skip building code that requires X11.
  rtc_use_x11 = ozone_platform_x11

  # Set this to use PipeWire on the Wayland display server.
  # By default it's only enabled on desktop Linux (excludes ChromeOS) and
  # only when using the sysroot as PipeWire is not available in older and
  # supported Ubuntu and Debian distributions.
  # rtc_use_pipewire = is_linux && use_sysroot
  rtc_use_pipewire = false

  # Set this to link PipeWire and required libraries directly instead of using the dlopen.
  rtc_link_pipewire = false

  # Enable to use the Mozilla internal settings.
  build_with_mozilla = false

  # Experimental: enable use of Android AAudio which requires Android SDK 26 or above
  # and NDK r16 or above.
  rtc_enable_android_aaudio = false

  # Set to "func", "block", "edge" for coverage generation.
  # At unit test runtime set UBSAN_OPTIONS="coverage=1".
  # It is recommend to set include_examples=0.
  # Use llvm's sancov -html-report for human readable reports.
  # See http://clang.llvm.org/docs/SanitizerCoverage.html .
  rtc_sanitize_coverage = ""

  # Selects fixed-point code where possible.
  rtc_prefer_fixed_point = false
  if (current_cpu == "arm" || current_cpu == "arm64") {
    rtc_prefer_fixed_point = true
  }

  # Determines whether NEON code will be built.
  rtc_build_with_neon =
      (current_cpu == "arm" && arm_use_neon) || current_cpu == "arm64"

  # Enable this to build OpenH264 encoder/FFmpeg decoder. This is supported on
  # all platforms except Android and iOS. Because FFmpeg can be built
  # with/without H.264 support, `ffmpeg_branding` has to separately be set to a
  # value that includes H.264, for example "Chrome". If FFmpeg is built without
  # H.264, compilation succeeds but `H264DecoderImpl` fails to initialize.
  # CHECK THE OPENH264, FFMPEG AND H.264 LICENSES/PATENTS BEFORE BUILDING.
  # http://www.openh264.org, https://www.ffmpeg.org/
  #
  # Enabling H264 when building with MSVC is currently not supported, see
  # bugs.webrtc.org/9213#c13 for more info.
  rtc_use_h264 =
      proprietary_codecs && !is_android && !is_ios && !(is_win && !is_clang)

  # Enable this flag to make webrtc::Mutex be implemented by absl::Mutex.
  rtc_use_absl_mutex = false

  # By default, use normal platform audio support or dummy audio, but don't
  # use file-based audio playout and record.
  rtc_use_dummy_audio_file_devices = false

  # When set to true, replace the audio output with a sinus tone at 440Hz.
  # The ADM will ask for audio data from WebRTC but instead of reading real
  # audio samples from NetEQ, a sinus tone will be generated and replace the
  # real audio samples.
  rtc_audio_device_plays_sinus_tone = false

  if (is_ios) {
    # Build broadcast extension in AppRTCMobile for iOS. This results in the
    # binary only running on iOS 11+, which is why it is disabled by default.
    rtc_apprtcmobile_broadcast_extension = false
  }

  # Determines whether OpenGL is available on iOS/macOS.
  rtc_ios_macos_use_opengl_rendering = !(is_ios && target_environment == "catalyst")

  # When set to false, builtin audio encoder/decoder factories and all the
  # audio codecs they depend on will not be included in libwebrtc.{a|lib}
  # (they will still be included in libjingle_peerconnection_so.so and
  # WebRTC.framework)
  rtc_include_builtin_audio_codecs = true

  # When set to false, builtin video encoder/decoder factories and all the
  # video codecs they depends on will not be included in libwebrtc.{a|lib}
  # (they will still be included in libjingle_peerconnection_so.so and
  # WebRTC.framework)
  rtc_include_builtin_video_codecs = true

  # When set to true and in a standalone build, it will undefine UNICODE and
  # _UNICODE (which are always defined globally by the Chromium Windows
  # toolchain).
  # This is only needed for testing purposes, WebRTC wants to be sure it
  # doesn't assume /DUNICODE and /D_UNICODE but that it explicitly uses
  # wide character functions.
  rtc_win_undef_unicode = false

  # When set to true, a capturer implementation that uses the
  # Windows.Graphics.Capture APIs will be available for use. This introduces a
  # dependency on the Win 10 SDK v10.0.17763.0.
  rtc_enable_win_wgc = is_win

  # RingRTC change to disable until used
  # Includes the dav1d decoder in the internal decoder factory when set to true.
<<<<<<< HEAD
  rtc_include_dav1d_in_internal_decoder_factory = false
=======
  rtc_include_dav1d_in_internal_decoder_factory = true

  # When set to true, a run-time check will make sure that all field trial keys
  # have been registered in accordance with the field trial policy. The check
  # will only run with builds that have RTC_DCHECKs enabled.
  rtc_strict_field_trials = false
>>>>>>> f14f0c7a
}

if (!build_with_mozilla) {
  import("//testing/test.gni")
}

# A second declare_args block, so that declarations within it can
# depend on the possibly overridden variables in the first
# declare_args block.
declare_args() {
  # Enables the use of protocol buffers for debug recordings.
  rtc_enable_protobuf = !build_with_mozilla

  # Set this to disable building with support for SCTP data channels.
  rtc_enable_sctp = !build_with_mozilla

  # Disable these to not build components which can be externally provided.
  rtc_build_json = !build_with_mozilla
  rtc_build_libsrtp = !build_with_mozilla
  rtc_build_libvpx = !build_with_mozilla
  rtc_libvpx_build_vp9 = !build_with_mozilla
  rtc_build_opus = !build_with_mozilla
  rtc_build_ssl = !build_with_mozilla

  # Enable libevent task queues on platforms that support it.
  if (is_win || is_mac || is_ios || is_nacl || is_fuchsia ||
      target_cpu == "wasm") {
    rtc_enable_libevent = false
    rtc_build_libevent = false
  } else {
    rtc_enable_libevent = true
    rtc_build_libevent = !build_with_mozilla
  }

  # Excluded in Chromium since its prerequisites don't require Pulse Audio.
  rtc_include_pulse_audio = !build_with_chromium

  # Chromium uses its own IO handling, so the internal ADM is only built for
  # standalone WebRTC.
  rtc_include_internal_audio_device = !build_with_chromium

  # Set this to true to enable the avx2 support in webrtc.
  # TODO: Make sure that AVX2 works also for non-clang compilers.
  if (is_clang == true) {
    rtc_enable_avx2 = true
  } else {
    rtc_enable_avx2 = false
  }

  # Set this to true to build the unit tests.
  # Disabled when building with Chromium or Mozilla.
  rtc_include_tests = !build_with_chromium && !build_with_mozilla

  # Set this to false to skip building code that also requires X11 extensions
  # such as Xdamage, Xfixes.
  rtc_use_x11_extensions = rtc_use_x11

  # Set this to true to fully remove logging from WebRTC.
  rtc_disable_logging = false

  # Set this to true to disable trace events.
  rtc_disable_trace_events = false

  # Set this to true to disable detailed error message and logging for
  # RTC_CHECKs.
  rtc_disable_check_msg = false

  # Set this to true to disable webrtc metrics.
  rtc_disable_metrics = false

  # Set this to true to exclude the transient suppressor in the audio processing
  # module from the build.
  rtc_exclude_transient_suppressor = false
}

declare_args() {
  # Enable the dcsctp backend for DataChannels and related unittests
  rtc_build_dcsctp = !build_with_mozilla && rtc_enable_sctp

  # Enable gRPC used for negotiation in multiprocess tests
  rtc_enable_grpc = rtc_enable_protobuf && (is_linux || is_mac)
}

# Make it possible to provide custom locations for some libraries (move these
# up into declare_args should we need to actually use them for the GN build).
rtc_libvpx_dir = "//third_party/libvpx"
rtc_opus_dir = "//third_party/opus"

# Desktop capturer is supported only on Windows, OSX and Linux.
rtc_desktop_capture_supported =
    (is_win && current_os != "winuwp") || is_mac ||
    ((is_linux || is_chromeos) && (rtc_use_x11_extensions || rtc_use_pipewire))

###############################################################################
# Templates
#

# Points to // in webrtc stand-alone or to //third_party/webrtc/ in
# chromium.
# We need absolute paths for all configs in templates as they are shared in
# different subdirectories.
webrtc_root = get_path_info(".", "abspath")

# Global configuration that should be applied to all WebRTC targets.
# You normally shouldn't need to include this in your target as it's
# automatically included when using the rtc_* templates.
# It sets defines, include paths and compilation warnings accordingly,
# both for WebRTC stand-alone builds and for the scenario when WebRTC
# native code is built as part of Chromium.
rtc_common_configs = [ webrtc_root + ":common_config" ]

if (is_mac || is_ios) {
  rtc_common_configs += [ "//build/config/compiler:enable_arc" ]
}

# Global public configuration that should be applied to all WebRTC targets. You
# normally shouldn't need to include this in your target as it's automatically
# included when using the rtc_* templates. It set the defines, include paths and
# compilation warnings that should be propagated to dependents of the targets
# depending on the target having this config.
rtc_common_inherited_config = webrtc_root + ":common_inherited_config"

# Common configs to remove or add in all rtc targets.
rtc_remove_configs = []
if (!build_with_chromium && is_clang) {
  rtc_remove_configs += [ "//build/config/clang:find_bad_constructs" ]
}
rtc_add_configs = rtc_common_configs
rtc_prod_configs = [ webrtc_root + ":rtc_prod_config" ]
rtc_library_impl_config = [ webrtc_root + ":library_impl_config" ]

set_defaults("rtc_test") {
  configs = rtc_add_configs
  suppressed_configs = []
}

set_defaults("rtc_library") {
  configs = rtc_add_configs
  suppressed_configs = []
  absl_deps = []
}

set_defaults("rtc_source_set") {
  configs = rtc_add_configs
  suppressed_configs = []
  absl_deps = []
}

set_defaults("rtc_static_library") {
  configs = rtc_add_configs
  suppressed_configs = []
  absl_deps = []
}

set_defaults("rtc_executable") {
  configs = rtc_add_configs
  suppressed_configs = []
}

set_defaults("rtc_shared_library") {
  configs = rtc_add_configs
  suppressed_configs = []
}

webrtc_default_visibility = [ webrtc_root + "/*" ]
if (build_with_chromium) {
  # Allow Chromium's WebRTC overrides targets to bypass the regular
  # visibility restrictions.
  webrtc_default_visibility += [ webrtc_root + "/../webrtc_overrides/*" ]
}

# ---- Poisons ----
#
# The general idea is that some targets declare that they contain some
# kind of poison, which makes it impossible for other targets to
# depend on them (even transitively) unless they declare themselves
# immune to that particular type of poison.
#
# Targets that *contain* poison of type foo should contain the line
#
#   poisonous = [ "foo" ]
#
# and targets that *are immune but arent't themselves poisonous*
# should contain
#
#   allow_poison = [ "foo" ]
#
# This useful in cases where we have some large target or set of
# targets and want to ensure that most other targets do not
# transitively depend on them. For example, almost no high-level
# target should depend on the audio codecs, since we want WebRTC users
# to be able to inject any subset of them and actually end up with a
# binary that doesn't include the codecs they didn't inject.
#
# Test-only targets (`testonly` set to true) and non-public targets
# (`visibility` not containing "*") are automatically immune to all
# types of poison.
#
# Here's the complete list of all types of poison. It must be kept in
# 1:1 correspondence with the set of //:poison_* targets.
#
all_poison_types = [
  # Encoders and decoders for specific audio codecs such as Opus and iSAC.
  "audio_codecs",

  # Default task queue implementation.
  "default_task_queue",

  # Default echo detector implementation.
  "default_echo_detector",

  # JSON parsing should not be needed in the "slim and modular" WebRTC.
  "rtc_json",

  # Software video codecs (VP8 and VP9 through libvpx).
  "software_video_codecs",
]

absl_include_config = "//third_party/abseil-cpp:absl_include_config"
absl_define_config = "//third_party/abseil-cpp:absl_define_config"

# Abseil Flags are testonly, so this config will only be applied to WebRTC targets
# that are testonly.
absl_flags_config = webrtc_root + ":absl_flags_configs"

# WebRTC wrapper of Chromium's test() template. This template just adds some
# WebRTC only configuration in order to avoid to duplicate it for every WebRTC
# target.
# The parameter `is_xctest` is different from the one in the Chromium's test()
# template (and it is not forwarded to it). In rtc_test(), the argument
# `is_xctest` is used to avoid to take dependencies that are not needed
# in case the test is a real XCTest (using the XCTest framework).
template("rtc_test") {
  test(target_name) {
    forward_variables_from(invoker,
                           "*",
                           [
                             "configs",
                             "is_xctest",
                             "public_configs",
                             "suppressed_configs",
                             "visibility",
                           ])

    # Always override to public because when target_os is Android the `test`
    # template can override it to [ "*" ] and we want to avoid conditional
    # visibility.
    visibility = [ "*" ]
    configs += invoker.configs
    configs -= rtc_remove_configs
    configs -= invoker.suppressed_configs
    public_configs = [
      rtc_common_inherited_config,
      absl_include_config,
      absl_define_config,
      absl_flags_config,
    ]
    if (defined(invoker.public_configs)) {
      public_configs += invoker.public_configs
    }
    if (!build_with_chromium && is_android) {
      android_manifest = webrtc_root + "test/android/AndroidManifest.xml"
      use_raw_android_executable = false
      min_sdk_version = 21
      target_sdk_version = 23
      deps += [
        "//build/android/gtest_apk:native_test_instrumentation_test_runner_java",
        webrtc_root + "test:native_test_java",
      ]
    }

    # Build //test:google_test_runner_objc when the test is not a real XCTest.
    if (is_ios && rtc_include_tests) {
      if (!defined(invoker.is_xctest) || !invoker.is_xctest) {
        xctest_module_target = "//test:google_test_runner_objc"
      }
    }

    # If absl_deps is [], no action is needed. If not [], then it needs to be
    # converted to //third_party/abseil-cpp:absl when build_with_chromium=true
    # otherwise it just needs to be added to deps.
    if (defined(absl_deps) && absl_deps != []) {
      if (!defined(deps)) {
        deps = []
      }
      if (build_with_chromium) {
        deps += [ "//third_party/abseil-cpp:absl" ]
      } else {
        deps += absl_deps
      }
    }

    # TODO(crbug.com/webrtc/13556): Adding the .app folder in the runtime_deps
    # shoulnd't be necessary. this code should be removed and the same solution
    # as Chromium should be used.
    if (is_ios) {
      if (!defined(invoker.data)) {
        data = []
      }
      data += [ "${root_out_dir}/${target_name}.app" ]
    }
  }
}

template("rtc_source_set") {
  source_set(target_name) {
    forward_variables_from(invoker,
                           "*",
                           [
                             "configs",
                             "public_configs",
                             "suppressed_configs",
                             "visibility",
                           ])
    forward_variables_from(invoker, [ "visibility" ])
    if (!defined(visibility)) {
      visibility = webrtc_default_visibility
    }

    # What's your poison?
    if (defined(testonly) && testonly) {
      assert(!defined(poisonous))
      assert(!defined(allow_poison))
    } else {
      if (!defined(poisonous)) {
        poisonous = []
      }
      if (!defined(allow_poison)) {
        allow_poison = []
      }
      if (!defined(assert_no_deps)) {
        assert_no_deps = []
      }
      if (!defined(deps)) {
        deps = []
      }
      foreach(p, poisonous) {
        deps += [ webrtc_root + ":poison_" + p ]
      }
      foreach(poison_type, all_poison_types) {
        allow_dep = true
        foreach(v, visibility) {
          if (v == "*") {
            allow_dep = false
          }
        }
        foreach(p, allow_poison + poisonous) {
          if (p == poison_type) {
            allow_dep = true
          }
        }
        if (!allow_dep) {
          assert_no_deps += [ webrtc_root + ":poison_" + poison_type ]
        }
      }
    }

    # Chromium should only depend on the WebRTC component in order to
    # avoid to statically link WebRTC in a component build.
    if (build_with_chromium) {
      publicly_visible = false
      foreach(v, visibility) {
        if (v == "*") {
          publicly_visible = true
        }
      }
      if (publicly_visible) {
        visibility = []
        visibility = webrtc_default_visibility
      }
    }

    if (!defined(testonly) || !testonly) {
      configs += rtc_prod_configs
    }

    configs += invoker.configs
    configs += rtc_library_impl_config
    configs -= rtc_remove_configs
    configs -= invoker.suppressed_configs
    public_configs = [
      rtc_common_inherited_config,
      absl_include_config,
      absl_define_config,
    ]
    if (defined(testonly) && testonly) {
      public_configs += [ absl_flags_config ]
    }
    if (defined(invoker.public_configs)) {
      public_configs += invoker.public_configs
    }

    # If absl_deps is [], no action is needed. If not [], then it needs to be
    # converted to //third_party/abseil-cpp:absl when build_with_chromium=true
    # otherwise it just needs to be added to deps.
    if (absl_deps != []) {
      if (!defined(deps)) {
        deps = []
      }
      if (build_with_chromium) {
        deps += [ "//third_party/abseil-cpp:absl" ]
      } else {
        deps += absl_deps
      }
    }
  }
}

template("rtc_static_library") {
  static_library(target_name) {
    forward_variables_from(invoker,
                           "*",
                           [
                             "configs",
                             "public_configs",
                             "suppressed_configs",
                             "visibility",
                           ])
    forward_variables_from(invoker, [ "visibility" ])
    if (!defined(visibility)) {
      visibility = webrtc_default_visibility
    }

    # What's your poison?
    if (defined(testonly) && testonly) {
      assert(!defined(poisonous))
      assert(!defined(allow_poison))
    } else {
      if (!defined(poisonous)) {
        poisonous = []
      }
      if (!defined(allow_poison)) {
        allow_poison = []
      }
      if (!defined(assert_no_deps)) {
        assert_no_deps = []
      }
      if (!defined(deps)) {
        deps = []
      }
      foreach(p, poisonous) {
        deps += [ webrtc_root + ":poison_" + p ]
      }
      foreach(poison_type, all_poison_types) {
        allow_dep = true
        foreach(v, visibility) {
          if (v == "*") {
            allow_dep = false
          }
        }
        foreach(p, allow_poison + poisonous) {
          if (p == poison_type) {
            allow_dep = true
          }
        }
        if (!allow_dep) {
          assert_no_deps += [ webrtc_root + ":poison_" + poison_type ]
        }
      }
    }

    if (!defined(testonly) || !testonly) {
      configs += rtc_prod_configs
    }

    configs += invoker.configs
    configs += rtc_library_impl_config
    configs -= rtc_remove_configs
    configs -= invoker.suppressed_configs
    public_configs = [
      rtc_common_inherited_config,
      absl_include_config,
      absl_define_config,
    ]
    if (defined(testonly) && testonly) {
      public_configs += [ absl_flags_config ]
    }
    if (defined(invoker.public_configs)) {
      public_configs += invoker.public_configs
    }

    # If absl_deps is [], no action is needed. If not [], then it needs to be
    # converted to //third_party/abseil-cpp:absl when build_with_chromium=true
    # otherwise it just needs to be added to deps.
    if (absl_deps != []) {
      if (!defined(deps)) {
        deps = []
      }
      if (build_with_chromium) {
        deps += [ "//third_party/abseil-cpp:absl" ]
      } else {
        deps += absl_deps
      }
    }
  }
}

# This template automatically switches the target type between source_set
# and static_library.
#
# This should be the default target type for all the WebRTC targets.
#
# How does it work:
# Since all files in a source_set are linked into a final binary, while files
# in a static library are only linked in if at least one symbol in them is
# referenced, in component builds source_sets are easy to deal with because
# all their object files are passed to the linker to create a shared library.
# In release builds instead, static_libraries are preferred since they allow
# the linker to discard dead code.
# For the same reason, testonly targets will always be expanded to
# source_set in order to be sure that tests are present in the test binary.
template("rtc_library") {
  header_only = true
  if (defined(invoker.sources)) {
    non_header_sources = filter_exclude(invoker.sources,
                                        [
                                          "*.h",
                                          "*.hh",
                                          "*.inc",
                                        ])
    if (non_header_sources != []) {
      header_only = false
    }
  }

  # Header only libraries should use source_set as a static_library with no
  # source files will cause issues with macOS libtool.
  if (header_only || is_component_build ||
      (defined(invoker.testonly) && invoker.testonly)) {
    target_type = "source_set"
  } else {
    target_type = "static_library"
  }
  target(target_type, target_name) {
    forward_variables_from(invoker,
                           "*",
                           [
                             "configs",
                             "public_configs",
                             "suppressed_configs",
                             "visibility",
                           ])
    forward_variables_from(invoker, [ "visibility" ])
    if (!defined(visibility)) {
      visibility = webrtc_default_visibility
    }

    # What's your poison?
    if (defined(testonly) && testonly) {
      assert(!defined(poisonous))
      assert(!defined(allow_poison))
    } else {
      if (!defined(poisonous)) {
        poisonous = []
      }
      if (!defined(allow_poison)) {
        allow_poison = []
      }
      if (!defined(assert_no_deps)) {
        assert_no_deps = []
      }
      if (!defined(deps)) {
        deps = []
      }
      foreach(p, poisonous) {
        deps += [ webrtc_root + ":poison_" + p ]
      }
      foreach(poison_type, all_poison_types) {
        allow_dep = true
        foreach(v, visibility) {
          if (v == "*") {
            allow_dep = false
          }
        }
        foreach(p, allow_poison + poisonous) {
          if (p == poison_type) {
            allow_dep = true
          }
        }
        if (!allow_dep) {
          assert_no_deps += [ webrtc_root + ":poison_" + poison_type ]
        }
      }
    }

    # Chromium should only depend on the WebRTC component in order to
    # avoid to statically link WebRTC in a component build.
    if (build_with_chromium) {
      publicly_visible = false
      foreach(v, visibility) {
        if (v == "*") {
          publicly_visible = true
        }
      }
      if (publicly_visible) {
        visibility = []
        visibility = webrtc_default_visibility
      }
    }

    if (!defined(testonly) || !testonly) {
      configs += rtc_prod_configs
    }

    configs += invoker.configs
    configs += rtc_library_impl_config
    configs -= rtc_remove_configs
    configs -= invoker.suppressed_configs
    public_configs = [
      rtc_common_inherited_config,
      absl_include_config,
      absl_define_config,
    ]
    if (defined(testonly) && testonly) {
      public_configs += [ absl_flags_config ]
    }
    if (defined(invoker.public_configs)) {
      public_configs += invoker.public_configs
    }

    # If absl_deps is [], no action is needed. If not [], then it needs to be
    # converted to //third_party/abseil-cpp:absl when build_with_chromium=true
    # otherwise it just needs to be added to deps.
    if (absl_deps != []) {
      if (!defined(deps)) {
        deps = []
      }
      if (build_with_chromium) {
        deps += [ "//third_party/abseil-cpp:absl" ]
      } else {
        deps += absl_deps
      }
    }
  }
}

template("rtc_executable") {
  executable(target_name) {
    forward_variables_from(invoker,
                           "*",
                           [
                             "deps",
                             "configs",
                             "public_configs",
                             "suppressed_configs",
                             "visibility",
                           ])
    forward_variables_from(invoker, [ "visibility" ])
    if (!defined(visibility)) {
      visibility = webrtc_default_visibility
    }
    configs += invoker.configs
    configs -= rtc_remove_configs
    configs -= invoker.suppressed_configs
    deps = invoker.deps

    public_configs = [
      rtc_common_inherited_config,
      absl_include_config,
      absl_define_config,
    ]
    if (defined(testonly) && testonly) {
      public_configs += [ absl_flags_config ]
    }
    if (defined(invoker.public_configs)) {
      public_configs += invoker.public_configs
    }
    if (is_win) {
      deps += [
        # Give executables the default manifest on Windows (a no-op elsewhere).
        "//build/win:default_exe_manifest",
      ]
    }
  }
}

template("rtc_shared_library") {
  shared_library(target_name) {
    forward_variables_from(invoker,
                           "*",
                           [
                             "configs",
                             "public_configs",
                             "suppressed_configs",
                             "visibility",
                           ])
    forward_variables_from(invoker, [ "visibility" ])
    if (!defined(visibility)) {
      visibility = webrtc_default_visibility
    }

    # What's your poison?
    if (defined(testonly) && testonly) {
      assert(!defined(poisonous))
      assert(!defined(allow_poison))
    } else {
      if (!defined(poisonous)) {
        poisonous = []
      }
      if (!defined(allow_poison)) {
        allow_poison = []
      }
      if (!defined(assert_no_deps)) {
        assert_no_deps = []
      }
      if (!defined(deps)) {
        deps = []
      }
      foreach(p, poisonous) {
        deps += [ webrtc_root + ":poison_" + p ]
      }
      foreach(poison_type, all_poison_types) {
        allow_dep = true
        foreach(v, visibility) {
          if (v == "*") {
            allow_dep = false
          }
        }
        foreach(p, allow_poison + poisonous) {
          if (p == poison_type) {
            allow_dep = true
          }
        }
        if (!allow_dep) {
          assert_no_deps += [ webrtc_root + ":poison_" + poison_type ]
        }
      }
    }

    configs += invoker.configs
    configs -= rtc_remove_configs
    configs -= invoker.suppressed_configs
    public_configs = [
      rtc_common_inherited_config,
      absl_include_config,
      absl_define_config,
    ]
    if (defined(testonly) && testonly) {
      public_configs += [ absl_flags_config ]
    }
    if (defined(invoker.public_configs)) {
      public_configs += invoker.public_configs
    }
  }
}

if (is_mac || is_ios) {
  template("apple_framework_bundle_with_umbrella_header") {
    forward_variables_from(invoker, [ "output_name" ])
    this_target_name = target_name
    umbrella_header_path =
        "$target_gen_dir/$output_name.framework/WebRTC/$output_name.h"
    modulemap_path = "$target_gen_dir/Modules/module.modulemap"

    action_foreach("create_bracket_include_headers_$target_name") {
      script = "//tools_webrtc/apple/copy_framework_header.py"
      sources = invoker.sources
      output_name = invoker.output_name
      outputs = [
        "$target_gen_dir/$output_name.framework/WebRTC/{{source_file_part}}",
      ]
      args = [
        "--input",
        "{{source}}",
        "--output",
        rebase_path(target_gen_dir, root_build_dir) +
            "/$output_name.framework/WebRTC/{{source_file_part}}",
      ]
    }

    if (is_mac) {
      mac_framework_bundle(target_name) {
        forward_variables_from(invoker, "*", [ "configs" ])
        if (defined(invoker.configs)) {
          configs += invoker.configs
        }

        framework_version = "A"
        framework_contents = [
          "Headers",
          "Modules",
          "Resources",
        ]

        ldflags = [
          "-all_load",
          "-install_name",
          "@rpath/$output_name.framework/$output_name",
        ]

        deps += [
          ":copy_framework_headers_$this_target_name",
          ":copy_modulemap_$this_target_name",
          ":copy_umbrella_header_$this_target_name",
          ":create_bracket_include_headers_$this_target_name",
          ":modulemap_$this_target_name",
          ":umbrella_header_$this_target_name",
        ]
      }
    }
    if (is_ios) {
      ios_framework_bundle(target_name) {
        forward_variables_from(invoker,
                               "*",
                               [
                                 "configs",
                                 "public_headers",
                               ])
        if (defined(invoker.configs)) {
          configs += invoker.configs
        }
        public_headers = get_target_outputs(
                ":create_bracket_include_headers_$this_target_name")

        deps += [
          ":copy_umbrella_header_$this_target_name",
          ":create_bracket_include_headers_$this_target_name",
        ]
      }
    }

    if (is_mac || target_environment == "catalyst") {
      # Catalyst frameworks use the same layout as regular Mac frameworks.
      headers_dir = "Versions/A/Headers"
    } else {
      headers_dir = "Headers"
    }

    bundle_data("copy_framework_headers_$this_target_name") {
      sources = get_target_outputs(
              ":create_bracket_include_headers_$this_target_name")

      outputs = [ "{{bundle_contents_dir}}/Headers/{{source_file_part}}" ]
      deps = [ ":create_bracket_include_headers_$this_target_name" ]
    }

    action("modulemap_$this_target_name") {
      script = "//tools_webrtc/ios/generate_modulemap.py"
      args = [
        "--out",
        rebase_path(modulemap_path, root_build_dir),
        "--name",
        output_name,
      ]
      outputs = [ modulemap_path ]
    }

    bundle_data("copy_modulemap_$this_target_name") {
      sources = [ modulemap_path ]
      outputs = [ "{{bundle_contents_dir}}/Modules/module.modulemap" ]
      deps = [ ":modulemap_$this_target_name" ]
    }

    action("umbrella_header_$this_target_name") {
      sources = get_target_outputs(
              ":create_bracket_include_headers_$this_target_name")

      script = "//tools_webrtc/ios/generate_umbrella_header.py"

      outputs = [ umbrella_header_path ]
      args = [
               "--out",
               rebase_path(umbrella_header_path, root_build_dir),
               "--sources",
             ] + sources
      deps = [ ":create_bracket_include_headers_$this_target_name" ]
    }

    copy("copy_umbrella_header_$target_name") {
      sources = [ umbrella_header_path ]
      outputs =
          [ "$root_out_dir/$output_name.framework/$headers_dir/$output_name.h" ]

      deps = [ ":umbrella_header_$target_name" ]
    }
  }
}

if (is_android) {
  template("rtc_android_library") {
    android_library(target_name) {
      forward_variables_from(invoker,
                             "*",
                             [
                               "configs",
                               "public_configs",
                               "suppressed_configs",
                               "visibility",
                             ])

      errorprone_args = []

      # Treat warnings as errors.
      errorprone_args += [ "-Werror" ]

      # Add any arguments defined by the invoker.
      if (defined(invoker.errorprone_args)) {
        errorprone_args += invoker.errorprone_args
      }

      if (!defined(deps)) {
        deps = []
      }

      no_build_hooks = true
      not_needed([ "android_manifest" ])
    }
  }

  template("rtc_android_apk") {
    android_apk(target_name) {
      forward_variables_from(invoker,
                             "*",
                             [
                               "configs",
                               "public_configs",
                               "suppressed_configs",
                               "visibility",
                             ])

      # Treat warnings as errors.
      errorprone_args = []
      errorprone_args += [ "-Werror" ]

      if (!defined(deps)) {
        deps = []
      }

      no_build_hooks = true
    }
  }

  template("rtc_instrumentation_test_apk") {
    instrumentation_test_apk(target_name) {
      forward_variables_from(invoker,
                             "*",
                             [
                               "configs",
                               "public_configs",
                               "suppressed_configs",
                               "visibility",
                             ])

      # Treat warnings as errors.
      errorprone_args = []
      errorprone_args += [ "-Werror" ]

      if (!defined(deps)) {
        deps = []
      }

      no_build_hooks = true
    }
  }
}<|MERGE_RESOLUTION|>--- conflicted
+++ resolved
@@ -231,16 +231,12 @@
 
   # RingRTC change to disable until used
   # Includes the dav1d decoder in the internal decoder factory when set to true.
-<<<<<<< HEAD
   rtc_include_dav1d_in_internal_decoder_factory = false
-=======
-  rtc_include_dav1d_in_internal_decoder_factory = true
 
   # When set to true, a run-time check will make sure that all field trial keys
   # have been registered in accordance with the field trial policy. The check
   # will only run with builds that have RTC_DCHECKs enabled.
   rtc_strict_field_trials = false
->>>>>>> f14f0c7a
 }
 
 if (!build_with_mozilla) {
