--- conflicted
+++ resolved
@@ -52,40 +52,24 @@
   // everything we can.
   NSError *error = nil;
 
-<<<<<<< HEAD
   // RingRTC change to ignore AudioSession category, mode, and options changes in objc sdk.
-  // if (self.category != configuration.category || self.mode != configuration.mode ||
+  // if (self.category != configuration.category ||
+  //     self.mode != configuration.mode ||
   //     self.categoryOptions != configuration.categoryOptions) {
   //   NSError *configuringError = nil;
   //   if (![self setCategory:configuration.category
   //                     mode:configuration.mode
   //                  options:configuration.categoryOptions
   //                    error:&configuringError]) {
-  //     RTCLogError(@"Failed to set category and mode: %@", configuringError.localizedDescription);
+  //     RTCLogError(@"Failed to set category and mode: %@",
+  //                 configuringError.localizedDescription);
   //     error = configuringError;
   //   } else {
-  //     RTCLog(@"Set category to: %@, mode: %@", configuration.category, configuration.mode);
+  //     RTCLog(@"Set category to: %@, mode: %@",
+  //            configuration.category,
+  //            configuration.mode);
   //   }
   // }
-=======
-  if (self.category != configuration.category ||
-      self.mode != configuration.mode ||
-      self.categoryOptions != configuration.categoryOptions) {
-    NSError *configuringError = nil;
-    if (![self setCategory:configuration.category
-                      mode:configuration.mode
-                   options:configuration.categoryOptions
-                     error:&configuringError]) {
-      RTCLogError(@"Failed to set category and mode: %@",
-                  configuringError.localizedDescription);
-      error = configuringError;
-    } else {
-      RTCLog(@"Set category to: %@, mode: %@",
-             configuration.category,
-             configuration.mode);
-    }
-  }
->>>>>>> 8d78f5de
 
   if (self.preferredSampleRate != configuration.sampleRate) {
     NSError *sampleRateError = nil;
