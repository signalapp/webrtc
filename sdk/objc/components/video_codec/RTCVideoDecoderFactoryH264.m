--- conflicted
+++ resolved
@@ -15,13 +15,8 @@
 
 @implementation RTC_OBJC_TYPE (RTCVideoDecoderFactoryH264)
 
-<<<<<<< HEAD
-- (NSArray<RTCVideoCodecInfo *> *)supportedCodecs {
-  NSMutableArray<RTCVideoCodecInfo *> *codecs = [NSMutableArray array];
-=======
 - (NSArray<RTC_OBJC_TYPE(RTCVideoCodecInfo) *> *)supportedCodecs {
   NSMutableArray<RTC_OBJC_TYPE(RTCVideoCodecInfo) *> *codecs = [NSMutableArray array];
->>>>>>> 758c388d
   NSString *codecName = kRTCVideoCodecH264Name;
 
   NSDictionary<NSString *, NSString *> *constrainedHighParams = @{
@@ -29,14 +24,9 @@
     @"level-asymmetry-allowed" : @"1",
     @"packetization-mode" : @"1",
   };
-<<<<<<< HEAD
-  RTCVideoCodecInfo *constrainedHighInfo =
-      [[RTCVideoCodecInfo alloc] initWithName:codecName parameters:constrainedHighParams];
-=======
   RTC_OBJC_TYPE(RTCVideoCodecInfo) *constrainedHighInfo =
       [[RTC_OBJC_TYPE(RTCVideoCodecInfo) alloc] initWithName:codecName
                                                   parameters:constrainedHighParams];
->>>>>>> 758c388d
   [codecs addObject:constrainedHighInfo];
 
   NSDictionary<NSString *, NSString *> *constrainedBaselineParams = @{
@@ -44,26 +34,16 @@
     @"level-asymmetry-allowed" : @"1",
     @"packetization-mode" : @"1",
   };
-<<<<<<< HEAD
-  RTCVideoCodecInfo *constrainedBaselineInfo =
-      [[RTCVideoCodecInfo alloc] initWithName:codecName parameters:constrainedBaselineParams];
-=======
   RTC_OBJC_TYPE(RTCVideoCodecInfo) *constrainedBaselineInfo =
       [[RTC_OBJC_TYPE(RTCVideoCodecInfo) alloc] initWithName:codecName
                                                   parameters:constrainedBaselineParams];
->>>>>>> 758c388d
   [codecs addObject:constrainedBaselineInfo];
 
   return [codecs copy];
 }
 
-<<<<<<< HEAD
-- (id<RTCVideoDecoder>)createDecoder:(RTCVideoCodecInfo *)info {
-  return [[RTCVideoDecoderH264 alloc] init];
-=======
 - (id<RTC_OBJC_TYPE(RTCVideoDecoder)>)createDecoder:(RTC_OBJC_TYPE(RTCVideoCodecInfo) *)info {
   return [[RTC_OBJC_TYPE(RTCVideoDecoderH264) alloc] init];
->>>>>>> 758c388d
 }
 
 @end