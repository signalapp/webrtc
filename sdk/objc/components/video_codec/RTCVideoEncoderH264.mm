/*
 *  Copyright (c) 2015 The WebRTC project authors. All Rights Reserved.
 *
 *  Use of this source code is governed by a BSD-style license
 *  that can be found in the LICENSE file in the root of the source
 *  tree. An additional intellectual property rights grant can be found
 *  in the file PATENTS.  All contributing project authors may
 *  be found in the AUTHORS file in the root of the source tree.
 *
 */

#import "RTCVideoEncoderH264.h"

#import <VideoToolbox/VideoToolbox.h>
#include <vector>

#if defined(WEBRTC_IOS)
#import "helpers/UIDevice+RTCDevice.h"
#endif
#import "RTCCodecSpecificInfoH264.h"
#import "RTCH264ProfileLevelId.h"
#import "api/peerconnection/RTCRtpFragmentationHeader+Private.h"
#import "api/peerconnection/RTCVideoCodecInfo+Private.h"
#import "base/RTCCodecSpecificInfo.h"
#import "base/RTCI420Buffer.h"
#import "base/RTCVideoEncoder.h"
#import "base/RTCVideoFrame.h"
#import "base/RTCVideoFrameBuffer.h"
#import "components/video_frame_buffer/RTCCVPixelBuffer.h"
#import "helpers.h"

#include "common_video/h264/h264_bitstream_parser.h"
#include "common_video/h264/profile_level_id.h"
#include "common_video/include/bitrate_adjuster.h"
#include "modules/include/module_common_types.h"
#include "modules/video_coding/include/video_error_codes.h"
#include "rtc_base/buffer.h"
#include "rtc_base/logging.h"
#include "rtc_base/time_utils.h"
#include "sdk/objc/components/video_codec/nalu_rewriter.h"
#include "third_party/libyuv/include/libyuv/convert_from.h"

@interface RTC_OBJC_TYPE (RTCVideoEncoderH264)
()

    - (void)frameWasEncoded : (OSStatus)status flags : (VTEncodeInfoFlags)infoFlags sampleBuffer
    : (CMSampleBufferRef)sampleBuffer codecSpecificInfo
    : (id<RTC_OBJC_TYPE(RTCCodecSpecificInfo)>)codecSpecificInfo width : (int32_t)width height
    : (int32_t)height renderTimeMs : (int64_t)renderTimeMs timestamp : (uint32_t)timestamp rotation
    : (RTCVideoRotation)rotation;

@end

namespace {  // anonymous namespace

// The ratio between kVTCompressionPropertyKey_DataRateLimits and
// kVTCompressionPropertyKey_AverageBitRate. The data rate limit is set higher
// than the average bit rate to avoid undershooting the target.
const float kLimitToAverageBitRateFactor = 1.5f;
// These thresholds deviate from the default h264 QP thresholds, as they
// have been found to work better on devices that support VideoToolbox
const int kLowH264QpThreshold = 28;
const int kHighH264QpThreshold = 39;

const OSType kNV12PixelFormat = kCVPixelFormatType_420YpCbCr8BiPlanarFullRange;

// Struct that we pass to the encoder per frame to encode. We receive it again
// in the encoder callback.
struct RTCFrameEncodeParams {
  RTCFrameEncodeParams(RTC_OBJC_TYPE(RTCVideoEncoderH264) * e,
                       RTC_OBJC_TYPE(RTCCodecSpecificInfoH264) * csi,
                       int32_t w,
                       int32_t h,
                       int64_t rtms,
                       uint32_t ts,
                       RTCVideoRotation r)
      : encoder(e), width(w), height(h), render_time_ms(rtms), timestamp(ts), rotation(r) {
    if (csi) {
      codecSpecificInfo = csi;
    } else {
      codecSpecificInfo = [[RTC_OBJC_TYPE(RTCCodecSpecificInfoH264) alloc] init];
    }
  }

  RTC_OBJC_TYPE(RTCVideoEncoderH264) * encoder;
  RTC_OBJC_TYPE(RTCCodecSpecificInfoH264) * codecSpecificInfo;
  int32_t width;
  int32_t height;
  int64_t render_time_ms;
  uint32_t timestamp;
  RTCVideoRotation rotation;
};

// We receive I420Frames as input, but we need to feed CVPixelBuffers into the
// encoder. This performs the copy and format conversion.
// TODO(tkchin): See if encoder will accept i420 frames and compare performance.
bool CopyVideoFrameToNV12PixelBuffer(id<RTC_OBJC_TYPE(RTCI420Buffer)> frameBuffer,
                                     CVPixelBufferRef pixelBuffer) {
  RTC_DCHECK(pixelBuffer);
  RTC_DCHECK_EQ(CVPixelBufferGetPixelFormatType(pixelBuffer), kNV12PixelFormat);
  RTC_DCHECK_EQ(CVPixelBufferGetHeightOfPlane(pixelBuffer, 0), frameBuffer.height);
  RTC_DCHECK_EQ(CVPixelBufferGetWidthOfPlane(pixelBuffer, 0), frameBuffer.width);

  CVReturn cvRet = CVPixelBufferLockBaseAddress(pixelBuffer, 0);
  if (cvRet != kCVReturnSuccess) {
    RTC_LOG(LS_ERROR) << "Failed to lock base address: " << cvRet;
    return false;
  }
  uint8_t *dstY = reinterpret_cast<uint8_t *>(CVPixelBufferGetBaseAddressOfPlane(pixelBuffer, 0));
  int dstStrideY = CVPixelBufferGetBytesPerRowOfPlane(pixelBuffer, 0);
  uint8_t *dstUV = reinterpret_cast<uint8_t *>(CVPixelBufferGetBaseAddressOfPlane(pixelBuffer, 1));
  int dstStrideUV = CVPixelBufferGetBytesPerRowOfPlane(pixelBuffer, 1);
  // Convert I420 to NV12.
  int ret = libyuv::I420ToNV12(frameBuffer.dataY,
                               frameBuffer.strideY,
                               frameBuffer.dataU,
                               frameBuffer.strideU,
                               frameBuffer.dataV,
                               frameBuffer.strideV,
                               dstY,
                               dstStrideY,
                               dstUV,
                               dstStrideUV,
                               frameBuffer.width,
                               frameBuffer.height);
  CVPixelBufferUnlockBaseAddress(pixelBuffer, 0);
  if (ret) {
    RTC_LOG(LS_ERROR) << "Error converting I420 VideoFrame to NV12 :" << ret;
    return false;
  }
  return true;
}

CVPixelBufferRef CreatePixelBuffer(CVPixelBufferPoolRef pixel_buffer_pool) {
  if (!pixel_buffer_pool) {
    RTC_LOG(LS_ERROR) << "Failed to get pixel buffer pool.";
    return nullptr;
  }
  CVPixelBufferRef pixel_buffer;
  CVReturn ret = CVPixelBufferPoolCreatePixelBuffer(nullptr, pixel_buffer_pool, &pixel_buffer);
  if (ret != kCVReturnSuccess) {
    RTC_LOG(LS_ERROR) << "Failed to create pixel buffer: " << ret;
    // We probably want to drop frames here, since failure probably means
    // that the pool is empty.
    return nullptr;
  }
  return pixel_buffer;
}

// This is the callback function that VideoToolbox calls when encode is
// complete. From inspection this happens on its own queue.
void compressionOutputCallback(void *encoder,
                               void *params,
                               OSStatus status,
                               VTEncodeInfoFlags infoFlags,
                               CMSampleBufferRef sampleBuffer) {
  if (!params) {
    // If there are pending callbacks when the encoder is destroyed, this can happen.
    return;
  }
  std::unique_ptr<RTCFrameEncodeParams> encodeParams(
      reinterpret_cast<RTCFrameEncodeParams *>(params));
  [encodeParams->encoder frameWasEncoded:status
                                   flags:infoFlags
                            sampleBuffer:sampleBuffer
                       codecSpecificInfo:encodeParams->codecSpecificInfo
                                   width:encodeParams->width
                                  height:encodeParams->height
                            renderTimeMs:encodeParams->render_time_ms
                               timestamp:encodeParams->timestamp
                                rotation:encodeParams->rotation];
}

// Extract VideoToolbox profile out of the webrtc::SdpVideoFormat. If there is
// no specific VideoToolbox profile for the specified level, AutoLevel will be
// returned. The user must initialize the encoder with a resolution and
// framerate conforming to the selected H264 level regardless.
CFStringRef ExtractProfile(const webrtc::H264::ProfileLevelId &profile_level_id) {
  switch (profile_level_id.profile) {
    case webrtc::H264::kProfileConstrainedBaseline:
    case webrtc::H264::kProfileBaseline:
      switch (profile_level_id.level) {
        case webrtc::H264::kLevel3:
          return kVTProfileLevel_H264_Baseline_3_0;
        case webrtc::H264::kLevel3_1:
          return kVTProfileLevel_H264_Baseline_3_1;
        case webrtc::H264::kLevel3_2:
          return kVTProfileLevel_H264_Baseline_3_2;
        case webrtc::H264::kLevel4:
          return kVTProfileLevel_H264_Baseline_4_0;
        case webrtc::H264::kLevel4_1:
          return kVTProfileLevel_H264_Baseline_4_1;
        case webrtc::H264::kLevel4_2:
          return kVTProfileLevel_H264_Baseline_4_2;
        case webrtc::H264::kLevel5:
          return kVTProfileLevel_H264_Baseline_5_0;
        case webrtc::H264::kLevel5_1:
          return kVTProfileLevel_H264_Baseline_5_1;
        case webrtc::H264::kLevel5_2:
          return kVTProfileLevel_H264_Baseline_5_2;
        case webrtc::H264::kLevel1:
        case webrtc::H264::kLevel1_b:
        case webrtc::H264::kLevel1_1:
        case webrtc::H264::kLevel1_2:
        case webrtc::H264::kLevel1_3:
        case webrtc::H264::kLevel2:
        case webrtc::H264::kLevel2_1:
        case webrtc::H264::kLevel2_2:
          return kVTProfileLevel_H264_Baseline_AutoLevel;
      }

    case webrtc::H264::kProfileMain:
      switch (profile_level_id.level) {
        case webrtc::H264::kLevel3:
          return kVTProfileLevel_H264_Main_3_0;
        case webrtc::H264::kLevel3_1:
          return kVTProfileLevel_H264_Main_3_1;
        case webrtc::H264::kLevel3_2:
          return kVTProfileLevel_H264_Main_3_2;
        case webrtc::H264::kLevel4:
          return kVTProfileLevel_H264_Main_4_0;
        case webrtc::H264::kLevel4_1:
          return kVTProfileLevel_H264_Main_4_1;
        case webrtc::H264::kLevel4_2:
          return kVTProfileLevel_H264_Main_4_2;
        case webrtc::H264::kLevel5:
          return kVTProfileLevel_H264_Main_5_0;
        case webrtc::H264::kLevel5_1:
          return kVTProfileLevel_H264_Main_5_1;
        case webrtc::H264::kLevel5_2:
          return kVTProfileLevel_H264_Main_5_2;
        case webrtc::H264::kLevel1:
        case webrtc::H264::kLevel1_b:
        case webrtc::H264::kLevel1_1:
        case webrtc::H264::kLevel1_2:
        case webrtc::H264::kLevel1_3:
        case webrtc::H264::kLevel2:
        case webrtc::H264::kLevel2_1:
        case webrtc::H264::kLevel2_2:
          return kVTProfileLevel_H264_Main_AutoLevel;
      }

    case webrtc::H264::kProfileConstrainedHigh:
    case webrtc::H264::kProfileHigh:
      switch (profile_level_id.level) {
        case webrtc::H264::kLevel3:
          return kVTProfileLevel_H264_High_3_0;
        case webrtc::H264::kLevel3_1:
          return kVTProfileLevel_H264_High_3_1;
        case webrtc::H264::kLevel3_2:
          return kVTProfileLevel_H264_High_3_2;
        case webrtc::H264::kLevel4:
          return kVTProfileLevel_H264_High_4_0;
        case webrtc::H264::kLevel4_1:
          return kVTProfileLevel_H264_High_4_1;
        case webrtc::H264::kLevel4_2:
          return kVTProfileLevel_H264_High_4_2;
        case webrtc::H264::kLevel5:
          return kVTProfileLevel_H264_High_5_0;
        case webrtc::H264::kLevel5_1:
          return kVTProfileLevel_H264_High_5_1;
        case webrtc::H264::kLevel5_2:
          return kVTProfileLevel_H264_High_5_2;
        case webrtc::H264::kLevel1:
        case webrtc::H264::kLevel1_b:
        case webrtc::H264::kLevel1_1:
        case webrtc::H264::kLevel1_2:
        case webrtc::H264::kLevel1_3:
        case webrtc::H264::kLevel2:
        case webrtc::H264::kLevel2_1:
        case webrtc::H264::kLevel2_2:
          return kVTProfileLevel_H264_High_AutoLevel;
      }
  }
}

// The function returns the max allowed sample rate (pixels per second) that
// can be processed by given encoder with |profile_level_id|.
// See https://www.itu.int/rec/dologin_pub.asp?lang=e&id=T-REC-H.264-201610-S!!PDF-E&type=items
// for details.
NSUInteger GetMaxSampleRate(const webrtc::H264::ProfileLevelId &profile_level_id) {
  switch (profile_level_id.level) {
    case webrtc::H264::kLevel3:
      return 10368000;
    case webrtc::H264::kLevel3_1:
      return 27648000;
    case webrtc::H264::kLevel3_2:
      return 55296000;
    case webrtc::H264::kLevel4:
    case webrtc::H264::kLevel4_1:
      return 62914560;
    case webrtc::H264::kLevel4_2:
      return 133693440;
    case webrtc::H264::kLevel5:
      return 150994944;
    case webrtc::H264::kLevel5_1:
      return 251658240;
    case webrtc::H264::kLevel5_2:
      return 530841600;
    case webrtc::H264::kLevel1:
    case webrtc::H264::kLevel1_b:
    case webrtc::H264::kLevel1_1:
    case webrtc::H264::kLevel1_2:
    case webrtc::H264::kLevel1_3:
    case webrtc::H264::kLevel2:
    case webrtc::H264::kLevel2_1:
    case webrtc::H264::kLevel2_2:
      // Zero means auto rate setting.
      return 0;
  }
}
}  // namespace

@implementation RTC_OBJC_TYPE (RTCVideoEncoderH264) {
  RTC_OBJC_TYPE(RTCVideoCodecInfo) * _codecInfo;
  std::unique_ptr<webrtc::BitrateAdjuster> _bitrateAdjuster;
  uint32_t _targetBitrateBps;
  uint32_t _encoderBitrateBps;
  uint32_t _encoderFrameRate;
  uint32_t _maxAllowedFrameRate;
  RTCH264PacketizationMode _packetizationMode;
  absl::optional<webrtc::H264::ProfileLevelId> _profile_level_id;
  RTCVideoEncoderCallback _callback;
  int32_t _width;
  int32_t _height;
  VTCompressionSessionRef _compressionSession;
  CVPixelBufferPoolRef _pixelBufferPool;
  RTCVideoCodecMode _mode;

  webrtc::H264BitstreamParser _h264BitstreamParser;
  std::vector<uint8_t> _frameScaleBuffer;
}

// .5 is set as a mininum to prevent overcompensating for large temporary
// overshoots. We don't want to degrade video quality too badly.
// .95 is set to prevent oscillations. When a lower bitrate is set on the
// encoder than previously set, its output seems to have a brief period of
// drastically reduced bitrate, so we want to avoid that. In steady state
// conditions, 0.95 seems to give us better overall bitrate over long periods
// of time.
- (instancetype)initWithCodecInfo:(RTC_OBJC_TYPE(RTCVideoCodecInfo) *)codecInfo {
  if (self = [super init]) {
    _codecInfo = codecInfo;
    _bitrateAdjuster.reset(new webrtc::BitrateAdjuster(.5, .95));
    _packetizationMode = RTCH264PacketizationModeNonInterleaved;
    _profile_level_id =
        webrtc::H264::ParseSdpProfileLevelId([codecInfo nativeSdpVideoFormat].parameters);
    RTC_DCHECK(_profile_level_id);
    RTC_LOG(LS_INFO) << "Using profile " << CFStringToString(ExtractProfile(*_profile_level_id));
    RTC_CHECK([codecInfo.name isEqualToString:kRTCVideoCodecH264Name]);
  }
  return self;
}

- (void)dealloc {
  [self destroyCompressionSession];
}

- (NSInteger)startEncodeWithSettings:(RTC_OBJC_TYPE(RTCVideoEncoderSettings) *)settings
                       numberOfCores:(int)numberOfCores {
  RTC_DCHECK(settings);
  RTC_DCHECK([settings.name isEqualToString:kRTCVideoCodecH264Name]);

  _width = settings.width;
  _height = settings.height;
  _mode = settings.mode;

  uint32_t aligned_width = (((_width + 15) >> 4) << 4);
  uint32_t aligned_height = (((_height + 15) >> 4) << 4);
  _maxAllowedFrameRate = static_cast<uint32_t>(GetMaxSampleRate(*_profile_level_id) /
                                               (aligned_width * aligned_height));

  // We can only set average bitrate on the HW encoder.
  _targetBitrateBps = settings.startBitrate * 1000;  // startBitrate is in kbps.
  _bitrateAdjuster->SetTargetBitrateBps(_targetBitrateBps);
  _encoderFrameRate = MIN(settings.maxFramerate, _maxAllowedFrameRate);
  if (settings.maxFramerate > _maxAllowedFrameRate && _maxAllowedFrameRate > 0) {
    RTC_LOG(LS_WARNING) << "Initial encoder frame rate setting " << settings.maxFramerate
                        << " is larger than the "
                        << "maximal allowed frame rate " << _maxAllowedFrameRate << ".";
  }

  // TODO(tkchin): Try setting payload size via
  // kVTCompressionPropertyKey_MaxH264SliceBytes.

  return [self resetCompressionSessionWithPixelFormat:kNV12PixelFormat];
}

- (NSInteger)encode:(RTC_OBJC_TYPE(RTCVideoFrame) *)frame
    codecSpecificInfo:(nullable id<RTC_OBJC_TYPE(RTCCodecSpecificInfo)>)codecSpecificInfo
           frameTypes:(NSArray<NSNumber *> *)frameTypes {
  RTC_DCHECK_EQ(frame.width, _width);
  RTC_DCHECK_EQ(frame.height, _height);
  if (!_callback || !_compressionSession) {
    return WEBRTC_VIDEO_CODEC_UNINITIALIZED;
  }
  BOOL isKeyframeRequired = NO;

  // Get a pixel buffer from the pool and copy frame data over.
  if ([self resetCompressionSessionIfNeededWithFrame:frame]) {
    isKeyframeRequired = YES;
  }

  CVPixelBufferRef pixelBuffer = nullptr;
  if ([frame.buffer isKindOfClass:[RTC_OBJC_TYPE(RTCCVPixelBuffer) class]]) {
    // Native frame buffer
    RTC_OBJC_TYPE(RTCCVPixelBuffer) *rtcPixelBuffer =
        (RTC_OBJC_TYPE(RTCCVPixelBuffer) *)frame.buffer;
    if (![rtcPixelBuffer requiresCropping]) {
      // This pixel buffer might have a higher resolution than what the
      // compression session is configured to. The compression session can
      // handle that and will output encoded frames in the configured
      // resolution regardless of the input pixel buffer resolution.
      pixelBuffer = rtcPixelBuffer.pixelBuffer;
      CVBufferRetain(pixelBuffer);
    } else {
      // Cropping required, we need to crop and scale to a new pixel buffer.
      pixelBuffer = CreatePixelBuffer(_pixelBufferPool);
      if (!pixelBuffer) {
        return WEBRTC_VIDEO_CODEC_ERROR;
      }
      int dstWidth = CVPixelBufferGetWidth(pixelBuffer);
      int dstHeight = CVPixelBufferGetHeight(pixelBuffer);
      if ([rtcPixelBuffer requiresScalingToWidth:dstWidth height:dstHeight]) {
        int size =
            [rtcPixelBuffer bufferSizeForCroppingAndScalingToWidth:dstWidth height:dstHeight];
        _frameScaleBuffer.resize(size);
      } else {
        _frameScaleBuffer.clear();
      }
      _frameScaleBuffer.shrink_to_fit();
      if (![rtcPixelBuffer cropAndScaleTo:pixelBuffer withTempBuffer:_frameScaleBuffer.data()]) {
        CVBufferRelease(pixelBuffer);
        return WEBRTC_VIDEO_CODEC_ERROR;
      }
    }
  }

  if (!pixelBuffer) {
    // We did not have a native frame buffer
    pixelBuffer = CreatePixelBuffer(_pixelBufferPool);
    if (!pixelBuffer) {
      return WEBRTC_VIDEO_CODEC_ERROR;
    }
    RTC_DCHECK(pixelBuffer);
    if (!CopyVideoFrameToNV12PixelBuffer([frame.buffer toI420], pixelBuffer)) {
      RTC_LOG(LS_ERROR) << "Failed to copy frame data.";
      CVBufferRelease(pixelBuffer);
      return WEBRTC_VIDEO_CODEC_ERROR;
    }
  }

  // Check if we need a keyframe.
  if (!isKeyframeRequired && frameTypes) {
    for (NSNumber *frameType in frameTypes) {
      if ((RTCFrameType)frameType.intValue == RTCFrameTypeVideoFrameKey) {
        isKeyframeRequired = YES;
        break;
      }
    }
  }

  CMTime presentationTimeStamp = CMTimeMake(frame.timeStampNs / rtc::kNumNanosecsPerMillisec, 1000);
  CFDictionaryRef frameProperties = nullptr;
  if (isKeyframeRequired) {
    CFTypeRef keys[] = {kVTEncodeFrameOptionKey_ForceKeyFrame};
    CFTypeRef values[] = {kCFBooleanTrue};
    frameProperties = CreateCFTypeDictionary(keys, values, 1);
  }

  std::unique_ptr<RTCFrameEncodeParams> encodeParams;
  encodeParams.reset(new RTCFrameEncodeParams(self,
                                              codecSpecificInfo,
                                              _width,
                                              _height,
                                              frame.timeStampNs / rtc::kNumNanosecsPerMillisec,
                                              frame.timeStamp,
                                              frame.rotation));
  encodeParams->codecSpecificInfo.packetizationMode = _packetizationMode;

  // Update the bitrate if needed.
  [self setBitrateBps:_bitrateAdjuster->GetAdjustedBitrateBps() frameRate:_encoderFrameRate];

  OSStatus status = VTCompressionSessionEncodeFrame(_compressionSession,
                                                    pixelBuffer,
                                                    presentationTimeStamp,
                                                    kCMTimeInvalid,
                                                    frameProperties,
                                                    encodeParams.release(),
                                                    nullptr);
  if (frameProperties) {
    CFRelease(frameProperties);
  }
  if (pixelBuffer) {
    CVBufferRelease(pixelBuffer);
  }

  if (status == kVTInvalidSessionErr) {
    // This error occurs when entering foreground after backgrounding the app.
    RTC_LOG(LS_ERROR) << "Invalid compression session, resetting.";
    [self resetCompressionSessionWithPixelFormat:[self pixelFormatOfFrame:frame]];

    return WEBRTC_VIDEO_CODEC_NO_OUTPUT;
  } else if (status == kVTVideoEncoderMalfunctionErr) {
    // Sometimes the encoder malfunctions and needs to be restarted.
    RTC_LOG(LS_ERROR)
        << "Encountered video encoder malfunction error. Resetting compression session.";
    [self resetCompressionSessionWithPixelFormat:[self pixelFormatOfFrame:frame]];

    return WEBRTC_VIDEO_CODEC_NO_OUTPUT;
  } else if (status != noErr) {
    RTC_LOG(LS_ERROR) << "Failed to encode frame with code: " << status;
    return WEBRTC_VIDEO_CODEC_ERROR;
  }
  return WEBRTC_VIDEO_CODEC_OK;
}

- (void)setCallback:(RTCVideoEncoderCallback)callback {
  _callback = callback;
}

- (int)setBitrate:(uint32_t)bitrateKbit framerate:(uint32_t)framerate {
  _targetBitrateBps = 1000 * bitrateKbit;
  _bitrateAdjuster->SetTargetBitrateBps(_targetBitrateBps);
  if (framerate > _maxAllowedFrameRate && _maxAllowedFrameRate > 0) {
    RTC_LOG(LS_WARNING) << "Encoder frame rate setting " << framerate << " is larger than the "
                        << "maximal allowed frame rate " << _maxAllowedFrameRate << ".";
  }
  framerate = MIN(framerate, _maxAllowedFrameRate);
  [self setBitrateBps:_bitrateAdjuster->GetAdjustedBitrateBps() frameRate:framerate];
  return WEBRTC_VIDEO_CODEC_OK;
}

#pragma mark - Private

- (NSInteger)releaseEncoder {
  // Need to destroy so that the session is invalidated and won't use the
  // callback anymore. Do not remove callback until the session is invalidated
  // since async encoder callbacks can occur until invalidation.
  [self destroyCompressionSession];
  _callback = nullptr;
  return WEBRTC_VIDEO_CODEC_OK;
}

- (OSType)pixelFormatOfFrame:(RTC_OBJC_TYPE(RTCVideoFrame) *)frame {
  // Use NV12 for non-native frames.
  if ([frame.buffer isKindOfClass:[RTC_OBJC_TYPE(RTCCVPixelBuffer) class]]) {
    RTC_OBJC_TYPE(RTCCVPixelBuffer) *rtcPixelBuffer =
        (RTC_OBJC_TYPE(RTCCVPixelBuffer) *)frame.buffer;
    return CVPixelBufferGetPixelFormatType(rtcPixelBuffer.pixelBuffer);
  }

  return kNV12PixelFormat;
}

- (BOOL)resetCompressionSessionIfNeededWithFrame:(RTC_OBJC_TYPE(RTCVideoFrame) *)frame {
  BOOL resetCompressionSession = NO;

  // If we're capturing native frames in another pixel format than the compression session is
  // configured with, make sure the compression session is reset using the correct pixel format.
  OSType framePixelFormat = [self pixelFormatOfFrame:frame];

  if (_compressionSession) {
    // The pool attribute `kCVPixelBufferPixelFormatTypeKey` can contain either an array of pixel
    // formats or a single pixel format.
    NSDictionary *poolAttributes =
        (__bridge NSDictionary *)CVPixelBufferPoolGetPixelBufferAttributes(_pixelBufferPool);
    id pixelFormats =
        [poolAttributes objectForKey:(__bridge NSString *)kCVPixelBufferPixelFormatTypeKey];
    NSArray<NSNumber *> *compressionSessionPixelFormats = nil;
    if ([pixelFormats isKindOfClass:[NSArray class]]) {
      compressionSessionPixelFormats = (NSArray *)pixelFormats;
    } else if ([pixelFormats isKindOfClass:[NSNumber class]]) {
      compressionSessionPixelFormats = @[ (NSNumber *)pixelFormats ];
    }

    if (![compressionSessionPixelFormats
            containsObject:[NSNumber numberWithLong:framePixelFormat]]) {
      resetCompressionSession = YES;
      RTC_LOG(LS_INFO) << "Resetting compression session due to non-matching pixel format.";
    }
  } else {
    resetCompressionSession = YES;
  }

  if (resetCompressionSession) {
    [self resetCompressionSessionWithPixelFormat:framePixelFormat];
  }
  return resetCompressionSession;
}

- (int)resetCompressionSessionWithPixelFormat:(OSType)framePixelFormat {
  [self destroyCompressionSession];

  // Set source image buffer attributes. These attributes will be present on
  // buffers retrieved from the encoder's pixel buffer pool.
  const size_t attributesSize = 3;
  CFTypeRef keys[attributesSize] = {
#if defined(WEBRTC_IOS)
    kCVPixelBufferOpenGLESCompatibilityKey,
#elif defined(WEBRTC_MAC)
    kCVPixelBufferOpenGLCompatibilityKey,
#endif
    kCVPixelBufferIOSurfacePropertiesKey,
    kCVPixelBufferPixelFormatTypeKey
  };
  CFDictionaryRef ioSurfaceValue = CreateCFTypeDictionary(nullptr, nullptr, 0);
  int64_t pixelFormatType = framePixelFormat;
  CFNumberRef pixelFormat = CFNumberCreate(nullptr, kCFNumberLongType, &pixelFormatType);
  CFTypeRef values[attributesSize] = {kCFBooleanTrue, ioSurfaceValue, pixelFormat};
  CFDictionaryRef sourceAttributes = CreateCFTypeDictionary(keys, values, attributesSize);
  if (ioSurfaceValue) {
    CFRelease(ioSurfaceValue);
    ioSurfaceValue = nullptr;
  }
  if (pixelFormat) {
    CFRelease(pixelFormat);
    pixelFormat = nullptr;
  }
  CFMutableDictionaryRef encoder_specs = nullptr;
#if defined(WEBRTC_MAC) && !defined(WEBRTC_IOS)
  // Currently hw accl is supported above 360p on mac, below 360p
  // the compression session will be created with hw accl disabled.
  encoder_specs = CFDictionaryCreateMutable(
      nullptr, 1, &kCFTypeDictionaryKeyCallBacks, &kCFTypeDictionaryValueCallBacks);
  CFDictionarySetValue(encoder_specs,
                       kVTVideoEncoderSpecification_EnableHardwareAcceleratedVideoEncoder,
                       kCFBooleanTrue);
#endif
  OSStatus status =
      VTCompressionSessionCreate(nullptr,  // use default allocator
                                 _width,
                                 _height,
                                 kCMVideoCodecType_H264,
                                 encoder_specs,  // use hardware accelerated encoder if available
                                 sourceAttributes,
                                 nullptr,  // use default compressed data allocator
                                 compressionOutputCallback,
                                 nullptr,
                                 &_compressionSession);
  if (sourceAttributes) {
    CFRelease(sourceAttributes);
    sourceAttributes = nullptr;
  }
  if (encoder_specs) {
    CFRelease(encoder_specs);
    encoder_specs = nullptr;
  }
  if (status != noErr) {
    RTC_LOG(LS_ERROR) << "Failed to create compression session: " << status;
    return WEBRTC_VIDEO_CODEC_ERROR;
  }
#if defined(WEBRTC_MAC) && !defined(WEBRTC_IOS)
  CFBooleanRef hwaccl_enabled = nullptr;
  status = VTSessionCopyProperty(_compressionSession,
                                 kVTCompressionPropertyKey_UsingHardwareAcceleratedVideoEncoder,
                                 nullptr,
                                 &hwaccl_enabled);
  if (status == noErr && (CFBooleanGetValue(hwaccl_enabled))) {
    RTC_LOG(LS_INFO) << "Compression session created with hw accl enabled";
  } else {
    RTC_LOG(LS_INFO) << "Compression session created with hw accl disabled";
  }
#endif
  [self configureCompressionSession];

  // The pixel buffer pool is dependent on the compression session so if the session is reset, the
  // pool should be reset as well.
  _pixelBufferPool = VTCompressionSessionGetPixelBufferPool(_compressionSession);

  return WEBRTC_VIDEO_CODEC_OK;
}

- (void)configureCompressionSession {
  RTC_DCHECK(_compressionSession);
  SetVTSessionProperty(_compressionSession, kVTCompressionPropertyKey_RealTime, true);
  SetVTSessionProperty(_compressionSession,
                       kVTCompressionPropertyKey_ProfileLevel,
                       ExtractProfile(*_profile_level_id));
  SetVTSessionProperty(_compressionSession, kVTCompressionPropertyKey_AllowFrameReordering, false);
  [self setEncoderBitrateBps:_targetBitrateBps frameRate:_encoderFrameRate];
  // TODO(tkchin): Look at entropy mode and colorspace matrices.
  // TODO(tkchin): Investigate to see if there's any way to make this work.
  // May need it to interop with Android. Currently this call just fails.
  // On inspecting encoder output on iOS8, this value is set to 6.
  // internal::SetVTSessionProperty(compression_session_,
  //     kVTCompressionPropertyKey_MaxFrameDelayCount,
  //     1);

  // Set a relatively large value for keyframe emission (7200 frames or 4 minutes).
  SetVTSessionProperty(_compressionSession, kVTCompressionPropertyKey_MaxKeyFrameInterval, 7200);
  SetVTSessionProperty(
      _compressionSession, kVTCompressionPropertyKey_MaxKeyFrameIntervalDuration, 240);
}

- (void)destroyCompressionSession {
  if (_compressionSession) {
    VTCompressionSessionInvalidate(_compressionSession);
    CFRelease(_compressionSession);
    _compressionSession = nullptr;
    _pixelBufferPool = nullptr;
  }
}

- (NSString *)implementationName {
  return @"VideoToolbox";
}

- (void)setBitrateBps:(uint32_t)bitrateBps frameRate:(uint32_t)frameRate {
  if (_encoderBitrateBps != bitrateBps || _encoderFrameRate != frameRate) {
    [self setEncoderBitrateBps:bitrateBps frameRate:frameRate];
  }
}

- (void)setEncoderBitrateBps:(uint32_t)bitrateBps frameRate:(uint32_t)frameRate {
  if (_compressionSession) {
    SetVTSessionProperty(_compressionSession, kVTCompressionPropertyKey_AverageBitRate, bitrateBps);

    // With zero |_maxAllowedFrameRate|, we fall back to automatic frame rate detection.
    if (_maxAllowedFrameRate > 0) {
      SetVTSessionProperty(
          _compressionSession, kVTCompressionPropertyKey_ExpectedFrameRate, frameRate);
    }

    // TODO(tkchin): Add a helper method to set array value.
    int64_t dataLimitBytesPerSecondValue =
        static_cast<int64_t>(bitrateBps * kLimitToAverageBitRateFactor / 8);
    CFNumberRef bytesPerSecond =
        CFNumberCreate(kCFAllocatorDefault, kCFNumberSInt64Type, &dataLimitBytesPerSecondValue);
    int64_t oneSecondValue = 1;
    CFNumberRef oneSecond =
        CFNumberCreate(kCFAllocatorDefault, kCFNumberSInt64Type, &oneSecondValue);
    const void *nums[2] = {bytesPerSecond, oneSecond};
    CFArrayRef dataRateLimits = CFArrayCreate(nullptr, nums, 2, &kCFTypeArrayCallBacks);
    OSStatus status = VTSessionSetProperty(
        _compressionSession, kVTCompressionPropertyKey_DataRateLimits, dataRateLimits);
    if (bytesPerSecond) {
      CFRelease(bytesPerSecond);
    }
    if (oneSecond) {
      CFRelease(oneSecond);
    }
    if (dataRateLimits) {
      CFRelease(dataRateLimits);
    }
    if (status != noErr) {
      RTC_LOG(LS_ERROR) << "Failed to set data rate limit with code: " << status;
    }

    _encoderBitrateBps = bitrateBps;
    _encoderFrameRate = frameRate;
  }
}

- (void)frameWasEncoded:(OSStatus)status
                  flags:(VTEncodeInfoFlags)infoFlags
           sampleBuffer:(CMSampleBufferRef)sampleBuffer
      codecSpecificInfo:(id<RTC_OBJC_TYPE(RTCCodecSpecificInfo)>)codecSpecificInfo
                  width:(int32_t)width
                 height:(int32_t)height
           renderTimeMs:(int64_t)renderTimeMs
              timestamp:(uint32_t)timestamp
               rotation:(RTCVideoRotation)rotation {
  if (status != noErr) {
    RTC_LOG(LS_ERROR) << "H264 encode failed with code: " << status;
    return;
  }
  if (infoFlags & kVTEncodeInfo_FrameDropped) {
    RTC_LOG(LS_INFO) << "H264 encode dropped frame.";
    return;
  }

  BOOL isKeyframe = NO;
  CFArrayRef attachments = CMSampleBufferGetSampleAttachmentsArray(sampleBuffer, 0);
  if (attachments != nullptr && CFArrayGetCount(attachments)) {
    CFDictionaryRef attachment =
        static_cast<CFDictionaryRef>(CFArrayGetValueAtIndex(attachments, 0));
    isKeyframe = !CFDictionaryContainsKey(attachment, kCMSampleAttachmentKey_NotSync);
  }

  if (isKeyframe) {
    RTC_LOG(LS_INFO) << "Generated keyframe";
  }

  __block std::unique_ptr<rtc::Buffer> buffer = std::make_unique<rtc::Buffer>();
<<<<<<< HEAD
  RTCRtpFragmentationHeader *header;
=======
  RTC_OBJC_TYPE(RTCRtpFragmentationHeader) * header;
>>>>>>> 758c388d
  {
    std::unique_ptr<webrtc::RTPFragmentationHeader> header_cpp;
    bool result =
        H264CMSampleBufferToAnnexBBuffer(sampleBuffer, isKeyframe, buffer.get(), &header_cpp);
    header = [[RTC_OBJC_TYPE(RTCRtpFragmentationHeader) alloc]
        initWithNativeFragmentationHeader:header_cpp.get()];
    if (!result) {
      return;
    }
  }

<<<<<<< HEAD
  RTCEncodedImage *frame = [[RTCEncodedImage alloc] init];
=======
  RTC_OBJC_TYPE(RTCEncodedImage) *frame = [[RTC_OBJC_TYPE(RTCEncodedImage) alloc] init];
>>>>>>> 758c388d
  // This assumes ownership of `buffer` and is responsible for freeing it when done.
  frame.buffer = [[NSData alloc] initWithBytesNoCopy:buffer->data()
                                              length:buffer->size()
                                         deallocator:^(void *bytes, NSUInteger size) {
                                           buffer.reset();
                                         }];
  frame.encodedWidth = width;
  frame.encodedHeight = height;
  frame.completeFrame = YES;
  frame.frameType = isKeyframe ? RTCFrameTypeVideoFrameKey : RTCFrameTypeVideoFrameDelta;
  frame.captureTimeMs = renderTimeMs;
  frame.timeStamp = timestamp;
  frame.rotation = rotation;
  frame.contentType = (_mode == RTCVideoCodecModeScreensharing) ? RTCVideoContentTypeScreenshare :
                                                                  RTCVideoContentTypeUnspecified;
  frame.flags = webrtc::VideoSendTiming::kInvalid;

  int qp;
  _h264BitstreamParser.ParseBitstream(buffer->data(), buffer->size());
  _h264BitstreamParser.GetLastSliceQp(&qp);
  frame.qp = @(qp);

  BOOL res = _callback(frame, codecSpecificInfo, header);
  if (!res) {
    RTC_LOG(LS_ERROR) << "Encode callback failed";
    return;
  }
  _bitrateAdjuster->Update(frame.buffer.length);
}

- (nullable RTC_OBJC_TYPE(RTCVideoEncoderQpThresholds) *)scalingSettings {
  return [[RTC_OBJC_TYPE(RTCVideoEncoderQpThresholds) alloc]
      initWithThresholdsLow:kLowH264QpThreshold
                       high:kHighH264QpThreshold];
}

@end<|MERGE_RESOLUTION|>--- conflicted
+++ resolved
@@ -783,11 +783,7 @@
   }
 
   __block std::unique_ptr<rtc::Buffer> buffer = std::make_unique<rtc::Buffer>();
-<<<<<<< HEAD
-  RTCRtpFragmentationHeader *header;
-=======
   RTC_OBJC_TYPE(RTCRtpFragmentationHeader) * header;
->>>>>>> 758c388d
   {
     std::unique_ptr<webrtc::RTPFragmentationHeader> header_cpp;
     bool result =
@@ -799,11 +795,7 @@
     }
   }
 
-<<<<<<< HEAD
-  RTCEncodedImage *frame = [[RTCEncodedImage alloc] init];
-=======
   RTC_OBJC_TYPE(RTCEncodedImage) *frame = [[RTC_OBJC_TYPE(RTCEncodedImage) alloc] init];
->>>>>>> 758c388d
   // This assumes ownership of `buffer` and is responsible for freeing it when done.
   frame.buffer = [[NSData alloc] initWithBytesNoCopy:buffer->data()
                                               length:buffer->size()
