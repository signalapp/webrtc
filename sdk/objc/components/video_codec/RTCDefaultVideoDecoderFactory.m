--- conflicted
+++ resolved
@@ -48,45 +48,6 @@
     vp8Info,
   ] mutableCopy];
 
-<<<<<<< HEAD
-@implementation RTC_OBJC_TYPE (RTCDefaultVideoDecoderFactory)
-
-- (NSArray<RTC_OBJC_TYPE(RTCVideoCodecInfo) *> *)supportedCodecs {
-  NSDictionary<NSString *, NSString *> *constrainedHighParams = @{
-    @"profile-level-id" : kRTCMaxSupportedH264ProfileLevelConstrainedHigh,
-    @"level-asymmetry-allowed" : @"1",
-    @"packetization-mode" : @"1",
-  };
-  RTC_OBJC_TYPE(RTCVideoCodecInfo) *constrainedHighInfo =
-      [[RTC_OBJC_TYPE(RTCVideoCodecInfo) alloc] initWithName:kRTCVideoCodecH264Name
-                                                  parameters:constrainedHighParams];
-
-  NSDictionary<NSString *, NSString *> *constrainedBaselineParams = @{
-    @"profile-level-id" : kRTCMaxSupportedH264ProfileLevelConstrainedBaseline,
-    @"level-asymmetry-allowed" : @"1",
-    @"packetization-mode" : @"1",
-  };
-  RTC_OBJC_TYPE(RTCVideoCodecInfo) *constrainedBaselineInfo =
-      [[RTC_OBJC_TYPE(RTCVideoCodecInfo) alloc] initWithName:kRTCVideoCodecH264Name
-                                                  parameters:constrainedBaselineParams];
-
-  RTC_OBJC_TYPE(RTCVideoCodecInfo) *vp8Info =
-      [[RTC_OBJC_TYPE(RTCVideoCodecInfo) alloc] initWithName:kRTCVideoCodecVp8Name];
-
-#if defined(RTC_ENABLE_VP9)
-  RTC_OBJC_TYPE(RTCVideoCodecInfo) *vp9Info =
-      [[RTC_OBJC_TYPE(RTCVideoCodecInfo) alloc] initWithName:kRTCVideoCodecVp9Name];
-#endif
-
-  return @[
-    constrainedHighInfo,
-    constrainedBaselineInfo,
-    vp8Info,
-#if defined(RTC_ENABLE_VP9)
-    vp9Info,
-#endif
-  ];
-=======
   if ([RTC_OBJC_TYPE(RTCVideoDecoderVP9) isSupported]) {
     [result
         addObject:[[RTC_OBJC_TYPE(RTCVideoCodecInfo) alloc] initWithName:kRTCVideoCodecVp9Name]];
@@ -98,7 +59,6 @@
   }
 
   return result;
->>>>>>> cbad18b1
 }
 
 - (id<RTC_OBJC_TYPE(RTCVideoDecoder)>)createDecoder:(RTC_OBJC_TYPE(RTCVideoCodecInfo) *)info {
@@ -106,19 +66,12 @@
     return [[RTC_OBJC_TYPE(RTCVideoDecoderH264) alloc] init];
   } else if ([info.name isEqualToString:kRTCVideoCodecVp8Name]) {
     return [RTC_OBJC_TYPE(RTCVideoDecoderVP8) vp8Decoder];
-<<<<<<< HEAD
-#if defined(RTC_ENABLE_VP9)
-  } else if ([info.name isEqualToString:kRTCVideoCodecVp9Name]) {
-    return [RTC_OBJC_TYPE(RTCVideoDecoderVP9) vp9Decoder];
-#endif
-=======
   } else if ([info.name isEqualToString:kRTCVideoCodecVp9Name] &&
              [RTC_OBJC_TYPE(RTCVideoDecoderVP9) isSupported]) {
     return [RTC_OBJC_TYPE(RTCVideoDecoderVP9) vp9Decoder];
   } else if ([info.name isEqualToString:kRTCVideoCodecAv1Name] &&
              [RTC_OBJC_TYPE(RTCVideoDecoderAV1) isSupported]) {
     return [RTC_OBJC_TYPE(RTCVideoDecoderAV1) av1Decoder];
->>>>>>> cbad18b1
   }
 
   return nil;
