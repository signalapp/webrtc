--- conflicted
+++ resolved
@@ -113,21 +113,6 @@
 
 - (void)testWithDependencies {
   NSArray *urlStrings = @[ @"stun:stun1.example.net" ];
-<<<<<<< HEAD
-  RTCIceServer *server = [[RTCIceServer alloc] initWithURLStrings:urlStrings];
-
-  RTCConfiguration *config = [[RTCConfiguration alloc] init];
-  config.iceServers = @[ server ];
-  RTCMediaConstraints *contraints = [[RTCMediaConstraints alloc] initWithMandatoryConstraints:@{}
-                                                                          optionalConstraints:nil];
-  RTCPeerConnectionFactory *factory = [[RTCPeerConnectionFactory alloc] init];
-
-  RTCConfiguration *newConfig;
-  std::unique_ptr<webrtc::PeerConnectionDependencies> pc_dependencies =
-      std::make_unique<webrtc::PeerConnectionDependencies>(nullptr);
-  @autoreleasepool {
-    RTCPeerConnection *peerConnection =
-=======
   RTC_OBJC_TYPE(RTCIceServer) *server =
       [[RTC_OBJC_TYPE(RTCIceServer) alloc] initWithURLStrings:urlStrings];
 
@@ -144,7 +129,6 @@
       std::make_unique<webrtc::PeerConnectionDependencies>(nullptr);
   @autoreleasepool {
     RTC_OBJC_TYPE(RTCPeerConnection) *peerConnection =
->>>>>>> 758c388d
         [factory peerConnectionWithDependencies:config
                                     constraints:contraints
                                    dependencies:std::move(pc_dependencies)
