/*
 *  Copyright 2016 The WebRTC project authors. All Rights Reserved.
 *
 *  Use of this source code is governed by a BSD-style license
 *  that can be found in the LICENSE file in the root of the source
 *  tree. An additional intellectual property rights grant can be found
 *  in the file PATENTS.  All contributing project authors may
 *  be found in the AUTHORS file in the root of the source tree.
 */

#import "RTCRtpEncodingParameters+Private.h"

#import "helpers/NSString+StdString.h"

@implementation RTC_OBJC_TYPE (RTCRtpEncodingParameters)

@synthesize rid = _rid;
@synthesize isActive = _isActive;
@synthesize maxBitrateBps = _maxBitrateBps;
@synthesize minBitrateBps = _minBitrateBps;
@synthesize maxFramerate = _maxFramerate;
@synthesize numTemporalLayers = _numTemporalLayers;
@synthesize scaleResolutionDownBy = _scaleResolutionDownBy;
@synthesize ssrc = _ssrc;
@synthesize bitratePriority = _bitratePriority;
@synthesize networkPriority = _networkPriority;

- (instancetype)init {
  return [super init];
}

- (instancetype)initWithNativeParameters:
    (const webrtc::RtpEncodingParameters &)nativeParameters {
  if (self = [self init]) {
    if (!nativeParameters.rid.empty()) {
      _rid = [NSString stringForStdString:nativeParameters.rid];
    }
    _isActive = nativeParameters.active;
    if (nativeParameters.max_bitrate_bps) {
      _maxBitrateBps =
          [NSNumber numberWithInt:*nativeParameters.max_bitrate_bps];
    }
    if (nativeParameters.min_bitrate_bps) {
      _minBitrateBps =
          [NSNumber numberWithInt:*nativeParameters.min_bitrate_bps];
    }
    if (nativeParameters.max_framerate) {
      _maxFramerate = [NSNumber numberWithInt:*nativeParameters.max_framerate];
    }
    if (nativeParameters.num_temporal_layers) {
      _numTemporalLayers = [NSNumber numberWithInt:*nativeParameters.num_temporal_layers];
    }
    if (nativeParameters.scale_resolution_down_by) {
      _scaleResolutionDownBy =
          [NSNumber numberWithDouble:*nativeParameters.scale_resolution_down_by];
    }
    if (nativeParameters.ssrc) {
      _ssrc = [NSNumber numberWithUnsignedLong:*nativeParameters.ssrc];
    }
    _bitratePriority = nativeParameters.bitrate_priority;
<<<<<<< HEAD
    _networkPriority =
        [RTCRtpEncodingParameters priorityFromNativePriority:nativeParameters.network_priority];
=======
    _networkPriority = [RTC_OBJC_TYPE(RTCRtpEncodingParameters)
        priorityFromNativePriority:nativeParameters.network_priority];
>>>>>>> 758c388d
  }
  return self;
}

- (webrtc::RtpEncodingParameters)nativeParameters {
  webrtc::RtpEncodingParameters parameters;
  if (_rid != nil) {
    parameters.rid = [NSString stdStringForString:_rid];
  }
  parameters.active = _isActive;
  if (_maxBitrateBps != nil) {
    parameters.max_bitrate_bps = absl::optional<int>(_maxBitrateBps.intValue);
  }
  if (_minBitrateBps != nil) {
    parameters.min_bitrate_bps = absl::optional<int>(_minBitrateBps.intValue);
  }
  if (_maxFramerate != nil) {
    parameters.max_framerate = absl::optional<int>(_maxFramerate.intValue);
  }
  if (_numTemporalLayers != nil) {
    parameters.num_temporal_layers = absl::optional<int>(_numTemporalLayers.intValue);
  }
  if (_scaleResolutionDownBy != nil) {
    parameters.scale_resolution_down_by =
        absl::optional<double>(_scaleResolutionDownBy.doubleValue);
  }
  if (_ssrc != nil) {
    parameters.ssrc = absl::optional<uint32_t>(_ssrc.unsignedLongValue);
  }
  parameters.bitrate_priority = _bitratePriority;
  parameters.network_priority =
<<<<<<< HEAD
      [RTCRtpEncodingParameters nativePriorityFromPriority:_networkPriority];
=======
      [RTC_OBJC_TYPE(RTCRtpEncodingParameters) nativePriorityFromPriority:_networkPriority];
>>>>>>> 758c388d
  return parameters;
}

+ (webrtc::Priority)nativePriorityFromPriority:(RTCPriority)networkPriority {
  switch (networkPriority) {
    case RTCPriorityVeryLow:
      return webrtc::Priority::kVeryLow;
    case RTCPriorityLow:
      return webrtc::Priority::kLow;
    case RTCPriorityMedium:
      return webrtc::Priority::kMedium;
    case RTCPriorityHigh:
      return webrtc::Priority::kHigh;
  }
}

+ (RTCPriority)priorityFromNativePriority:(webrtc::Priority)nativePriority {
  switch (nativePriority) {
    case webrtc::Priority::kVeryLow:
      return RTCPriorityVeryLow;
    case webrtc::Priority::kLow:
      return RTCPriorityLow;
    case webrtc::Priority::kMedium:
      return RTCPriorityMedium;
    case webrtc::Priority::kHigh:
      return RTCPriorityHigh;
  }
}

@end<|MERGE_RESOLUTION|>--- conflicted
+++ resolved
@@ -58,13 +58,8 @@
       _ssrc = [NSNumber numberWithUnsignedLong:*nativeParameters.ssrc];
     }
     _bitratePriority = nativeParameters.bitrate_priority;
-<<<<<<< HEAD
-    _networkPriority =
-        [RTCRtpEncodingParameters priorityFromNativePriority:nativeParameters.network_priority];
-=======
     _networkPriority = [RTC_OBJC_TYPE(RTCRtpEncodingParameters)
         priorityFromNativePriority:nativeParameters.network_priority];
->>>>>>> 758c388d
   }
   return self;
 }
@@ -96,11 +91,7 @@
   }
   parameters.bitrate_priority = _bitratePriority;
   parameters.network_priority =
-<<<<<<< HEAD
-      [RTCRtpEncodingParameters nativePriorityFromPriority:_networkPriority];
-=======
       [RTC_OBJC_TYPE(RTCRtpEncodingParameters) nativePriorityFromPriority:_networkPriority];
->>>>>>> 758c388d
   return parameters;
 }
 
