/*
 *  Copyright 2015 The WebRTC project authors. All Rights Reserved.
 *
 *  Use of this source code is governed by a BSD-style license
 *  that can be found in the LICENSE file in the root of the source
 *  tree. An additional intellectual property rights grant can be found
 *  in the file PATENTS.  All contributing project authors may
 *  be found in the AUTHORS file in the root of the source tree.
 */

#import "RTCPeerConnection+Private.h"

#import "RTCConfiguration+Private.h"
#import "RTCDataChannel+Private.h"
#import "RTCIceCandidate+Private.h"
#import "RTCLegacyStatsReport+Private.h"
#import "RTCMediaConstraints+Private.h"
#import "RTCMediaStream+Private.h"
#import "RTCMediaStreamTrack+Private.h"
#import "RTCPeerConnectionFactory+Private.h"
#import "RTCRtpReceiver+Private.h"
#import "RTCRtpSender+Private.h"
#import "RTCRtpTransceiver+Private.h"
#import "RTCSessionDescription+Private.h"
#import "base/RTCLogging.h"
#import "helpers/NSString+StdString.h"

#include <memory>

#include "api/jsep_ice_candidate.h"
#include "api/rtc_event_log_output_file.h"
#include "api/transport/media/media_transport_interface.h"
#include "rtc_base/checks.h"
#include "rtc_base/numerics/safe_conversions.h"

NSString *const kRTCPeerConnectionErrorDomain = @"org.webrtc.RTC_OBJC_TYPE(RTCPeerConnection)";
int const kRTCPeerConnnectionSessionDescriptionError = -1;

namespace webrtc {

class CreateSessionDescriptionObserverAdapter
    : public CreateSessionDescriptionObserver {
 public:
  CreateSessionDescriptionObserverAdapter(void (^completionHandler)(
      RTC_OBJC_TYPE(RTCSessionDescription) * sessionDescription, NSError *error)) {
    completion_handler_ = completionHandler;
  }

  ~CreateSessionDescriptionObserverAdapter() override { completion_handler_ = nil; }

  void OnSuccess(SessionDescriptionInterface *desc) override {
    RTC_DCHECK(completion_handler_);
    std::unique_ptr<webrtc::SessionDescriptionInterface> description =
        std::unique_ptr<webrtc::SessionDescriptionInterface>(desc);
    RTC_OBJC_TYPE(RTCSessionDescription) *session =
        [[RTC_OBJC_TYPE(RTCSessionDescription) alloc] initWithNativeDescription:description.get()];
    completion_handler_(session, nil);
    completion_handler_ = nil;
  }

  void OnFailure(RTCError error) override {
    RTC_DCHECK(completion_handler_);
    // TODO(hta): Add handling of error.type()
    NSString *str = [NSString stringForStdString:error.message()];
    NSError* err =
        [NSError errorWithDomain:kRTCPeerConnectionErrorDomain
                            code:kRTCPeerConnnectionSessionDescriptionError
                        userInfo:@{ NSLocalizedDescriptionKey : str }];
    completion_handler_(nil, err);
    completion_handler_ = nil;
  }

 private:
  void (^completion_handler_)(RTC_OBJC_TYPE(RTCSessionDescription) * sessionDescription,
                              NSError *error);
};

class SetSessionDescriptionObserverAdapter :
    public SetSessionDescriptionObserver {
 public:
  SetSessionDescriptionObserverAdapter(void (^completionHandler)
      (NSError *error)) {
    completion_handler_ = completionHandler;
  }

  ~SetSessionDescriptionObserverAdapter() override { completion_handler_ = nil; }

  void OnSuccess() override {
    RTC_DCHECK(completion_handler_);
    completion_handler_(nil);
    completion_handler_ = nil;
  }

  void OnFailure(RTCError error) override {
    RTC_DCHECK(completion_handler_);
    // TODO(hta): Add handling of error.type()
    NSString *str = [NSString stringForStdString:error.message()];
    NSError* err =
        [NSError errorWithDomain:kRTCPeerConnectionErrorDomain
                            code:kRTCPeerConnnectionSessionDescriptionError
                        userInfo:@{ NSLocalizedDescriptionKey : str }];
    completion_handler_(err);
    completion_handler_ = nil;
  }

 private:
  void (^completion_handler_)(NSError *error);
};

PeerConnectionDelegateAdapter::PeerConnectionDelegateAdapter(RTC_OBJC_TYPE(RTCPeerConnection) *
                                                             peerConnection) {
  peer_connection_ = peerConnection;
}

PeerConnectionDelegateAdapter::~PeerConnectionDelegateAdapter() {
  peer_connection_ = nil;
}

void PeerConnectionDelegateAdapter::OnSignalingChange(
    PeerConnectionInterface::SignalingState new_state) {
  RTCSignalingState state =
      [[RTC_OBJC_TYPE(RTCPeerConnection) class] signalingStateForNativeState:new_state];
  RTC_OBJC_TYPE(RTCPeerConnection) *peer_connection = peer_connection_;
  [peer_connection.delegate peerConnection:peer_connection
                   didChangeSignalingState:state];
}

void PeerConnectionDelegateAdapter::OnAddStream(
    rtc::scoped_refptr<MediaStreamInterface> stream) {
  RTC_OBJC_TYPE(RTCPeerConnection) *peer_connection = peer_connection_;
  RTC_OBJC_TYPE(RTCMediaStream) *mediaStream =
      [[RTC_OBJC_TYPE(RTCMediaStream) alloc] initWithFactory:peer_connection.factory
                                           nativeMediaStream:stream];
  [peer_connection.delegate peerConnection:peer_connection
                              didAddStream:mediaStream];
}

void PeerConnectionDelegateAdapter::OnRemoveStream(
    rtc::scoped_refptr<MediaStreamInterface> stream) {
  RTC_OBJC_TYPE(RTCPeerConnection) *peer_connection = peer_connection_;
  RTC_OBJC_TYPE(RTCMediaStream) *mediaStream =
      [[RTC_OBJC_TYPE(RTCMediaStream) alloc] initWithFactory:peer_connection.factory
                                           nativeMediaStream:stream];

  [peer_connection.delegate peerConnection:peer_connection
                           didRemoveStream:mediaStream];
}

void PeerConnectionDelegateAdapter::OnTrack(
    rtc::scoped_refptr<RtpTransceiverInterface> nativeTransceiver) {
  RTC_OBJC_TYPE(RTCPeerConnection) *peer_connection = peer_connection_;
  RTC_OBJC_TYPE(RTCRtpTransceiver) *transceiver =
      [[RTC_OBJC_TYPE(RTCRtpTransceiver) alloc] initWithFactory:peer_connection.factory
                                           nativeRtpTransceiver:nativeTransceiver];
  if ([peer_connection.delegate
          respondsToSelector:@selector(peerConnection:didStartReceivingOnTransceiver:)]) {
    [peer_connection.delegate peerConnection:peer_connection
              didStartReceivingOnTransceiver:transceiver];
  }
}

void PeerConnectionDelegateAdapter::OnDataChannel(
    rtc::scoped_refptr<DataChannelInterface> data_channel) {
  RTC_OBJC_TYPE(RTCPeerConnection) *peer_connection = peer_connection_;
  RTC_OBJC_TYPE(RTCDataChannel) *dataChannel =
      [[RTC_OBJC_TYPE(RTCDataChannel) alloc] initWithFactory:peer_connection.factory
                                           nativeDataChannel:data_channel];
  [peer_connection.delegate peerConnection:peer_connection
                        didOpenDataChannel:dataChannel];
}

void PeerConnectionDelegateAdapter::OnRenegotiationNeeded() {
  RTC_OBJC_TYPE(RTCPeerConnection) *peer_connection = peer_connection_;
  [peer_connection.delegate peerConnectionShouldNegotiate:peer_connection];
}

void PeerConnectionDelegateAdapter::OnIceConnectionChange(
    PeerConnectionInterface::IceConnectionState new_state) {
  RTCIceConnectionState state =
      [RTC_OBJC_TYPE(RTCPeerConnection) iceConnectionStateForNativeState:new_state];
  [peer_connection_.delegate peerConnection:peer_connection_ didChangeIceConnectionState:state];
}

void PeerConnectionDelegateAdapter::OnStandardizedIceConnectionChange(
    PeerConnectionInterface::IceConnectionState new_state) {
  if ([peer_connection_.delegate
          respondsToSelector:@selector(peerConnection:didChangeStandardizedIceConnectionState:)]) {
    RTCIceConnectionState state =
        [RTC_OBJC_TYPE(RTCPeerConnection) iceConnectionStateForNativeState:new_state];
    [peer_connection_.delegate peerConnection:peer_connection_
        didChangeStandardizedIceConnectionState:state];
  }
}

void PeerConnectionDelegateAdapter::OnConnectionChange(
    PeerConnectionInterface::PeerConnectionState new_state) {
  if ([peer_connection_.delegate
          respondsToSelector:@selector(peerConnection:didChangeConnectionState:)]) {
    RTCPeerConnectionState state =
        [RTC_OBJC_TYPE(RTCPeerConnection) connectionStateForNativeState:new_state];
    [peer_connection_.delegate peerConnection:peer_connection_ didChangeConnectionState:state];
  }
}

void PeerConnectionDelegateAdapter::OnIceGatheringChange(
    PeerConnectionInterface::IceGatheringState new_state) {
  RTCIceGatheringState state =
      [[RTC_OBJC_TYPE(RTCPeerConnection) class] iceGatheringStateForNativeState:new_state];
  RTC_OBJC_TYPE(RTCPeerConnection) *peer_connection = peer_connection_;
  [peer_connection.delegate peerConnection:peer_connection
                didChangeIceGatheringState:state];
}

void PeerConnectionDelegateAdapter::OnIceCandidate(
    const IceCandidateInterface *candidate) {
  RTC_OBJC_TYPE(RTCIceCandidate) *iceCandidate =
      [[RTC_OBJC_TYPE(RTCIceCandidate) alloc] initWithNativeCandidate:candidate];
  RTC_OBJC_TYPE(RTCPeerConnection) *peer_connection = peer_connection_;
  [peer_connection.delegate peerConnection:peer_connection
                   didGenerateIceCandidate:iceCandidate];
}

void PeerConnectionDelegateAdapter::OnIceCandidatesRemoved(
    const std::vector<cricket::Candidate>& candidates) {
  NSMutableArray* ice_candidates =
      [NSMutableArray arrayWithCapacity:candidates.size()];
  for (const auto& candidate : candidates) {
    std::unique_ptr<JsepIceCandidate> candidate_wrapper(
        new JsepIceCandidate(candidate.transport_name(), -1, candidate));
    RTC_OBJC_TYPE(RTCIceCandidate) *ice_candidate =
        [[RTC_OBJC_TYPE(RTCIceCandidate) alloc] initWithNativeCandidate:candidate_wrapper.get()];
    [ice_candidates addObject:ice_candidate];
  }
  RTC_OBJC_TYPE(RTCPeerConnection) *peer_connection = peer_connection_;
  [peer_connection.delegate peerConnection:peer_connection
                    didRemoveIceCandidates:ice_candidates];
}

void PeerConnectionDelegateAdapter::OnIceSelectedCandidatePairChanged(
    const cricket::CandidatePairChangeEvent &event) {
  const auto &selected_pair = event.selected_candidate_pair;
  auto local_candidate_wrapper = std::make_unique<JsepIceCandidate>(
      selected_pair.local_candidate().transport_name(), -1, selected_pair.local_candidate());
  RTC_OBJC_TYPE(RTCIceCandidate) *local_candidate = [[RTC_OBJC_TYPE(RTCIceCandidate) alloc]
      initWithNativeCandidate:local_candidate_wrapper.release()];
  auto remote_candidate_wrapper = std::make_unique<JsepIceCandidate>(
      selected_pair.remote_candidate().transport_name(), -1, selected_pair.remote_candidate());
  RTC_OBJC_TYPE(RTCIceCandidate) *remote_candidate = [[RTC_OBJC_TYPE(RTCIceCandidate) alloc]
      initWithNativeCandidate:remote_candidate_wrapper.release()];
  RTC_OBJC_TYPE(RTCPeerConnection) *peer_connection = peer_connection_;
  NSString *nsstr_reason = [NSString stringForStdString:event.reason];
  if ([peer_connection.delegate
          respondsToSelector:@selector
          (peerConnection:didChangeLocalCandidate:remoteCandidate:lastReceivedMs:changeReason:)]) {
    [peer_connection.delegate peerConnection:peer_connection
                     didChangeLocalCandidate:local_candidate
                             remoteCandidate:remote_candidate
                              lastReceivedMs:event.last_data_received_ms
                                changeReason:nsstr_reason];
  }
}

void PeerConnectionDelegateAdapter::OnAddTrack(
    rtc::scoped_refptr<RtpReceiverInterface> receiver,
    const std::vector<rtc::scoped_refptr<MediaStreamInterface>> &streams) {
  RTC_OBJC_TYPE(RTCPeerConnection) *peer_connection = peer_connection_;
  if ([peer_connection.delegate respondsToSelector:@selector(peerConnection:
                                                             didAddReceiver:streams:)]) {
    NSMutableArray *mediaStreams = [NSMutableArray arrayWithCapacity:streams.size()];
    for (const auto &nativeStream : streams) {
      RTC_OBJC_TYPE(RTCMediaStream) *mediaStream =
          [[RTC_OBJC_TYPE(RTCMediaStream) alloc] initWithFactory:peer_connection.factory
                                               nativeMediaStream:nativeStream];
      [mediaStreams addObject:mediaStream];
    }
    RTC_OBJC_TYPE(RTCRtpReceiver) *rtpReceiver =
        [[RTC_OBJC_TYPE(RTCRtpReceiver) alloc] initWithFactory:peer_connection.factory
                                             nativeRtpReceiver:receiver];

    [peer_connection.delegate peerConnection:peer_connection
                              didAddReceiver:rtpReceiver
                                     streams:mediaStreams];
  }
}

void PeerConnectionDelegateAdapter::OnRemoveTrack(
    rtc::scoped_refptr<RtpReceiverInterface> receiver) {
  RTC_OBJC_TYPE(RTCPeerConnection) *peer_connection = peer_connection_;
  if ([peer_connection.delegate respondsToSelector:@selector(peerConnection:didRemoveReceiver:)]) {
    RTC_OBJC_TYPE(RTCRtpReceiver) *rtpReceiver =
        [[RTC_OBJC_TYPE(RTCRtpReceiver) alloc] initWithFactory:peer_connection.factory
                                             nativeRtpReceiver:receiver];
    [peer_connection.delegate peerConnection:peer_connection didRemoveReceiver:rtpReceiver];
  }
}

}  // namespace webrtc

@implementation RTC_OBJC_TYPE (RTCPeerConnection) {
  RTC_OBJC_TYPE(RTCPeerConnectionFactory) * _factory;
  NSMutableArray<RTC_OBJC_TYPE(RTCMediaStream) *> *_localStreams;
  std::unique_ptr<webrtc::PeerConnectionDelegateAdapter> _observer;
  std::unique_ptr<webrtc::PeerConnectionObserver> _customObserver;
  rtc::scoped_refptr<webrtc::PeerConnectionInterface> _peerConnection;
  std::unique_ptr<webrtc::MediaConstraints> _nativeConstraints;
  BOOL _hasStartedRtcEventLog;
}

@synthesize delegate = _delegate;
@synthesize factory = _factory;

<<<<<<< HEAD
- (instancetype)initWithFactory:(RTCPeerConnectionFactory *)factory
                  configuration:(RTCConfiguration *)configuration
                    constraints:(RTCMediaConstraints *)constraints
                       observer:(void *)observer {
=======
- (instancetype)initWithFactory:(RTC_OBJC_TYPE(RTCPeerConnectionFactory) *)factory
                  configuration:(RTC_OBJC_TYPE(RTCConfiguration) *)configuration
                    constraints:(RTC_OBJC_TYPE(RTCMediaConstraints) *)constraints
                       delegate:(id<RTC_OBJC_TYPE(RTCPeerConnectionDelegate)>)delegate {
>>>>>>> 758c388d
  NSParameterAssert(factory);
  std::unique_ptr<webrtc::PeerConnectionDependencies> dependencies =
      std::make_unique<webrtc::PeerConnectionDependencies>(nullptr);
  return [self initWithDependencies:factory
                      configuration:configuration
                        constraints:constraints
                       dependencies:std::move(dependencies)
<<<<<<< HEAD
                           observer:observer];
}

- (instancetype)initWithDependencies:(RTCPeerConnectionFactory *)factory
                       configuration:(RTCConfiguration *)configuration
                         constraints:(RTCMediaConstraints *)constraints
                        dependencies:
                            (std::unique_ptr<webrtc::PeerConnectionDependencies>)dependencies
                            observer:(void *)observer {
=======
                           delegate:delegate];
}

- (instancetype)initWithDependencies:(RTC_OBJC_TYPE(RTCPeerConnectionFactory) *)factory
                       configuration:(RTC_OBJC_TYPE(RTCConfiguration) *)configuration
                         constraints:(RTC_OBJC_TYPE(RTCMediaConstraints) *)constraints
                        dependencies:
                            (std::unique_ptr<webrtc::PeerConnectionDependencies>)dependencies
                            delegate:(id<RTC_OBJC_TYPE(RTCPeerConnectionDelegate)>)delegate {
>>>>>>> 758c388d
  NSParameterAssert(factory);
  NSParameterAssert(dependencies.get());
  std::unique_ptr<webrtc::PeerConnectionInterface::RTCConfiguration> config(
      [configuration createNativeConfiguration]);
  if (!config) {
    return nil;
  }

  if (self = [super init]) {
    _nativeConstraints = constraints.nativeConstraints;
    CopyConstraintsIntoRtcConfiguration(_nativeConstraints.get(), config.get());

<<<<<<< HEAD
    _customObserver.reset((webrtc::PeerConnectionObserver *)observer);

    webrtc::PeerConnectionDependencies deps = std::move(*dependencies.release());
    deps.observer = _customObserver.get();
=======
    webrtc::PeerConnectionDependencies deps = std::move(*dependencies.release());
    deps.observer = _observer.get();
>>>>>>> 758c388d
    _peerConnection = factory.nativeFactory->CreatePeerConnection(*config, std::move(deps));

    if (!_peerConnection) {
      return nil;
    }

    _factory = factory;
    _localStreams = [[NSMutableArray alloc] init];

    // We don't use the delegate from here.
    _delegate = nil;
  }

  return self;
}

<<<<<<< HEAD
- (RTCMediaStream *)createStreamFromNative:(void *)nativeStream {
  // @note Modeled on the PeerConnectionDelegateAdapter::OnAddStream
  // function above in this file.

  webrtc::MediaStreamInterface *stream = (webrtc::MediaStreamInterface *)nativeStream;

  return [[RTCMediaStream alloc] initWithFactory:_factory nativeMediaStream:stream];
}

- (void *)getRawPeerConnection {
  return _peerConnection;
}

- (void)releaseRawPeerConnection:(void *)rawPeerConnection {
  rtc::scoped_refptr<webrtc::PeerConnectionInterface> _pc = (webrtc::PeerConnectionInterface *)rawPeerConnection;
  _pc.release();
}

- (NSArray<RTCMediaStream *> *)localStreams {
=======
- (NSArray<RTC_OBJC_TYPE(RTCMediaStream) *> *)localStreams {
>>>>>>> 758c388d
  return [_localStreams copy];
}

- (RTC_OBJC_TYPE(RTCSessionDescription) *)localDescription {
  const webrtc::SessionDescriptionInterface *description =
      _peerConnection->local_description();
  return description ?
      [[RTC_OBJC_TYPE(RTCSessionDescription) alloc] initWithNativeDescription:description] :
      nil;
}

- (RTC_OBJC_TYPE(RTCSessionDescription) *)remoteDescription {
  const webrtc::SessionDescriptionInterface *description =
      _peerConnection->remote_description();
  return description ?
      [[RTC_OBJC_TYPE(RTCSessionDescription) alloc] initWithNativeDescription:description] :
      nil;
}

- (RTCSignalingState)signalingState {
  return [[self class]
      signalingStateForNativeState:_peerConnection->signaling_state()];
}

- (RTCIceConnectionState)iceConnectionState {
  return [[self class] iceConnectionStateForNativeState:
      _peerConnection->ice_connection_state()];
}

- (RTCPeerConnectionState)connectionState {
  return [[self class] connectionStateForNativeState:_peerConnection->peer_connection_state()];
}

- (RTCIceGatheringState)iceGatheringState {
  return [[self class] iceGatheringStateForNativeState:
      _peerConnection->ice_gathering_state()];
}

- (BOOL)setConfiguration:(RTC_OBJC_TYPE(RTCConfiguration) *)configuration {
  std::unique_ptr<webrtc::PeerConnectionInterface::RTCConfiguration> config(
      [configuration createNativeConfiguration]);
  if (!config) {
    return NO;
  }
  CopyConstraintsIntoRtcConfiguration(_nativeConstraints.get(),
                                      config.get());
  return _peerConnection->SetConfiguration(*config).ok();
}

- (RTC_OBJC_TYPE(RTCConfiguration) *)configuration {
  webrtc::PeerConnectionInterface::RTCConfiguration config =
    _peerConnection->GetConfiguration();
  return [[RTC_OBJC_TYPE(RTCConfiguration) alloc] initWithNativeConfiguration:config];
}

- (void)close {
  _peerConnection->Close();
}

- (void)addIceCandidate:(RTC_OBJC_TYPE(RTCIceCandidate) *)candidate {
  std::unique_ptr<const webrtc::IceCandidateInterface> iceCandidate(
      candidate.nativeCandidate);
  _peerConnection->AddIceCandidate(iceCandidate.get());
}

- (void)removeIceCandidates:(NSArray<RTC_OBJC_TYPE(RTCIceCandidate) *> *)iceCandidates {
  std::vector<cricket::Candidate> candidates;
  for (RTC_OBJC_TYPE(RTCIceCandidate) * iceCandidate in iceCandidates) {
    std::unique_ptr<const webrtc::IceCandidateInterface> candidate(
        iceCandidate.nativeCandidate);
    if (candidate) {
      candidates.push_back(candidate->candidate());
      // Need to fill the transport name from the sdp_mid.
      candidates.back().set_transport_name(candidate->sdp_mid());
    }
  }
  if (!candidates.empty()) {
    _peerConnection->RemoveIceCandidates(candidates);
  }
}

- (void)addStream:(RTC_OBJC_TYPE(RTCMediaStream) *)stream {
  if (!_peerConnection->AddStream(stream.nativeMediaStream)) {
    RTCLogError(@"Failed to add stream: %@", stream);
    return;
  }
  [_localStreams addObject:stream];
}

- (void)removeStream:(RTC_OBJC_TYPE(RTCMediaStream) *)stream {
  _peerConnection->RemoveStream(stream.nativeMediaStream);
  [_localStreams removeObject:stream];
}

- (RTC_OBJC_TYPE(RTCRtpSender) *)addTrack:(RTC_OBJC_TYPE(RTCMediaStreamTrack) *)track
                                streamIds:(NSArray<NSString *> *)streamIds {
  std::vector<std::string> nativeStreamIds;
  for (NSString *streamId in streamIds) {
    nativeStreamIds.push_back([streamId UTF8String]);
  }
  webrtc::RTCErrorOr<rtc::scoped_refptr<webrtc::RtpSenderInterface>> nativeSenderOrError =
      _peerConnection->AddTrack(track.nativeTrack, nativeStreamIds);
  if (!nativeSenderOrError.ok()) {
    RTCLogError(@"Failed to add track %@: %s", track, nativeSenderOrError.error().message());
    return nil;
  }
  return [[RTC_OBJC_TYPE(RTCRtpSender) alloc] initWithFactory:self.factory
                                              nativeRtpSender:nativeSenderOrError.MoveValue()];
}

- (BOOL)removeTrack:(RTC_OBJC_TYPE(RTCRtpSender) *)sender {
  bool result = _peerConnection->RemoveTrack(sender.nativeRtpSender);
  if (!result) {
    RTCLogError(@"Failed to remote track %@", sender);
  }
  return result;
}

- (RTC_OBJC_TYPE(RTCRtpTransceiver) *)addTransceiverWithTrack:
    (RTC_OBJC_TYPE(RTCMediaStreamTrack) *)track {
  return [self addTransceiverWithTrack:track
                                  init:[[RTC_OBJC_TYPE(RTCRtpTransceiverInit) alloc] init]];
}

- (RTC_OBJC_TYPE(RTCRtpTransceiver) *)
    addTransceiverWithTrack:(RTC_OBJC_TYPE(RTCMediaStreamTrack) *)track
                       init:(RTC_OBJC_TYPE(RTCRtpTransceiverInit) *)init {
  webrtc::RTCErrorOr<rtc::scoped_refptr<webrtc::RtpTransceiverInterface>> nativeTransceiverOrError =
      _peerConnection->AddTransceiver(track.nativeTrack, init.nativeInit);
  if (!nativeTransceiverOrError.ok()) {
    RTCLogError(
        @"Failed to add transceiver %@: %s", track, nativeTransceiverOrError.error().message());
    return nil;
  }
  return [[RTC_OBJC_TYPE(RTCRtpTransceiver) alloc]
           initWithFactory:self.factory
      nativeRtpTransceiver:nativeTransceiverOrError.MoveValue()];
}

- (RTC_OBJC_TYPE(RTCRtpTransceiver) *)addTransceiverOfType:(RTCRtpMediaType)mediaType {
  return [self addTransceiverOfType:mediaType
                               init:[[RTC_OBJC_TYPE(RTCRtpTransceiverInit) alloc] init]];
}

- (RTC_OBJC_TYPE(RTCRtpTransceiver) *)addTransceiverOfType:(RTCRtpMediaType)mediaType
                                                      init:(RTC_OBJC_TYPE(RTCRtpTransceiverInit) *)
                                                               init {
  webrtc::RTCErrorOr<rtc::scoped_refptr<webrtc::RtpTransceiverInterface>> nativeTransceiverOrError =
      _peerConnection->AddTransceiver(
          [RTC_OBJC_TYPE(RTCRtpReceiver) nativeMediaTypeForMediaType:mediaType], init.nativeInit);
  if (!nativeTransceiverOrError.ok()) {
    RTCLogError(@"Failed to add transceiver %@: %s",
                [RTC_OBJC_TYPE(RTCRtpReceiver) stringForMediaType:mediaType],
                nativeTransceiverOrError.error().message());
    return nil;
  }
  return [[RTC_OBJC_TYPE(RTCRtpTransceiver) alloc]
           initWithFactory:self.factory
      nativeRtpTransceiver:nativeTransceiverOrError.MoveValue()];
}

- (void)offerForConstraints:(RTC_OBJC_TYPE(RTCMediaConstraints) *)constraints
          completionHandler:(void (^)(RTC_OBJC_TYPE(RTCSessionDescription) * sessionDescription,
                                      NSError *error))completionHandler {
  rtc::scoped_refptr<webrtc::CreateSessionDescriptionObserverAdapter>
      observer(new rtc::RefCountedObject
          <webrtc::CreateSessionDescriptionObserverAdapter>(completionHandler));
  webrtc::PeerConnectionInterface::RTCOfferAnswerOptions options;
  CopyConstraintsIntoOfferAnswerOptions(constraints.nativeConstraints.get(), &options);

  _peerConnection->CreateOffer(observer, options);
}

- (void)answerForConstraints:(RTC_OBJC_TYPE(RTCMediaConstraints) *)constraints
           completionHandler:(void (^)(RTC_OBJC_TYPE(RTCSessionDescription) * sessionDescription,
                                       NSError *error))completionHandler {
  rtc::scoped_refptr<webrtc::CreateSessionDescriptionObserverAdapter>
      observer(new rtc::RefCountedObject
          <webrtc::CreateSessionDescriptionObserverAdapter>(completionHandler));
  webrtc::PeerConnectionInterface::RTCOfferAnswerOptions options;
  CopyConstraintsIntoOfferAnswerOptions(constraints.nativeConstraints.get(), &options);

  _peerConnection->CreateAnswer(observer, options);
}

- (void)setLocalDescription:(RTC_OBJC_TYPE(RTCSessionDescription) *)sdp
          completionHandler:(void (^)(NSError *error))completionHandler {
  rtc::scoped_refptr<webrtc::SetSessionDescriptionObserverAdapter> observer(
      new rtc::RefCountedObject<webrtc::SetSessionDescriptionObserverAdapter>(
          completionHandler));
  _peerConnection->SetLocalDescription(observer, sdp.nativeDescription);
}

- (void)setRemoteDescription:(RTC_OBJC_TYPE(RTCSessionDescription) *)sdp
           completionHandler:(void (^)(NSError *error))completionHandler {
  rtc::scoped_refptr<webrtc::SetSessionDescriptionObserverAdapter> observer(
      new rtc::RefCountedObject<webrtc::SetSessionDescriptionObserverAdapter>(
          completionHandler));
  _peerConnection->SetRemoteDescription(observer, sdp.nativeDescription);
}

- (BOOL)setBweMinBitrateBps:(nullable NSNumber *)minBitrateBps
          currentBitrateBps:(nullable NSNumber *)currentBitrateBps
              maxBitrateBps:(nullable NSNumber *)maxBitrateBps {
  webrtc::PeerConnectionInterface::BitrateParameters params;
  if (minBitrateBps != nil) {
    params.min_bitrate_bps = absl::optional<int>(minBitrateBps.intValue);
  }
  if (currentBitrateBps != nil) {
    params.current_bitrate_bps = absl::optional<int>(currentBitrateBps.intValue);
  }
  if (maxBitrateBps != nil) {
    params.max_bitrate_bps = absl::optional<int>(maxBitrateBps.intValue);
  }
  return _peerConnection->SetBitrate(params).ok();
}

- (BOOL)startRtcEventLogWithFilePath:(NSString *)filePath
                      maxSizeInBytes:(int64_t)maxSizeInBytes {
  RTC_DCHECK(filePath.length);
  RTC_DCHECK_GT(maxSizeInBytes, 0);
  RTC_DCHECK(!_hasStartedRtcEventLog);
  if (_hasStartedRtcEventLog) {
    RTCLogError(@"Event logging already started.");
    return NO;
  }
  FILE *f = fopen(filePath.UTF8String, "wb");
  if (!f) {
    RTCLogError(@"Error opening file: %@. Error: %d", filePath, errno);
    return NO;
  }
  // TODO(eladalon): It would be better to not allow negative values into PC.
  const size_t max_size = (maxSizeInBytes < 0) ? webrtc::RtcEventLog::kUnlimitedOutput :
                                                 rtc::saturated_cast<size_t>(maxSizeInBytes);

  _hasStartedRtcEventLog = _peerConnection->StartRtcEventLog(
      std::make_unique<webrtc::RtcEventLogOutputFile>(f, max_size));
  return _hasStartedRtcEventLog;
}

- (void)stopRtcEventLog {
  _peerConnection->StopRtcEventLog();
  _hasStartedRtcEventLog = NO;
}

- (RTC_OBJC_TYPE(RTCRtpSender) *)senderWithKind:(NSString *)kind streamId:(NSString *)streamId {
  std::string nativeKind = [NSString stdStringForString:kind];
  std::string nativeStreamId = [NSString stdStringForString:streamId];
  rtc::scoped_refptr<webrtc::RtpSenderInterface> nativeSender(
      _peerConnection->CreateSender(nativeKind, nativeStreamId));
  return nativeSender ? [[RTC_OBJC_TYPE(RTCRtpSender) alloc] initWithFactory:self.factory
                                                             nativeRtpSender:nativeSender] :
                        nil;
}

- (NSArray<RTC_OBJC_TYPE(RTCRtpSender) *> *)senders {
  std::vector<rtc::scoped_refptr<webrtc::RtpSenderInterface>> nativeSenders(
      _peerConnection->GetSenders());
  NSMutableArray *senders = [[NSMutableArray alloc] init];
  for (const auto &nativeSender : nativeSenders) {
    RTC_OBJC_TYPE(RTCRtpSender) *sender =
        [[RTC_OBJC_TYPE(RTCRtpSender) alloc] initWithFactory:self.factory
                                             nativeRtpSender:nativeSender];
    [senders addObject:sender];
  }
  return senders;
}

- (NSArray<RTC_OBJC_TYPE(RTCRtpReceiver) *> *)receivers {
  std::vector<rtc::scoped_refptr<webrtc::RtpReceiverInterface>> nativeReceivers(
      _peerConnection->GetReceivers());
  NSMutableArray *receivers = [[NSMutableArray alloc] init];
  for (const auto &nativeReceiver : nativeReceivers) {
    RTC_OBJC_TYPE(RTCRtpReceiver) *receiver =
        [[RTC_OBJC_TYPE(RTCRtpReceiver) alloc] initWithFactory:self.factory
                                             nativeRtpReceiver:nativeReceiver];
    [receivers addObject:receiver];
  }
  return receivers;
}

- (NSArray<RTC_OBJC_TYPE(RTCRtpTransceiver) *> *)transceivers {
  std::vector<rtc::scoped_refptr<webrtc::RtpTransceiverInterface>> nativeTransceivers(
      _peerConnection->GetTransceivers());
  NSMutableArray *transceivers = [[NSMutableArray alloc] init];
  for (const auto &nativeTransceiver : nativeTransceivers) {
    RTC_OBJC_TYPE(RTCRtpTransceiver) *transceiver =
        [[RTC_OBJC_TYPE(RTCRtpTransceiver) alloc] initWithFactory:self.factory
                                             nativeRtpTransceiver:nativeTransceiver];
    [transceivers addObject:transceiver];
  }
  return transceivers;
}

#pragma mark - Private

+ (webrtc::PeerConnectionInterface::SignalingState)nativeSignalingStateForState:
    (RTCSignalingState)state {
  switch (state) {
    case RTCSignalingStateStable:
      return webrtc::PeerConnectionInterface::kStable;
    case RTCSignalingStateHaveLocalOffer:
      return webrtc::PeerConnectionInterface::kHaveLocalOffer;
    case RTCSignalingStateHaveLocalPrAnswer:
      return webrtc::PeerConnectionInterface::kHaveLocalPrAnswer;
    case RTCSignalingStateHaveRemoteOffer:
      return webrtc::PeerConnectionInterface::kHaveRemoteOffer;
    case RTCSignalingStateHaveRemotePrAnswer:
      return webrtc::PeerConnectionInterface::kHaveRemotePrAnswer;
    case RTCSignalingStateClosed:
      return webrtc::PeerConnectionInterface::kClosed;
  }
}

+ (RTCSignalingState)signalingStateForNativeState:
    (webrtc::PeerConnectionInterface::SignalingState)nativeState {
  switch (nativeState) {
    case webrtc::PeerConnectionInterface::kStable:
      return RTCSignalingStateStable;
    case webrtc::PeerConnectionInterface::kHaveLocalOffer:
      return RTCSignalingStateHaveLocalOffer;
    case webrtc::PeerConnectionInterface::kHaveLocalPrAnswer:
      return RTCSignalingStateHaveLocalPrAnswer;
    case webrtc::PeerConnectionInterface::kHaveRemoteOffer:
      return RTCSignalingStateHaveRemoteOffer;
    case webrtc::PeerConnectionInterface::kHaveRemotePrAnswer:
      return RTCSignalingStateHaveRemotePrAnswer;
    case webrtc::PeerConnectionInterface::kClosed:
      return RTCSignalingStateClosed;
  }
}

+ (NSString *)stringForSignalingState:(RTCSignalingState)state {
  switch (state) {
    case RTCSignalingStateStable:
      return @"STABLE";
    case RTCSignalingStateHaveLocalOffer:
      return @"HAVE_LOCAL_OFFER";
    case RTCSignalingStateHaveLocalPrAnswer:
      return @"HAVE_LOCAL_PRANSWER";
    case RTCSignalingStateHaveRemoteOffer:
      return @"HAVE_REMOTE_OFFER";
    case RTCSignalingStateHaveRemotePrAnswer:
      return @"HAVE_REMOTE_PRANSWER";
    case RTCSignalingStateClosed:
      return @"CLOSED";
  }
}

+ (webrtc::PeerConnectionInterface::PeerConnectionState)nativeConnectionStateForState:
        (RTCPeerConnectionState)state {
  switch (state) {
    case RTCPeerConnectionStateNew:
      return webrtc::PeerConnectionInterface::PeerConnectionState::kNew;
    case RTCPeerConnectionStateConnecting:
      return webrtc::PeerConnectionInterface::PeerConnectionState::kConnecting;
    case RTCPeerConnectionStateConnected:
      return webrtc::PeerConnectionInterface::PeerConnectionState::kConnected;
    case RTCPeerConnectionStateFailed:
      return webrtc::PeerConnectionInterface::PeerConnectionState::kFailed;
    case RTCPeerConnectionStateDisconnected:
      return webrtc::PeerConnectionInterface::PeerConnectionState::kDisconnected;
    case RTCPeerConnectionStateClosed:
      return webrtc::PeerConnectionInterface::PeerConnectionState::kClosed;
  }
}

+ (RTCPeerConnectionState)connectionStateForNativeState:
        (webrtc::PeerConnectionInterface::PeerConnectionState)nativeState {
  switch (nativeState) {
    case webrtc::PeerConnectionInterface::PeerConnectionState::kNew:
      return RTCPeerConnectionStateNew;
    case webrtc::PeerConnectionInterface::PeerConnectionState::kConnecting:
      return RTCPeerConnectionStateConnecting;
    case webrtc::PeerConnectionInterface::PeerConnectionState::kConnected:
      return RTCPeerConnectionStateConnected;
    case webrtc::PeerConnectionInterface::PeerConnectionState::kFailed:
      return RTCPeerConnectionStateFailed;
    case webrtc::PeerConnectionInterface::PeerConnectionState::kDisconnected:
      return RTCPeerConnectionStateDisconnected;
    case webrtc::PeerConnectionInterface::PeerConnectionState::kClosed:
      return RTCPeerConnectionStateClosed;
  }
}

+ (NSString *)stringForConnectionState:(RTCPeerConnectionState)state {
  switch (state) {
    case RTCPeerConnectionStateNew:
      return @"NEW";
    case RTCPeerConnectionStateConnecting:
      return @"CONNECTING";
    case RTCPeerConnectionStateConnected:
      return @"CONNECTED";
    case RTCPeerConnectionStateFailed:
      return @"FAILED";
    case RTCPeerConnectionStateDisconnected:
      return @"DISCONNECTED";
    case RTCPeerConnectionStateClosed:
      return @"CLOSED";
  }
}

+ (webrtc::PeerConnectionInterface::IceConnectionState)
    nativeIceConnectionStateForState:(RTCIceConnectionState)state {
  switch (state) {
    case RTCIceConnectionStateNew:
      return webrtc::PeerConnectionInterface::kIceConnectionNew;
    case RTCIceConnectionStateChecking:
      return webrtc::PeerConnectionInterface::kIceConnectionChecking;
    case RTCIceConnectionStateConnected:
      return webrtc::PeerConnectionInterface::kIceConnectionConnected;
    case RTCIceConnectionStateCompleted:
      return webrtc::PeerConnectionInterface::kIceConnectionCompleted;
    case RTCIceConnectionStateFailed:
      return webrtc::PeerConnectionInterface::kIceConnectionFailed;
    case RTCIceConnectionStateDisconnected:
      return webrtc::PeerConnectionInterface::kIceConnectionDisconnected;
    case RTCIceConnectionStateClosed:
      return webrtc::PeerConnectionInterface::kIceConnectionClosed;
    case RTCIceConnectionStateCount:
      return webrtc::PeerConnectionInterface::kIceConnectionMax;
  }
}

+ (RTCIceConnectionState)iceConnectionStateForNativeState:
    (webrtc::PeerConnectionInterface::IceConnectionState)nativeState {
  switch (nativeState) {
    case webrtc::PeerConnectionInterface::kIceConnectionNew:
      return RTCIceConnectionStateNew;
    case webrtc::PeerConnectionInterface::kIceConnectionChecking:
      return RTCIceConnectionStateChecking;
    case webrtc::PeerConnectionInterface::kIceConnectionConnected:
      return RTCIceConnectionStateConnected;
    case webrtc::PeerConnectionInterface::kIceConnectionCompleted:
      return RTCIceConnectionStateCompleted;
    case webrtc::PeerConnectionInterface::kIceConnectionFailed:
      return RTCIceConnectionStateFailed;
    case webrtc::PeerConnectionInterface::kIceConnectionDisconnected:
      return RTCIceConnectionStateDisconnected;
    case webrtc::PeerConnectionInterface::kIceConnectionClosed:
      return RTCIceConnectionStateClosed;
    case webrtc::PeerConnectionInterface::kIceConnectionMax:
      return RTCIceConnectionStateCount;
  }
}

+ (NSString *)stringForIceConnectionState:(RTCIceConnectionState)state {
  switch (state) {
    case RTCIceConnectionStateNew:
      return @"NEW";
    case RTCIceConnectionStateChecking:
      return @"CHECKING";
    case RTCIceConnectionStateConnected:
      return @"CONNECTED";
    case RTCIceConnectionStateCompleted:
      return @"COMPLETED";
    case RTCIceConnectionStateFailed:
      return @"FAILED";
    case RTCIceConnectionStateDisconnected:
      return @"DISCONNECTED";
    case RTCIceConnectionStateClosed:
      return @"CLOSED";
    case RTCIceConnectionStateCount:
      return @"COUNT";
  }
}

+ (webrtc::PeerConnectionInterface::IceGatheringState)
    nativeIceGatheringStateForState:(RTCIceGatheringState)state {
  switch (state) {
    case RTCIceGatheringStateNew:
      return webrtc::PeerConnectionInterface::kIceGatheringNew;
    case RTCIceGatheringStateGathering:
      return webrtc::PeerConnectionInterface::kIceGatheringGathering;
    case RTCIceGatheringStateComplete:
      return webrtc::PeerConnectionInterface::kIceGatheringComplete;
  }
}

+ (RTCIceGatheringState)iceGatheringStateForNativeState:
    (webrtc::PeerConnectionInterface::IceGatheringState)nativeState {
  switch (nativeState) {
    case webrtc::PeerConnectionInterface::kIceGatheringNew:
      return RTCIceGatheringStateNew;
    case webrtc::PeerConnectionInterface::kIceGatheringGathering:
      return RTCIceGatheringStateGathering;
    case webrtc::PeerConnectionInterface::kIceGatheringComplete:
      return RTCIceGatheringStateComplete;
  }
}

+ (NSString *)stringForIceGatheringState:(RTCIceGatheringState)state {
  switch (state) {
    case RTCIceGatheringStateNew:
      return @"NEW";
    case RTCIceGatheringStateGathering:
      return @"GATHERING";
    case RTCIceGatheringStateComplete:
      return @"COMPLETE";
  }
}

+ (webrtc::PeerConnectionInterface::StatsOutputLevel)
    nativeStatsOutputLevelForLevel:(RTCStatsOutputLevel)level {
  switch (level) {
    case RTCStatsOutputLevelStandard:
      return webrtc::PeerConnectionInterface::kStatsOutputLevelStandard;
    case RTCStatsOutputLevelDebug:
      return webrtc::PeerConnectionInterface::kStatsOutputLevelDebug;
  }
}

- (rtc::scoped_refptr<webrtc::PeerConnectionInterface>)nativePeerConnection {
  return _peerConnection;
}

@end<|MERGE_RESOLUTION|>--- conflicted
+++ resolved
@@ -309,17 +309,10 @@
 @synthesize delegate = _delegate;
 @synthesize factory = _factory;
 
-<<<<<<< HEAD
-- (instancetype)initWithFactory:(RTCPeerConnectionFactory *)factory
-                  configuration:(RTCConfiguration *)configuration
-                    constraints:(RTCMediaConstraints *)constraints
-                       observer:(void *)observer {
-=======
 - (instancetype)initWithFactory:(RTC_OBJC_TYPE(RTCPeerConnectionFactory) *)factory
                   configuration:(RTC_OBJC_TYPE(RTCConfiguration) *)configuration
                     constraints:(RTC_OBJC_TYPE(RTCMediaConstraints) *)constraints
-                       delegate:(id<RTC_OBJC_TYPE(RTCPeerConnectionDelegate)>)delegate {
->>>>>>> 758c388d
+                       observer:(void *)observer {
   NSParameterAssert(factory);
   std::unique_ptr<webrtc::PeerConnectionDependencies> dependencies =
       std::make_unique<webrtc::PeerConnectionDependencies>(nullptr);
@@ -327,18 +320,7 @@
                       configuration:configuration
                         constraints:constraints
                        dependencies:std::move(dependencies)
-<<<<<<< HEAD
                            observer:observer];
-}
-
-- (instancetype)initWithDependencies:(RTCPeerConnectionFactory *)factory
-                       configuration:(RTCConfiguration *)configuration
-                         constraints:(RTCMediaConstraints *)constraints
-                        dependencies:
-                            (std::unique_ptr<webrtc::PeerConnectionDependencies>)dependencies
-                            observer:(void *)observer {
-=======
-                           delegate:delegate];
 }
 
 - (instancetype)initWithDependencies:(RTC_OBJC_TYPE(RTCPeerConnectionFactory) *)factory
@@ -346,8 +328,7 @@
                          constraints:(RTC_OBJC_TYPE(RTCMediaConstraints) *)constraints
                         dependencies:
                             (std::unique_ptr<webrtc::PeerConnectionDependencies>)dependencies
-                            delegate:(id<RTC_OBJC_TYPE(RTCPeerConnectionDelegate)>)delegate {
->>>>>>> 758c388d
+                            observer:(void *)observer {
   NSParameterAssert(factory);
   NSParameterAssert(dependencies.get());
   std::unique_ptr<webrtc::PeerConnectionInterface::RTCConfiguration> config(
@@ -359,16 +340,10 @@
   if (self = [super init]) {
     _nativeConstraints = constraints.nativeConstraints;
     CopyConstraintsIntoRtcConfiguration(_nativeConstraints.get(), config.get());
-
-<<<<<<< HEAD
     _customObserver.reset((webrtc::PeerConnectionObserver *)observer);
 
     webrtc::PeerConnectionDependencies deps = std::move(*dependencies.release());
     deps.observer = _customObserver.get();
-=======
-    webrtc::PeerConnectionDependencies deps = std::move(*dependencies.release());
-    deps.observer = _observer.get();
->>>>>>> 758c388d
     _peerConnection = factory.nativeFactory->CreatePeerConnection(*config, std::move(deps));
 
     if (!_peerConnection) {
@@ -385,14 +360,13 @@
   return self;
 }
 
-<<<<<<< HEAD
-- (RTCMediaStream *)createStreamFromNative:(void *)nativeStream {
+- (RTC_OBJC_TYPE(RTCMediaStream) *)createStreamFromNative:(void *)nativeStream {
   // @note Modeled on the PeerConnectionDelegateAdapter::OnAddStream
   // function above in this file.
 
   webrtc::MediaStreamInterface *stream = (webrtc::MediaStreamInterface *)nativeStream;
 
-  return [[RTCMediaStream alloc] initWithFactory:_factory nativeMediaStream:stream];
+  return [[RTC_OBJC_TYPE(RTCMediaStream) alloc] initWithFactory:_factory nativeMediaStream:stream];
 }
 
 - (void *)getRawPeerConnection {
@@ -404,10 +378,7 @@
   _pc.release();
 }
 
-- (NSArray<RTCMediaStream *> *)localStreams {
-=======
 - (NSArray<RTC_OBJC_TYPE(RTCMediaStream) *> *)localStreams {
->>>>>>> 758c388d
   return [_localStreams copy];
 }
 
