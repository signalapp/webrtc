/*
 *  Copyright 2015 The WebRTC project authors. All Rights Reserved.
 *
 *  Use of this source code is governed by a BSD-style license
 *  that can be found in the LICENSE file in the root of the source
 *  tree. An additional intellectual property rights grant can be found
 *  in the file PATENTS.  All contributing project authors may
 *  be found in the AUTHORS file in the root of the source tree.
 */

#include <memory>

#import "RTCPeerConnectionFactory+Native.h"
#import "RTCPeerConnectionFactory+Private.h"
#import "RTCPeerConnectionFactoryOptions+Private.h"
#import "RTCRtpCapabilities+Private.h"

#import "RTCAudioSource+Private.h"
#import "RTCAudioTrack+Private.h"
#import "RTCMediaConstraints+Private.h"
#import "RTCMediaStream+Private.h"
#import "RTCPeerConnection+Private.h"
#import "RTCVideoSource+Private.h"
#import "RTCVideoTrack+Private.h"
#import "base/RTCLogging.h"
#import "base/RTCVideoDecoderFactory.h"
#import "base/RTCVideoEncoderFactory.h"
#import "helpers/NSString+StdString.h"
#include "rtc_base/checks.h"
#include "sdk/objc/native/api/network_monitor_factory.h"
#include "sdk/objc/native/api/ssl_certificate_verifier.h"

#include "api/audio/audio_device.h"
#include "api/audio/audio_processing.h"
#include "api/audio/builtin_audio_processing_builder.h"
#include "api/audio_codecs/builtin_audio_decoder_factory.h"
#include "api/audio_codecs/builtin_audio_encoder_factory.h"
#include "api/enable_media.h"
#include "api/rtc_event_log/rtc_event_log_factory.h"
#include "api/task_queue/default_task_queue_factory.h"
#include "api/transport/field_trial_based_config.h"
#import "components/video_codec/RTCVideoDecoderFactoryH264.h"
#import "components/video_codec/RTCVideoEncoderFactoryH264.h"
#include "media/base/media_constants.h"

#include "sdk/objc/native/api/objc_audio_device_module.h"
#include "sdk/objc/native/api/video_decoder_factory.h"
#include "sdk/objc/native/api/video_encoder_factory.h"
#include "sdk/objc/native/src/objc_video_decoder_factory.h"
#include "sdk/objc/native/src/objc_video_encoder_factory.h"

#if defined(WEBRTC_IOS)
#import "sdk/objc/native/api/audio_device_module.h"
#endif

// RingRTC changes for low-level FFI
#import "RTCMediaStreamTrack+Private.h"

@implementation RTC_OBJC_TYPE (RTCPeerConnectionFactory) {
  std::unique_ptr<rtc::Thread> _networkThread;
  std::unique_ptr<rtc::Thread> _workerThread;
  std::unique_ptr<rtc::Thread> _signalingThread;
  BOOL _hasStartedAecDump;
}

@synthesize nativeFactory = _nativeFactory;

- (rtc::scoped_refptr<webrtc::AudioDeviceModule>)audioDeviceModule {
#if defined(WEBRTC_IOS)
  return webrtc::CreateAudioDeviceModule();
#else
  return nullptr;
#endif
}

- (instancetype)init {
  webrtc::PeerConnectionFactoryDependencies dependencies;
  dependencies.audio_encoder_factory =
      webrtc::CreateBuiltinAudioEncoderFactory();
  dependencies.audio_decoder_factory =
      webrtc::CreateBuiltinAudioDecoderFactory();
  dependencies.video_encoder_factory = webrtc::ObjCToNativeVideoEncoderFactory(
      [[RTC_OBJC_TYPE(RTCVideoEncoderFactoryH264) alloc] init]);
  dependencies.video_decoder_factory = webrtc::ObjCToNativeVideoDecoderFactory(
      [[RTC_OBJC_TYPE(RTCVideoDecoderFactoryH264) alloc] init]);
  dependencies.adm = [self audioDeviceModule];
  return [self initWithMediaAndDependencies:std::move(dependencies)];
}

- (instancetype)
    initWithEncoderFactory:
        (nullable id<RTC_OBJC_TYPE(RTCVideoEncoderFactory)>)encoderFactory
            decoderFactory:(nullable id<RTC_OBJC_TYPE(RTCVideoDecoderFactory)>)
                               decoderFactory {
  return [self initWithEncoderFactory:encoderFactory
                       decoderFactory:decoderFactory
                          audioDevice:nil];
}

- (instancetype)
    initWithEncoderFactory:
        (nullable id<RTC_OBJC_TYPE(RTCVideoEncoderFactory)>)encoderFactory
            decoderFactory:(nullable id<RTC_OBJC_TYPE(RTCVideoDecoderFactory)>)
                               decoderFactory
               audioDevice:
                   (nullable id<RTC_OBJC_TYPE(RTCAudioDevice)>)audioDevice {
#ifdef HAVE_NO_MEDIA
  return [self initWithNoMedia];
#else
  webrtc::PeerConnectionFactoryDependencies dependencies;
  dependencies.audio_encoder_factory =
      webrtc::CreateBuiltinAudioEncoderFactory();
  dependencies.audio_decoder_factory =
      webrtc::CreateBuiltinAudioDecoderFactory();
  if (encoderFactory) {
    dependencies.video_encoder_factory =
        webrtc::ObjCToNativeVideoEncoderFactory(encoderFactory);
  }
  if (decoderFactory) {
    dependencies.video_decoder_factory =
        webrtc::ObjCToNativeVideoDecoderFactory(decoderFactory);
  }
  if (audioDevice) {
    dependencies.adm = webrtc::CreateAudioDeviceModule(audioDevice);
  } else {
    dependencies.adm = [self audioDeviceModule];
  }
  return [self initWithMediaAndDependencies:std::move(dependencies)];
#endif
}

- (instancetype)initWithNativeDependencies:
    (webrtc::PeerConnectionFactoryDependencies)dependencies {
  self = [super init];
  if (self) {
    _networkThread = rtc::Thread::CreateWithSocketServer();
    _networkThread->SetName("network_thread", _networkThread.get());
    BOOL result = _networkThread->Start();
    RTC_DCHECK(result) << "Failed to start network thread.";

    _workerThread = rtc::Thread::Create();
    _workerThread->SetName("worker_thread", _workerThread.get());
    result = _workerThread->Start();
    RTC_DCHECK(result) << "Failed to start worker thread.";

    _signalingThread = rtc::Thread::Create();
    _signalingThread->SetName("signaling_thread", _signalingThread.get());
    result = _signalingThread->Start();
    RTC_DCHECK(result) << "Failed to start signaling thread.";

    // Set fields that are relevant both to 'no media' and 'with media'
    // scenarios.
    dependencies.network_thread = _networkThread.get();
    dependencies.worker_thread = _workerThread.get();
    dependencies.signaling_thread = _signalingThread.get();
    if (dependencies.trials == nullptr) {
      dependencies.trials = std::make_unique<webrtc::FieldTrialBasedConfig>();
    }
    if (dependencies.network_monitor_factory == nullptr &&
        dependencies.trials->IsEnabled("WebRTC-Network-UseNWPathMonitor")) {
      dependencies.network_monitor_factory =
          webrtc::CreateNetworkMonitorFactory();
    }

    _nativeFactory =
        webrtc::CreateModularPeerConnectionFactory(std::move(dependencies));
    NSAssert(_nativeFactory, @"Failed to initialize PeerConnectionFactory!");
  }
  return self;
}

- (instancetype)initWithNoMedia {
  return [self
      initWithNativeDependencies:webrtc::PeerConnectionFactoryDependencies()];
}

- (instancetype)
    initWithNativeAudioEncoderFactory:
        (rtc::scoped_refptr<webrtc::AudioEncoderFactory>)audioEncoderFactory
            nativeAudioDecoderFactory:
                (rtc::scoped_refptr<webrtc::AudioDecoderFactory>)
                    audioDecoderFactory
            nativeVideoEncoderFactory:
                (std::unique_ptr<webrtc::VideoEncoderFactory>)
                    videoEncoderFactory
            nativeVideoDecoderFactory:
                (std::unique_ptr<webrtc::VideoDecoderFactory>)
                    videoDecoderFactory
                    audioDeviceModule:
                        (webrtc::AudioDeviceModule *)audioDeviceModule
                audioProcessingModule:
                    (rtc::scoped_refptr<webrtc::AudioProcessing>)
                        audioProcessingModule {
  webrtc::PeerConnectionFactoryDependencies dependencies;
  dependencies.audio_encoder_factory = std::move(audioEncoderFactory);
  dependencies.audio_decoder_factory = std::move(audioDecoderFactory);
  dependencies.video_encoder_factory = std::move(videoEncoderFactory);
  dependencies.video_decoder_factory = std::move(videoDecoderFactory);
  dependencies.adm = std::move(audioDeviceModule);
  if (audioProcessingModule != nullptr) {
    dependencies.audio_processing_builder =
        CustomAudioProcessing(std::move(audioProcessingModule));
  }
  return [self initWithMediaAndDependencies:std::move(dependencies)];
}

- (instancetype)
    initWithNativeAudioEncoderFactory:
        (rtc::scoped_refptr<webrtc::AudioEncoderFactory>)audioEncoderFactory
            nativeAudioDecoderFactory:
                (rtc::scoped_refptr<webrtc::AudioDecoderFactory>)
                    audioDecoderFactory
            nativeVideoEncoderFactory:
                (std::unique_ptr<webrtc::VideoEncoderFactory>)
                    videoEncoderFactory
            nativeVideoDecoderFactory:
                (std::unique_ptr<webrtc::VideoDecoderFactory>)
                    videoDecoderFactory
                    audioDeviceModule:
                        (webrtc::AudioDeviceModule *)audioDeviceModule
                audioProcessingModule:
                    (rtc::scoped_refptr<webrtc::AudioProcessing>)
                        audioProcessingModule
             networkControllerFactory:
                 (std::unique_ptr<webrtc::NetworkControllerFactoryInterface>)
                     networkControllerFactory {
  webrtc::PeerConnectionFactoryDependencies dependencies;
  dependencies.adm = std::move(audioDeviceModule);
  dependencies.audio_encoder_factory = std::move(audioEncoderFactory);
  dependencies.audio_decoder_factory = std::move(audioDecoderFactory);
  dependencies.video_encoder_factory = std::move(videoEncoderFactory);
  dependencies.video_decoder_factory = std::move(videoDecoderFactory);
  if (audioProcessingModule != nullptr) {
    dependencies.audio_processing_builder =
        CustomAudioProcessing(std::move(audioProcessingModule));
  }
  dependencies.network_controller_factory = std::move(networkControllerFactory);
  return [self initWithMediaAndDependencies:std::move(dependencies)];
}

- (instancetype)initWithMediaAndDependencies:
    (webrtc::PeerConnectionFactoryDependencies)dependencies {
#pragma clang diagnostic push
#pragma clang diagnostic ignored "-Wdeprecated-declarations"
  // audio_processing_builder should be used instead in new code.
  RTC_CHECK(dependencies.audio_processing == nullptr);
#pragma clang diagnostic pop

#ifndef WEBRTC_EXCLUDE_AUDIO_PROCESSING_MODULE
  if (dependencies.audio_processing_builder == nullptr) {
    dependencies.audio_processing_builder =
        std::make_unique<webrtc::BuiltinAudioProcessingBuilder>();
  }
#endif
  if (dependencies.event_log_factory == nullptr) {
    dependencies.event_log_factory =
        std::make_unique<webrtc::RtcEventLogFactory>();
  }
  webrtc::EnableMedia(dependencies);
  return [self initWithNativeDependencies:std::move(dependencies)];
}

- (RTC_OBJC_TYPE(RTCRtpCapabilities) *)rtpSenderCapabilitiesForKind:
    (NSString *)kind {
  cricket::MediaType mediaType = [[self class] mediaTypeForKind:kind];

  webrtc::RtpCapabilities rtpCapabilities =
      _nativeFactory->GetRtpSenderCapabilities(mediaType);
  return [[RTC_OBJC_TYPE(RTCRtpCapabilities) alloc]
      initWithNativeRtpCapabilities:rtpCapabilities];
}

- (RTC_OBJC_TYPE(RTCRtpCapabilities) *)rtpReceiverCapabilitiesForKind:
    (NSString *)kind {
  cricket::MediaType mediaType = [[self class] mediaTypeForKind:kind];

  webrtc::RtpCapabilities rtpCapabilities =
      _nativeFactory->GetRtpReceiverCapabilities(mediaType);
  return [[RTC_OBJC_TYPE(RTCRtpCapabilities) alloc]
      initWithNativeRtpCapabilities:rtpCapabilities];
}

- (RTC_OBJC_TYPE(RTCAudioSource) *)audioSourceWithConstraints:
    (nullable RTC_OBJC_TYPE(RTCMediaConstraints) *)constraints {
  std::unique_ptr<webrtc::MediaConstraints> nativeConstraints;
  if (constraints) {
    nativeConstraints = constraints.nativeConstraints;
  }
  cricket::AudioOptions options;
  CopyConstraintsIntoAudioOptions(nativeConstraints.get(), &options);

  rtc::scoped_refptr<webrtc::AudioSourceInterface> source =
      _nativeFactory->CreateAudioSource(options);
  return [[RTC_OBJC_TYPE(RTCAudioSource) alloc] initWithFactory:self
                                              nativeAudioSource:source];
}

- (RTC_OBJC_TYPE(RTCAudioTrack) *)audioTrackWithTrackId:(NSString *)trackId {
  RTC_OBJC_TYPE(RTCAudioSource) *audioSource =
      [self audioSourceWithConstraints:nil];
  return [self audioTrackWithSource:audioSource trackId:trackId];
}

- (RTC_OBJC_TYPE(RTCAudioTrack) *)audioTrackWithSource:
                                      (RTC_OBJC_TYPE(RTCAudioSource) *)source
                                               trackId:(NSString *)trackId {
  return [[RTC_OBJC_TYPE(RTCAudioTrack) alloc] initWithFactory:self
                                                        source:source
                                                       trackId:trackId];
}

- (RTC_OBJC_TYPE(RTCVideoSource) *)videoSource {
  return [[RTC_OBJC_TYPE(RTCVideoSource) alloc]
      initWithFactory:self
      signalingThread:_signalingThread.get()
         workerThread:_workerThread.get()];
}

- (RTC_OBJC_TYPE(RTCVideoSource) *)videoSourceForScreenCast:
    (BOOL)forScreenCast {
  return [[RTC_OBJC_TYPE(RTCVideoSource) alloc]
      initWithFactory:self
      signalingThread:_signalingThread.get()
         workerThread:_workerThread.get()
         isScreenCast:forScreenCast];
}

- (RTC_OBJC_TYPE(RTCVideoTrack) *)videoTrackWithSource:
                                      (RTC_OBJC_TYPE(RTCVideoSource) *)source
                                               trackId:(NSString *)trackId {
  return [[RTC_OBJC_TYPE(RTCVideoTrack) alloc] initWithFactory:self
                                                        source:source
                                                       trackId:trackId];
}

- (RTC_OBJC_TYPE(RTCMediaStream) *)mediaStreamWithStreamId:
    (NSString *)streamId {
  return [[RTC_OBJC_TYPE(RTCMediaStream) alloc] initWithFactory:self
                                                       streamId:streamId];
}

- (nullable RTC_OBJC_TYPE(RTCPeerConnection) *)
    peerConnectionWithConfiguration:
        (RTC_OBJC_TYPE(RTCConfiguration) *)configuration
                        constraints:
                            (RTC_OBJC_TYPE(RTCMediaConstraints) *)constraints
                           delegate:(nullable id<RTC_OBJC_TYPE(
                                         RTCPeerConnectionDelegate)>)delegate {
  return [[RTC_OBJC_TYPE(RTCPeerConnection) alloc] initWithFactory:self
                                                     configuration:configuration
                                                       constraints:constraints
                                               certificateVerifier:nil
                                                          delegate:delegate];
}

- (nullable RTC_OBJC_TYPE(RTCPeerConnection) *)
    peerConnectionWithConfiguration:
        (RTC_OBJC_TYPE(RTCConfiguration) *)configuration
                        constraints:
                            (RTC_OBJC_TYPE(RTCMediaConstraints) *)constraints
                certificateVerifier:
                    (id<RTC_OBJC_TYPE(RTCSSLCertificateVerifier)>)
                        certificateVerifier
                           delegate:(nullable id<RTC_OBJC_TYPE(
                                         RTCPeerConnectionDelegate)>)delegate {
  return [[RTC_OBJC_TYPE(RTCPeerConnection) alloc]
          initWithFactory:self
            configuration:configuration
              constraints:constraints
      certificateVerifier:certificateVerifier
                 delegate:delegate];
}

- (nullable RTC_OBJC_TYPE(RTCPeerConnection) *)
    peerConnectionWithDependencies:
        (RTC_OBJC_TYPE(RTCConfiguration) *)configuration
                       constraints:
                           (RTC_OBJC_TYPE(RTCMediaConstraints) *)constraints
                      dependencies:
                          (std::unique_ptr<webrtc::PeerConnectionDependencies>)
                              dependencies
                          delegate:
                              (id<RTC_OBJC_TYPE(RTCPeerConnectionDelegate)>)
                                  delegate {
  return [[RTC_OBJC_TYPE(RTCPeerConnection) alloc]
      initWithDependencies:self
             configuration:configuration
               constraints:constraints
              dependencies:std::move(dependencies)
                  delegate:delegate];
}

<<<<<<< HEAD

// RingRTC changes for low-level FFI
- (RTC_OBJC_TYPE(RTCVideoTrack) *)videoTrackFromNativeTrack:(void *)nativeTrackBorrowedRc {
  rtc::scoped_refptr<webrtc::MediaStreamTrackInterface> track = rtc::scoped_refptr<webrtc::MediaStreamTrackInterface>((webrtc::MediaStreamTrackInterface*)nativeTrackBorrowedRc);

  return [[RTC_OBJC_TYPE(RTCVideoTrack) alloc] initWithFactory:self
                                                   nativeTrack:track
                                                          type:RTCMediaStreamTrackTypeVideo];
}

// RingRTC changes for low-level FFI
- (RTC_OBJC_TYPE(RTCPeerConnection) *)
    peerConnectionWithConfiguration:(RTC_OBJC_TYPE(RTCConfiguration) *)configuration
                        constraints:(RTC_OBJC_TYPE(RTCMediaConstraints) *)constraints
                           observer:(void *)observer {
  return [[RTC_OBJC_TYPE(RTCPeerConnection) alloc] initWithFactory:self
                                                     configuration:configuration
                                                       constraints:constraints
                                                          observer:observer];
}

// RingRTC changes for low-level FFI
- (RTC_OBJC_TYPE(RTCPeerConnection) *)
    peerConnectionWithDependencies:(RTC_OBJC_TYPE(RTCConfiguration) *)configuration
                       constraints:(RTC_OBJC_TYPE(RTCMediaConstraints) *)constraints
                      dependencies:(std::unique_ptr<webrtc::PeerConnectionDependencies>)dependencies
                          observer:(void *)observer {
  return [[RTC_OBJC_TYPE(RTCPeerConnection) alloc] initWithDependencies:self
                                                          configuration:configuration
                                                            constraints:constraints
                                                           dependencies:std::move(dependencies)
                                                               observer:observer];
}

- (void)setOptions:(nonnull RTC_OBJC_TYPE(RTCPeerConnectionFactoryOptions) *)options {
=======
- (void)setOptions:
    (nonnull RTC_OBJC_TYPE(RTCPeerConnectionFactoryOptions) *)options {
>>>>>>> 8d78f5de
  RTC_DCHECK(options != nil);
  _nativeFactory->SetOptions(options.nativeOptions);
}

- (BOOL)startAecDumpWithFilePath:(NSString *)filePath
                  maxSizeInBytes:(int64_t)maxSizeInBytes {
  RTC_DCHECK(filePath.length);
  RTC_DCHECK_GT(maxSizeInBytes, 0);

  if (_hasStartedAecDump) {
    RTCLogError(@"Aec dump already started.");
    return NO;
  }
  FILE *f = fopen(filePath.UTF8String, "wb");
  if (!f) {
    RTCLogError(
        @"Error opening file: %@. Error: %s", filePath, strerror(errno));
    return NO;
  }
  _hasStartedAecDump = _nativeFactory->StartAecDump(f, maxSizeInBytes);
  return _hasStartedAecDump;
}

- (void)stopAecDump {
  _nativeFactory->StopAecDump();
  _hasStartedAecDump = NO;
}

// RingRTC changes for low-level FFI
- (void *)getOwnedNativeFactory {
  return self.nativeFactory.release();
}

- (rtc::Thread *)signalingThread {
  return _signalingThread.get();
}

- (rtc::Thread *)workerThread {
  return _workerThread.get();
}

- (rtc::Thread *)networkThread {
  return _networkThread.get();
}

#pragma mark - Private

+ (cricket::MediaType)mediaTypeForKind:(NSString *)kind {
  if (kind == kRTCMediaStreamTrackKindAudio) {
    return cricket::MEDIA_TYPE_AUDIO;
  } else if (kind == kRTCMediaStreamTrackKindVideo) {
    return cricket::MEDIA_TYPE_VIDEO;
  } else {
    RTC_DCHECK_NOTREACHED();
    return cricket::MEDIA_TYPE_UNSUPPORTED;
  }
}

@end<|MERGE_RESOLUTION|>--- conflicted
+++ resolved
@@ -390,8 +390,6 @@
                   delegate:delegate];
 }
 
-<<<<<<< HEAD
-
 // RingRTC changes for low-level FFI
 - (RTC_OBJC_TYPE(RTCVideoTrack) *)videoTrackFromNativeTrack:(void *)nativeTrackBorrowedRc {
   rtc::scoped_refptr<webrtc::MediaStreamTrackInterface> track = rtc::scoped_refptr<webrtc::MediaStreamTrackInterface>((webrtc::MediaStreamTrackInterface*)nativeTrackBorrowedRc);
@@ -425,11 +423,8 @@
                                                                observer:observer];
 }
 
-- (void)setOptions:(nonnull RTC_OBJC_TYPE(RTCPeerConnectionFactoryOptions) *)options {
-=======
 - (void)setOptions:
     (nonnull RTC_OBJC_TYPE(RTCPeerConnectionFactoryOptions) *)options {
->>>>>>> 8d78f5de
   RTC_DCHECK(options != nil);
   _nativeFactory->SetOptions(options.nativeOptions);
 }
