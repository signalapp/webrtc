--- conflicted
+++ resolved
@@ -77,37 +77,11 @@
 /** Initialize an RTCPeerConnection with a configuration, constraints, and
  *  observer.
  */
-<<<<<<< HEAD
-- (instancetype)initWithFactory:(RTCPeerConnectionFactory *)factory
-                  configuration:(RTCConfiguration *)configuration
-                    constraints:(RTCMediaConstraints *)constraints
-                       observer:(void *)observer;
-=======
 - (instancetype)initWithFactory:(RTC_OBJC_TYPE(RTCPeerConnectionFactory) *)factory
                   configuration:(RTC_OBJC_TYPE(RTCConfiguration) *)configuration
                     constraints:(RTC_OBJC_TYPE(RTCMediaConstraints) *)constraints
-                       delegate:(nullable id<RTC_OBJC_TYPE(RTCPeerConnectionDelegate)>)delegate;
->>>>>>> 758c388d
-
-/** Initialize an RTCPeerConnection with a configuration, constraints,
- *  delegate and PeerConnectionDependencies.
- */
-<<<<<<< HEAD
-- (instancetype)initWithDependencies:(RTCPeerConnectionFactory *)factory
-                       configuration:(RTCConfiguration *)configuration
-                         constraints:(RTCMediaConstraints *)constraints
-                        dependencies:
-                            (std::unique_ptr<webrtc::PeerConnectionDependencies>)dependencies
-                            observer:(void *)observer
-=======
-- (instancetype)initWithDependencies:(RTC_OBJC_TYPE(RTCPeerConnectionFactory) *)factory
-                       configuration:(RTC_OBJC_TYPE(RTCConfiguration) *)configuration
-                         constraints:(RTC_OBJC_TYPE(RTCMediaConstraints) *)constraints
-                        dependencies:
-                            (std::unique_ptr<webrtc::PeerConnectionDependencies>)dependencies
-                            delegate:(nullable id<RTC_OBJC_TYPE(RTCPeerConnectionDelegate)>)delegate
->>>>>>> 758c388d
-    NS_DESIGNATED_INITIALIZER;
+                       observer:(void *)observer
+        NS_DESIGNATED_INITIALIZER;
 
 + (webrtc::PeerConnectionInterface::SignalingState)nativeSignalingStateForState:
         (RTCSignalingState)state;
