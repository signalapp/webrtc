/*
 *  Copyright 2016 The WebRTC project authors. All Rights Reserved.
 *
 *  Use of this source code is governed by a BSD-style license
 *  that can be found in the LICENSE file in the root of the source
 *  tree. An additional intellectual property rights grant can be found
 *  in the file PATENTS.  All contributing project authors may
 *  be found in the AUTHORS file in the root of the source tree.
 */

#import "RTCRtpParameters+Private.h"

#import "RTCRtcpParameters+Private.h"
#import "RTCRtpCodecParameters+Private.h"
#import "RTCRtpEncodingParameters+Private.h"
#import "RTCRtpHeaderExtension+Private.h"
#import "helpers/NSString+StdString.h"

@implementation RTC_OBJC_TYPE (RTCRtpParameters)

@synthesize transactionId = _transactionId;
@synthesize rtcp = _rtcp;
@synthesize headerExtensions = _headerExtensions;
@synthesize encodings = _encodings;
@synthesize codecs = _codecs;
@synthesize degradationPreference = _degradationPreference;

- (instancetype)init {
  return [super init];
}

- (instancetype)initWithNativeParameters:
    (const webrtc::RtpParameters &)nativeParameters {
  if (self = [self init]) {
    _transactionId = [NSString stringForStdString:nativeParameters.transaction_id];
    _rtcp =
        [[RTC_OBJC_TYPE(RTCRtcpParameters) alloc] initWithNativeParameters:nativeParameters.rtcp];

    NSMutableArray *headerExtensions = [[NSMutableArray alloc] init];
    for (const auto &headerExtension : nativeParameters.header_extensions) {
      [headerExtensions addObject:[[RTC_OBJC_TYPE(RTCRtpHeaderExtension) alloc]
                                      initWithNativeParameters:headerExtension]];
    }
    _headerExtensions = headerExtensions;

    NSMutableArray *encodings = [[NSMutableArray alloc] init];
    for (const auto &encoding : nativeParameters.encodings) {
      [encodings addObject:[[RTC_OBJC_TYPE(RTCRtpEncodingParameters) alloc]
                               initWithNativeParameters:encoding]];
    }
    _encodings = encodings;

    NSMutableArray *codecs = [[NSMutableArray alloc] init];
    for (const auto &codec : nativeParameters.codecs) {
      [codecs
          addObject:[[RTC_OBJC_TYPE(RTCRtpCodecParameters) alloc] initWithNativeParameters:codec]];
    }
    _codecs = codecs;

<<<<<<< HEAD
    _degradationPreference = [RTCRtpParameters
=======
    _degradationPreference = [RTC_OBJC_TYPE(RTCRtpParameters)
>>>>>>> 758c388d
        degradationPreferenceFromNativeDegradationPreference:nativeParameters
                                                                 .degradation_preference];
  }
  return self;
}

- (webrtc::RtpParameters)nativeParameters {
  webrtc::RtpParameters parameters;
  parameters.transaction_id = [NSString stdStringForString:_transactionId];
  parameters.rtcp = [_rtcp nativeParameters];
  for (RTC_OBJC_TYPE(RTCRtpHeaderExtension) * headerExtension in _headerExtensions) {
    parameters.header_extensions.push_back(headerExtension.nativeParameters);
  }
  for (RTC_OBJC_TYPE(RTCRtpEncodingParameters) * encoding in _encodings) {
    parameters.encodings.push_back(encoding.nativeParameters);
  }
  for (RTC_OBJC_TYPE(RTCRtpCodecParameters) * codec in _codecs) {
    parameters.codecs.push_back(codec.nativeParameters);
  }
  if (_degradationPreference) {
    parameters.degradation_preference = [RTC_OBJC_TYPE(RTCRtpParameters)
        nativeDegradationPreferenceFromDegradationPreference:(RTCDegradationPreference)
                                                                 _degradationPreference.intValue];
  }
  return parameters;
}

+ (webrtc::DegradationPreference)nativeDegradationPreferenceFromDegradationPreference:
    (RTCDegradationPreference)degradationPreference {
  switch (degradationPreference) {
    case RTCDegradationPreferenceDisabled:
      return webrtc::DegradationPreference::DISABLED;
    case RTCDegradationPreferenceMaintainFramerate:
      return webrtc::DegradationPreference::MAINTAIN_FRAMERATE;
    case RTCDegradationPreferenceMaintainResolution:
      return webrtc::DegradationPreference::MAINTAIN_RESOLUTION;
    case RTCDegradationPreferenceBalanced:
      return webrtc::DegradationPreference::BALANCED;
  }
}

+ (NSNumber *)degradationPreferenceFromNativeDegradationPreference:
    (absl::optional<webrtc::DegradationPreference>)nativeDegradationPreference {
  if (!nativeDegradationPreference.has_value()) {
    return nil;
  }

  switch (*nativeDegradationPreference) {
    case webrtc::DegradationPreference::DISABLED:
      return @(RTCDegradationPreferenceDisabled);
    case webrtc::DegradationPreference::MAINTAIN_FRAMERATE:
      return @(RTCDegradationPreferenceMaintainFramerate);
    case webrtc::DegradationPreference::MAINTAIN_RESOLUTION:
      return @(RTCDegradationPreferenceMaintainResolution);
    case webrtc::DegradationPreference::BALANCED:
      return @(RTCDegradationPreferenceBalanced);
  }
}

@end<|MERGE_RESOLUTION|>--- conflicted
+++ resolved
@@ -57,11 +57,7 @@
     }
     _codecs = codecs;
 
-<<<<<<< HEAD
-    _degradationPreference = [RTCRtpParameters
-=======
     _degradationPreference = [RTC_OBJC_TYPE(RTCRtpParameters)
->>>>>>> 758c388d
         degradationPreferenceFromNativeDegradationPreference:nativeParameters
                                                                  .degradation_preference];
   }
