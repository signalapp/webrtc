--- conflicted
+++ resolved
@@ -85,34 +85,19 @@
                 mediaTransportFactory:
                     (std::unique_ptr<webrtc::MediaTransportFactory>)mediaTransportFactory;
 
-<<<<<<< HEAD
-- (instancetype)initWithEncoderFactory:(nullable id<RTCVideoEncoderFactory>)encoderFactory
-                        decoderFactory:(nullable id<RTCVideoDecoderFactory>)decoderFactory
-                 mediaTransportFactory:
-                     (std::unique_ptr<webrtc::MediaTransportFactory>)mediaTransportFactory;
-=======
 - (instancetype)
     initWithEncoderFactory:(nullable id<RTC_OBJC_TYPE(RTCVideoEncoderFactory)>)encoderFactory
             decoderFactory:(nullable id<RTC_OBJC_TYPE(RTCVideoDecoderFactory)>)decoderFactory
      mediaTransportFactory:(std::unique_ptr<webrtc::MediaTransportFactory>)mediaTransportFactory;
->>>>>>> 758c388d
 
 /** Initialize an RTCPeerConnection with a configuration, constraints, and
  *  dependencies.
  */
-<<<<<<< HEAD
-- (RTCPeerConnection *)
-    peerConnectionWithDependencies:(RTCConfiguration *)configuration
-                       constraints:(RTCMediaConstraints *)constraints
-                      dependencies:(std::unique_ptr<webrtc::PeerConnectionDependencies>)dependencies
-                          observer:(void *)observer;
-=======
 - (RTC_OBJC_TYPE(RTCPeerConnection) *)
     peerConnectionWithDependencies:(RTC_OBJC_TYPE(RTCConfiguration) *)configuration
                        constraints:(RTC_OBJC_TYPE(RTCMediaConstraints) *)constraints
                       dependencies:(std::unique_ptr<webrtc::PeerConnectionDependencies>)dependencies
                           delegate:(nullable id<RTC_OBJC_TYPE(RTCPeerConnectionDelegate)>)delegate;
->>>>>>> 758c388d
 
 @end
 
