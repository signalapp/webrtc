/*
 *  Copyright 2015 The WebRTC project authors. All Rights Reserved.
 *
 *  Use of this source code is governed by a BSD-style license
 *  that can be found in the LICENSE file in the root of the source
 *  tree. An additional intellectual property rights grant can be found
 *  in the file PATENTS.  All contributing project authors may
 *  be found in the AUTHORS file in the root of the source tree.
 */

#import "RTCConfiguration+Private.h"

#include <memory>

#import "RTCCertificate.h"
#import "RTCConfiguration+Native.h"
#import "RTCIceServer+Private.h"
#import "base/RTCLogging.h"

#include "rtc_base/rtc_certificate_generator.h"
#include "rtc_base/ssl_identity.h"

@implementation RTC_OBJC_TYPE (RTCConfiguration)

@synthesize enableDscp = _enableDscp;
@synthesize iceServers = _iceServers;
@synthesize certificate = _certificate;
@synthesize iceTransportPolicy = _iceTransportPolicy;
@synthesize bundlePolicy = _bundlePolicy;
@synthesize rtcpMuxPolicy = _rtcpMuxPolicy;
@synthesize tcpCandidatePolicy = _tcpCandidatePolicy;
@synthesize candidateNetworkPolicy = _candidateNetworkPolicy;
@synthesize continualGatheringPolicy = _continualGatheringPolicy;
@synthesize disableIPV6 = _disableIPV6;
@synthesize disableIPV6OnWiFi = _disableIPV6OnWiFi;
@synthesize maxIPv6Networks = _maxIPv6Networks;
@synthesize disableLinkLocalNetworks = _disableLinkLocalNetworks;
@synthesize audioJitterBufferMaxPackets = _audioJitterBufferMaxPackets;
@synthesize audioJitterBufferFastAccelerate = _audioJitterBufferFastAccelerate;
@synthesize iceConnectionReceivingTimeout = _iceConnectionReceivingTimeout;
@synthesize iceBackupCandidatePairPingInterval =
    _iceBackupCandidatePairPingInterval;
@synthesize keyType = _keyType;
@synthesize iceCandidatePoolSize = _iceCandidatePoolSize;
@synthesize shouldPruneTurnPorts = _shouldPruneTurnPorts;
@synthesize shouldPresumeWritableWhenFullyRelayed =
    _shouldPresumeWritableWhenFullyRelayed;
@synthesize shouldSurfaceIceCandidatesOnIceTransportTypeChanged =
    _shouldSurfaceIceCandidatesOnIceTransportTypeChanged;
@synthesize iceCheckMinInterval = _iceCheckMinInterval;
@synthesize sdpSemantics = _sdpSemantics;
@synthesize turnCustomizer = _turnCustomizer;
@synthesize activeResetSrtpParams = _activeResetSrtpParams;
@synthesize allowCodecSwitching = _allowCodecSwitching;
@synthesize useMediaTransport = _useMediaTransport;
@synthesize useMediaTransportForDataChannels = _useMediaTransportForDataChannels;
@synthesize cryptoOptions = _cryptoOptions;
@synthesize rtcpAudioReportIntervalMs = _rtcpAudioReportIntervalMs;
@synthesize rtcpVideoReportIntervalMs = _rtcpVideoReportIntervalMs;

- (instancetype)init {
  // Copy defaults.
  webrtc::PeerConnectionInterface::RTCConfiguration config;
  return [self initWithNativeConfiguration:config];
}

- (instancetype)initWithNativeConfiguration:
    (const webrtc::PeerConnectionInterface::RTCConfiguration &)config {
  if (self = [super init]) {
    _enableDscp = config.dscp();
    NSMutableArray *iceServers = [NSMutableArray array];
    for (const webrtc::PeerConnectionInterface::IceServer& server : config.servers) {
      RTC_OBJC_TYPE(RTCIceServer) *iceServer =
          [[RTC_OBJC_TYPE(RTCIceServer) alloc] initWithNativeServer:server];
      [iceServers addObject:iceServer];
    }
    _iceServers = iceServers;
    if (!config.certificates.empty()) {
      rtc::scoped_refptr<rtc::RTCCertificate> native_cert;
      native_cert = config.certificates[0];
      rtc::RTCCertificatePEM native_pem = native_cert->ToPEM();
      _certificate = [[RTC_OBJC_TYPE(RTCCertificate) alloc]
          initWithPrivateKey:@(native_pem.private_key().c_str())
                 certificate:@(native_pem.certificate().c_str())];
    }
    _iceTransportPolicy =
        [[self class] transportPolicyForTransportsType:config.type];
    _bundlePolicy =
        [[self class] bundlePolicyForNativePolicy:config.bundle_policy];
    _rtcpMuxPolicy =
        [[self class] rtcpMuxPolicyForNativePolicy:config.rtcp_mux_policy];
    _tcpCandidatePolicy = [[self class] tcpCandidatePolicyForNativePolicy:
        config.tcp_candidate_policy];
    _candidateNetworkPolicy = [[self class]
        candidateNetworkPolicyForNativePolicy:config.candidate_network_policy];
    webrtc::PeerConnectionInterface::ContinualGatheringPolicy nativePolicy =
    config.continual_gathering_policy;
    _continualGatheringPolicy =
        [[self class] continualGatheringPolicyForNativePolicy:nativePolicy];
    _disableIPV6 = config.disable_ipv6;
    _disableIPV6OnWiFi = config.disable_ipv6_on_wifi;
    _maxIPv6Networks = config.max_ipv6_networks;
    _disableLinkLocalNetworks = config.disable_link_local_networks;
    _audioJitterBufferMaxPackets = config.audio_jitter_buffer_max_packets;
    _audioJitterBufferFastAccelerate = config.audio_jitter_buffer_fast_accelerate;
    _iceConnectionReceivingTimeout = config.ice_connection_receiving_timeout;
    _iceBackupCandidatePairPingInterval =
        config.ice_backup_candidate_pair_ping_interval;
    _useMediaTransport = config.use_media_transport;
    _useMediaTransportForDataChannels = config.use_media_transport_for_data_channels;
    _keyType = RTCEncryptionKeyTypeECDSA;
    _iceCandidatePoolSize = config.ice_candidate_pool_size;
    _shouldPruneTurnPorts = config.prune_turn_ports;
    _shouldPresumeWritableWhenFullyRelayed =
        config.presume_writable_when_fully_relayed;
    _shouldSurfaceIceCandidatesOnIceTransportTypeChanged =
        config.surface_ice_candidates_on_ice_transport_type_changed;
    if (config.ice_check_min_interval) {
      _iceCheckMinInterval =
          [NSNumber numberWithInt:*config.ice_check_min_interval];
    }
    _sdpSemantics = [[self class] sdpSemanticsForNativeSdpSemantics:config.sdp_semantics];
    _turnCustomizer = config.turn_customizer;
    _activeResetSrtpParams = config.active_reset_srtp_params;
    if (config.crypto_options) {
      _cryptoOptions = [[RTC_OBJC_TYPE(RTCCryptoOptions) alloc]
               initWithSrtpEnableGcmCryptoSuites:config.crypto_options->srtp
                                                     .enable_gcm_crypto_suites
             srtpEnableAes128Sha1_32CryptoCipher:config.crypto_options->srtp
                                                     .enable_aes128_sha1_32_crypto_cipher
          srtpEnableEncryptedRtpHeaderExtensions:config.crypto_options->srtp
                                                     .enable_encrypted_rtp_header_extensions
                    sframeRequireFrameEncryption:config.crypto_options->sframe
                                                     .require_frame_encryption];
    }
    _rtcpAudioReportIntervalMs = config.audio_rtcp_report_interval_ms();
    _rtcpVideoReportIntervalMs = config.video_rtcp_report_interval_ms();
    _allowCodecSwitching = config.allow_codec_switching.value_or(false);
  }
  return self;
}

- (NSString *)description {
  static NSString *formatString = @"RTC_OBJC_TYPE(RTCConfiguration): "
                                  @"{\n%@\n%@\n%@\n%@\n%@\n%@\n%@\n%@\n%d\n%d\n%d\n%d\n%d\n%d\n"
                                  @"%d\n%@\n%d\n%d\n%d\n%d\n%d\n%@\n%d\n}\n";

  return [NSString
      stringWithFormat:formatString,
                       _iceServers,
                       [[self class] stringForTransportPolicy:_iceTransportPolicy],
                       [[self class] stringForBundlePolicy:_bundlePolicy],
                       [[self class] stringForRtcpMuxPolicy:_rtcpMuxPolicy],
                       [[self class] stringForTcpCandidatePolicy:_tcpCandidatePolicy],
                       [[self class] stringForCandidateNetworkPolicy:_candidateNetworkPolicy],
                       [[self class] stringForContinualGatheringPolicy:_continualGatheringPolicy],
                       [[self class] stringForSdpSemantics:_sdpSemantics],
                       _audioJitterBufferMaxPackets,
                       _audioJitterBufferFastAccelerate,
                       _iceConnectionReceivingTimeout,
                       _iceBackupCandidatePairPingInterval,
                       _iceCandidatePoolSize,
                       _shouldPruneTurnPorts,
                       _shouldPresumeWritableWhenFullyRelayed,
                       _shouldSurfaceIceCandidatesOnIceTransportTypeChanged,
                       _iceCheckMinInterval,
                       _disableLinkLocalNetworks,
                       _disableIPV6,
                       _disableIPV6OnWiFi,
                       _maxIPv6Networks,
                       _activeResetSrtpParams,
                       _useMediaTransport,
                       _enableDscp];
}

#pragma mark - Private

- (webrtc::PeerConnectionInterface::RTCConfiguration *)
    createNativeConfiguration {
  std::unique_ptr<webrtc::PeerConnectionInterface::RTCConfiguration>
      nativeConfig(new webrtc::PeerConnectionInterface::RTCConfiguration(
          webrtc::PeerConnectionInterface::RTCConfigurationType::kAggressive));

  nativeConfig->set_dscp(_enableDscp);
<<<<<<< HEAD
  for (RTCIceServer *iceServer in _iceServers) {
=======
  for (RTC_OBJC_TYPE(RTCIceServer) * iceServer in _iceServers) {
>>>>>>> 758c388d
    nativeConfig->servers.push_back(iceServer.nativeServer);
  }
  nativeConfig->type =
      [[self class] nativeTransportsTypeForTransportPolicy:_iceTransportPolicy];
  nativeConfig->bundle_policy =
      [[self class] nativeBundlePolicyForPolicy:_bundlePolicy];
  nativeConfig->rtcp_mux_policy =
      [[self class] nativeRtcpMuxPolicyForPolicy:_rtcpMuxPolicy];
  nativeConfig->tcp_candidate_policy =
      [[self class] nativeTcpCandidatePolicyForPolicy:_tcpCandidatePolicy];
  nativeConfig->candidate_network_policy = [[self class]
      nativeCandidateNetworkPolicyForPolicy:_candidateNetworkPolicy];
  nativeConfig->continual_gathering_policy = [[self class]
      nativeContinualGatheringPolicyForPolicy:_continualGatheringPolicy];
  nativeConfig->disable_ipv6 = _disableIPV6;
  nativeConfig->disable_ipv6_on_wifi = _disableIPV6OnWiFi;
  nativeConfig->max_ipv6_networks = _maxIPv6Networks;
  nativeConfig->disable_link_local_networks = _disableLinkLocalNetworks;
  nativeConfig->audio_jitter_buffer_max_packets = _audioJitterBufferMaxPackets;
  nativeConfig->audio_jitter_buffer_fast_accelerate =
      _audioJitterBufferFastAccelerate  ? true : false;
  nativeConfig->ice_connection_receiving_timeout =
      _iceConnectionReceivingTimeout;
  nativeConfig->ice_backup_candidate_pair_ping_interval =
      _iceBackupCandidatePairPingInterval;
  nativeConfig->use_media_transport = _useMediaTransport;
  nativeConfig->use_media_transport_for_data_channels = _useMediaTransportForDataChannels;
  rtc::KeyType keyType =
      [[self class] nativeEncryptionKeyTypeForKeyType:_keyType];
  if (_certificate != nullptr) {
    // if offered a pemcert use it...
    RTC_LOG(LS_INFO) << "Have configured cert - using it.";
    std::string pem_private_key = [[_certificate private_key] UTF8String];
    std::string pem_certificate = [[_certificate certificate] UTF8String];
    rtc::RTCCertificatePEM pem = rtc::RTCCertificatePEM(pem_private_key, pem_certificate);
    rtc::scoped_refptr<rtc::RTCCertificate> certificate = rtc::RTCCertificate::FromPEM(pem);
    RTC_LOG(LS_INFO) << "Created cert from PEM strings.";
    if (!certificate) {
      RTC_LOG(LS_ERROR) << "Failed to generate certificate from PEM.";
      return nullptr;
    }
    nativeConfig->certificates.push_back(certificate);
  } else {
    RTC_LOG(LS_INFO) << "Don't have configured cert.";
    // Generate non-default certificate.
    if (keyType != rtc::KT_DEFAULT) {
      rtc::scoped_refptr<rtc::RTCCertificate> certificate =
          rtc::RTCCertificateGenerator::GenerateCertificate(rtc::KeyParams(keyType),
                                                            absl::optional<uint64_t>());
      if (!certificate) {
        RTCLogError(@"Failed to generate certificate.");
        return nullptr;
      }
      nativeConfig->certificates.push_back(certificate);
    }
  }
  nativeConfig->ice_candidate_pool_size = _iceCandidatePoolSize;
  nativeConfig->prune_turn_ports = _shouldPruneTurnPorts ? true : false;
  nativeConfig->presume_writable_when_fully_relayed =
      _shouldPresumeWritableWhenFullyRelayed ? true : false;
  nativeConfig->surface_ice_candidates_on_ice_transport_type_changed =
      _shouldSurfaceIceCandidatesOnIceTransportTypeChanged ? true : false;
  if (_iceCheckMinInterval != nil) {
    nativeConfig->ice_check_min_interval = absl::optional<int>(_iceCheckMinInterval.intValue);
  }
  nativeConfig->sdp_semantics = [[self class] nativeSdpSemanticsForSdpSemantics:_sdpSemantics];
  if (_turnCustomizer) {
    nativeConfig->turn_customizer = _turnCustomizer;
  }
  nativeConfig->active_reset_srtp_params = _activeResetSrtpParams ? true : false;
  if (_cryptoOptions) {
    webrtc::CryptoOptions nativeCryptoOptions;
    nativeCryptoOptions.srtp.enable_gcm_crypto_suites =
        _cryptoOptions.srtpEnableGcmCryptoSuites ? true : false;
    nativeCryptoOptions.srtp.enable_aes128_sha1_32_crypto_cipher =
        _cryptoOptions.srtpEnableAes128Sha1_32CryptoCipher ? true : false;
    nativeCryptoOptions.srtp.enable_encrypted_rtp_header_extensions =
        _cryptoOptions.srtpEnableEncryptedRtpHeaderExtensions ? true : false;
    nativeCryptoOptions.sframe.require_frame_encryption =
        _cryptoOptions.sframeRequireFrameEncryption ? true : false;
    nativeConfig->crypto_options = absl::optional<webrtc::CryptoOptions>(nativeCryptoOptions);
  }
  nativeConfig->set_audio_rtcp_report_interval_ms(_rtcpAudioReportIntervalMs);
  nativeConfig->set_video_rtcp_report_interval_ms(_rtcpVideoReportIntervalMs);
  nativeConfig->allow_codec_switching = _allowCodecSwitching;
  return nativeConfig.release();
}

+ (webrtc::PeerConnectionInterface::IceTransportsType)
    nativeTransportsTypeForTransportPolicy:(RTCIceTransportPolicy)policy {
  switch (policy) {
    case RTCIceTransportPolicyNone:
      return webrtc::PeerConnectionInterface::kNone;
    case RTCIceTransportPolicyRelay:
      return webrtc::PeerConnectionInterface::kRelay;
    case RTCIceTransportPolicyNoHost:
      return webrtc::PeerConnectionInterface::kNoHost;
    case RTCIceTransportPolicyAll:
      return webrtc::PeerConnectionInterface::kAll;
  }
}

+ (RTCIceTransportPolicy)transportPolicyForTransportsType:
    (webrtc::PeerConnectionInterface::IceTransportsType)nativeType {
  switch (nativeType) {
    case webrtc::PeerConnectionInterface::kNone:
      return RTCIceTransportPolicyNone;
    case webrtc::PeerConnectionInterface::kRelay:
      return RTCIceTransportPolicyRelay;
    case webrtc::PeerConnectionInterface::kNoHost:
      return RTCIceTransportPolicyNoHost;
    case webrtc::PeerConnectionInterface::kAll:
      return RTCIceTransportPolicyAll;
  }
}

+ (NSString *)stringForTransportPolicy:(RTCIceTransportPolicy)policy {
  switch (policy) {
    case RTCIceTransportPolicyNone:
      return @"NONE";
    case RTCIceTransportPolicyRelay:
      return @"RELAY";
    case RTCIceTransportPolicyNoHost:
      return @"NO_HOST";
    case RTCIceTransportPolicyAll:
      return @"ALL";
  }
}

+ (webrtc::PeerConnectionInterface::BundlePolicy)nativeBundlePolicyForPolicy:
    (RTCBundlePolicy)policy {
  switch (policy) {
    case RTCBundlePolicyBalanced:
      return webrtc::PeerConnectionInterface::kBundlePolicyBalanced;
    case RTCBundlePolicyMaxCompat:
      return webrtc::PeerConnectionInterface::kBundlePolicyMaxCompat;
    case RTCBundlePolicyMaxBundle:
      return webrtc::PeerConnectionInterface::kBundlePolicyMaxBundle;
  }
}

+ (RTCBundlePolicy)bundlePolicyForNativePolicy:
    (webrtc::PeerConnectionInterface::BundlePolicy)nativePolicy {
  switch (nativePolicy) {
    case webrtc::PeerConnectionInterface::kBundlePolicyBalanced:
      return RTCBundlePolicyBalanced;
    case webrtc::PeerConnectionInterface::kBundlePolicyMaxCompat:
      return RTCBundlePolicyMaxCompat;
    case webrtc::PeerConnectionInterface::kBundlePolicyMaxBundle:
      return RTCBundlePolicyMaxBundle;
  }
}

+ (NSString *)stringForBundlePolicy:(RTCBundlePolicy)policy {
  switch (policy) {
    case RTCBundlePolicyBalanced:
      return @"BALANCED";
    case RTCBundlePolicyMaxCompat:
      return @"MAX_COMPAT";
    case RTCBundlePolicyMaxBundle:
      return @"MAX_BUNDLE";
  }
}

+ (webrtc::PeerConnectionInterface::RtcpMuxPolicy)nativeRtcpMuxPolicyForPolicy:
    (RTCRtcpMuxPolicy)policy {
  switch (policy) {
    case RTCRtcpMuxPolicyNegotiate:
      return webrtc::PeerConnectionInterface::kRtcpMuxPolicyNegotiate;
    case RTCRtcpMuxPolicyRequire:
      return webrtc::PeerConnectionInterface::kRtcpMuxPolicyRequire;
  }
}

+ (RTCRtcpMuxPolicy)rtcpMuxPolicyForNativePolicy:
    (webrtc::PeerConnectionInterface::RtcpMuxPolicy)nativePolicy {
  switch (nativePolicy) {
    case webrtc::PeerConnectionInterface::kRtcpMuxPolicyNegotiate:
      return RTCRtcpMuxPolicyNegotiate;
    case webrtc::PeerConnectionInterface::kRtcpMuxPolicyRequire:
      return RTCRtcpMuxPolicyRequire;
  }
}

+ (NSString *)stringForRtcpMuxPolicy:(RTCRtcpMuxPolicy)policy {
  switch (policy) {
    case RTCRtcpMuxPolicyNegotiate:
      return @"NEGOTIATE";
    case RTCRtcpMuxPolicyRequire:
      return @"REQUIRE";
  }
}

+ (webrtc::PeerConnectionInterface::TcpCandidatePolicy)
    nativeTcpCandidatePolicyForPolicy:(RTCTcpCandidatePolicy)policy {
  switch (policy) {
    case RTCTcpCandidatePolicyEnabled:
      return webrtc::PeerConnectionInterface::kTcpCandidatePolicyEnabled;
    case RTCTcpCandidatePolicyDisabled:
      return webrtc::PeerConnectionInterface::kTcpCandidatePolicyDisabled;
  }
}

+ (webrtc::PeerConnectionInterface::CandidateNetworkPolicy)
    nativeCandidateNetworkPolicyForPolicy:(RTCCandidateNetworkPolicy)policy {
  switch (policy) {
    case RTCCandidateNetworkPolicyAll:
      return webrtc::PeerConnectionInterface::kCandidateNetworkPolicyAll;
    case RTCCandidateNetworkPolicyLowCost:
      return webrtc::PeerConnectionInterface::kCandidateNetworkPolicyLowCost;
  }
}

+ (RTCTcpCandidatePolicy)tcpCandidatePolicyForNativePolicy:
    (webrtc::PeerConnectionInterface::TcpCandidatePolicy)nativePolicy {
  switch (nativePolicy) {
    case webrtc::PeerConnectionInterface::kTcpCandidatePolicyEnabled:
      return RTCTcpCandidatePolicyEnabled;
    case webrtc::PeerConnectionInterface::kTcpCandidatePolicyDisabled:
      return RTCTcpCandidatePolicyDisabled;
  }
}

+ (NSString *)stringForTcpCandidatePolicy:(RTCTcpCandidatePolicy)policy {
  switch (policy) {
    case RTCTcpCandidatePolicyEnabled:
      return @"TCP_ENABLED";
    case RTCTcpCandidatePolicyDisabled:
      return @"TCP_DISABLED";
  }
}

+ (RTCCandidateNetworkPolicy)candidateNetworkPolicyForNativePolicy:
    (webrtc::PeerConnectionInterface::CandidateNetworkPolicy)nativePolicy {
  switch (nativePolicy) {
    case webrtc::PeerConnectionInterface::kCandidateNetworkPolicyAll:
      return RTCCandidateNetworkPolicyAll;
    case webrtc::PeerConnectionInterface::kCandidateNetworkPolicyLowCost:
      return RTCCandidateNetworkPolicyLowCost;
  }
}

+ (NSString *)stringForCandidateNetworkPolicy:
    (RTCCandidateNetworkPolicy)policy {
  switch (policy) {
    case RTCCandidateNetworkPolicyAll:
      return @"CANDIDATE_ALL_NETWORKS";
    case RTCCandidateNetworkPolicyLowCost:
      return @"CANDIDATE_LOW_COST_NETWORKS";
  }
}

+ (webrtc::PeerConnectionInterface::ContinualGatheringPolicy)
    nativeContinualGatheringPolicyForPolicy:
        (RTCContinualGatheringPolicy)policy {
  switch (policy) {
    case RTCContinualGatheringPolicyGatherOnce:
      return webrtc::PeerConnectionInterface::GATHER_ONCE;
    case RTCContinualGatheringPolicyGatherContinually:
      return webrtc::PeerConnectionInterface::GATHER_CONTINUALLY;
  }
}

+ (RTCContinualGatheringPolicy)continualGatheringPolicyForNativePolicy:
    (webrtc::PeerConnectionInterface::ContinualGatheringPolicy)nativePolicy {
  switch (nativePolicy) {
    case webrtc::PeerConnectionInterface::GATHER_ONCE:
      return RTCContinualGatheringPolicyGatherOnce;
    case webrtc::PeerConnectionInterface::GATHER_CONTINUALLY:
      return RTCContinualGatheringPolicyGatherContinually;
  }
}

+ (NSString *)stringForContinualGatheringPolicy:
    (RTCContinualGatheringPolicy)policy {
  switch (policy) {
    case RTCContinualGatheringPolicyGatherOnce:
      return @"GATHER_ONCE";
    case RTCContinualGatheringPolicyGatherContinually:
      return @"GATHER_CONTINUALLY";
  }
}

+ (rtc::KeyType)nativeEncryptionKeyTypeForKeyType:
    (RTCEncryptionKeyType)keyType {
  switch (keyType) {
    case RTCEncryptionKeyTypeRSA:
      return rtc::KT_RSA;
    case RTCEncryptionKeyTypeECDSA:
      return rtc::KT_ECDSA;
  }
}

+ (webrtc::SdpSemantics)nativeSdpSemanticsForSdpSemantics:(RTCSdpSemantics)sdpSemantics {
  switch (sdpSemantics) {
    case RTCSdpSemanticsPlanB:
      return webrtc::SdpSemantics::kPlanB;
    case RTCSdpSemanticsUnifiedPlan:
      return webrtc::SdpSemantics::kUnifiedPlan;
  }
}

+ (RTCSdpSemantics)sdpSemanticsForNativeSdpSemantics:(webrtc::SdpSemantics)sdpSemantics {
  switch (sdpSemantics) {
    case webrtc::SdpSemantics::kPlanB:
      return RTCSdpSemanticsPlanB;
    case webrtc::SdpSemantics::kUnifiedPlan:
      return RTCSdpSemanticsUnifiedPlan;
  }
}

+ (NSString *)stringForSdpSemantics:(RTCSdpSemantics)sdpSemantics {
  switch (sdpSemantics) {
    case RTCSdpSemanticsPlanB:
      return @"PLAN_B";
    case RTCSdpSemanticsUnifiedPlan:
      return @"UNIFIED_PLAN";
  }
}

@end<|MERGE_RESOLUTION|>--- conflicted
+++ resolved
@@ -182,11 +182,7 @@
           webrtc::PeerConnectionInterface::RTCConfigurationType::kAggressive));
 
   nativeConfig->set_dscp(_enableDscp);
-<<<<<<< HEAD
-  for (RTCIceServer *iceServer in _iceServers) {
-=======
   for (RTC_OBJC_TYPE(RTCIceServer) * iceServer in _iceServers) {
->>>>>>> 758c388d
     nativeConfig->servers.push_back(iceServer.nativeServer);
   }
   nativeConfig->type =
