--- conflicted
+++ resolved
@@ -383,7 +383,8 @@
     return -1;
   }
   if (audio_device_->SetStereoPlayout(enable)) {
-    RTC_LOG(LS_WARNING) << "stereo playout is not supported";
+    // RingRTC change to reduce log noise.
+    RTC_LOG(LS_INFO) << "stereo playout is not supported";
     ReportError(kStereoPlayoutFailed);
     return -1;
   }
@@ -445,33 +446,12 @@
   return 0;
 }
 
-<<<<<<< HEAD
-  int32_t AudioDeviceModuleIOS::SetStereoPlayout(bool enable) {
-    RTC_DLOG(LS_INFO) << __FUNCTION__ << "(" << enable << ")";
-    CHECKinitialized_();
-    if (audio_device_->PlayoutIsInitialized()) {
-      RTC_LOG(LS_ERROR) << "unable to set stereo mode while playing side is initialized";
-      return -1;
-    }
-    if (audio_device_->SetStereoPlayout(enable)) {
-      // RingRTC change to reduce log noise.
-      RTC_LOG(LS_INFO) << "stereo playout is not supported";
-      return -1;
-    }
-    int8_t nChannels(1);
-    if (enable) {
-      nChannels = 2;
-    }
-    audio_device_buffer_.get()->SetPlayoutChannels(nChannels);
-    return 0;
-=======
 int32_t AudioDeviceModuleIOS::MinMicrophoneVolume(uint32_t* minVolume) const {
   CHECKinitialized_();
   uint32_t minVol(0);
   if (audio_device_->MinMicrophoneVolume(minVol) == -1) {
     ReportError(kMicrophoneVolumeFailed);
     return -1;
->>>>>>> 8d78f5de
   }
   *minVolume = minVol;
   return 0;
