--- conflicted
+++ resolved
@@ -240,14 +240,12 @@
   RTC_DCHECK_RUN_ON(thread_);
   RTC_DCHECK(audio_is_initialized_);
   RTC_DCHECK(!playing_.load());
-<<<<<<< HEAD
   // RingRTC change to avoid null-pointer dereference if audio_unit init failed.
   if (!audio_unit_) {
     RTCLogError(@"StartPlayout without an AudioUnit");
-=======
-  RTC_DCHECK(audio_unit_);
+    return -1;
+  }
   if (!audio_is_initialized_) {
->>>>>>> e4445e46
     return -1;
   }
   if (fine_audio_buffer_) {
@@ -311,14 +309,12 @@
   RTC_DCHECK_RUN_ON(thread_);
   RTC_DCHECK(audio_is_initialized_);
   RTC_DCHECK(!recording_.load());
-<<<<<<< HEAD
   // RingRTC change to avoid null-pointer dereference if audio_unit init failed.
   if (!audio_unit_) {
     RTCLogError(@"StartRecording without an AudioUnit");
-=======
-  RTC_DCHECK(audio_unit_);
+    return -1;
+  }
   if (!audio_is_initialized_) {
->>>>>>> e4445e46
     return -1;
   }
   if (fine_audio_buffer_) {
@@ -504,6 +500,7 @@
     const int glitch_threshold =
         1.6 * playout_parameters_.GetBufferSizeInMilliseconds();
     if (delta_time > glitch_threshold) {
+      // RingRTC change to reduce log noise.
       RTCLogInfo(@"Possible playout audio glitch detected.\n"
                   "  Time since last OnGetPlayoutData was %lld ms.\n",
                   delta_time);
@@ -977,6 +974,7 @@
   RTC_DCHECK_RUN_ON(thread_);
   RTCLog(@"Unconfiguring audio session.");
   if (!has_configured_session_) {
+    // RingRTC change to reduce log noise.
     RTCLogInfo(@"Audio session already unconfigured.");
     return;
   }
@@ -1145,6 +1143,7 @@
 }
 
 int32_t AudioDeviceIOS::SetPlayoutDevice(uint16_t index) {
+  // RingRTC change to reduce log noise.
   RTC_LOG_F(LS_INFO) << "Not implemented";
   return 0;
 }
@@ -1206,6 +1205,7 @@
 }
 
 int32_t AudioDeviceIOS::SetStereoPlayout(bool enable) {
+  // RingRTC change to reduce log noise.
   RTC_LOG_F(LS_INFO) << "Not implemented";
   return -1;
 }
@@ -1255,6 +1255,7 @@
 }
 
 int32_t AudioDeviceIOS::SetRecordingDevice(uint16_t index) {
+  // RingRTC change to reduce log noise.
   RTC_LOG_F(LS_INFO) << "Not implemented";
   return 0;
 }
