--- conflicted
+++ resolved
@@ -48,23 +48,6 @@
   }
 
   int32_t RegisterEncodeCompleteCallback(EncodedImageCallback *callback) override {
-<<<<<<< HEAD
-    [encoder_ setCallback:^BOOL(RTC_OBJC_TYPE(RTCEncodedImage) * _Nonnull frame,
-                                id<RTC_OBJC_TYPE(RTCCodecSpecificInfo)> _Nonnull info) {
-      EncodedImage encodedImage = [frame nativeEncodedImage];
-
-      // Handle types that can be converted into one of CodecSpecificInfo's hard coded cases.
-      CodecSpecificInfo codecSpecificInfo;
-      if ([info isKindOfClass:[RTC_OBJC_TYPE(RTCCodecSpecificInfoH264) class]]) {
-        codecSpecificInfo =
-            [(RTC_OBJC_TYPE(RTCCodecSpecificInfoH264) *)info nativeCodecSpecificInfo];
-      }
-
-      EncodedImageCallback::Result res = callback->OnEncodedImage(encodedImage, &codecSpecificInfo);
-      return res.error == EncodedImageCallback::Result::OK;
-    }];
-
-=======
     if (callback) {
       [encoder_ setCallback:^BOOL(RTC_OBJC_TYPE(RTCEncodedImage) * _Nonnull frame,
                                   id<RTC_OBJC_TYPE(RTCCodecSpecificInfo)> _Nonnull info) {
@@ -83,7 +66,6 @@
     } else {
       [encoder_ setCallback:nil];
     }
->>>>>>> cbad18b1
     return WEBRTC_VIDEO_CODEC_OK;
   }
 
