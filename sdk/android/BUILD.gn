# Copyright (c) 2016 The WebRTC project authors. All Rights Reserved.
#
# Use of this source code is governed by a BSD-style license
# that can be found in the LICENSE file in the root of the source
# tree. An additional intellectual property rights grant can be found
# in the file PATENTS.  All contributing project authors may
# be found in the AUTHORS file in the root of the source tree.

if (is_android) {
  import("//build/config/android/config.gni")
  import("//build/config/android/rules.gni")
  import("//third_party/jni_zero/jni_zero.gni")
  import("../../webrtc.gni")

  group("android") {
    if (!build_with_chromium && is_android) {
      public_deps = [
        ":libjingle_peerconnection_jni",
        ":libjingle_peerconnection_so",
        ":libwebrtc",
        ":native_api",
      ]
    }
  }

  #####################
  # Aggregate targets #
  #####################

  dist_jar("libwebrtc") {
    _target_dir_name = get_label_info(":$target_name", "dir")
    output = "${root_out_dir}/lib.java${_target_dir_name}/${target_name}.jar"
    direct_deps_only = true
    use_unprocessed_jars = true
    requires_android = true

    deps = [
      ":audio_api_java",
      ":base_java",
      ":builtin_audio_codecs_java",
      ":camera_java",
      ":default_video_codec_factory_java",
<<<<<<< HEAD
      # RingRTC change to make sure the org.webrtc.Environment gets in libwebrtc.jar
=======
>>>>>>> 29d6eaba
      ":environment_java",
      ":filevideo_java",
      ":hwcodecs_java",
      ":java_audio_device_module_java",
      ":libaom_av1_encoder_java",
      ":libjingle_peerconnection_java",
      ":libjingle_peerconnection_metrics_default_java",
      ":libvpx_vp8_java",
      ":libvpx_vp9_java",
      ":logging_java",
      ":peerconnection_java",
      ":screencapturer_java",
      ":surfaceviewrenderer_java",
      ":swcodecs_java",
      ":video_api_java",
      ":video_java",
      "../../rtc_base:base_java",
      "../../third_party/jni_zero:jni_zero_java",
    ]
  }

  # The native API is currently experimental and may change without notice.
  group("native_api") {
    deps = [
      ":native_api_audio_device_module",
      ":native_api_base",
      ":native_api_codecs",
      ":native_api_jni",
      ":native_api_network_monitor",
      ":native_api_peerconnection",
      ":native_api_stacktrace",
      ":native_api_video",
    ]
  }

  # Old target that pulls in everything. This will be going away in the future,
  # clients should depend on individual video_java etc. targets instead.
  rtc_android_library("libjingle_peerconnection_java") {
    sources = [ "src/java/org/webrtc/Empty.java" ]

    deps = [
      ":audio_api_java",
      ":base_java",
      ":camera_java",
      ":filevideo_java",
      ":hwcodecs_java",
      ":java_audio_device_module_java",
      ":peerconnection_java",
      ":screencapturer_java",
      ":surfaceviewrenderer_java",
      ":video_api_java",
      ":video_java",
      "../../rtc_base:base_java",
    ]
  }

  rtc_android_library("libjingle_peerconnection_metrics_default_java") {
    sources = [ "api/org/webrtc/Metrics.java" ]

    deps = [
      ":base_java",
      ":generated_metrics_jni_java",
      ":libjingle_peerconnection_java",
      "../../rtc_base:base_java",
    ]
  }

  rtc_library("libjingle_peerconnection_jni") {
    visibility = [ "*" ]
    allow_poison = [
      "audio_codecs",  # TODO(bugs.webrtc.org/8396): Remove.
      "environment_construction",
      "software_video_codecs",  # TODO(bugs.webrtc.org/7925): Remove.
    ]
    public_deps = [  # no-presubmit-check TODO(webrtc:8603)
      ":base_jni",
      ":builtin_audio_codecs_jni",
      ":default_video_codec_factory_jni",
      ":environment_jni",
      ":java_audio_device_module_jni",
      ":peerconnection_jni",
      ":video_jni",
      "../../api:create_peerconnection_factory",
    ]
  }

  rtc_shared_library("libjingle_peerconnection_so") {
    sources = [ "src/jni/jni_onload.cc" ]

    suppressed_configs += [ "//build/config/android:hide_all_but_jni_onload" ]
    configs += [ "//build/config/android:hide_all_but_jni" ]
    ldflags = [
      "-lEGL",
      "-Wl,--build-id",
    ]

    deps = [
      ":internal_jni",
      ":libjingle_peerconnection_jni",
      ":libjingle_peerconnection_metrics_default_jni",
      ":native_api_jni",
      ":video_egl_jni",
      "../../pc:libjingle_peerconnection",
      "../../rtc_base:checks",
      "../../rtc_base:logging",
      "../../rtc_base:ssl_adapter",
      "//third_party/jni_zero",
    ]
    output_extension = "so"
  }

  #######################
  # Public Java modules #
  #######################

  # Core targets.

  # TODO(sakal): Extract files from this target to releveant subtargets, video, audio etc.
  rtc_android_library("base_java") {
    visibility = [ "*" ]
    sources = [
      "api/org/webrtc/Predicate.java",
      "api/org/webrtc/RefCounted.java",
      "src/java/org/webrtc/ApplicationContextProvider.java",
      "src/java/org/webrtc/CalledByNative.java",
      "src/java/org/webrtc/CalledByNativeUnchecked.java",
      "src/java/org/webrtc/Histogram.java",
      "src/java/org/webrtc/JniCommon.java",
      "src/java/org/webrtc/JniHelper.java",
      "src/java/org/webrtc/RefCountDelegate.java",
      "src/java/org/webrtc/RtcError.java",
      "src/java/org/webrtc/RtcException.java",
      "src/java/org/webrtc/WebRtcClassLoader.java",
    ]

    srcjar_deps = [ "//sdk/android:generated_native_api_jni" ]

    deps = [
      ":generated_base_jni_java",
      ":generated_native_api_jni_java",
      ":generated_rtcerror_jni_java",
      "../../rtc_base:base_java",
      "//third_party/androidx:androidx_annotation_annotation_java",
    ]
  }

  rtc_android_library("environment_java") {
    visibility = [ "*" ]
    sources = [ "api/org/webrtc/Environment.java" ]
    deps = [
      ":generated_environment_jni_java",
      "//third_party/androidx:androidx_annotation_annotation_java",
    ]
  }

  rtc_android_library("audio_api_java") {
    visibility = [ "*" ]
    sources = [
      "api/org/webrtc/AudioDecoderFactoryFactory.java",
      "api/org/webrtc/AudioEncoderFactoryFactory.java",
      "api/org/webrtc/audio/AudioDeviceModule.java",
    ]

    deps = [
      ":base_java",
      "../../rtc_base:base_java",
    ]
  }

  rtc_android_library("video_api_java") {
    visibility = [ "*" ]
    sources = [
      "api/org/webrtc/CapturerObserver.java",
      "api/org/webrtc/EncodedImage.java",
      "api/org/webrtc/VideoCodecInfo.java",
      "api/org/webrtc/VideoCodecStatus.java",
      "api/org/webrtc/VideoDecoder.java",
      "api/org/webrtc/VideoDecoderFactory.java",
      "api/org/webrtc/VideoEncoder.java",
      "api/org/webrtc/VideoEncoderFactory.java",
      "api/org/webrtc/VideoFrame.java",
      "api/org/webrtc/VideoSink.java",
    ]

    deps = [
      ":base_java",
      ":generated_video_jni_java",
      "../../rtc_base:base_java",
      "//third_party/androidx:androidx_annotation_annotation_java",
    ]
    srcjar_deps = [ "//api/video:video_frame_enums" ]
  }

  rtc_android_library("video_java") {
    visibility = [ "*" ]
    sources = [
      "api/org/webrtc/EglBase.java",
      "api/org/webrtc/EglBase10.java",
      "api/org/webrtc/EglBase14.java",
      "api/org/webrtc/EglRenderer.java",
      "api/org/webrtc/EglThread.java",
      "api/org/webrtc/GlRectDrawer.java",
      "api/org/webrtc/GlShader.java",
      "api/org/webrtc/GlTextureFrameBuffer.java",
      "api/org/webrtc/GlUtil.java",
      "api/org/webrtc/JavaI420Buffer.java",
      "api/org/webrtc/RenderSynchronizer.java",
      "api/org/webrtc/RendererCommon.java",
      "api/org/webrtc/SurfaceTextureHelper.java",
      "api/org/webrtc/TextureBufferImpl.java",
      "api/org/webrtc/TimestampAligner.java",
      "api/org/webrtc/VideoCapturer.java",
      "api/org/webrtc/VideoDecoderFallback.java",
      "api/org/webrtc/VideoEncoderFallback.java",
      "api/org/webrtc/VideoFrameDrawer.java",
      "api/org/webrtc/WrappedNativeVideoDecoder.java",
      "api/org/webrtc/WrappedNativeVideoEncoder.java",
      "api/org/webrtc/YuvConverter.java",
      "api/org/webrtc/YuvHelper.java",
      "src/java/org/webrtc/EglBase10Impl.java",
      "src/java/org/webrtc/EglBase14Impl.java",
      "src/java/org/webrtc/GlGenericDrawer.java",
      "src/java/org/webrtc/H264Utils.java",
      "src/java/org/webrtc/NV21Buffer.java",
      "src/java/org/webrtc/VideoCodecMimeType.java",
      "src/java/org/webrtc/VideoDecoderWrapper.java",
      "src/java/org/webrtc/VideoEncoderWrapper.java",
      "src/java/org/webrtc/WrappedNativeI420Buffer.java",
    ]

    deps = [
      ":base_java",
      ":generated_video_egl_jni_java",
      ":generated_video_jni_java",
      ":video_api_java",
      "../../rtc_base:base_java",
      "//third_party/androidx:androidx_annotation_annotation_java",
    ]
  }

  rtc_android_library("peerconnection_java") {
    visibility = [ "*" ]
    sources = [
      "api/org/webrtc/AddIceObserver.java",
      "api/org/webrtc/AudioFrameProcessor.java",
      "api/org/webrtc/AudioProcessingFactory.java",
      "api/org/webrtc/AudioSource.java",
      "api/org/webrtc/AudioTrack.java",
      "api/org/webrtc/CallSessionFileRotatingLogSink.java",
      "api/org/webrtc/CandidatePairChangeEvent.java",
      "api/org/webrtc/CryptoOptions.java",
      "api/org/webrtc/DataChannel.java",
      "api/org/webrtc/DtmfSender.java",
      "api/org/webrtc/FecControllerFactoryFactoryInterface.java",
      "api/org/webrtc/FrameDecryptor.java",
      "api/org/webrtc/FrameEncryptor.java",
      "api/org/webrtc/IceCandidate.java",
      "api/org/webrtc/IceCandidateErrorEvent.java",
      "api/org/webrtc/MediaConstraints.java",
      "api/org/webrtc/MediaSource.java",
      "api/org/webrtc/MediaStream.java",
      "api/org/webrtc/MediaStreamTrack.java",
      "api/org/webrtc/NativeLibraryLoader.java",
      "api/org/webrtc/NativePeerConnectionFactory.java",
      "api/org/webrtc/NetEqFactoryFactory.java",
      "api/org/webrtc/NetworkChangeDetector.java",
      "api/org/webrtc/NetworkChangeDetectorFactory.java",
      "api/org/webrtc/NetworkControllerFactoryFactory.java",

      # TODO(sakal): Break dependencies and move to base_java.
      "api/org/webrtc/NetworkMonitor.java",
      "api/org/webrtc/NetworkMonitorAutoDetect.java",
      "api/org/webrtc/NetworkStatePredictorFactoryFactory.java",
      "api/org/webrtc/PeerConnection.java",
      "api/org/webrtc/PeerConnectionDependencies.java",
      "api/org/webrtc/PeerConnectionFactory.java",
      "api/org/webrtc/RTCStats.java",
      "api/org/webrtc/RTCStatsCollectorCallback.java",
      "api/org/webrtc/RTCStatsReport.java",
      "api/org/webrtc/RtcCertificatePem.java",
      "api/org/webrtc/RtpCapabilities.java",
      "api/org/webrtc/RtpParameters.java",
      "api/org/webrtc/RtpReceiver.java",
      "api/org/webrtc/RtpSender.java",
      "api/org/webrtc/RtpTransceiver.java",
      "api/org/webrtc/SSLCertificateVerifier.java",
      "api/org/webrtc/SdpObserver.java",
      "api/org/webrtc/SessionDescription.java",
      "api/org/webrtc/StatsObserver.java",
      "api/org/webrtc/StatsReport.java",
      "api/org/webrtc/TurnCustomizer.java",
      "api/org/webrtc/VideoProcessor.java",
      "api/org/webrtc/VideoSource.java",
      "api/org/webrtc/VideoTrack.java",
      "src/java/org/webrtc/NativeAndroidVideoTrackSource.java",
      "src/java/org/webrtc/NativeCapturerObserver.java",
      "src/java/org/webrtc/NativeLibrary.java",
    ]

    deps = [
      ":audio_api_java",
      ":base_java",
      ":builtin_audio_codecs_java",
      ":default_video_codec_factory_java",
      ":environment_java",
      ":generated_base_jni_java",
      ":generated_peerconnection_jni_java",

      #TODO(bugs.webrtc.org/7452): Make injection mandatory and remove this dep.
      ":java_audio_device_module_java",
      ":logging_java",
      ":swcodecs_java",
      ":video_api_java",
      ":video_java",
      "../../rtc_base:base_java",
      "//third_party/androidx:androidx_annotation_annotation_java",
    ]
    srcjar_deps = [
      "//api:priority_enums",
      "//rtc_base:network_monitor_enums",
    ]
  }

  # Modules, in alphabetical order.

  rtc_android_library("camera_java") {
    visibility = [ "*" ]
    sources = [
      "api/org/webrtc/Camera1Capturer.java",
      "api/org/webrtc/Camera1Enumerator.java",
      "api/org/webrtc/Camera2Capturer.java",
      "api/org/webrtc/Camera2Enumerator.java",
      "api/org/webrtc/CameraEnumerationAndroid.java",
      "api/org/webrtc/CameraEnumerator.java",
      "api/org/webrtc/CameraVideoCapturer.java",
      "src/java/org/webrtc/Camera1Session.java",
      "src/java/org/webrtc/Camera2Session.java",
      "src/java/org/webrtc/CameraCapturer.java",
      "src/java/org/webrtc/CameraSession.java",
    ]

    deps = [
      ":base_java",
      ":video_api_java",
      ":video_java",
      "../../rtc_base:base_java",
      "//third_party/androidx:androidx_annotation_annotation_java",
    ]
  }

  rtc_android_library("default_video_codec_factory_java") {
    visibility = [ "*" ]
    sources = [
      "api/org/webrtc/DefaultVideoDecoderFactory.java",
      "api/org/webrtc/DefaultVideoEncoderFactory.java",
    ]

    deps = [
      ":hwcodecs_java",
      ":swcodecs_java",
      ":video_api_java",
      ":video_java",
      "//third_party/androidx:androidx_annotation_annotation_java",
    ]
  }

  rtc_android_library("filevideo_java") {
    visibility = [ "*" ]
    sources = [
      "api/org/webrtc/FileVideoCapturer.java",
      "api/org/webrtc/VideoFileRenderer.java",
    ]

    deps = [
      ":base_java",
      ":video_api_java",
      ":video_java",
      "../../rtc_base:base_java",
    ]
  }

  rtc_android_library("hwcodecs_java") {
    visibility = [ "*" ]
    sources = [
      "api/org/webrtc/HardwareVideoDecoderFactory.java",
      "api/org/webrtc/HardwareVideoEncoderFactory.java",
      "api/org/webrtc/PlatformSoftwareVideoDecoderFactory.java",
      "src/java/org/webrtc/AndroidVideoDecoder.java",
      "src/java/org/webrtc/BaseBitrateAdjuster.java",
      "src/java/org/webrtc/BitrateAdjuster.java",
      "src/java/org/webrtc/DynamicBitrateAdjuster.java",
      "src/java/org/webrtc/FramerateBitrateAdjuster.java",
      "src/java/org/webrtc/HardwareVideoEncoder.java",
      "src/java/org/webrtc/MediaCodecUtils.java",
      "src/java/org/webrtc/MediaCodecVideoDecoderFactory.java",
      "src/java/org/webrtc/MediaCodecWrapper.java",
      "src/java/org/webrtc/MediaCodecWrapperFactory.java",
      "src/java/org/webrtc/MediaCodecWrapperFactoryImpl.java",
      "src/java/org/webrtc/NV12Buffer.java",
    ]

    deps = [
      ":base_java",
      ":video_api_java",
      ":video_java",
      "../../rtc_base:base_java",
      "//third_party/androidx:androidx_annotation_annotation_java",
    ]
  }

  rtc_android_library("java_audio_device_module_java") {
    visibility = [ "*" ]
    sources = [
      "api/org/webrtc/audio/JavaAudioDeviceModule.java",
      # RingRTC change to support Oboe for audio on Android
      "api/org/webrtc/audio/OboeAudioDeviceModule.java",
      "src/java/org/webrtc/audio/LowLatencyAudioBufferManager.java",
      "src/java/org/webrtc/audio/VolumeLogger.java",
      "src/java/org/webrtc/audio/WebRtcAudioEffects.java",
      "src/java/org/webrtc/audio/WebRtcAudioManager.java",
      "src/java/org/webrtc/audio/WebRtcAudioRecord.java",
      "src/java/org/webrtc/audio/WebRtcAudioTrack.java",
      "src/java/org/webrtc/audio/WebRtcAudioUtils.java",
    ]

    deps = [
      ":audio_api_java",
      ":base_java",
      ":generated_audio_device_module_base_jni_java",
      ":generated_java_audio_device_module_native_jni_java",
      ":generated_java_audio_jni_java",
      "../../rtc_base:base_java",
      "//third_party/androidx:androidx_annotation_annotation_java",
    ]
  }

  rtc_android_library("builtin_audio_codecs_java") {
    visibility = [ "*" ]
    sources = [
      "api/org/webrtc/BuiltinAudioDecoderFactoryFactory.java",
      "api/org/webrtc/BuiltinAudioEncoderFactoryFactory.java",
    ]

    deps = [
      ":audio_api_java",
      ":generated_builtin_audio_codecs_jni_java",
    ]
  }

  rtc_android_library("screencapturer_java") {
    visibility = [ "*" ]
    sources = [ "api/org/webrtc/ScreenCapturerAndroid.java" ]

    deps = [
      ":video_api_java",
      ":video_java",
      "../../rtc_base:base_java",
      "//third_party/androidx:androidx_annotation_annotation_java",
    ]
  }

  rtc_android_library("surfaceviewrenderer_java") {
    visibility = [ "*" ]
    sources = [
      "api/org/webrtc/SurfaceEglRenderer.java",
      "api/org/webrtc/SurfaceViewRenderer.java",
    ]

    deps = [
      ":base_java",
      ":video_api_java",
      ":video_java",
      "../../rtc_base:base_java",
    ]
  }

  rtc_android_library("libvpx_vp8_java") {
    visibility = [ "*" ]
    sources = [
      "api/org/webrtc/LibvpxVp8Decoder.java",
      "api/org/webrtc/LibvpxVp8Encoder.java",
    ]
    deps = [
      ":base_java",
      ":generated_libvpx_vp8_jni_java",
      ":video_api_java",
      ":video_java",
      "../../rtc_base:base_java",
    ]
  }

  rtc_android_library("libvpx_vp9_java") {
    visibility = [ "*" ]
    sources = [
      "api/org/webrtc/LibvpxVp9Decoder.java",
      "api/org/webrtc/LibvpxVp9Encoder.java",
    ]
    deps = [
      ":base_java",
      ":generated_libvpx_vp9_jni_java",
      ":video_api_java",
      ":video_java",
      "../../rtc_base:base_java",
    ]
  }

  rtc_android_library("libaom_av1_encoder_java") {
    visibility = [ "*" ]
    sources = [ "api/org/webrtc/LibaomAv1Encoder.java" ]
    deps = [
      ":base_java",
      ":generated_libaom_av1_encoder_jni_java",
      ":video_api_java",
      ":video_java",
      "../../rtc_base:base_java",
    ]
  }

  rtc_android_library("dav1d_java") {
    visibility = [ "*" ]
    sources = [ "api/org/webrtc/Dav1dDecoder.java" ]
    deps = [
      ":generated_dav1d_jni_java",
      ":video_java",
    ]
  }

  rtc_android_library("swcodecs_java") {
    visibility = [ "*" ]
    sources = [
      "api/org/webrtc/SoftwareVideoDecoderFactory.java",
      "api/org/webrtc/SoftwareVideoEncoderFactory.java",
    ]

    deps = [
      ":base_java",
      ":dav1d_java",
      ":generated_swcodecs_jni_java",
      ":libvpx_vp8_java",
      ":libvpx_vp9_java",
      ":video_api_java",
      ":video_java",
      "../../rtc_base:base_java",
      "//third_party/androidx:androidx_annotation_annotation_java",
    ]
  }
}

if (current_os == "linux" || is_android) {
  ################################
  # JNI targets for Java modules #
  ################################

  # Mirrors the order of targets in the section above.

  rtc_library("base_jni") {
    visibility = [ "*" ]
    sources = [
      "src/jni/android_histogram.cc",
      "src/jni/android_network_monitor.cc",
      "src/jni/android_network_monitor.h",
      "src/jni/jni_common.cc",
      "src/jni/jni_helpers.cc",
      "src/jni/jni_helpers.h",
      "src/jni/pc/logging.cc",
      "src/jni/pc/video.h",
      "src/jni/scoped_java_ref_counted.cc",
      "src/jni/scoped_java_ref_counted.h",
    ]

    deps = [
      ":generated_base_jni",
      ":internal_jni",
      ":native_api_jni",
      "../../api:field_trials_view",
      "../../api:ref_count",
      "../../api:scoped_refptr",
      "../../api:sequence_checker",
      "../../api/audio:audio_processing",
      "../../api/task_queue:pending_task_safety_flag",
      "../../rtc_base:checks",
      "../../rtc_base:ip_address",
      "../../rtc_base:logging",
      "../../rtc_base:macromagic",
      "../../rtc_base:net_helpers",
      "../../rtc_base:network_constants",
      "../../rtc_base:refcount",
      "../../rtc_base:stringutils",
      "../../rtc_base:threading",
      "../../system_wrappers:metrics",
      "//third_party/abseil-cpp/absl/strings:string_view",
      "//third_party/jni_zero",
    ]
  }

  rtc_library("environment_jni") {
    visibility = [ "*" ]
    allow_poison = [ "environment_construction" ]
    sources = [ "src/jni/environment.cc" ]
    deps = [
      ":generated_environment_jni",
      ":native_api_jni",
      "../../api:field_trials",
      "../../api:field_trials_view",
      "../../api/environment",
      "../../api/environment:environment_factory",
      "//third_party/jni_zero",
    ]
  }

  rtc_library("builtin_audio_codecs_jni") {
    visibility = [ "*" ]
    allow_poison = [ "audio_codecs" ]
    sources = [
      "src/jni/builtin_audio_decoder_factory_factory.cc",
      "src/jni/builtin_audio_encoder_factory_factory.cc",
    ]

    deps = [
      ":base_jni",
      ":generated_builtin_audio_codecs_jni",
      ":native_api_jni",
      "../../api/audio_codecs:builtin_audio_decoder_factory",
      "../../api/audio_codecs:builtin_audio_encoder_factory",
    ]
  }

  rtc_library("video_jni") {
    visibility = [ "*" ]
    sources = [
      "src/jni/android_video_track_source.cc",
      "src/jni/android_video_track_source.h",
      "src/jni/encoded_image.cc",
      "src/jni/encoded_image.h",
      "src/jni/h264_utils.cc",
      "src/jni/java_i420_buffer.cc",
      "src/jni/native_capturer_observer.cc",
      "src/jni/native_capturer_observer.h",
      "src/jni/nv12_buffer.cc",
      "src/jni/nv21_buffer.cc",
      "src/jni/pc/video.cc",
      "src/jni/timestamp_aligner.cc",
      "src/jni/video_codec_info.cc",
      "src/jni/video_codec_info.h",
      "src/jni/video_codec_status.cc",
      "src/jni/video_codec_status.h",
      "src/jni/video_decoder_factory_wrapper.cc",
      "src/jni/video_decoder_factory_wrapper.h",
      "src/jni/video_decoder_fallback.cc",
      "src/jni/video_decoder_wrapper.cc",
      "src/jni/video_decoder_wrapper.h",
      "src/jni/video_encoder_factory_wrapper.cc",
      "src/jni/video_encoder_factory_wrapper.h",
      "src/jni/video_encoder_fallback.cc",
      "src/jni/video_encoder_wrapper.cc",
      "src/jni/video_encoder_wrapper.h",
      "src/jni/video_sink.cc",
      "src/jni/video_sink.h",
      "src/jni/video_track.cc",
      "src/jni/yuv_helper.cc",
    ]

    deps = [
      ":base_jni",
      ":generated_video_jni",
      ":internal_jni",
      ":native_api_jni",
      ":videoframe_jni",
      "../../api:array_view",
      "../../api:libjingle_peerconnection_api",
      "../../api:make_ref_counted",
      "../../api:media_stream_interface",
      "../../api:scoped_refptr",
      "../../api:sequence_checker",
      "../../api/environment",
      "../../api/task_queue",
      "../../api/units:data_rate",
      "../../api/video:encoded_image",
      "../../api/video:render_resolution",
      "../../api/video:video_bitrate_allocation",
      "../../api/video:video_codec_constants",
      "../../api/video:video_frame",
      "../../api/video:video_frame_type",
      "../../api/video:video_rtp_headers",
      "../../api/video_codecs:rtc_software_fallback_wrappers",
      "../../api/video_codecs:video_codecs_api",
      "../../common_video",
      "../../media:rtc_media_base",
      "../../modules/video_coding:codec_globals_headers",
      "../../modules/video_coding:video_codec_interface",
      "../../modules/video_coding:video_coding_utility",
      "../../modules/video_coding/svc:scalable_video_controller",
      "../../rtc_base:checks",
      "../../rtc_base:logging",
      "../../rtc_base:macromagic",
      "../../rtc_base:race_checker",
      "../../rtc_base:refcount",
      "../../rtc_base:safe_conversions",
      "../../rtc_base:threading",
      "../../rtc_base:timestamp_aligner",
      "../../rtc_base:timeutils",
      "../../rtc_base/synchronization:mutex",
      "//third_party/abseil-cpp/absl/memory",
      "//third_party/jni_zero",
      "//third_party/libyuv",
    ]
  }

  # Sources here require -lEGL linker flag. It is separated from video_jni
  # target for backwards compatibility.
  rtc_library("video_egl_jni") {
    visibility = [ "*" ]
    sources = [ "src/jni/egl_base_10_impl.cc" ]
    deps = [
      ":generated_video_egl_jni",
      ":native_api_jni",
    ]
  }

  rtc_library("peerconnection_jni") {
    # Do not depend on this target externally unless you absolute have to. It is
    # made public because we don't have a proper NDK yet. Header APIs here are not
    # considered public and are subject to change.
    visibility = [ "*" ]
    allow_poison = [ "environment_construction" ]

    sources = [
      "src/jni/pc/add_ice_candidate_observer.cc",
      "src/jni/pc/add_ice_candidate_observer.h",
      "src/jni/pc/android_network_monitor.h",
      "src/jni/pc/audio_track.cc",
      "src/jni/pc/call_session_file_rotating_log_sink.cc",
      "src/jni/pc/crypto_options.cc",
      "src/jni/pc/crypto_options.h",
      "src/jni/pc/data_channel.cc",
      "src/jni/pc/data_channel.h",
      "src/jni/pc/dtmf_sender.cc",
      "src/jni/pc/ice_candidate.cc",
      "src/jni/pc/ice_candidate.h",
      "src/jni/pc/media_constraints.cc",
      "src/jni/pc/media_constraints.h",
      "src/jni/pc/media_source.cc",
      "src/jni/pc/media_stream.cc",
      "src/jni/pc/media_stream.h",
      "src/jni/pc/media_stream_track.cc",
      "src/jni/pc/media_stream_track.h",
      "src/jni/pc/owned_factory_and_threads.cc",
      "src/jni/pc/owned_factory_and_threads.h",
      "src/jni/pc/peer_connection.cc",
      "src/jni/pc/peer_connection.h",
      "src/jni/pc/peer_connection_factory.cc",
      "src/jni/pc/peer_connection_factory.h",
      "src/jni/pc/rtc_certificate.cc",
      "src/jni/pc/rtc_certificate.h",
      "src/jni/pc/rtc_stats_collector_callback_wrapper.cc",
      "src/jni/pc/rtc_stats_collector_callback_wrapper.h",
      "src/jni/pc/rtp_capabilities.cc",
      "src/jni/pc/rtp_capabilities.h",
      "src/jni/pc/rtp_parameters.cc",
      "src/jni/pc/rtp_parameters.h",
      "src/jni/pc/rtp_receiver.cc",
      "src/jni/pc/rtp_receiver.h",
      "src/jni/pc/rtp_sender.cc",
      "src/jni/pc/rtp_sender.h",
      "src/jni/pc/rtp_transceiver.cc",
      "src/jni/pc/rtp_transceiver.h",
      "src/jni/pc/sdp_observer.cc",
      "src/jni/pc/sdp_observer.h",
      "src/jni/pc/session_description.cc",
      "src/jni/pc/session_description.h",
      "src/jni/pc/ssl_certificate_verifier_wrapper.cc",
      "src/jni/pc/ssl_certificate_verifier_wrapper.h",
      "src/jni/pc/stats_observer.cc",
      "src/jni/pc/stats_observer.h",
      "src/jni/pc/turn_customizer.cc",
      "src/jni/pc/turn_customizer.h",
    ]

    deps = [
      ":base_jni",
      ":environment_jni",
      ":generated_external_classes_jni",
      ":generated_peerconnection_jni",
      ":generated_rtcerror_jni",
      ":internal_jni",
      ":logging_jni",
      ":native_api_jni",
      ":native_api_stacktrace",
      "..:media_constraints",
      "../../api:audio_options_api",
      "../../api:candidate",
      "../../api:create_modular_peer_connection_factory",
      "../../api:dtmf_sender_interface",
      "../../api:enable_media",
      "../../api:fec_controller_api",
      "../../api:libjingle_peerconnection_api",
      "../../api:make_ref_counted",
      "../../api:media_stream_interface",
      "../../api:network_state_predictor_api",
      "../../api:priority",
      "../../api:refcountedbase",
      "../../api:rtc_error",
      "../../api:rtc_event_log_output_file",
      "../../api:rtc_stats_api",
      "../../api:rtp_parameters",
      "../../api:rtp_sender_interface",
      "../../api:rtp_transceiver_direction",
      "../../api:scoped_refptr",
      "../../api:turn_customizer",
      "../../api/audio:audio_device",
      "../../api/audio:audio_frame_processor",
      "../../api/audio:audio_processing",
      "../../api/audio:builtin_audio_processing_builder",
      "../../api/audio_codecs:audio_codecs_api",
      "../../api/crypto:frame_decryptor_interface",
      "../../api/crypto:frame_encryptor_interface",
      "../../api/crypto:options",
      "../../api/environment",
      "../../api/neteq:neteq_api",
      "../../api/rtc_event_log",
      "../../api/rtc_event_log:rtc_event_log_factory",
      "../../api/task_queue:default_task_queue_factory",
      "../../api/transport:bitrate_settings",
      "../../api/transport:enums",
      "../../api/transport:network_control",
      "../../api/video_codecs:video_codecs_api",
      "../../call:call_interfaces",
      "../../media:rtc_media_base",
      "../../modules/audio_device",
      "../../modules/utility",
      "../../p2p:port",
      "../../pc:media_stream_observer",
      "../../pc:peer_connection_factory",
      "../../pc:webrtc_sdp",
      "../../rtc_base:buffer",
      "../../rtc_base:checks",
      "../../rtc_base:copy_on_write_buffer",
      "../../rtc_base:event_tracer",
      "../../rtc_base:file_rotating_stream",
      "../../rtc_base:log_sinks",
      "../../rtc_base:logging",
      "../../rtc_base:network_constants",
      "../../rtc_base:refcount",
      "../../rtc_base:rtc_certificate_generator",
      "../../rtc_base:safe_conversions",
      "../../rtc_base:socket_factory",
      "../../rtc_base:ssl",
      "../../rtc_base:stringutils",
      "../../rtc_base:threading",
      "../../stats:rtc_stats",
      "../../system_wrappers:field_trial",
      "//third_party/abseil-cpp/absl/memory",
      "//third_party/abseil-cpp/absl/strings",
      "//third_party/jni_zero",
    ]
  }

  # JNI target for java_audio_device_module_java
  rtc_library("java_audio_device_module_jni") {
    visibility = [ "*" ]
    sources = [
      "src/jni/audio_device/java_audio_device_module.cc",
      # RingRTC change to support Oboe for audio on Android
      "src/jni/audio_device/oboe_audio_device_module.cc",
    ]

    deps = [
      ":audio_device_module_base",
      ":generated_java_audio_jni",
      ":java_audio_device_module",
      ":native_api_jni",
      "../../api/audio:audio_device",
      "../../api/environment",
      "//third_party/jni_zero",
    ]
  }

  rtc_library("libjingle_peerconnection_metrics_default_jni") {
    visibility = [ "*" ]
    sources = [ "src/jni/android_metrics.cc" ]
    allow_poison = [ "environment_construction" ]
    deps = [
      ":base_jni",
      ":generated_metrics_jni",
      ":native_api_jni",
      ":peerconnection_jni",
      "../../rtc_base:stringutils",
      "../../system_wrappers:metrics",
    ]
  }

  rtc_library("default_video_codec_factory_jni") {
    visibility = [ "*" ]
    allow_poison = [ "software_video_codecs" ]
    deps = [
      ":swcodecs_jni",
      ":video_jni",
    ]
  }

  rtc_library("libvpx_vp8_jni") {
    visibility = [ "*" ]
    allow_poison = [ "software_video_codecs" ]
    sources = [ "src/jni/vp8_codec.cc" ]
    deps = [
      ":base_jni",
      ":generated_libvpx_vp8_jni",
      ":native_api_jni",
      ":video_jni",
      "../../api/environment",
      "../../modules/video_coding:webrtc_vp8",
    ]
  }

  rtc_library("libvpx_vp9_jni") {
    visibility = [ "*" ]
    allow_poison = [ "software_video_codecs" ]
    sources = [ "src/jni/vp9_codec.cc" ]
    deps = [
      ":base_jni",
      ":generated_libvpx_vp9_jni",
      ":native_api_jni",
      ":video_jni",
      "../../api/environment",
      "../../modules/video_coding:webrtc_vp9",
    ]
  }

  rtc_library("libaom_av1_encoder_jni") {
    visibility = [ "*" ]
    allow_poison = [ "software_video_codecs" ]
    sources = [ "src/jni/libaom_av1_encoder.cc" ]
    deps = [
      ":base_jni",
      ":generated_libaom_av1_encoder_jni",
      ":native_api_jni",
      ":video_jni",
      "../../api/environment",
      "../../modules/video_coding/codecs/av1:libaom_av1_encoder",
    ]
  }

  rtc_library("dav1d_av1_jni") {
    visibility = [ "*" ]
    allow_poison = [ "software_video_codecs" ]
    sources = [ "src/jni/dav1d_codec.cc" ]
    deps = [
      ":base_jni",
      ":generated_dav1d_jni",
      ":video_jni",
      "../../modules/video_coding/codecs/av1:dav1d_decoder",
    ]
  }

  rtc_library("swcodecs_jni") {
    visibility = [ "*" ]
    allow_poison = [ "software_video_codecs" ]
    sources = [
      "src/jni/software_video_decoder_factory.cc",
      "src/jni/software_video_encoder_factory.cc",
    ]
    deps = [
      ":base_jni",
      ":generated_swcodecs_jni",
      ":libvpx_vp8_jni",
      ":libvpx_vp9_jni",
      ":native_api_jni",
      ":video_jni",
      "../../api/environment",
      "../../api/video_codecs:builtin_video_decoder_factory",
      "../../api/video_codecs:builtin_video_encoder_factory",
      "../../api/video_codecs:video_codecs_api",
      "//third_party/jni_zero",
    ]
  }

  ######################
  # Native API targets #
  ######################

  # Core targets.

  # JNI helpers that are also needed from internal JNI code. Cannot depend on any
  # other JNI targets than internal_jni.
  rtc_library("native_api_jni") {
    visibility = [ "*" ]
    sources = [
      "native_api/jni/application_context_provider.cc",
      "native_api/jni/class_loader.cc",
      "native_api/jni/java_types.cc",
      "native_api/jni/jvm.cc",
    ]

    public = [
      "native_api/jni/application_context_provider.h",
      "native_api/jni/class_loader.h",
      "native_api/jni/java_types.h",
      "native_api/jni/jvm.h",
      "native_api/jni/scoped_java_ref.h",
    ]

    deps = [
      ":generated_external_classes_jni",
      ":generated_native_api_jni",
      ":internal_jni",
      "../../api:array_view",
      "../../api:sequence_checker",
      "../../rtc_base:checks",
      "//third_party/abseil-cpp/absl/strings:string_view",
      "//third_party/jni_zero",
    ]
  }

  rtc_library("native_api_base") {
    visibility = [ "*" ]
    sources = [
      "native_api/base/init.cc",
      "native_api/base/init.h",
    ]

    deps = [
      ":base_jni",
      ":internal_jni",
      ":native_api_jni",
      "../../rtc_base:checks",
    ]
  }

  # Modules, in alphabetical order.

  rtc_library("native_api_audio_device_module") {
    visibility = [ "*" ]

    sources = [
      "native_api/audio_device_module/audio_device_android.cc",
      "native_api/audio_device_module/audio_device_android.h",
    ]

    deps = [
      ":audio_device_module_base",
      ":base_jni",
      ":internal_jni",
      ":java_audio_device_module",
      ":native_api_jni",
      ":opensles_audio_device_module",
      "../../api:scoped_refptr",
      "../../api/audio:audio_device",
      "../../api/environment",
      "../../rtc_base:checks",
      "../../rtc_base:logging",
      "../../rtc_base:refcount",
      "../../system_wrappers",
      "../../system_wrappers:metrics",
      "//third_party/jni_zero",
    ]
    if (rtc_enable_android_aaudio) {
      deps += [ ":aaudio_audio_device_module" ]
    }
  }

  # API for wrapping Java VideoDecoderFactory/VideoEncoderFactory classes to C++
  # objects.
  rtc_library("native_api_codecs") {
    visibility = [ "*" ]
    allow_poison = [ "audio_codecs" ]  # TODO(bugs.webrtc.org/8396): Remove.
    sources = [
      "native_api/codecs/wrapper.cc",
      "native_api/codecs/wrapper.h",
    ]

    deps = [
      ":base_jni",
      ":native_api_jni",
      ":video_jni",
      "../../api/video_codecs:video_codecs_api",
      "../../rtc_base:checks",
      "//third_party/jni_zero",
    ]
  }

  rtc_library("native_api_network_monitor") {
    visibility = [ "*" ]
    sources = [
      "native_api/network_monitor/network_monitor.cc",
      "native_api/network_monitor/network_monitor.h",
    ]

    deps = [
      ":base_jni",
      "../../rtc_base:threading",
      "//third_party/jni_zero",
    ]
  }

  # API for creating Java PeerConnectionFactory from C++ equivalents.
  rtc_library("native_api_peerconnection") {
    visibility = [ "*" ]
    allow_poison = [ "environment_construction" ]

    sources = [
      "native_api/peerconnection/peer_connection_factory.cc",
      "native_api/peerconnection/peer_connection_factory.h",
    ]
    deps = [
      ":base_jni",
      ":peerconnection_jni",
      "../../api:libjingle_peerconnection_api",
      "../../api:scoped_refptr",
      "../../api/video_codecs:video_codecs_api",
      "../../rtc_base:socket_factory",
      "../../rtc_base:threading",
    ]
  }

  # API for capturing and printing native stacktraces.
  rtc_library("native_api_stacktrace") {
    visibility = [ "*" ]
    sources = [
      "native_api/stacktrace/stacktrace.cc",
      "native_api/stacktrace/stacktrace.h",
    ]

    deps = [
      "../../rtc_base:criticalsection",
      "../../rtc_base:logging",
      "../../rtc_base:stringutils",
      "../../rtc_base/synchronization:mutex",
      "//third_party/abseil-cpp/absl/base:core_headers",
    ]
  }

  # API for creating C++ wrapper implementations of api/mediastreaminterface.h
  # video interfaces from their Java equivalents.
  rtc_library("native_api_video") {
    visibility = [ "*" ]
    allow_poison = [ "audio_codecs" ]  # TODO(bugs.webrtc.org/8396): Remove.
    sources = [
      "native_api/video/video_source.cc",
      "native_api/video/video_source.h",
      "native_api/video/wrapper.cc",
      "native_api/video/wrapper.h",
    ]
    deps = [
      ":native_api_jni",
      ":video_jni",
      ":videoframe_jni",
      "../../api:libjingle_peerconnection_api",
      "../../api:make_ref_counted",
      "../../api:media_stream_interface",
      "../../api:scoped_refptr",
      "../../api/video:recordable_encoded_frame",
      "../../api/video:video_frame",
      "../../api/video:video_rtp_headers",
      "../../rtc_base:refcount",
      "../../rtc_base:threading",
      "//third_party/jni_zero",
    ]
  }

  ####################
  # Internal targets #
  ####################

  rtc_android_library("logging_java") {
    sources = [ "src/java/org/webrtc/JNILogging.java" ]

    deps = [
      ":base_java",
      ":generated_logging_jni_java",
      "../../rtc_base:base_java",
    ]
  }

  # Internal code that is needed by native_api_jni. The code cannot be placed in
  # base_jni because native_api_jni depends on the code (and base_jni depends on
  # native_api_jni).
  rtc_library("internal_jni") {
    sources = [
      "src/jni/jvm.cc",
      "src/jni/jvm.h",
    ]

    deps = [
      "../../rtc_base:checks",
      "//third_party/jni_zero",
    ]
  }

  rtc_library("videoframe_jni") {
    sources = [
      "src/jni/video_frame.cc",
      "src/jni/video_frame.h",
      "src/jni/wrapped_native_i420_buffer.cc",
      "src/jni/wrapped_native_i420_buffer.h",
    ]

    deps = [
      ":base_jni",
      ":generated_video_jni",
      ":internal_jni",
      ":native_api_jni",
      "../../api:make_ref_counted",
      "../../api:scoped_refptr",
      "../../api/video:video_frame",
      "../../api/video:video_rtp_headers",
      "../../common_video",
      "../../rtc_base:checks",
      "../../rtc_base:refcount",
      "../../rtc_base:timeutils",
    ]
  }

  rtc_library("logging_jni") {
    visibility = [ "*" ]
    sources = [
      "src/jni/logging/log_sink.cc",
      "src/jni/logging/log_sink.h",
    ]

    deps = [
      ":base_jni",
      ":generated_logging_jni",
      ":internal_jni",
      ":native_api_jni",
      "../../rtc_base:checks",
      "../../rtc_base:logging",
      "//third_party/abseil-cpp/absl/strings:string_view",
    ]
  }

  rtc_library("audio_device_module_base") {
    visibility = [ "*" ]

    # RingRTC change to support Oboe for audio on Android
    include_dirs = [
      "../../ringrtc/oboe/src/include"
    ]

    sources = [
      "src/jni/audio_device/audio_common.h",
      "src/jni/audio_device/audio_device_module.cc",
      "src/jni/audio_device/audio_device_module.h",
      # RingRTC change to support Oboe for audio on Android
      "src/jni/audio_device/audio_device_module_oboe.cc",
      "src/jni/audio_device/audio_device_module_oboe.h",
    ]

    # RingRTC change to support Oboe for audio on Android
    ldflags = [ "-laaudio" ]

    deps = [
      ":base_jni",
      ":generated_audio_device_module_base_jni",
      ":native_api_jni",
      "../../api:make_ref_counted",
      "../../api:scoped_refptr",
      "../../api:sequence_checker",
      "../../api/audio:audio_device",
      "../../api/environment",
      "../../api/task_queue",
      "../../modules/audio_device:audio_device_buffer",
      "../../rtc_base:checks",
      "../../rtc_base:logging",
      "../../system_wrappers:metrics",
      # RingRTC change to support Oboe for audio on Android
      "//ringrtc/oboe:oboe",
    ]
  }

  rtc_library("java_audio_device_module") {
    visibility = [ "*" ]

    sources = [
      "src/jni/audio_device/audio_record_jni.cc",
      "src/jni/audio_device/audio_record_jni.h",
      "src/jni/audio_device/audio_track_jni.cc",
      "src/jni/audio_device/audio_track_jni.h",
    ]
    deps = [
      ":audio_device_module_base",
      ":base_jni",
      ":generated_java_audio_device_module_native_jni",
      ":internal_jni",
      ":native_api_jni",
      "../../api:sequence_checker",
      "../../api/audio:audio_device",
      "../../api/environment",
      "../../modules/audio_device:audio_device_buffer",
      "../../rtc_base:checks",
      "../../rtc_base:logging",
      "../../rtc_base:platform_thread",
      "../../rtc_base:timeutils",
      "../../system_wrappers:metrics",
      "//third_party/jni_zero",
    ]
  }

  if (rtc_enable_android_aaudio) {
    rtc_library("aaudio_audio_device_module") {
      visibility = [ "*" ]
      defines = [ "WEBRTC_AUDIO_DEVICE_INCLUDE_ANDROID_AAUDIO" ]
      sources = [
        "src/jni/audio_device/aaudio_player.cc",
        "src/jni/audio_device/aaudio_player.h",
        "src/jni/audio_device/aaudio_recorder.cc",
        "src/jni/audio_device/aaudio_recorder.h",
        "src/jni/audio_device/aaudio_wrapper.cc",
        "src/jni/audio_device/aaudio_wrapper.h",
      ]
      libs = [ "aaudio" ]
      deps = [
        ":audio_device_module_base",
        ":base_jni",
        "../../api:array_view",
        "../../api:sequence_checker",
        "../../api/task_queue",
        "../../modules/audio_device",
        "../../modules/audio_device:audio_device_buffer",
        "../../rtc_base:checks",
        "../../rtc_base:logging",
        "../../rtc_base:stringutils",
        "../../rtc_base:timeutils",
        "../../system_wrappers",
      ]
    }
  }

  rtc_library("opensles_audio_device_module") {
    visibility = [ "*" ]

    sources = [
      "src/jni/audio_device/opensles_common.cc",
      "src/jni/audio_device/opensles_common.h",
      "src/jni/audio_device/opensles_player.cc",
      "src/jni/audio_device/opensles_player.h",
      "src/jni/audio_device/opensles_recorder.cc",
      "src/jni/audio_device/opensles_recorder.h",
    ]
    libs = [ "OpenSLES" ]
    deps = [
      ":audio_device_module_base",
      ":base_jni",
      "../../api:array_view",
      "../../api:refcountedbase",
      "../../api:scoped_refptr",
      "../../api:sequence_checker",
      "../../api/audio:audio_device",
      "../../modules/audio_device:audio_device_buffer",
      "../../rtc_base:checks",
      "../../rtc_base:logging",
      "../../rtc_base:platform_thread",
      "../../rtc_base:platform_thread_types",
      "../../rtc_base:timeutils",
    ]
  }

  #########################
  # Generated JNI targets #
  #########################

  generate_jar_jni("generated_external_classes_jni") {
    classes = [
      "java/lang/Integer.class",
      "java/lang/Double.class",
      "java/lang/Long.class",
      "java/lang/Iterable.class",
      "java/util/Iterator.class",
      "java/lang/Boolean.class",
      "java/math/BigInteger.class",
      "java/util/Map.class",
      "java/util/LinkedHashMap.class",
      "java/util/ArrayList.class",
      "java/lang/Enum.class",
    ]
  }

  generate_jni("generated_environment_jni") {
    sources = [ "api/org/webrtc/Environment.java" ]
    namespace = "webrtc::jni"
  }

  generate_jni("generated_metrics_jni") {
    sources = [ "api/org/webrtc/Metrics.java" ]
    namespace = "webrtc::jni"
  }

  # Generated JNI for public JNI targets, matching order of targets

  generate_jni("generated_base_jni") {
    sources = [
      "api/org/webrtc/NetworkChangeDetector.java",
      "api/org/webrtc/NetworkMonitor.java",
      "api/org/webrtc/RefCounted.java",
      "src/java/org/webrtc/Histogram.java",
      "src/java/org/webrtc/JniCommon.java",
    ]
    namespace = "webrtc::jni"
  }

  generate_jni("generated_video_jni") {
    sources = [
      "api/org/webrtc/EncodedImage.java",
      "api/org/webrtc/JavaI420Buffer.java",
      "api/org/webrtc/TimestampAligner.java",
      "api/org/webrtc/VideoCodecInfo.java",
      "api/org/webrtc/VideoCodecStatus.java",
      "api/org/webrtc/VideoDecoder.java",
      "api/org/webrtc/VideoDecoderFactory.java",
      "api/org/webrtc/VideoDecoderFallback.java",
      "api/org/webrtc/VideoEncoder.java",
      "api/org/webrtc/VideoEncoderFactory.java",
      "api/org/webrtc/VideoEncoderFallback.java",
      "api/org/webrtc/VideoFrame.java",
      "api/org/webrtc/VideoSink.java",
      "api/org/webrtc/VideoTrack.java",
      "api/org/webrtc/YuvHelper.java",
      "src/java/org/webrtc/H264Utils.java",
      "src/java/org/webrtc/NV12Buffer.java",
      "src/java/org/webrtc/NV21Buffer.java",
      "src/java/org/webrtc/NativeAndroidVideoTrackSource.java",
      "src/java/org/webrtc/NativeCapturerObserver.java",
      "src/java/org/webrtc/VideoDecoderWrapper.java",
      "src/java/org/webrtc/VideoEncoderWrapper.java",
      "src/java/org/webrtc/WrappedNativeI420Buffer.java",
    ]
    namespace = "webrtc::jni"
  }

  generate_jni("generated_video_egl_jni") {
    sources = [ "src/java/org/webrtc/EglBase10Impl.java" ]
    namespace = "webrtc::jni"
  }

  generate_jni("generated_libvpx_vp8_jni") {
    sources = [
      "api/org/webrtc/LibvpxVp8Decoder.java",
      "api/org/webrtc/LibvpxVp8Encoder.java",
    ]

    namespace = "webrtc::jni"
  }

  generate_jni("generated_libvpx_vp9_jni") {
    sources = [
      "api/org/webrtc/LibvpxVp9Decoder.java",
      "api/org/webrtc/LibvpxVp9Encoder.java",
    ]

    namespace = "webrtc::jni"
  }

  generate_jni("generated_libaom_av1_encoder_jni") {
    sources = [ "api/org/webrtc/LibaomAv1Encoder.java" ]

    namespace = "webrtc::jni"
  }

  generate_jni("generated_dav1d_jni") {
    sources = [ "api/org/webrtc/Dav1dDecoder.java" ]

    namespace = "webrtc::jni"
  }

  generate_jni("generated_swcodecs_jni") {
    sources = [
      "api/org/webrtc/SoftwareVideoDecoderFactory.java",
      "api/org/webrtc/SoftwareVideoEncoderFactory.java",
    ]

    namespace = "webrtc::jni"
  }

  generate_jni("generated_rtcerror_jni") {
    sources = [ "src/java/org/webrtc/RtcError.java" ]
    namespace = "webrtc::jni"
  }

  generate_jni("generated_peerconnection_jni") {
    sources = [
      "api/org/webrtc/AddIceObserver.java",
      "api/org/webrtc/AudioTrack.java",
      "api/org/webrtc/CallSessionFileRotatingLogSink.java",
      "api/org/webrtc/CandidatePairChangeEvent.java",
      "api/org/webrtc/CryptoOptions.java",
      "api/org/webrtc/DataChannel.java",
      "api/org/webrtc/DtmfSender.java",
      "api/org/webrtc/IceCandidate.java",
      "api/org/webrtc/IceCandidateErrorEvent.java",
      "api/org/webrtc/MediaConstraints.java",
      "api/org/webrtc/MediaSource.java",
      "api/org/webrtc/MediaStream.java",
      "api/org/webrtc/MediaStreamTrack.java",
      "api/org/webrtc/PeerConnection.java",
      "api/org/webrtc/PeerConnectionFactory.java",
      "api/org/webrtc/RTCStats.java",
      "api/org/webrtc/RTCStatsCollectorCallback.java",
      "api/org/webrtc/RTCStatsReport.java",
      "api/org/webrtc/RtcCertificatePem.java",
      "api/org/webrtc/RtpCapabilities.java",
      "api/org/webrtc/RtpParameters.java",
      "api/org/webrtc/RtpReceiver.java",
      "api/org/webrtc/RtpSender.java",
      "api/org/webrtc/RtpTransceiver.java",
      "api/org/webrtc/SSLCertificateVerifier.java",
      "api/org/webrtc/SdpObserver.java",
      "api/org/webrtc/SessionDescription.java",
      "api/org/webrtc/StatsObserver.java",
      "api/org/webrtc/StatsReport.java",
      "api/org/webrtc/TurnCustomizer.java",
    ]
    namespace = "webrtc::jni"
  }

  generate_jni("generated_java_audio_jni") {
    sources = [
      "api/org/webrtc/audio/JavaAudioDeviceModule.java",
      # RingRTC change to support Oboe for audio on Android
      "api/org/webrtc/audio/OboeAudioDeviceModule.java"
    ]
    namespace = "webrtc::jni"
  }

  generate_jni("generated_builtin_audio_codecs_jni") {
    sources = [
      "api/org/webrtc/BuiltinAudioDecoderFactoryFactory.java",
      "api/org/webrtc/BuiltinAudioEncoderFactoryFactory.java",
    ]
    namespace = "webrtc::jni"
  }

  # Generated JNI for native API targets

  generate_jni("generated_native_api_jni") {
    sources = [
      "src/java/org/webrtc/ApplicationContextProvider.java",
      "src/java/org/webrtc/JniHelper.java",
      "src/java/org/webrtc/WebRtcClassLoader.java",
    ]
    namespace = "webrtc::jni"
  }

  # Generated JNI for internal targets.

  generate_jni("generated_logging_jni") {
    sources = [ "src/java/org/webrtc/JNILogging.java" ]
  }

  generate_jni("generated_audio_device_module_base_jni") {
    sources = [ "src/java/org/webrtc/audio/WebRtcAudioManager.java" ]
    namespace = "webrtc::jni"
  }

  generate_jni("generated_java_audio_device_module_native_jni") {
    sources = [
      "src/java/org/webrtc/audio/WebRtcAudioRecord.java",
      "src/java/org/webrtc/audio/WebRtcAudioTrack.java",
    ]
    namespace = "webrtc::jni"
  }
}

if (is_android) {
  ################
  # Test targets #
  ################

  if (rtc_include_tests) {
    rtc_instrumentation_test_apk("android_instrumentation_test_apk") {
      apk_name = "android_instrumentation_test_apk"
      android_manifest = "instrumentationtests/AndroidManifest.xml"
      min_sdk_version = 23
      target_sdk_version = 24

      sources = [
        "instrumentationtests/src/org/webrtc/AndroidVideoDecoderInstrumentationTest.java",
        "instrumentationtests/src/org/webrtc/BuiltinAudioCodecsFactoryFactoryTest.java",
        "instrumentationtests/src/org/webrtc/Camera1CapturerUsingByteBufferTest.java",
        "instrumentationtests/src/org/webrtc/Camera1CapturerUsingTextureTest.java",
        "instrumentationtests/src/org/webrtc/Camera2CapturerTest.java",
        "instrumentationtests/src/org/webrtc/CameraVideoCapturerTestFixtures.java",
        "instrumentationtests/src/org/webrtc/DefaultVideoEncoderFactoryTest.java",
        "instrumentationtests/src/org/webrtc/EglRendererTest.java",
        "instrumentationtests/src/org/webrtc/FileVideoCapturerTest.java",
        "instrumentationtests/src/org/webrtc/GlRectDrawerTest.java",
        "instrumentationtests/src/org/webrtc/HardwareVideoEncoderTest.java",
        "instrumentationtests/src/org/webrtc/LoggableTest.java",
        "instrumentationtests/src/org/webrtc/NetworkMonitorTest.java",
        "instrumentationtests/src/org/webrtc/PeerConnectionEndToEndTest.java",
        "instrumentationtests/src/org/webrtc/PeerConnectionFactoryTest.java",
        "instrumentationtests/src/org/webrtc/PeerConnectionTest.java",
        "instrumentationtests/src/org/webrtc/RendererCommonTest.java",
        "instrumentationtests/src/org/webrtc/RtcCertificatePemTest.java",
        "instrumentationtests/src/org/webrtc/RtpCapabilitiesTest.java",
        "instrumentationtests/src/org/webrtc/RtpSenderTest.java",
        "instrumentationtests/src/org/webrtc/RtpTransceiverTest.java",
        "instrumentationtests/src/org/webrtc/SoftwareVideoDecoderFactoryTest.java",
        "instrumentationtests/src/org/webrtc/SoftwareVideoEncoderFactoryTest.java",
        "instrumentationtests/src/org/webrtc/SurfaceTextureHelperTest.java",
        "instrumentationtests/src/org/webrtc/SurfaceViewRendererOnMeasureTest.java",
        "instrumentationtests/src/org/webrtc/TestConstants.java",
        "instrumentationtests/src/org/webrtc/TimestampAlignerTest.java",
        "instrumentationtests/src/org/webrtc/VideoFileRendererTest.java",
        "instrumentationtests/src/org/webrtc/VideoFrameBufferTest.java",
        "instrumentationtests/src/org/webrtc/VideoTrackTest.java",
        "instrumentationtests/src/org/webrtc/WebRtcJniBootTest.java",
        "instrumentationtests/src/org/webrtc/YuvHelperTest.java",
      ]

      data = [ "../../sdk/android/instrumentationtests/src/org/webrtc/capturetestvideo.y4m" ]

      deps = [
        ":audio_api_java",
        ":base_java",
        ":builtin_audio_codecs_java",
        ":camera_java",
        ":default_video_codec_factory_java",
        ":filevideo_java",
        ":hwcodecs_java",
        ":libjingle_peerconnection_java",
        ":libjingle_peerconnection_metrics_default_java",
        ":peerconnection_java",
        ":surfaceviewrenderer_java",
        ":swcodecs_java",
        ":video_api_java",
        ":video_java",
        "../../rtc_base:base_java",
        "//third_party/android_deps:guava_android_java",
        "//third_party/androidx:androidx_annotation_annotation_java",
        "//third_party/androidx:androidx_test_monitor_java",
        "//third_party/androidx:androidx_test_rules_java",
        "//third_party/androidx:androidx_test_runner_java",
        "//third_party/google-truth:google_truth_java",
        "//third_party/hamcrest:hamcrest_java",
        "//third_party/hamcrest:hamcrest_library_java",
        "//third_party/junit",
        "//third_party/mockito:mockito_java",
      ]

      shared_libraries = [
        "../../sdk/android:libjingle_peerconnection_instrumentationtests_so",
      ]
    }
  }

  rtc_shared_library("libjingle_peerconnection_instrumentationtests_so") {
    testonly = true
    sources = [ "src/jni/jni_onload.cc" ]

    suppressed_configs += [ "//build/config/android:hide_all_but_jni_onload" ]
    configs += [ "//build/config/android:hide_all_but_jni" ]

    deps = [
      ":instrumentationtests_jni",
      ":internal_jni",
      ":libjingle_peerconnection_jni",
      ":libjingle_peerconnection_metrics_default_jni",
      ":native_api_jni",
      "../../pc:libjingle_peerconnection",
      "../../rtc_base:checks",
      "../../rtc_base:logging",
      "../../rtc_base:ssl_adapter",
    ]
    output_extension = "so"
  }

  rtc_library("instrumentationtests_jni") {
    testonly = true
    sources = [
      "instrumentationtests/loggable_test.cc",
      "instrumentationtests/video_frame_buffer_test.cc",
    ]

    deps = [
      ":base_jni",
      ":native_api_jni",
      ":videoframe_jni",
      "../../api:scoped_refptr",
      "../../api/video:video_frame",
      "../../rtc_base:checks",
      "../../rtc_base:logging",
      "//third_party/jni_zero",
    ]
  }

  rtc_library("native_test_jni_onload") {
    testonly = true

    sources = [ "native_unittests/test_jni_onload.cc" ]

    deps = [
      ":base_java",
      ":base_jni",
      ":internal_jni",
      ":native_api_base",
      ":native_api_jni",
      "../../rtc_base:checks",
      "../../rtc_base:logging",
      "//third_party/jni_zero",
    ]
  }

  rtc_library("native_unittests") {
    testonly = true

    sources = [
      "native_unittests/android_network_monitor_unittest.cc",
      "native_unittests/audio_device/audio_device_unittest.cc",
      "native_unittests/codecs/wrapper_unittest.cc",
      "native_unittests/java_types_unittest.cc",
      "native_unittests/peerconnection/peer_connection_factory_unittest.cc",
      "native_unittests/stacktrace/stacktrace_unittest.cc",
      "native_unittests/video/video_source_unittest.cc",
    ]

    data = [
      "../../resources/audio_device/audio_short44.pcm",
      "../../resources/audio_device/audio_short48.pcm",
    ]

    deps = [
      ":audio_device_module_base",
      ":base_jni",
      ":generated_native_unittests_jni",
      ":internal_jni",
      ":native_api_audio_device_module",
      ":native_api_base",
      ":native_api_codecs",
      ":native_api_jni",
      ":native_api_peerconnection",
      ":native_api_stacktrace",
      ":native_api_video",
      ":opensles_audio_device_module",
      ":video_jni",
      "../../api:create_modular_peer_connection_factory",
      "../../api:enable_media_with_defaults",
      "../../api:field_trials",
      "../../api:field_trials_view",
      "../../api:libjingle_peerconnection_api",
      "../../api:media_stream_interface",
      "../../api:scoped_refptr",
      "../../api/audio:audio_device",
      "../../api/environment",
      "../../api/environment:environment_factory",
      "../../api/rtc_event_log:rtc_event_log_factory",
      "../../api/task_queue:default_task_queue_factory",
      "../../api/units:time_delta",
      "../../api/video:video_frame",
      "../../api/video:video_rtp_headers",
      "../../api/video_codecs:video_codecs_api",
      "../../media:media_constants",
      "../../media:media_engine",
      "../../media:rtc_audio_video",
      "../../media:rtc_internal_video_codecs",
      "../../modules/audio_device",
      "../../modules/audio_device:mock_audio_device",
      "../../modules/utility",
      "../../pc:libjingle_peerconnection",
      "../../rtc_base:checks",
      "../../rtc_base:ip_address",
      "../../rtc_base:logging",
      "../../rtc_base:network_constants",
      "../../rtc_base:platform_thread",
      "../../rtc_base:rtc_event",
      "../../rtc_base:stringutils",
      "../../rtc_base:threading",
      "../../rtc_base:timeutils",
      "../../rtc_base/synchronization:mutex",
      "../../rtc_base/system:inline",
      "../../test:create_test_field_trials",
      "../../test:fileutils",
      "../../test:test_support",
      "../../testing/gtest",
      "//third_party/abseil-cpp/absl/memory",
      "//third_party/abseil-cpp/absl/strings:string_view",
    ]
  }

  rtc_android_library("native_unittests_java") {
    testonly = true

    sources = [
      "native_unittests/org/webrtc/BuildInfo.java",
      "native_unittests/org/webrtc/CodecsWrapperTestHelper.java",
      "native_unittests/org/webrtc/FakeVideoEncoder.java",
      "native_unittests/org/webrtc/JavaTypesTestHelper.java",
      "native_unittests/org/webrtc/JavaVideoSourceTestHelper.java",
      "native_unittests/org/webrtc/PeerConnectionFactoryInitializationHelper.java",
    ]

    deps = [
      ":base_java",
      ":generated_native_unittests_jni_java",
      ":java_audio_device_module_java",
      ":peerconnection_java",
      ":video_api_java",
      ":video_java",
      "../../rtc_base:base_java",
      "//third_party/androidx:androidx_test_monitor_java",
      "//third_party/androidx:androidx_test_runner_java",
    ]
  }

  generate_jni("generated_native_unittests_jni") {
    testonly = true

    sources = [
      "native_unittests/org/webrtc/BuildInfo.java",
      "native_unittests/org/webrtc/CodecsWrapperTestHelper.java",
      "native_unittests/org/webrtc/JavaTypesTestHelper.java",
      "native_unittests/org/webrtc/JavaVideoSourceTestHelper.java",
      "native_unittests/org/webrtc/PeerConnectionFactoryInitializationHelper.java",
    ]
    namespace = "webrtc::jni"
  }

  robolectric_binary("android_sdk_junit_tests") {
    sources = [
      "tests/src/org/webrtc/AndroidVideoDecoderTest.java",
      "tests/src/org/webrtc/CameraEnumerationTest.java",
      "tests/src/org/webrtc/CodecTestHelper.java",
      "tests/src/org/webrtc/CryptoOptionsTest.java",
      "tests/src/org/webrtc/FakeMediaCodecWrapper.java",
      "tests/src/org/webrtc/FramerateBitrateAdjusterTest.java",
      "tests/src/org/webrtc/GlGenericDrawerTest.java",
      "tests/src/org/webrtc/HardwareVideoEncoderTest.java",
      "tests/src/org/webrtc/IceCandidateTest.java",
      "tests/src/org/webrtc/RefCountDelegateTest.java",
      "tests/src/org/webrtc/RenderSynchronizerTest.java",
      "tests/src/org/webrtc/ScalingSettingsTest.java",
      "tests/src/org/webrtc/audio/LowLatencyAudioBufferManagerTest.java",
    ]

    deps = [
      ":base_java",
      ":camera_java",
      ":hwcodecs_java",
      ":java_audio_device_module_java",
      ":libjingle_peerconnection_java",
      ":peerconnection_java",
      ":video_api_java",
      ":video_java",
      "//third_party/android_deps:guava_android_java",
      "//third_party/androidx:androidx_annotation_annotation_java",
      "//third_party/androidx:androidx_test_runner_java",
      "//third_party/google-truth:google_truth_java",
    ]
  }
}<|MERGE_RESOLUTION|>--- conflicted
+++ resolved
@@ -40,10 +40,6 @@
       ":builtin_audio_codecs_java",
       ":camera_java",
       ":default_video_codec_factory_java",
-<<<<<<< HEAD
-      # RingRTC change to make sure the org.webrtc.Environment gets in libwebrtc.jar
-=======
->>>>>>> 29d6eaba
       ":environment_java",
       ":filevideo_java",
       ":hwcodecs_java",
