--- conflicted
+++ resolved
@@ -801,10 +801,6 @@
       "../../modules/audio_processing:api",
       "../../modules/utility",
       "../../pc:media_stream_observer",
-<<<<<<< HEAD
-      "../../pc:peerconnection",
-=======
->>>>>>> 8f9b44ba
       "../../pc:webrtc_sdp",
       "../../rtc_base",
       "../../rtc_base:checks",
@@ -1658,14 +1654,10 @@
       "../../rtc_base:logging",
       "../../rtc_base:macromagic",
       "../../rtc_base:rtc_base",
-<<<<<<< HEAD
-      "../../rtc_base:threading",
-=======
       "../../rtc_base:rtc_event",
       "../../rtc_base:stringutils",
       "../../rtc_base:threading",
       "../../rtc_base:timeutils",
->>>>>>> 8f9b44ba
       "../../rtc_base/synchronization:mutex",
       "../../rtc_base/system:inline",
       "../../system_wrappers",
