--- conflicted
+++ resolved
@@ -608,14 +608,11 @@
     }
   }
 
-<<<<<<< HEAD
-=======
   /** Enables WifiDirectManager. */
   public static void setIncludeWifiDirect(boolean enable) {
     includeWifiDirect = enable;
   }
 
->>>>>>> cbad18b1
   @Override
   public boolean supportNetworkCallback() {
     return connectivityManagerDelegate.supportNetworkCallback();
