/*
 *  Copyright (c) 2018 The WebRTC project authors. All Rights Reserved.
 *
 *  Use of this source code is governed by a BSD-style license
 *  that can be found in the LICENSE file in the root of the source
 *  tree. An additional intellectual property rights grant can be found
 *  in the file PATENTS.  All contributing project authors may
 *  be found in the AUTHORS file in the root of the source tree.
 */

#include "sdk/android/src/jni/audio_device/audio_device_module.h"

#include <memory>
#include <utility>

#include "api/sequence_checker.h"
#include "api/task_queue/default_task_queue_factory.h"
#include "api/task_queue/task_queue_factory.h"
#include "modules/audio_device/audio_device_buffer.h"
#include "rtc_base/checks.h"
#include "rtc_base/logging.h"
#include "rtc_base/ref_counted_object.h"
#include "sdk/android/generated_audio_device_module_base_jni/WebRtcAudioManager_jni.h"
#include "system_wrappers/include/metrics.h"

namespace webrtc {
namespace jni {

namespace {

// This class combines a generic instance of an AudioInput and a generic
// instance of an AudioOutput to create an AudioDeviceModule. This is mostly
// done by delegating to the audio input/output with some glue code. This class
// also directly implements some of the AudioDeviceModule methods with dummy
// implementations.
//
// An instance can be created on any thread, but must then be used on one and
// the same thread. All public methods must also be called on the same thread.
// A thread checker will RTC_DCHECK if any method is called on an invalid
// thread.
// TODO(henrika): it might be useful to also support a scenario where the ADM
// is constructed on thread T1, used on thread T2 and destructed on T2 or T3.
// If so, care must be taken to ensure that only T2 is a COM thread.
class AndroidAudioDeviceModule : public AudioDeviceModule {
 public:
  // For use with UMA logging. Must be kept in sync with histograms.xml in
  // Chrome, located at
  // https://cs.chromium.org/chromium/src/tools/metrics/histograms/histograms.xml
  enum class InitStatus {
    OK = 0,
    PLAYOUT_ERROR = 1,
    RECORDING_ERROR = 2,
    OTHER_ERROR = 3,
    NUM_STATUSES = 4
  };

  AndroidAudioDeviceModule(AudioDeviceModule::AudioLayer audio_layer,
                           bool is_stereo_playout_supported,
                           bool is_stereo_record_supported,
                           uint16_t playout_delay_ms,
                           std::unique_ptr<AudioInput> audio_input,
                           std::unique_ptr<AudioOutput> audio_output,
                           // RingRTC change to allow control of AEC3 vs AEC3
                           bool use_aecm)
      : audio_layer_(audio_layer),
        is_stereo_playout_supported_(is_stereo_playout_supported),
        is_stereo_record_supported_(is_stereo_record_supported),
        playout_delay_ms_(playout_delay_ms),
        task_queue_factory_(CreateDefaultTaskQueueFactory()),
        input_(std::move(audio_input)),
        output_(std::move(audio_output)),
        use_aecm_(use_aecm),
        initialized_(false) {
    RTC_CHECK(input_);
    RTC_CHECK(output_);
    RTC_DLOG(LS_INFO) << __FUNCTION__;
    thread_checker_.Detach();
  }

  ~AndroidAudioDeviceModule() override { RTC_DLOG(LS_INFO) << __FUNCTION__; }

  int32_t ActiveAudioLayer(
      AudioDeviceModule::AudioLayer* audioLayer) const override {
    RTC_DLOG(LS_INFO) << __FUNCTION__;
    *audioLayer = audio_layer_;
    return 0;
  }

  int32_t RegisterAudioCallback(AudioTransport* audioCallback) override {
    RTC_DLOG(LS_INFO) << __FUNCTION__;
    return audio_device_buffer_->RegisterAudioCallback(audioCallback);
  }

  int32_t Init() override {
    RTC_DLOG(LS_INFO) << __FUNCTION__;
    RTC_DCHECK(thread_checker_.IsCurrent());
    audio_device_buffer_ =
        std::make_unique<AudioDeviceBuffer>(task_queue_factory_.get());
    AttachAudioBuffer();
    if (initialized_) {
      return 0;
    }
    InitStatus status;
    if (output_->Init() != 0) {
      status = InitStatus::PLAYOUT_ERROR;
    } else if (input_->Init() != 0) {
      output_->Terminate();
      status = InitStatus::RECORDING_ERROR;
    } else {
      initialized_ = true;
      status = InitStatus::OK;
    }
    RTC_HISTOGRAM_ENUMERATION("WebRTC.Audio.InitializationResult",
                              static_cast<int>(status),
                              static_cast<int>(InitStatus::NUM_STATUSES));
    if (status != InitStatus::OK) {
      RTC_LOG(LS_ERROR) << "Audio device initialization failed.";
      return -1;
    }
    return 0;
  }

  int32_t Terminate() override {
    RTC_DLOG(LS_INFO) << __FUNCTION__;
    if (!initialized_)
      return 0;
    RTC_DCHECK(thread_checker_.IsCurrent());
    int32_t err = input_->Terminate();
    err |= output_->Terminate();
    initialized_ = false;
    thread_checker_.Detach();
    audio_device_buffer_.reset(nullptr);
    RTC_DCHECK_EQ(err, 0);
    return err;
  }

  bool Initialized() const override {
    RTC_DLOG(LS_INFO) << __FUNCTION__ << ":" << initialized_;
    return initialized_;
  }

  int16_t PlayoutDevices() override {
    RTC_DLOG(LS_INFO) << __FUNCTION__;
    RTC_LOG(LS_INFO) << "output: " << 1;
    return 1;
  }

  int16_t RecordingDevices() override {
    RTC_DLOG(LS_INFO) << __FUNCTION__;
    RTC_DLOG(LS_INFO) << "output: " << 1;
    return 1;
  }

  int32_t PlayoutDeviceName(uint16_t index,
                            char name[kAdmMaxDeviceNameSize],
                            char guid[kAdmMaxGuidSize]) override {
    RTC_CHECK_NOTREACHED();
  }

  int32_t RecordingDeviceName(uint16_t index,
                              char name[kAdmMaxDeviceNameSize],
                              char guid[kAdmMaxGuidSize]) override {
    RTC_CHECK_NOTREACHED();
  }

  int32_t SetPlayoutDevice(uint16_t index) override {
    // OK to use but it has no effect currently since device selection is
    // done using Andoid APIs instead.
    RTC_DLOG(LS_INFO) << __FUNCTION__ << "(" << index << ")";
    return 0;
  }

  int32_t SetPlayoutDevice(
      AudioDeviceModule::WindowsDeviceType device) override {
    RTC_CHECK_NOTREACHED();
  }

  int32_t SetRecordingDevice(uint16_t index) override {
    // OK to use but it has no effect currently since device selection is
    // done using Andoid APIs instead.
    RTC_DLOG(LS_INFO) << __FUNCTION__ << "(" << index << ")";
    return 0;
  }

  int32_t SetRecordingDevice(
      AudioDeviceModule::WindowsDeviceType device) override {
    RTC_CHECK_NOTREACHED();
  }

  int32_t PlayoutIsAvailable(bool* available) override {
    RTC_DLOG(LS_INFO) << __FUNCTION__;
    *available = true;
    RTC_DLOG(LS_INFO) << "output: " << *available;
    return 0;
  }

  int32_t InitPlayout() override {
    RTC_DLOG(LS_INFO) << __FUNCTION__;
    if (!initialized_)
      return -1;
    if (PlayoutIsInitialized()) {
      return 0;
    }
    int32_t result = output_->InitPlayout();
    RTC_DLOG(LS_INFO) << "output: " << result;
    RTC_HISTOGRAM_BOOLEAN("WebRTC.Audio.InitPlayoutSuccess",
                          static_cast<int>(result == 0));
    return result;
  }

  bool PlayoutIsInitialized() const override {
    RTC_DLOG(LS_INFO) << __FUNCTION__;
    return output_->PlayoutIsInitialized();
  }

  int32_t RecordingIsAvailable(bool* available) override {
    RTC_DLOG(LS_INFO) << __FUNCTION__;
    *available = true;
    RTC_DLOG(LS_INFO) << "output: " << *available;
    return 0;
  }

  int32_t InitRecording() override {
    RTC_DLOG(LS_INFO) << __FUNCTION__;
    if (!initialized_)
      return -1;
    if (RecordingIsInitialized()) {
      return 0;
    }
    int32_t result = input_->InitRecording();
    RTC_DLOG(LS_INFO) << "output: " << result;
    RTC_HISTOGRAM_BOOLEAN("WebRTC.Audio.InitRecordingSuccess",
                          static_cast<int>(result == 0));
    return result;
  }

  bool RecordingIsInitialized() const override {
    RTC_DLOG(LS_INFO) << __FUNCTION__;
    return input_->RecordingIsInitialized();
  }

  int32_t StartPlayout() override {
    RTC_DLOG(LS_INFO) << __FUNCTION__;
    if (!initialized_)
      return -1;
    if (Playing()) {
      return 0;
    }
    int32_t result = output_->StartPlayout();
    RTC_DLOG(LS_INFO) << "output: " << result;
    RTC_HISTOGRAM_BOOLEAN("WebRTC.Audio.StartPlayoutSuccess",
                          static_cast<int>(result == 0));
    if (result == 0) {
      // Only start playing the audio device buffer if starting the audio
      // output succeeded.
      audio_device_buffer_->StartPlayout();
    }
    return result;
  }

  int32_t StopPlayout() override {
    RTC_DLOG(LS_INFO) << __FUNCTION__;
    if (!initialized_)
      return -1;
    if (!Playing())
      return 0;
    RTC_LOG(LS_INFO) << __FUNCTION__;
    audio_device_buffer_->StopPlayout();
    int32_t result = output_->StopPlayout();
    RTC_DLOG(LS_INFO) << "output: " << result;
    RTC_HISTOGRAM_BOOLEAN("WebRTC.Audio.StopPlayoutSuccess",
                          static_cast<int>(result == 0));
    return result;
  }

  bool Playing() const override {
    RTC_DLOG(LS_INFO) << __FUNCTION__;
    return output_->Playing();
  }

  int32_t StartRecording() override {
    RTC_DLOG(LS_INFO) << __FUNCTION__;
    if (!initialized_)
      return -1;
    if (Recording()) {
      return 0;
    }
    int32_t result = input_->StartRecording();
    RTC_DLOG(LS_INFO) << "output: " << result;
    RTC_HISTOGRAM_BOOLEAN("WebRTC.Audio.StartRecordingSuccess",
                          static_cast<int>(result == 0));
    if (result == 0) {
      // Only start recording the audio device buffer if starting the audio
      // input succeeded.
      audio_device_buffer_->StartRecording();
    }
    return result;
  }

  int32_t StopRecording() override {
    RTC_DLOG(LS_INFO) << __FUNCTION__;
    if (!initialized_)
      return -1;
    if (!Recording())
      return 0;
    audio_device_buffer_->StopRecording();
    int32_t result = input_->StopRecording();
    RTC_DLOG(LS_INFO) << "output: " << result;
    RTC_HISTOGRAM_BOOLEAN("WebRTC.Audio.StopRecordingSuccess",
                          static_cast<int>(result == 0));
    return result;
  }

  bool Recording() const override {
    RTC_DLOG(LS_INFO) << __FUNCTION__;
    return input_->Recording();
  }

  int32_t InitSpeaker() override {
    RTC_DLOG(LS_INFO) << __FUNCTION__;
    return initialized_ ? 0 : -1;
  }

  bool SpeakerIsInitialized() const override {
    RTC_DLOG(LS_INFO) << __FUNCTION__;
    return initialized_;
  }

  int32_t InitMicrophone() override {
    RTC_DLOG(LS_INFO) << __FUNCTION__;
    return initialized_ ? 0 : -1;
  }

  bool MicrophoneIsInitialized() const override {
    RTC_DLOG(LS_INFO) << __FUNCTION__;
    return initialized_;
  }

  int32_t SpeakerVolumeIsAvailable(bool* available) override {
    RTC_DLOG(LS_INFO) << __FUNCTION__;
    if (!initialized_)
      return -1;
    *available = output_->SpeakerVolumeIsAvailable();
    RTC_DLOG(LS_INFO) << "output: " << *available;
    return 0;
  }

  int32_t SetSpeakerVolume(uint32_t volume) override {
    RTC_DLOG(LS_INFO) << __FUNCTION__;
    if (!initialized_)
      return -1;
    return output_->SetSpeakerVolume(volume);
  }

  int32_t SpeakerVolume(uint32_t* output_volume) const override {
    RTC_DLOG(LS_INFO) << __FUNCTION__;
    if (!initialized_)
      return -1;
    absl::optional<uint32_t> volume = output_->SpeakerVolume();
    if (!volume)
      return -1;
    *output_volume = *volume;
    RTC_DLOG(LS_INFO) << "output: " << *volume;
    return 0;
  }

  int32_t MaxSpeakerVolume(uint32_t* output_max_volume) const override {
    RTC_DLOG(LS_INFO) << __FUNCTION__;
    if (!initialized_)
      return -1;
    absl::optional<uint32_t> max_volume = output_->MaxSpeakerVolume();
    if (!max_volume)
      return -1;
    *output_max_volume = *max_volume;
    return 0;
  }

  int32_t MinSpeakerVolume(uint32_t* output_min_volume) const override {
    RTC_DLOG(LS_INFO) << __FUNCTION__;
    if (!initialized_)
      return -1;
    absl::optional<uint32_t> min_volume = output_->MinSpeakerVolume();
    if (!min_volume)
      return -1;
    *output_min_volume = *min_volume;
    return 0;
  }

  int32_t MicrophoneVolumeIsAvailable(bool* available) override {
    RTC_DLOG(LS_INFO) << __FUNCTION__;
    *available = false;
    RTC_DLOG(LS_INFO) << "output: " << *available;
    return -1;
  }

  int32_t SetMicrophoneVolume(uint32_t volume) override {
    RTC_DLOG(LS_INFO) << __FUNCTION__ << "(" << volume << ")";
    RTC_CHECK_NOTREACHED();
  }

  int32_t MicrophoneVolume(uint32_t* volume) const override {
    RTC_DLOG(LS_INFO) << __FUNCTION__;
    RTC_CHECK_NOTREACHED();
  }

  int32_t MaxMicrophoneVolume(uint32_t* maxVolume) const override {
    RTC_DLOG(LS_INFO) << __FUNCTION__;
    RTC_CHECK_NOTREACHED();
  }

  int32_t MinMicrophoneVolume(uint32_t* minVolume) const override {
    RTC_DLOG(LS_INFO) << __FUNCTION__;
    RTC_CHECK_NOTREACHED();
  }

  int32_t SpeakerMuteIsAvailable(bool* available) override {
    RTC_DLOG(LS_INFO) << __FUNCTION__;
    RTC_CHECK_NOTREACHED();
  }

  int32_t SetSpeakerMute(bool enable) override {
    RTC_DLOG(LS_INFO) << __FUNCTION__ << "(" << enable << ")";
    RTC_CHECK_NOTREACHED();
  }

  int32_t SpeakerMute(bool* enabled) const override {
    RTC_DLOG(LS_INFO) << __FUNCTION__;
    RTC_CHECK_NOTREACHED();
  }

  int32_t MicrophoneMuteIsAvailable(bool* available) override {
    RTC_DLOG(LS_INFO) << __FUNCTION__;
    RTC_CHECK_NOTREACHED();
  }

  int32_t SetMicrophoneMute(bool enable) override {
    RTC_DLOG(LS_INFO) << __FUNCTION__ << "(" << enable << ")";
    RTC_CHECK_NOTREACHED();
  }

  int32_t MicrophoneMute(bool* enabled) const override {
    RTC_DLOG(LS_INFO) << __FUNCTION__;
    RTC_CHECK_NOTREACHED();
  }

  int32_t StereoPlayoutIsAvailable(bool* available) const override {
    RTC_DLOG(LS_INFO) << __FUNCTION__;
    *available = is_stereo_playout_supported_;
    RTC_DLOG(LS_INFO) << "output: " << *available;
    return 0;
  }

  int32_t SetStereoPlayout(bool enable) override {
    RTC_DLOG(LS_INFO) << __FUNCTION__ << "(" << enable << ")";
    // Android does not support changes between mono and stero on the fly. The
    // use of stereo or mono is determined by the audio layer. It is allowed
    // to call this method if that same state is not modified.
    bool available = is_stereo_playout_supported_;
    if (enable != available) {
      RTC_LOG(LS_WARNING) << "changing stereo playout not supported";
      return -1;
    }
    return 0;
  }

  int32_t StereoPlayout(bool* enabled) const override {
    RTC_DLOG(LS_INFO) << __FUNCTION__;
    *enabled = is_stereo_playout_supported_;
    RTC_DLOG(LS_INFO) << "output: " << *enabled;
    return 0;
  }

  int32_t StereoRecordingIsAvailable(bool* available) const override {
    RTC_DLOG(LS_INFO) << __FUNCTION__;
    *available = is_stereo_record_supported_;
    RTC_DLOG(LS_INFO) << "output: " << *available;
    return 0;
  }

  int32_t SetStereoRecording(bool enable) override {
    RTC_DLOG(LS_INFO) << __FUNCTION__ << "(" << enable << ")";
    // Android does not support changes between mono and stero on the fly. The
    // use of stereo or mono is determined by the audio layer. It is allowed
    // to call this method if that same state is not modified.
    bool available = is_stereo_record_supported_;
    if (enable != available) {
      RTC_LOG(LS_WARNING) << "changing stereo recording not supported";
      return -1;
    }
    return 0;
  }

  int32_t StereoRecording(bool* enabled) const override {
    RTC_DLOG(LS_INFO) << __FUNCTION__;
    *enabled = is_stereo_record_supported_;
    RTC_DLOG(LS_INFO) << "output: " << *enabled;
    return 0;
  }

  int32_t PlayoutDelay(uint16_t* delay_ms) const override {
    // Best guess we can do is to use half of the estimated total delay.
    *delay_ms = playout_delay_ms_ / 2;
    RTC_DCHECK_GT(*delay_ms, 0);
    return 0;
  }

  // Returns true if the device both supports built in AEC and the device
  // is not blocklisted.
  // Currently, if OpenSL ES is used in both directions, this method will still
  // report the correct value and it has the correct effect. As an example:
  // a device supports built in AEC and this method returns true. Libjingle
  // will then disable the WebRTC based AEC and that will work for all devices
  // (mainly Nexus) even when OpenSL ES is used for input since our current
  // implementation will enable built-in AEC by default also for OpenSL ES.
  // The only "bad" thing that happens today is that when Libjingle calls
  // OpenSLESRecorder::EnableBuiltInAEC() it will not have any real effect and
  // a "Not Implemented" log will be filed. This non-perfect state will remain
  // until I have added full support for audio effects based on OpenSL ES APIs.
  bool BuiltInAECIsAvailable() const override {
    RTC_DLOG(LS_INFO) << __FUNCTION__;
    if (!initialized_)
      return false;
    bool isAvailable = input_->IsAcousticEchoCancelerSupported();
    RTC_DLOG(LS_INFO) << "output: " << isAvailable;
    return isAvailable;
  }

  // Not implemented for any input device on Android.
  bool BuiltInAGCIsAvailable() const override {
    RTC_DLOG(LS_INFO) << __FUNCTION__;
    RTC_DLOG(LS_INFO) << "output: " << false;
    return false;
  }

  // Returns true if the device both supports built in NS and the device
  // is not blocklisted.
  // TODO(henrika): add implementation for OpenSL ES based audio as well.
  // In addition, see comments for BuiltInAECIsAvailable().
  bool BuiltInNSIsAvailable() const override {
    RTC_DLOG(LS_INFO) << __FUNCTION__;
    if (!initialized_)
      return false;
    bool isAvailable = input_->IsNoiseSuppressorSupported();
    RTC_DLOG(LS_INFO) << "output: " << isAvailable;
    return isAvailable;
  }

  // RingRTC change to allow control of AEC3 vs AECM
  bool UseAecm() const override {
    RTC_DLOG(INFO) << __FUNCTION__;
    RTC_DLOG(INFO) << "output: " << use_aecm_;
    return use_aecm_;
  }

  // TODO(henrika): add implementation for OpenSL ES based audio as well.
  int32_t EnableBuiltInAEC(bool enable) override {
    RTC_DLOG(LS_INFO) << __FUNCTION__ << "(" << enable << ")";
    if (!initialized_)
      return -1;
    RTC_CHECK(BuiltInAECIsAvailable()) << "HW AEC is not available";
    int32_t result = input_->EnableBuiltInAEC(enable);
    RTC_DLOG(LS_INFO) << "output: " << result;
    return result;
  }

  int32_t EnableBuiltInAGC(bool enable) override {
    RTC_DLOG(LS_INFO) << __FUNCTION__ << "(" << enable << ")";
    RTC_CHECK_NOTREACHED();
  }

  // TODO(henrika): add implementation for OpenSL ES based audio as well.
  int32_t EnableBuiltInNS(bool enable) override {
    RTC_DLOG(LS_INFO) << __FUNCTION__ << "(" << enable << ")";
    if (!initialized_)
      return -1;
    RTC_CHECK(BuiltInNSIsAvailable()) << "HW NS is not available";
    int32_t result = input_->EnableBuiltInNS(enable);
    RTC_DLOG(LS_INFO) << "output: " << result;
    return result;
  }

  int32_t GetPlayoutUnderrunCount() const override {
    if (!initialized_)
      return -1;
    return output_->GetPlayoutUnderrunCount();
  }

  int32_t AttachAudioBuffer() {
    RTC_DLOG(LS_INFO) << __FUNCTION__;
    output_->AttachAudioBuffer(audio_device_buffer_.get());
    input_->AttachAudioBuffer(audio_device_buffer_.get());
    return 0;
  }

 private:
  SequenceChecker thread_checker_;

  const AudioDeviceModule::AudioLayer audio_layer_;
  const bool is_stereo_playout_supported_;
  const bool is_stereo_record_supported_;
  const uint16_t playout_delay_ms_;
  const std::unique_ptr<TaskQueueFactory> task_queue_factory_;
  const std::unique_ptr<AudioInput> input_;
  const std::unique_ptr<AudioOutput> output_;
  std::unique_ptr<AudioDeviceBuffer> audio_device_buffer_;
  const bool use_aecm_ = false;

  bool initialized_;
};

}  // namespace

ScopedJavaLocalRef<jobject> GetAudioManager(JNIEnv* env,
                                            const JavaRef<jobject>& j_context) {
  return Java_WebRtcAudioManager_getAudioManager(env, j_context);
}

int GetDefaultSampleRate(JNIEnv* env, const JavaRef<jobject>& j_audio_manager) {
  return Java_WebRtcAudioManager_getSampleRate(env, j_audio_manager);
}

void GetAudioParameters(JNIEnv* env,
                        const JavaRef<jobject>& j_context,
                        const JavaRef<jobject>& j_audio_manager,
                        int input_sample_rate,
                        int output_sample_rate,
                        bool use_stereo_input,
                        bool use_stereo_output,
                        AudioParameters* input_parameters,
                        AudioParameters* output_parameters) {
  const int output_channels = use_stereo_output ? 2 : 1;
  const int input_channels = use_stereo_input ? 2 : 1;
  const size_t output_buffer_size = Java_WebRtcAudioManager_getOutputBufferSize(
      env, j_context, j_audio_manager, output_sample_rate, output_channels);
  const size_t input_buffer_size = Java_WebRtcAudioManager_getInputBufferSize(
      env, j_context, j_audio_manager, input_sample_rate, input_channels);
  output_parameters->reset(output_sample_rate,
                           static_cast<size_t>(output_channels),
                           static_cast<size_t>(output_buffer_size));
  input_parameters->reset(input_sample_rate,
                          static_cast<size_t>(input_channels),
                          static_cast<size_t>(input_buffer_size));
  RTC_CHECK(input_parameters->is_valid());
  RTC_CHECK(output_parameters->is_valid());
}

rtc::scoped_refptr<AudioDeviceModule> CreateAudioDeviceModuleFromInputAndOutput(
    AudioDeviceModule::AudioLayer audio_layer,
    bool is_stereo_playout_supported,
    bool is_stereo_record_supported,
    uint16_t playout_delay_ms,
    std::unique_ptr<AudioInput> audio_input,
<<<<<<< HEAD
    std::unique_ptr<AudioOutput> audio_output,
    // RingRTC change to allow control of AEC3 vs AECM
    bool use_aecm) {
  RTC_DLOG(INFO) << __FUNCTION__;
=======
    std::unique_ptr<AudioOutput> audio_output) {
  RTC_DLOG(LS_INFO) << __FUNCTION__;
>>>>>>> bc8c0955
  return rtc::make_ref_counted<AndroidAudioDeviceModule>(
      audio_layer, is_stereo_playout_supported, is_stereo_record_supported,
      playout_delay_ms, std::move(audio_input), std::move(audio_output), use_aecm);
}

}  // namespace jni
}  // namespace webrtc<|MERGE_RESOLUTION|>--- conflicted
+++ resolved
@@ -650,15 +650,10 @@
     bool is_stereo_record_supported,
     uint16_t playout_delay_ms,
     std::unique_ptr<AudioInput> audio_input,
-<<<<<<< HEAD
     std::unique_ptr<AudioOutput> audio_output,
     // RingRTC change to allow control of AEC3 vs AECM
     bool use_aecm) {
-  RTC_DLOG(INFO) << __FUNCTION__;
-=======
-    std::unique_ptr<AudioOutput> audio_output) {
   RTC_DLOG(LS_INFO) << __FUNCTION__;
->>>>>>> bc8c0955
   return rtc::make_ref_counted<AndroidAudioDeviceModule>(
       audio_layer, is_stereo_playout_supported, is_stereo_record_supported,
       playout_delay_ms, std::move(audio_input), std::move(audio_output), use_aecm);
