/*
 *  Copyright (c) 2018 The WebRTC project authors. All Rights Reserved.
 *
 *  Use of this source code is governed by a BSD-style license
 *  that can be found in the LICENSE file in the root of the source
 *  tree. An additional intellectual property rights grant can be found
 *  in the file PATENTS.  All contributing project authors may
 *  be found in the AUTHORS file in the root of the source tree.
 */

#include "sdk/android/src/jni/audio_device/audio_device_module.h"

#include <memory>
#include <utility>

#include "api/sequence_checker.h"
#include "api/task_queue/default_task_queue_factory.h"
#include "api/task_queue/task_queue_factory.h"
#include "modules/audio_device/audio_device_buffer.h"
#include "rtc_base/checks.h"
#include "rtc_base/logging.h"
#include "rtc_base/ref_counted_object.h"
#include "sdk/android/generated_audio_device_module_base_jni/WebRtcAudioManager_jni.h"
#include "system_wrappers/include/metrics.h"

namespace webrtc {
namespace jni {

namespace {

// This class combines a generic instance of an AudioInput and a generic
// instance of an AudioOutput to create an AudioDeviceModule. This is mostly
// done by delegating to the audio input/output with some glue code. This class
// also directly implements some of the AudioDeviceModule methods with dummy
// implementations.
//
// An instance can be created on any thread, but must then be used on one and
// the same thread. All public methods must also be called on the same thread.
// A thread checker will RTC_DCHECK if any method is called on an invalid
// thread.
// TODO(henrika): it might be useful to also support a scenario where the ADM
// is constructed on thread T1, used on thread T2 and destructed on T2 or T3.
// If so, care must be taken to ensure that only T2 is a COM thread.
class AndroidAudioDeviceModule : public AudioDeviceModule {
 public:
  // For use with UMA logging. Must be kept in sync with histograms.xml in
  // Chrome, located at
  // https://cs.chromium.org/chromium/src/tools/metrics/histograms/histograms.xml
  enum class InitStatus {
    OK = 0,
    PLAYOUT_ERROR = 1,
    RECORDING_ERROR = 2,
    OTHER_ERROR = 3,
    NUM_STATUSES = 4
  };

  AndroidAudioDeviceModule(AudioDeviceModule::AudioLayer audio_layer,
                           bool is_stereo_playout_supported,
                           bool is_stereo_record_supported,
                           uint16_t playout_delay_ms,
                           std::unique_ptr<AudioInput> audio_input,
                           std::unique_ptr<AudioOutput> audio_output)
      : audio_layer_(audio_layer),
        is_stereo_playout_supported_(is_stereo_playout_supported),
        is_stereo_record_supported_(is_stereo_record_supported),
        playout_delay_ms_(playout_delay_ms),
        task_queue_factory_(CreateDefaultTaskQueueFactory()),
        input_(std::move(audio_input)),
        output_(std::move(audio_output)),
        initialized_(false) {
    RTC_CHECK(input_);
    RTC_CHECK(output_);
    RTC_DLOG(INFO) << __FUNCTION__;
    thread_checker_.Detach();
  }

  ~AndroidAudioDeviceModule() override { RTC_DLOG(INFO) << __FUNCTION__; }

  int32_t ActiveAudioLayer(
      AudioDeviceModule::AudioLayer* audioLayer) const override {
    RTC_DLOG(INFO) << __FUNCTION__;
    *audioLayer = audio_layer_;
    return 0;
  }

  int32_t RegisterAudioCallback(AudioTransport* audioCallback) override {
    RTC_DLOG(INFO) << __FUNCTION__;
    return audio_device_buffer_->RegisterAudioCallback(audioCallback);
  }

  int32_t Init() override {
    RTC_DLOG(INFO) << __FUNCTION__;
    RTC_DCHECK(thread_checker_.IsCurrent());
    audio_device_buffer_ =
        std::make_unique<AudioDeviceBuffer>(task_queue_factory_.get());
    AttachAudioBuffer();
    if (initialized_) {
      return 0;
    }
    InitStatus status;
    if (output_->Init() != 0) {
      status = InitStatus::PLAYOUT_ERROR;
    } else if (input_->Init() != 0) {
      output_->Terminate();
      status = InitStatus::RECORDING_ERROR;
    } else {
      initialized_ = true;
      status = InitStatus::OK;
    }
    RTC_HISTOGRAM_ENUMERATION("WebRTC.Audio.InitializationResult",
                              static_cast<int>(status),
                              static_cast<int>(InitStatus::NUM_STATUSES));
    if (status != InitStatus::OK) {
      RTC_LOG(LS_ERROR) << "Audio device initialization failed.";
      return -1;
    }
    return 0;
  }

  int32_t Terminate() override {
    RTC_DLOG(INFO) << __FUNCTION__;
    if (!initialized_)
      return 0;
    RTC_DCHECK(thread_checker_.IsCurrent());
    int32_t err = input_->Terminate();
    err |= output_->Terminate();
    initialized_ = false;
    thread_checker_.Detach();
    audio_device_buffer_.reset(nullptr);
    RTC_DCHECK_EQ(err, 0);
    return err;
  }

  bool Initialized() const override {
    RTC_DLOG(INFO) << __FUNCTION__ << ":" << initialized_;
    return initialized_;
  }

  int16_t PlayoutDevices() override {
    RTC_DLOG(INFO) << __FUNCTION__;
    RTC_LOG(INFO) << "output: " << 1;
    return 1;
  }

  int16_t RecordingDevices() override {
    RTC_DLOG(INFO) << __FUNCTION__;
    RTC_DLOG(INFO) << "output: " << 1;
    return 1;
  }

  int32_t PlayoutDeviceName(uint16_t index,
                            char name[kAdmMaxDeviceNameSize],
                            char guid[kAdmMaxGuidSize]) override {
    RTC_CHECK_NOTREACHED();
  }

  int32_t RecordingDeviceName(uint16_t index,
                              char name[kAdmMaxDeviceNameSize],
                              char guid[kAdmMaxGuidSize]) override {
    RTC_CHECK_NOTREACHED();
  }

  int32_t SetPlayoutDevice(uint16_t index) override {
    // OK to use but it has no effect currently since device selection is
    // done using Andoid APIs instead.
    RTC_DLOG(INFO) << __FUNCTION__ << "(" << index << ")";
    return 0;
  }

  int32_t SetPlayoutDevice(
      AudioDeviceModule::WindowsDeviceType device) override {
    RTC_CHECK_NOTREACHED();
  }

  int32_t SetRecordingDevice(uint16_t index) override {
    // OK to use but it has no effect currently since device selection is
    // done using Andoid APIs instead.
    RTC_DLOG(INFO) << __FUNCTION__ << "(" << index << ")";
    return 0;
  }

  int32_t SetRecordingDevice(
      AudioDeviceModule::WindowsDeviceType device) override {
    RTC_CHECK_NOTREACHED();
  }

  int32_t PlayoutIsAvailable(bool* available) override {
    RTC_DLOG(INFO) << __FUNCTION__;
    *available = true;
    RTC_DLOG(INFO) << "output: " << *available;
    return 0;
  }

  int32_t InitPlayout() override {
    RTC_DLOG(INFO) << __FUNCTION__;
    if (!initialized_)
      return -1;
    if (PlayoutIsInitialized()) {
      return 0;
    }
    int32_t result = output_->InitPlayout();
    RTC_DLOG(INFO) << "output: " << result;
    RTC_HISTOGRAM_BOOLEAN("WebRTC.Audio.InitPlayoutSuccess",
                          static_cast<int>(result == 0));
    return result;
  }

  bool PlayoutIsInitialized() const override {
    RTC_DLOG(INFO) << __FUNCTION__;
    return output_->PlayoutIsInitialized();
  }

  int32_t RecordingIsAvailable(bool* available) override {
    RTC_DLOG(INFO) << __FUNCTION__;
    *available = true;
    RTC_DLOG(INFO) << "output: " << *available;
    return 0;
  }

  int32_t InitRecording() override {
    RTC_DLOG(INFO) << __FUNCTION__;
    if (!initialized_)
      return -1;
    if (RecordingIsInitialized()) {
      return 0;
    }
    int32_t result = input_->InitRecording();
    RTC_DLOG(INFO) << "output: " << result;
    RTC_HISTOGRAM_BOOLEAN("WebRTC.Audio.InitRecordingSuccess",
                          static_cast<int>(result == 0));
    return result;
  }

  bool RecordingIsInitialized() const override {
    RTC_DLOG(INFO) << __FUNCTION__;
    return input_->RecordingIsInitialized();
  }

  int32_t StartPlayout() override {
    RTC_DLOG(INFO) << __FUNCTION__;
    if (!initialized_)
      return -1;
    if (Playing()) {
      return 0;
    }
    int32_t result = output_->StartPlayout();
    RTC_DLOG(INFO) << "output: " << result;
    RTC_HISTOGRAM_BOOLEAN("WebRTC.Audio.StartPlayoutSuccess",
                          static_cast<int>(result == 0));
    if (result == 0) {
      // Only start playing the audio device buffer if starting the audio
      // output succeeded.
      audio_device_buffer_->StartPlayout();
    }
    return result;
  }

  int32_t StopPlayout() override {
    RTC_DLOG(INFO) << __FUNCTION__;
    if (!initialized_)
      return -1;
    if (!Playing())
      return 0;
    RTC_LOG(INFO) << __FUNCTION__;
    audio_device_buffer_->StopPlayout();
    int32_t result = output_->StopPlayout();
    RTC_DLOG(INFO) << "output: " << result;
    RTC_HISTOGRAM_BOOLEAN("WebRTC.Audio.StopPlayoutSuccess",
                          static_cast<int>(result == 0));
    return result;
  }

  bool Playing() const override {
    RTC_DLOG(INFO) << __FUNCTION__;
    return output_->Playing();
  }

  int32_t StartRecording() override {
    RTC_DLOG(INFO) << __FUNCTION__;
    if (!initialized_)
      return -1;
    if (Recording()) {
      return 0;
    }
    int32_t result = input_->StartRecording();
    RTC_DLOG(INFO) << "output: " << result;
    RTC_HISTOGRAM_BOOLEAN("WebRTC.Audio.StartRecordingSuccess",
                          static_cast<int>(result == 0));
    if (result == 0) {
      // Only start recording the audio device buffer if starting the audio
      // input succeeded.
      audio_device_buffer_->StartRecording();
    }
    return result;
  }

  int32_t StopRecording() override {
    RTC_DLOG(INFO) << __FUNCTION__;
    if (!initialized_)
      return -1;
    if (!Recording())
      return 0;
    audio_device_buffer_->StopRecording();
    int32_t result = input_->StopRecording();
    RTC_DLOG(INFO) << "output: " << result;
    RTC_HISTOGRAM_BOOLEAN("WebRTC.Audio.StopRecordingSuccess",
                          static_cast<int>(result == 0));
    return result;
  }

  bool Recording() const override {
    RTC_DLOG(INFO) << __FUNCTION__;
    return input_->Recording();
  }

  int32_t InitSpeaker() override {
    RTC_DLOG(INFO) << __FUNCTION__;
    return initialized_ ? 0 : -1;
  }

  bool SpeakerIsInitialized() const override {
    RTC_DLOG(INFO) << __FUNCTION__;
    return initialized_;
  }

  int32_t InitMicrophone() override {
    RTC_DLOG(INFO) << __FUNCTION__;
    return initialized_ ? 0 : -1;
  }

  bool MicrophoneIsInitialized() const override {
    RTC_DLOG(INFO) << __FUNCTION__;
    return initialized_;
  }

  int32_t SpeakerVolumeIsAvailable(bool* available) override {
    RTC_DLOG(INFO) << __FUNCTION__;
    if (!initialized_)
      return -1;
    *available = output_->SpeakerVolumeIsAvailable();
    RTC_DLOG(INFO) << "output: " << *available;
    return 0;
  }

  int32_t SetSpeakerVolume(uint32_t volume) override {
    RTC_DLOG(INFO) << __FUNCTION__;
    if (!initialized_)
      return -1;
    return output_->SetSpeakerVolume(volume);
  }

  int32_t SpeakerVolume(uint32_t* output_volume) const override {
    RTC_DLOG(INFO) << __FUNCTION__;
    if (!initialized_)
      return -1;
    absl::optional<uint32_t> volume = output_->SpeakerVolume();
    if (!volume)
      return -1;
    *output_volume = *volume;
    RTC_DLOG(INFO) << "output: " << *volume;
    return 0;
  }

  int32_t MaxSpeakerVolume(uint32_t* output_max_volume) const override {
    RTC_DLOG(INFO) << __FUNCTION__;
    if (!initialized_)
      return -1;
    absl::optional<uint32_t> max_volume = output_->MaxSpeakerVolume();
    if (!max_volume)
      return -1;
    *output_max_volume = *max_volume;
    return 0;
  }

  int32_t MinSpeakerVolume(uint32_t* output_min_volume) const override {
    RTC_DLOG(INFO) << __FUNCTION__;
    if (!initialized_)
      return -1;
    absl::optional<uint32_t> min_volume = output_->MinSpeakerVolume();
    if (!min_volume)
      return -1;
    *output_min_volume = *min_volume;
    return 0;
  }

  int32_t MicrophoneVolumeIsAvailable(bool* available) override {
    RTC_DLOG(INFO) << __FUNCTION__;
    *available = false;
    RTC_DLOG(INFO) << "output: " << *available;
    return -1;
  }

  int32_t SetMicrophoneVolume(uint32_t volume) override {
<<<<<<< HEAD
    RTC_LOG(INFO) << __FUNCTION__ << "(" << volume << ")";
=======
    RTC_DLOG(INFO) << __FUNCTION__ << "(" << volume << ")";
>>>>>>> cbad18b1
    RTC_CHECK_NOTREACHED();
  }

  int32_t MicrophoneVolume(uint32_t* volume) const override {
<<<<<<< HEAD
    RTC_LOG(INFO) << __FUNCTION__;
=======
    RTC_DLOG(INFO) << __FUNCTION__;
>>>>>>> cbad18b1
    RTC_CHECK_NOTREACHED();
  }

  int32_t MaxMicrophoneVolume(uint32_t* maxVolume) const override {
<<<<<<< HEAD
    RTC_LOG(INFO) << __FUNCTION__;
=======
    RTC_DLOG(INFO) << __FUNCTION__;
>>>>>>> cbad18b1
    RTC_CHECK_NOTREACHED();
  }

  int32_t MinMicrophoneVolume(uint32_t* minVolume) const override {
<<<<<<< HEAD
    RTC_LOG(INFO) << __FUNCTION__;
=======
    RTC_DLOG(INFO) << __FUNCTION__;
>>>>>>> cbad18b1
    RTC_CHECK_NOTREACHED();
  }

  int32_t SpeakerMuteIsAvailable(bool* available) override {
<<<<<<< HEAD
    RTC_LOG(INFO) << __FUNCTION__;
=======
    RTC_DLOG(INFO) << __FUNCTION__;
>>>>>>> cbad18b1
    RTC_CHECK_NOTREACHED();
  }

  int32_t SetSpeakerMute(bool enable) override {
<<<<<<< HEAD
    RTC_LOG(INFO) << __FUNCTION__ << "(" << enable << ")";
=======
    RTC_DLOG(INFO) << __FUNCTION__ << "(" << enable << ")";
>>>>>>> cbad18b1
    RTC_CHECK_NOTREACHED();
  }

  int32_t SpeakerMute(bool* enabled) const override {
<<<<<<< HEAD
    RTC_LOG(INFO) << __FUNCTION__;
=======
    RTC_DLOG(INFO) << __FUNCTION__;
>>>>>>> cbad18b1
    RTC_CHECK_NOTREACHED();
  }

  int32_t MicrophoneMuteIsAvailable(bool* available) override {
<<<<<<< HEAD
    RTC_LOG(INFO) << __FUNCTION__;
=======
    RTC_DLOG(INFO) << __FUNCTION__;
>>>>>>> cbad18b1
    RTC_CHECK_NOTREACHED();
  }

  int32_t SetMicrophoneMute(bool enable) override {
<<<<<<< HEAD
    RTC_LOG(INFO) << __FUNCTION__ << "(" << enable << ")";
=======
    RTC_DLOG(INFO) << __FUNCTION__ << "(" << enable << ")";
>>>>>>> cbad18b1
    RTC_CHECK_NOTREACHED();
  }

  int32_t MicrophoneMute(bool* enabled) const override {
<<<<<<< HEAD
    RTC_LOG(INFO) << __FUNCTION__;
=======
    RTC_DLOG(INFO) << __FUNCTION__;
>>>>>>> cbad18b1
    RTC_CHECK_NOTREACHED();
  }

  int32_t StereoPlayoutIsAvailable(bool* available) const override {
    RTC_DLOG(INFO) << __FUNCTION__;
    *available = is_stereo_playout_supported_;
    RTC_DLOG(INFO) << "output: " << *available;
    return 0;
  }

  int32_t SetStereoPlayout(bool enable) override {
    RTC_DLOG(INFO) << __FUNCTION__ << "(" << enable << ")";
    // Android does not support changes between mono and stero on the fly. The
    // use of stereo or mono is determined by the audio layer. It is allowed
    // to call this method if that same state is not modified.
    bool available = is_stereo_playout_supported_;
    if (enable != available) {
      RTC_LOG(WARNING) << "changing stereo playout not supported";
      return -1;
    }
    return 0;
  }

  int32_t StereoPlayout(bool* enabled) const override {
    RTC_DLOG(INFO) << __FUNCTION__;
    *enabled = is_stereo_playout_supported_;
    RTC_DLOG(INFO) << "output: " << *enabled;
    return 0;
  }

  int32_t StereoRecordingIsAvailable(bool* available) const override {
    RTC_DLOG(INFO) << __FUNCTION__;
    *available = is_stereo_record_supported_;
    RTC_DLOG(INFO) << "output: " << *available;
    return 0;
  }

  int32_t SetStereoRecording(bool enable) override {
    RTC_DLOG(INFO) << __FUNCTION__ << "(" << enable << ")";
    // Android does not support changes between mono and stero on the fly. The
    // use of stereo or mono is determined by the audio layer. It is allowed
    // to call this method if that same state is not modified.
    bool available = is_stereo_record_supported_;
    if (enable != available) {
      RTC_LOG(WARNING) << "changing stereo recording not supported";
      return -1;
    }
    return 0;
  }

  int32_t StereoRecording(bool* enabled) const override {
    RTC_DLOG(INFO) << __FUNCTION__;
    *enabled = is_stereo_record_supported_;
    RTC_DLOG(INFO) << "output: " << *enabled;
    return 0;
  }

  int32_t PlayoutDelay(uint16_t* delay_ms) const override {
    // Best guess we can do is to use half of the estimated total delay.
    *delay_ms = playout_delay_ms_ / 2;
    RTC_DCHECK_GT(*delay_ms, 0);
    return 0;
  }

  // Returns true if the device both supports built in AEC and the device
  // is not blocklisted.
  // Currently, if OpenSL ES is used in both directions, this method will still
  // report the correct value and it has the correct effect. As an example:
  // a device supports built in AEC and this method returns true. Libjingle
  // will then disable the WebRTC based AEC and that will work for all devices
  // (mainly Nexus) even when OpenSL ES is used for input since our current
  // implementation will enable built-in AEC by default also for OpenSL ES.
  // The only "bad" thing that happens today is that when Libjingle calls
  // OpenSLESRecorder::EnableBuiltInAEC() it will not have any real effect and
  // a "Not Implemented" log will be filed. This non-perfect state will remain
  // until I have added full support for audio effects based on OpenSL ES APIs.
  bool BuiltInAECIsAvailable() const override {
    RTC_DLOG(INFO) << __FUNCTION__;
    if (!initialized_)
      return false;
    bool isAvailable = input_->IsAcousticEchoCancelerSupported();
    RTC_DLOG(INFO) << "output: " << isAvailable;
    return isAvailable;
  }

  // Not implemented for any input device on Android.
  bool BuiltInAGCIsAvailable() const override {
    RTC_DLOG(INFO) << __FUNCTION__;
    RTC_DLOG(INFO) << "output: " << false;
    return false;
  }

  // Returns true if the device both supports built in NS and the device
  // is not blocklisted.
  // TODO(henrika): add implementation for OpenSL ES based audio as well.
  // In addition, see comments for BuiltInAECIsAvailable().
  bool BuiltInNSIsAvailable() const override {
    RTC_DLOG(INFO) << __FUNCTION__;
    if (!initialized_)
      return false;
    bool isAvailable = input_->IsNoiseSuppressorSupported();
    RTC_DLOG(INFO) << "output: " << isAvailable;
    return isAvailable;
  }

  // TODO(henrika): add implementation for OpenSL ES based audio as well.
  int32_t EnableBuiltInAEC(bool enable) override {
    RTC_DLOG(INFO) << __FUNCTION__ << "(" << enable << ")";
    if (!initialized_)
      return -1;
    RTC_CHECK(BuiltInAECIsAvailable()) << "HW AEC is not available";
    int32_t result = input_->EnableBuiltInAEC(enable);
    RTC_DLOG(INFO) << "output: " << result;
    return result;
  }

  int32_t EnableBuiltInAGC(bool enable) override {
<<<<<<< HEAD
    RTC_LOG(INFO) << __FUNCTION__ << "(" << enable << ")";
=======
    RTC_DLOG(INFO) << __FUNCTION__ << "(" << enable << ")";
>>>>>>> cbad18b1
    RTC_CHECK_NOTREACHED();
  }

  // TODO(henrika): add implementation for OpenSL ES based audio as well.
  int32_t EnableBuiltInNS(bool enable) override {
    RTC_DLOG(INFO) << __FUNCTION__ << "(" << enable << ")";
    if (!initialized_)
      return -1;
    RTC_CHECK(BuiltInNSIsAvailable()) << "HW NS is not available";
    int32_t result = input_->EnableBuiltInNS(enable);
    RTC_DLOG(INFO) << "output: " << result;
    return result;
  }

  int32_t GetPlayoutUnderrunCount() const override {
    if (!initialized_)
      return -1;
    return output_->GetPlayoutUnderrunCount();
  }

  int32_t AttachAudioBuffer() {
    RTC_DLOG(INFO) << __FUNCTION__;
    output_->AttachAudioBuffer(audio_device_buffer_.get());
    input_->AttachAudioBuffer(audio_device_buffer_.get());
    return 0;
  }

 private:
  SequenceChecker thread_checker_;

  const AudioDeviceModule::AudioLayer audio_layer_;
  const bool is_stereo_playout_supported_;
  const bool is_stereo_record_supported_;
  const uint16_t playout_delay_ms_;
  const std::unique_ptr<TaskQueueFactory> task_queue_factory_;
  const std::unique_ptr<AudioInput> input_;
  const std::unique_ptr<AudioOutput> output_;
  std::unique_ptr<AudioDeviceBuffer> audio_device_buffer_;

  bool initialized_;
};

}  // namespace

ScopedJavaLocalRef<jobject> GetAudioManager(JNIEnv* env,
                                            const JavaRef<jobject>& j_context) {
  return Java_WebRtcAudioManager_getAudioManager(env, j_context);
}

int GetDefaultSampleRate(JNIEnv* env, const JavaRef<jobject>& j_audio_manager) {
  return Java_WebRtcAudioManager_getSampleRate(env, j_audio_manager);
}

void GetAudioParameters(JNIEnv* env,
                        const JavaRef<jobject>& j_context,
                        const JavaRef<jobject>& j_audio_manager,
                        int input_sample_rate,
                        int output_sample_rate,
                        bool use_stereo_input,
                        bool use_stereo_output,
                        AudioParameters* input_parameters,
                        AudioParameters* output_parameters) {
  const int output_channels = use_stereo_output ? 2 : 1;
  const int input_channels = use_stereo_input ? 2 : 1;
  const size_t output_buffer_size = Java_WebRtcAudioManager_getOutputBufferSize(
      env, j_context, j_audio_manager, output_sample_rate, output_channels);
  const size_t input_buffer_size = Java_WebRtcAudioManager_getInputBufferSize(
      env, j_context, j_audio_manager, input_sample_rate, input_channels);
  output_parameters->reset(output_sample_rate,
                           static_cast<size_t>(output_channels),
                           static_cast<size_t>(output_buffer_size));
  input_parameters->reset(input_sample_rate,
                          static_cast<size_t>(input_channels),
                          static_cast<size_t>(input_buffer_size));
  RTC_CHECK(input_parameters->is_valid());
  RTC_CHECK(output_parameters->is_valid());
}

rtc::scoped_refptr<AudioDeviceModule> CreateAudioDeviceModuleFromInputAndOutput(
    AudioDeviceModule::AudioLayer audio_layer,
    bool is_stereo_playout_supported,
    bool is_stereo_record_supported,
    uint16_t playout_delay_ms,
    std::unique_ptr<AudioInput> audio_input,
    std::unique_ptr<AudioOutput> audio_output) {
  RTC_DLOG(INFO) << __FUNCTION__;
  return rtc::make_ref_counted<AndroidAudioDeviceModule>(
      audio_layer, is_stereo_playout_supported, is_stereo_record_supported,
      playout_delay_ms, std::move(audio_input), std::move(audio_output));
}

}  // namespace jni
}  // namespace webrtc<|MERGE_RESOLUTION|>--- conflicted
+++ resolved
@@ -391,92 +391,52 @@
   }
 
   int32_t SetMicrophoneVolume(uint32_t volume) override {
-<<<<<<< HEAD
-    RTC_LOG(INFO) << __FUNCTION__ << "(" << volume << ")";
-=======
     RTC_DLOG(INFO) << __FUNCTION__ << "(" << volume << ")";
->>>>>>> cbad18b1
     RTC_CHECK_NOTREACHED();
   }
 
   int32_t MicrophoneVolume(uint32_t* volume) const override {
-<<<<<<< HEAD
-    RTC_LOG(INFO) << __FUNCTION__;
-=======
-    RTC_DLOG(INFO) << __FUNCTION__;
->>>>>>> cbad18b1
+    RTC_DLOG(INFO) << __FUNCTION__;
     RTC_CHECK_NOTREACHED();
   }
 
   int32_t MaxMicrophoneVolume(uint32_t* maxVolume) const override {
-<<<<<<< HEAD
-    RTC_LOG(INFO) << __FUNCTION__;
-=======
-    RTC_DLOG(INFO) << __FUNCTION__;
->>>>>>> cbad18b1
+    RTC_DLOG(INFO) << __FUNCTION__;
     RTC_CHECK_NOTREACHED();
   }
 
   int32_t MinMicrophoneVolume(uint32_t* minVolume) const override {
-<<<<<<< HEAD
-    RTC_LOG(INFO) << __FUNCTION__;
-=======
-    RTC_DLOG(INFO) << __FUNCTION__;
->>>>>>> cbad18b1
+    RTC_DLOG(INFO) << __FUNCTION__;
     RTC_CHECK_NOTREACHED();
   }
 
   int32_t SpeakerMuteIsAvailable(bool* available) override {
-<<<<<<< HEAD
-    RTC_LOG(INFO) << __FUNCTION__;
-=======
-    RTC_DLOG(INFO) << __FUNCTION__;
->>>>>>> cbad18b1
+    RTC_DLOG(INFO) << __FUNCTION__;
     RTC_CHECK_NOTREACHED();
   }
 
   int32_t SetSpeakerMute(bool enable) override {
-<<<<<<< HEAD
-    RTC_LOG(INFO) << __FUNCTION__ << "(" << enable << ")";
-=======
     RTC_DLOG(INFO) << __FUNCTION__ << "(" << enable << ")";
->>>>>>> cbad18b1
     RTC_CHECK_NOTREACHED();
   }
 
   int32_t SpeakerMute(bool* enabled) const override {
-<<<<<<< HEAD
-    RTC_LOG(INFO) << __FUNCTION__;
-=======
-    RTC_DLOG(INFO) << __FUNCTION__;
->>>>>>> cbad18b1
+    RTC_DLOG(INFO) << __FUNCTION__;
     RTC_CHECK_NOTREACHED();
   }
 
   int32_t MicrophoneMuteIsAvailable(bool* available) override {
-<<<<<<< HEAD
-    RTC_LOG(INFO) << __FUNCTION__;
-=======
-    RTC_DLOG(INFO) << __FUNCTION__;
->>>>>>> cbad18b1
+    RTC_DLOG(INFO) << __FUNCTION__;
     RTC_CHECK_NOTREACHED();
   }
 
   int32_t SetMicrophoneMute(bool enable) override {
-<<<<<<< HEAD
-    RTC_LOG(INFO) << __FUNCTION__ << "(" << enable << ")";
-=======
     RTC_DLOG(INFO) << __FUNCTION__ << "(" << enable << ")";
->>>>>>> cbad18b1
     RTC_CHECK_NOTREACHED();
   }
 
   int32_t MicrophoneMute(bool* enabled) const override {
-<<<<<<< HEAD
-    RTC_LOG(INFO) << __FUNCTION__;
-=======
-    RTC_DLOG(INFO) << __FUNCTION__;
->>>>>>> cbad18b1
+    RTC_DLOG(INFO) << __FUNCTION__;
     RTC_CHECK_NOTREACHED();
   }
 
@@ -594,11 +554,7 @@
   }
 
   int32_t EnableBuiltInAGC(bool enable) override {
-<<<<<<< HEAD
-    RTC_LOG(INFO) << __FUNCTION__ << "(" << enable << ")";
-=======
     RTC_DLOG(INFO) << __FUNCTION__ << "(" << enable << ")";
->>>>>>> cbad18b1
     RTC_CHECK_NOTREACHED();
   }
 
