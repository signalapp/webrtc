/*
 *  Copyright 2013 The WebRTC project authors. All Rights Reserved.
 *
 *  Use of this source code is governed by a BSD-style license
 *  that can be found in the LICENSE file in the root of the source
 *  tree. An additional intellectual property rights grant can be found
 *  in the file PATENTS.  All contributing project authors may
 *  be found in the AUTHORS file in the root of the source tree.
 */

// Lifecycle notes: objects are owned where they will be called; in other words
// FooObservers are owned by C++-land, and user-callable objects (e.g.
// PeerConnection and VideoTrack) are owned by Java-land.
// When this file (or other files in this directory) allocates C++
// RefCountInterfaces it AddRef()s an artificial ref simulating the jlong held
// in Java-land, and then Release()s the ref in the respective free call.
// Sometimes this AddRef is implicit in the construction of a scoped_refptr<>
// which is then .release()d. Any persistent (non-local) references from C++ to
// Java must be global or weak (in which case they must be checked before use)!
//
// Exception notes: pretty much all JNI calls can throw Java exceptions, so each
// call through a JNIEnv* pointer needs to be followed by an ExceptionCheck()
// call. In this file this is done in CHECK_EXCEPTION, making for much easier
// debugging in case of failure (the alternative is to wait for control to
// return to the Java frame that called code in this file, at which point it's
// impossible to tell which JNI call broke).

#include "sdk/android/src/jni/pc/peer_connection.h"

#include <limits>
#include <memory>
#include <string>
#include <utility>

#include "api/peer_connection_interface.h"
#include "api/rtc_event_log_output_file.h"
#include "api/rtp_receiver_interface.h"
#include "api/rtp_sender_interface.h"
#include "api/rtp_transceiver_interface.h"
#include "rtc_base/checks.h"
#include "rtc_base/logging.h"
#include "rtc_base/numerics/safe_conversions.h"
#include "sdk/android/generated_peerconnection_jni/CandidatePairChangeEvent_jni.h"
#include "sdk/android/generated_peerconnection_jni/PeerConnection_jni.h"
#include "sdk/android/native_api/jni/java_types.h"
#include "sdk/android/src/jni/jni_helpers.h"
#include "sdk/android/src/jni/pc/add_ice_candidate_observer.h"
#include "sdk/android/src/jni/pc/crypto_options.h"
#include "sdk/android/src/jni/pc/data_channel.h"
#include "sdk/android/src/jni/pc/ice_candidate.h"
#include "sdk/android/src/jni/pc/media_constraints.h"
#include "sdk/android/src/jni/pc/media_stream_track.h"
#include "sdk/android/src/jni/pc/rtc_certificate.h"
#include "sdk/android/src/jni/pc/rtc_stats_collector_callback_wrapper.h"
#include "sdk/android/src/jni/pc/rtp_sender.h"
#include "sdk/android/src/jni/pc/sdp_observer.h"
#include "sdk/android/src/jni/pc/session_description.h"
#include "sdk/android/src/jni/pc/stats_observer.h"
#include "sdk/android/src/jni/pc/turn_customizer.h"

namespace webrtc {
namespace jni {

namespace {

PeerConnectionInterface* ExtractNativePC(JNIEnv* jni,
                                         const JavaRef<jobject>& j_pc) {
  return reinterpret_cast<OwnedPeerConnection*>(
             Java_PeerConnection_getNativeOwnedPeerConnection(jni, j_pc))
      ->pc();
}

PeerConnectionInterface::IceServers JavaToNativeIceServers(
    JNIEnv* jni,
    const JavaRef<jobject>& j_ice_servers) {
  PeerConnectionInterface::IceServers ice_servers;
  for (const JavaRef<jobject>& j_ice_server : Iterable(jni, j_ice_servers)) {
    ScopedJavaLocalRef<jobject> j_ice_server_tls_cert_policy =
        Java_IceServer_getTlsCertPolicy(jni, j_ice_server);
    ScopedJavaLocalRef<jobject> urls =
        Java_IceServer_getUrls(jni, j_ice_server);
    ScopedJavaLocalRef<jstring> username =
        Java_IceServer_getUsername(jni, j_ice_server);
    ScopedJavaLocalRef<jstring> password =
        Java_IceServer_getPassword(jni, j_ice_server);
    PeerConnectionInterface::TlsCertPolicy tls_cert_policy =
        JavaToNativeTlsCertPolicy(jni, j_ice_server_tls_cert_policy);
    ScopedJavaLocalRef<jstring> hostname =
        Java_IceServer_getHostname(jni, j_ice_server);
    ScopedJavaLocalRef<jobject> tls_alpn_protocols =
        Java_IceServer_getTlsAlpnProtocols(jni, j_ice_server);
    ScopedJavaLocalRef<jobject> tls_elliptic_curves =
        Java_IceServer_getTlsEllipticCurves(jni, j_ice_server);
    PeerConnectionInterface::IceServer server;
    server.urls = JavaListToNativeVector<std::string, jstring>(
        jni, urls, &JavaToNativeString);
    server.username = JavaToNativeString(jni, username);
    server.password = JavaToNativeString(jni, password);
    server.tls_cert_policy = tls_cert_policy;
    server.hostname = JavaToNativeString(jni, hostname);
    server.tls_alpn_protocols = JavaListToNativeVector<std::string, jstring>(
        jni, tls_alpn_protocols, &JavaToNativeString);
    server.tls_elliptic_curves = JavaListToNativeVector<std::string, jstring>(
        jni, tls_elliptic_curves, &JavaToNativeString);
    ice_servers.push_back(server);
  }
  return ice_servers;
}

SdpSemantics JavaToNativeSdpSemantics(JNIEnv* jni,
                                      const JavaRef<jobject>& j_sdp_semantics) {
  std::string enum_name = GetJavaEnumName(jni, j_sdp_semantics);

  if (enum_name == "PLAN_B")
    return SdpSemantics::kPlanB;

  if (enum_name == "UNIFIED_PLAN")
    return SdpSemantics::kUnifiedPlan;

  RTC_NOTREACHED();
  return SdpSemantics::kPlanB;
}

ScopedJavaLocalRef<jobject> NativeToJavaCandidatePairChange(
    JNIEnv* env,
    const cricket::CandidatePairChangeEvent& event) {
  const auto& selected_pair = event.selected_candidate_pair;
  return Java_CandidatePairChangeEvent_Constructor(
      env, NativeToJavaCandidate(env, selected_pair.local_candidate()),
      NativeToJavaCandidate(env, selected_pair.remote_candidate()),
      static_cast<int>(event.last_data_received_ms),
      NativeToJavaString(env, event.reason),
      static_cast<int>(event.estimated_disconnected_time_ms));
}

}  // namespace

ScopedJavaLocalRef<jobject> NativeToJavaAdapterType(JNIEnv* env,
                                                    int adapterType) {
  return Java_AdapterType_fromNativeIndex(env, adapterType);
}

void JavaToNativeRTCConfiguration(
    JNIEnv* jni,
    const JavaRef<jobject>& j_rtc_config,
    PeerConnectionInterface::RTCConfiguration* rtc_config) {
  ScopedJavaLocalRef<jobject> j_ice_transports_type =
      Java_RTCConfiguration_getIceTransportsType(jni, j_rtc_config);
  ScopedJavaLocalRef<jobject> j_bundle_policy =
      Java_RTCConfiguration_getBundlePolicy(jni, j_rtc_config);
  ScopedJavaLocalRef<jobject> j_rtcp_mux_policy =
      Java_RTCConfiguration_getRtcpMuxPolicy(jni, j_rtc_config);
  ScopedJavaLocalRef<jobject> j_rtc_certificate =
      Java_RTCConfiguration_getCertificate(jni, j_rtc_config);
  ScopedJavaLocalRef<jobject> j_tcp_candidate_policy =
      Java_RTCConfiguration_getTcpCandidatePolicy(jni, j_rtc_config);
  ScopedJavaLocalRef<jobject> j_candidate_network_policy =
      Java_RTCConfiguration_getCandidateNetworkPolicy(jni, j_rtc_config);
  ScopedJavaLocalRef<jobject> j_ice_servers =
      Java_RTCConfiguration_getIceServers(jni, j_rtc_config);
  ScopedJavaLocalRef<jobject> j_continual_gathering_policy =
      Java_RTCConfiguration_getContinualGatheringPolicy(jni, j_rtc_config);
  ScopedJavaLocalRef<jobject> j_turn_port_prune_policy =
      Java_RTCConfiguration_getTurnPortPrunePolicy(jni, j_rtc_config);
  ScopedJavaLocalRef<jobject> j_turn_customizer =
      Java_RTCConfiguration_getTurnCustomizer(jni, j_rtc_config);
  ScopedJavaLocalRef<jobject> j_network_preference =
      Java_RTCConfiguration_getNetworkPreference(jni, j_rtc_config);
  ScopedJavaLocalRef<jobject> j_sdp_semantics =
      Java_RTCConfiguration_getSdpSemantics(jni, j_rtc_config);
  ScopedJavaLocalRef<jobject> j_crypto_options =
      Java_RTCConfiguration_getCryptoOptions(jni, j_rtc_config);

  rtc_config->type = JavaToNativeIceTransportsType(jni, j_ice_transports_type);
  rtc_config->bundle_policy = JavaToNativeBundlePolicy(jni, j_bundle_policy);
  rtc_config->rtcp_mux_policy =
      JavaToNativeRtcpMuxPolicy(jni, j_rtcp_mux_policy);
  if (!j_rtc_certificate.is_null()) {
    rtc::scoped_refptr<rtc::RTCCertificate> certificate =
        rtc::RTCCertificate::FromPEM(
            JavaToNativeRTCCertificatePEM(jni, j_rtc_certificate));
    RTC_CHECK(certificate != nullptr) << "supplied certificate is malformed.";
    rtc_config->certificates.push_back(certificate);
  }
  rtc_config->tcp_candidate_policy =
      JavaToNativeTcpCandidatePolicy(jni, j_tcp_candidate_policy);
  rtc_config->candidate_network_policy =
      JavaToNativeCandidateNetworkPolicy(jni, j_candidate_network_policy);
  rtc_config->servers = JavaToNativeIceServers(jni, j_ice_servers);
  rtc_config->audio_jitter_buffer_max_packets =
      Java_RTCConfiguration_getAudioJitterBufferMaxPackets(jni, j_rtc_config);
  rtc_config->audio_jitter_buffer_fast_accelerate =
      Java_RTCConfiguration_getAudioJitterBufferFastAccelerate(jni,
                                                               j_rtc_config);
  rtc_config->ice_connection_receiving_timeout =
      Java_RTCConfiguration_getIceConnectionReceivingTimeout(jni, j_rtc_config);
  rtc_config->ice_backup_candidate_pair_ping_interval =
      Java_RTCConfiguration_getIceBackupCandidatePairPingInterval(jni,
                                                                  j_rtc_config);
  rtc_config->continual_gathering_policy =
      JavaToNativeContinualGatheringPolicy(jni, j_continual_gathering_policy);
  rtc_config->ice_candidate_pool_size =
      Java_RTCConfiguration_getIceCandidatePoolSize(jni, j_rtc_config);
  rtc_config->prune_turn_ports =
      Java_RTCConfiguration_getPruneTurnPorts(jni, j_rtc_config);
  rtc_config->turn_port_prune_policy =
      JavaToNativePortPrunePolicy(jni, j_turn_port_prune_policy);
  rtc_config->presume_writable_when_fully_relayed =
      Java_RTCConfiguration_getPresumeWritableWhenFullyRelayed(jni,
                                                               j_rtc_config);
  rtc_config->surface_ice_candidates_on_ice_transport_type_changed =
      Java_RTCConfiguration_getSurfaceIceCandidatesOnIceTransportTypeChanged(
          jni, j_rtc_config);
  ScopedJavaLocalRef<jobject> j_ice_check_interval_strong_connectivity =
      Java_RTCConfiguration_getIceCheckIntervalStrongConnectivity(jni,
                                                                  j_rtc_config);
  rtc_config->ice_check_interval_strong_connectivity =
      JavaToNativeOptionalInt(jni, j_ice_check_interval_strong_connectivity);
  ScopedJavaLocalRef<jobject> j_ice_check_interval_weak_connectivity =
      Java_RTCConfiguration_getIceCheckIntervalWeakConnectivity(jni,
                                                                j_rtc_config);
  rtc_config->ice_check_interval_weak_connectivity =
      JavaToNativeOptionalInt(jni, j_ice_check_interval_weak_connectivity);
  ScopedJavaLocalRef<jobject> j_ice_check_min_interval =
      Java_RTCConfiguration_getIceCheckMinInterval(jni, j_rtc_config);
  rtc_config->ice_check_min_interval =
      JavaToNativeOptionalInt(jni, j_ice_check_min_interval);
  ScopedJavaLocalRef<jobject> j_ice_unwritable_timeout =
      Java_RTCConfiguration_getIceUnwritableTimeout(jni, j_rtc_config);
  rtc_config->ice_unwritable_timeout =
      JavaToNativeOptionalInt(jni, j_ice_unwritable_timeout);
  ScopedJavaLocalRef<jobject> j_ice_unwritable_min_checks =
      Java_RTCConfiguration_getIceUnwritableMinChecks(jni, j_rtc_config);
  rtc_config->ice_unwritable_min_checks =
      JavaToNativeOptionalInt(jni, j_ice_unwritable_min_checks);
  ScopedJavaLocalRef<jobject> j_stun_candidate_keepalive_interval =
      Java_RTCConfiguration_getStunCandidateKeepaliveInterval(jni,
                                                              j_rtc_config);
  rtc_config->stun_candidate_keepalive_interval =
      JavaToNativeOptionalInt(jni, j_stun_candidate_keepalive_interval);
  ScopedJavaLocalRef<jobject> j_stable_writable_connection_ping_interval_ms =
      Java_RTCConfiguration_getStableWritableConnectionPingIntervalMs(
          jni, j_rtc_config);
  rtc_config->stable_writable_connection_ping_interval_ms =
      JavaToNativeOptionalInt(jni,
                              j_stable_writable_connection_ping_interval_ms);
  rtc_config->disable_ipv6_on_wifi =
      Java_RTCConfiguration_getDisableIPv6OnWifi(jni, j_rtc_config);
  rtc_config->max_ipv6_networks =
      Java_RTCConfiguration_getMaxIPv6Networks(jni, j_rtc_config);

  rtc_config->turn_customizer = GetNativeTurnCustomizer(jni, j_turn_customizer);

  rtc_config->disable_ipv6 =
      Java_RTCConfiguration_getDisableIpv6(jni, j_rtc_config);
  rtc_config->media_config.enable_dscp =
      Java_RTCConfiguration_getEnableDscp(jni, j_rtc_config);
  rtc_config->media_config.video.enable_cpu_adaptation =
      Java_RTCConfiguration_getEnableCpuOveruseDetection(jni, j_rtc_config);
  rtc_config->media_config.video.suspend_below_min_bitrate =
      Java_RTCConfiguration_getSuspendBelowMinBitrate(jni, j_rtc_config);
  rtc_config->screencast_min_bitrate = JavaToNativeOptionalInt(
      jni, Java_RTCConfiguration_getScreencastMinBitrate(jni, j_rtc_config));
  rtc_config->combined_audio_video_bwe = JavaToNativeOptionalBool(
      jni, Java_RTCConfiguration_getCombinedAudioVideoBwe(jni, j_rtc_config));
  rtc_config->enable_dtls_srtp = JavaToNativeOptionalBool(
      jni, Java_RTCConfiguration_getEnableDtlsSrtp(jni, j_rtc_config));
  rtc_config->network_preference =
      JavaToNativeNetworkPreference(jni, j_network_preference);
  rtc_config->sdp_semantics = JavaToNativeSdpSemantics(jni, j_sdp_semantics);
  rtc_config->active_reset_srtp_params =
      Java_RTCConfiguration_getActiveResetSrtpParams(jni, j_rtc_config);
  rtc_config->crypto_options =
      JavaToNativeOptionalCryptoOptions(jni, j_crypto_options);

  rtc_config->allow_codec_switching = JavaToNativeOptionalBool(
      jni, Java_RTCConfiguration_getAllowCodecSwitching(jni, j_rtc_config));

  rtc_config->offer_extmap_allow_mixed =
      Java_RTCConfiguration_getOfferExtmapAllowMixed(jni, j_rtc_config);
  rtc_config->enable_implicit_rollback =
      Java_RTCConfiguration_getEnableImplicitRollback(jni, j_rtc_config);

  ScopedJavaLocalRef<jstring> j_turn_logging_id =
      Java_RTCConfiguration_getTurnLoggingId(jni, j_rtc_config);
  if (!IsNull(jni, j_turn_logging_id)) {
    rtc_config->turn_logging_id = JavaToNativeString(jni, j_turn_logging_id);
  }
}

rtc::KeyType GetRtcConfigKeyType(JNIEnv* env,
                                 const JavaRef<jobject>& j_rtc_config) {
  return JavaToNativeKeyType(
      env, Java_RTCConfiguration_getKeyType(env, j_rtc_config));
}

PeerConnectionObserverJni::PeerConnectionObserverJni(
    JNIEnv* jni,
    const JavaRef<jobject>& j_observer)
    : j_observer_global_(jni, j_observer) {}

PeerConnectionObserverJni::~PeerConnectionObserverJni() = default;

void PeerConnectionObserverJni::OnIceCandidate(
    const IceCandidateInterface* candidate) {
  JNIEnv* env = AttachCurrentThreadIfNeeded();
  Java_Observer_onIceCandidate(env, j_observer_global_,
                               NativeToJavaIceCandidate(env, *candidate));
}

void PeerConnectionObserverJni::OnIceCandidatesRemoved(
    const std::vector<cricket::Candidate>& candidates) {
  JNIEnv* env = AttachCurrentThreadIfNeeded();
  Java_Observer_onIceCandidatesRemoved(
      env, j_observer_global_, NativeToJavaCandidateArray(env, candidates));
}

void PeerConnectionObserverJni::OnSignalingChange(
    PeerConnectionInterface::SignalingState new_state) {
  JNIEnv* env = AttachCurrentThreadIfNeeded();
  Java_Observer_onSignalingChange(
      env, j_observer_global_,
      Java_SignalingState_fromNativeIndex(env, new_state));
}

void PeerConnectionObserverJni::OnIceConnectionChange(
    PeerConnectionInterface::IceConnectionState new_state) {
  JNIEnv* env = AttachCurrentThreadIfNeeded();
  Java_Observer_onIceConnectionChange(
      env, j_observer_global_,
      Java_IceConnectionState_fromNativeIndex(env, new_state));
}

void PeerConnectionObserverJni::OnStandardizedIceConnectionChange(
    PeerConnectionInterface::IceConnectionState new_state) {
  JNIEnv* env = AttachCurrentThreadIfNeeded();
  Java_Observer_onStandardizedIceConnectionChange(
      env, j_observer_global_,
      Java_IceConnectionState_fromNativeIndex(env, new_state));
}

void PeerConnectionObserverJni::OnConnectionChange(
    PeerConnectionInterface::PeerConnectionState new_state) {
  JNIEnv* env = AttachCurrentThreadIfNeeded();
  Java_Observer_onConnectionChange(env, j_observer_global_,
                                   Java_PeerConnectionState_fromNativeIndex(
                                       env, static_cast<int>(new_state)));
}

void PeerConnectionObserverJni::OnIceConnectionReceivingChange(bool receiving) {
  JNIEnv* env = AttachCurrentThreadIfNeeded();
  Java_Observer_onIceConnectionReceivingChange(env, j_observer_global_,
                                               receiving);
}

void PeerConnectionObserverJni::OnIceSelectedCandidatePairChanged(
    const cricket::CandidatePairChangeEvent& event) {
  JNIEnv* env = AttachCurrentThreadIfNeeded();
  Java_Observer_onSelectedCandidatePairChanged(
      env, j_observer_global_, NativeToJavaCandidatePairChange(env, event));
}

void PeerConnectionObserverJni::OnIceGatheringChange(
    PeerConnectionInterface::IceGatheringState new_state) {
  JNIEnv* env = AttachCurrentThreadIfNeeded();
  Java_Observer_onIceGatheringChange(
      env, j_observer_global_,
      Java_IceGatheringState_fromNativeIndex(env, new_state));
}

void PeerConnectionObserverJni::OnAddStream(
    rtc::scoped_refptr<MediaStreamInterface> stream) {
  JNIEnv* env = AttachCurrentThreadIfNeeded();
  Java_Observer_onAddStream(
      env, j_observer_global_,
      GetOrCreateJavaStream(env, stream).j_media_stream());
}

void PeerConnectionObserverJni::OnRemoveStream(
    rtc::scoped_refptr<MediaStreamInterface> stream) {
  JNIEnv* env = AttachCurrentThreadIfNeeded();
  NativeToJavaStreamsMap::iterator it = remote_streams_.find(stream);
  RTC_CHECK(it != remote_streams_.end()) << "unexpected stream: " << stream;
  Java_Observer_onRemoveStream(env, j_observer_global_,
                               it->second.j_media_stream());
  remote_streams_.erase(it);
}

void PeerConnectionObserverJni::OnDataChannel(
    rtc::scoped_refptr<DataChannelInterface> channel) {
  JNIEnv* env = AttachCurrentThreadIfNeeded();
  Java_Observer_onDataChannel(env, j_observer_global_,
                              WrapNativeDataChannel(env, channel));
}

void PeerConnectionObserverJni::OnRenegotiationNeeded() {
  JNIEnv* env = AttachCurrentThreadIfNeeded();
  Java_Observer_onRenegotiationNeeded(env, j_observer_global_);
}

void PeerConnectionObserverJni::OnAddTrack(
    rtc::scoped_refptr<RtpReceiverInterface> receiver,
    const std::vector<rtc::scoped_refptr<MediaStreamInterface>>& streams) {
  JNIEnv* env = AttachCurrentThreadIfNeeded();
  ScopedJavaLocalRef<jobject> j_rtp_receiver =
      NativeToJavaRtpReceiver(env, receiver);
  rtp_receivers_.emplace_back(env, j_rtp_receiver);

  Java_Observer_onAddTrack(env, j_observer_global_, j_rtp_receiver,
                           NativeToJavaMediaStreamArray(env, streams));
}

void PeerConnectionObserverJni::OnRemoveTrack(
    rtc::scoped_refptr<RtpReceiverInterface> receiver) {
  JNIEnv* env = AttachCurrentThreadIfNeeded();
  ScopedJavaLocalRef<jobject> j_rtp_receiver =
      NativeToJavaRtpReceiver(env, receiver);
  rtp_receivers_.emplace_back(env, j_rtp_receiver);

  Java_Observer_onRemoveTrack(env, j_observer_global_, j_rtp_receiver);
}

void PeerConnectionObserverJni::OnTrack(
    rtc::scoped_refptr<RtpTransceiverInterface> transceiver) {
  JNIEnv* env = AttachCurrentThreadIfNeeded();
  ScopedJavaLocalRef<jobject> j_rtp_transceiver =
      NativeToJavaRtpTransceiver(env, transceiver);
  rtp_transceivers_.emplace_back(env, j_rtp_transceiver);

  Java_Observer_onTrack(env, j_observer_global_, j_rtp_transceiver);
}

// If the NativeToJavaStreamsMap contains the stream, return it.
// Otherwise, create a new Java MediaStream.
JavaMediaStream& PeerConnectionObserverJni::GetOrCreateJavaStream(
    JNIEnv* env,
    const rtc::scoped_refptr<MediaStreamInterface>& stream) {
  NativeToJavaStreamsMap::iterator it = remote_streams_.find(stream);
  if (it == remote_streams_.end()) {
    it = remote_streams_
             .emplace(std::piecewise_construct,
                      std::forward_as_tuple(stream.get()),
                      std::forward_as_tuple(env, stream))
             .first;
  }
  return it->second;
}

ScopedJavaLocalRef<jobjectArray>
PeerConnectionObserverJni::NativeToJavaMediaStreamArray(
    JNIEnv* jni,
    const std::vector<rtc::scoped_refptr<MediaStreamInterface>>& streams) {
  return NativeToJavaObjectArray(
      jni, streams, GetMediaStreamClass(jni),
      [this](JNIEnv* env, rtc::scoped_refptr<MediaStreamInterface> stream)
          -> const ScopedJavaGlobalRef<jobject>& {
        return GetOrCreateJavaStream(env, stream).j_media_stream();
      });
}

OwnedPeerConnection::OwnedPeerConnection(
    rtc::scoped_refptr<PeerConnectionInterface> peer_connection,
    std::unique_ptr<PeerConnectionObserver> observer)
    : OwnedPeerConnection(peer_connection,
                          std::move(observer),
                          nullptr /* constraints */) {}

OwnedPeerConnection::OwnedPeerConnection(
    rtc::scoped_refptr<PeerConnectionInterface> peer_connection,
    std::unique_ptr<PeerConnectionObserver> observer,
    std::unique_ptr<MediaConstraints> constraints)
    : peer_connection_(peer_connection),
      observer_(std::move(observer)),
      constraints_(std::move(constraints)) {}

OwnedPeerConnection::~OwnedPeerConnection() {
  // Ensure that PeerConnection is destroyed before the observer.
  peer_connection_ = nullptr;
}

static jlong JNI_PeerConnection_CreatePeerConnectionObserver(
    JNIEnv* jni,
    const JavaParamRef<jobject>& j_observer) {
  return jlongFromPointer(new PeerConnectionObserverJni(jni, j_observer));
}

static void JNI_PeerConnection_FreeOwnedPeerConnection(JNIEnv*, jlong j_p) {
  delete reinterpret_cast<OwnedPeerConnection*>(j_p);
}

static jlong JNI_PeerConnection_GetNativePeerConnection(
    JNIEnv* jni,
    const JavaParamRef<jobject>& j_pc) {
  return jlongFromPointer(ExtractNativePC(jni, j_pc));
}

static ScopedJavaLocalRef<jobject> JNI_PeerConnection_GetLocalDescription(
    JNIEnv* jni,
    const JavaParamRef<jobject>& j_pc) {
  PeerConnectionInterface* pc = ExtractNativePC(jni, j_pc);
  // It's only safe to operate on SessionDescriptionInterface on the
<<<<<<< HEAD
  // signaling thread, but |jni| may only be used on the current thread, so we
=======
  // signaling thread, but `jni` may only be used on the current thread, so we
>>>>>>> cbad18b1
  // must do this odd dance.
  std::string sdp;
  std::string type;
  pc->signaling_thread()->Invoke<void>(RTC_FROM_HERE, [pc, &sdp, &type] {
    const SessionDescriptionInterface* desc = pc->local_description();
    if (desc) {
      RTC_CHECK(desc->ToString(&sdp)) << "got so far: " << sdp;
      type = desc->type();
    }
  });
  return sdp.empty() ? nullptr : NativeToJavaSessionDescription(jni, sdp, type);
}

static ScopedJavaLocalRef<jobject> JNI_PeerConnection_GetRemoteDescription(
    JNIEnv* jni,
    const JavaParamRef<jobject>& j_pc) {
  PeerConnectionInterface* pc = ExtractNativePC(jni, j_pc);
  // It's only safe to operate on SessionDescriptionInterface on the
<<<<<<< HEAD
  // signaling thread, but |jni| may only be used on the current thread, so we
=======
  // signaling thread, but `jni` may only be used on the current thread, so we
>>>>>>> cbad18b1
  // must do this odd dance.
  std::string sdp;
  std::string type;
  pc->signaling_thread()->Invoke<void>(RTC_FROM_HERE, [pc, &sdp, &type] {
    const SessionDescriptionInterface* desc = pc->remote_description();
    if (desc) {
      RTC_CHECK(desc->ToString(&sdp)) << "got so far: " << sdp;
      type = desc->type();
    }
  });
  return sdp.empty() ? nullptr : NativeToJavaSessionDescription(jni, sdp, type);
}

static ScopedJavaLocalRef<jobject> JNI_PeerConnection_GetCertificate(
    JNIEnv* jni,
    const JavaParamRef<jobject>& j_pc) {
  const PeerConnectionInterface::RTCConfiguration rtc_config =
      ExtractNativePC(jni, j_pc)->GetConfiguration();
  rtc::scoped_refptr<rtc::RTCCertificate> certificate =
      rtc_config.certificates[0];
  return NativeToJavaRTCCertificatePEM(jni, certificate->ToPEM());
}

static ScopedJavaLocalRef<jobject> JNI_PeerConnection_CreateDataChannel(
    JNIEnv* jni,
    const JavaParamRef<jobject>& j_pc,
    const JavaParamRef<jstring>& j_label,
    const JavaParamRef<jobject>& j_init) {
  DataChannelInit init = JavaToNativeDataChannelInit(jni, j_init);
  auto result = ExtractNativePC(jni, j_pc)->CreateDataChannelOrError(
      JavaToNativeString(jni, j_label), &init);
  if (!result.ok()) {
    return WrapNativeDataChannel(jni, nullptr);
  }
  return WrapNativeDataChannel(jni, result.MoveValue());
}

static void JNI_PeerConnection_CreateOffer(
    JNIEnv* jni,
    const JavaParamRef<jobject>& j_pc,
    const JavaParamRef<jobject>& j_observer,
    const JavaParamRef<jobject>& j_constraints) {
  std::unique_ptr<MediaConstraints> constraints =
      JavaToNativeMediaConstraints(jni, j_constraints);
  auto observer = rtc::make_ref_counted<CreateSdpObserverJni>(
      jni, j_observer, std::move(constraints));
  PeerConnectionInterface::RTCOfferAnswerOptions options;
  CopyConstraintsIntoOfferAnswerOptions(observer->constraints(), &options);
  ExtractNativePC(jni, j_pc)->CreateOffer(observer, options);
}

static void JNI_PeerConnection_CreateAnswer(
    JNIEnv* jni,
    const JavaParamRef<jobject>& j_pc,
    const JavaParamRef<jobject>& j_observer,
    const JavaParamRef<jobject>& j_constraints) {
  std::unique_ptr<MediaConstraints> constraints =
      JavaToNativeMediaConstraints(jni, j_constraints);
  auto observer = rtc::make_ref_counted<CreateSdpObserverJni>(
      jni, j_observer, std::move(constraints));
  PeerConnectionInterface::RTCOfferAnswerOptions options;
  CopyConstraintsIntoOfferAnswerOptions(observer->constraints(), &options);
  ExtractNativePC(jni, j_pc)->CreateAnswer(observer, options);
}

static void JNI_PeerConnection_SetLocalDescriptionAutomatically(
    JNIEnv* jni,
    const JavaParamRef<jobject>& j_pc,
    const JavaParamRef<jobject>& j_observer) {
  auto observer =
      rtc::make_ref_counted<SetLocalSdpObserverJni>(jni, j_observer);
  ExtractNativePC(jni, j_pc)->SetLocalDescription(observer);
}

static void JNI_PeerConnection_SetLocalDescription(
    JNIEnv* jni,
    const JavaParamRef<jobject>& j_pc,
    const JavaParamRef<jobject>& j_observer,
    const JavaParamRef<jobject>& j_sdp) {
  auto observer =
      rtc::make_ref_counted<SetLocalSdpObserverJni>(jni, j_observer);
  ExtractNativePC(jni, j_pc)->SetLocalDescription(
      JavaToNativeSessionDescription(jni, j_sdp), observer);
}

static void JNI_PeerConnection_SetRemoteDescription(
    JNIEnv* jni,
    const JavaParamRef<jobject>& j_pc,
    const JavaParamRef<jobject>& j_observer,
    const JavaParamRef<jobject>& j_sdp) {
  auto observer =
      rtc::make_ref_counted<SetRemoteSdpObserverJni>(jni, j_observer);
  ExtractNativePC(jni, j_pc)->SetRemoteDescription(
      JavaToNativeSessionDescription(jni, j_sdp), observer);
}

static void JNI_PeerConnection_RestartIce(JNIEnv* jni,
                                          const JavaParamRef<jobject>& j_pc) {
  ExtractNativePC(jni, j_pc)->RestartIce();
}

static void JNI_PeerConnection_SetAudioPlayout(
    JNIEnv* jni,
    const JavaParamRef<jobject>& j_pc,
    jboolean playout) {
  ExtractNativePC(jni, j_pc)->SetAudioPlayout(playout);
}

static void JNI_PeerConnection_SetAudioRecording(
    JNIEnv* jni,
    const JavaParamRef<jobject>& j_pc,
    jboolean recording) {
  ExtractNativePC(jni, j_pc)->SetAudioRecording(recording);
}

static jboolean JNI_PeerConnection_SetConfiguration(
    JNIEnv* jni,
    const JavaParamRef<jobject>& j_pc,
    const JavaParamRef<jobject>& j_rtc_config) {
  // Need to merge constraints into RTCConfiguration again, which are stored
  // in the OwnedPeerConnection object.
  OwnedPeerConnection* owned_pc = reinterpret_cast<OwnedPeerConnection*>(
      Java_PeerConnection_getNativeOwnedPeerConnection(jni, j_pc));
  PeerConnectionInterface::RTCConfiguration rtc_config(
      PeerConnectionInterface::RTCConfigurationType::kAggressive);
  JavaToNativeRTCConfiguration(jni, j_rtc_config, &rtc_config);
  if (owned_pc->constraints()) {
    CopyConstraintsIntoRtcConfiguration(owned_pc->constraints(), &rtc_config);
  }
  return owned_pc->pc()->SetConfiguration(rtc_config).ok();
}

static jboolean JNI_PeerConnection_AddIceCandidate(
    JNIEnv* jni,
    const JavaParamRef<jobject>& j_pc,
    const JavaParamRef<jstring>& j_sdp_mid,
    jint j_sdp_mline_index,
    const JavaParamRef<jstring>& j_candidate_sdp) {
  std::string sdp_mid = JavaToNativeString(jni, j_sdp_mid);
  std::string sdp = JavaToNativeString(jni, j_candidate_sdp);
  std::unique_ptr<IceCandidateInterface> candidate(
      CreateIceCandidate(sdp_mid, j_sdp_mline_index, sdp, nullptr));
  return ExtractNativePC(jni, j_pc)->AddIceCandidate(candidate.get());
}

static void JNI_PeerConnection_AddIceCandidateWithObserver(
    JNIEnv* jni,
    const JavaParamRef<jobject>& j_pc,
    const JavaParamRef<jstring>& j_sdp_mid,
    jint j_sdp_mline_index,
    const JavaParamRef<jstring>& j_candidate_sdp,
    const JavaParamRef<jobject>& j_observer) {
  std::string sdp_mid = JavaToNativeString(jni, j_sdp_mid);
  std::string sdp = JavaToNativeString(jni, j_candidate_sdp);
  std::unique_ptr<IceCandidateInterface> candidate(
      CreateIceCandidate(sdp_mid, j_sdp_mline_index, sdp, nullptr));

  rtc::scoped_refptr<AddIceCandidateObserverJni> observer(
      new AddIceCandidateObserverJni(jni, j_observer));
  ExtractNativePC(jni, j_pc)->AddIceCandidate(
      std::move(candidate),
      [observer](RTCError error) { observer->OnComplete(error); });
}

static jboolean JNI_PeerConnection_RemoveIceCandidates(
    JNIEnv* jni,
    const JavaParamRef<jobject>& j_pc,
    const JavaParamRef<jobjectArray>& j_candidates) {
  std::vector<cricket::Candidate> candidates =
      JavaToNativeVector<cricket::Candidate>(jni, j_candidates,
                                             &JavaToNativeCandidate);
  return ExtractNativePC(jni, j_pc)->RemoveIceCandidates(candidates);
}

static jboolean JNI_PeerConnection_AddLocalStream(
    JNIEnv* jni,
    const JavaParamRef<jobject>& j_pc,
    jlong native_stream) {
  return ExtractNativePC(jni, j_pc)->AddStream(
      reinterpret_cast<MediaStreamInterface*>(native_stream));
}

static void JNI_PeerConnection_RemoveLocalStream(
    JNIEnv* jni,
    const JavaParamRef<jobject>& j_pc,
    jlong native_stream) {
  ExtractNativePC(jni, j_pc)->RemoveStream(
      reinterpret_cast<MediaStreamInterface*>(native_stream));
}

static ScopedJavaLocalRef<jobject> JNI_PeerConnection_CreateSender(
    JNIEnv* jni,
    const JavaParamRef<jobject>& j_pc,
    const JavaParamRef<jstring>& j_kind,
    const JavaParamRef<jstring>& j_stream_id) {
  std::string kind = JavaToNativeString(jni, j_kind);
  std::string stream_id = JavaToNativeString(jni, j_stream_id);
  rtc::scoped_refptr<RtpSenderInterface> sender =
      ExtractNativePC(jni, j_pc)->CreateSender(kind, stream_id);
  return NativeToJavaRtpSender(jni, sender);
}

static ScopedJavaLocalRef<jobject> JNI_PeerConnection_GetSenders(
    JNIEnv* jni,
    const JavaParamRef<jobject>& j_pc) {
  return NativeToJavaList(jni, ExtractNativePC(jni, j_pc)->GetSenders(),
                          &NativeToJavaRtpSender);
}

static ScopedJavaLocalRef<jobject> JNI_PeerConnection_GetReceivers(
    JNIEnv* jni,
    const JavaParamRef<jobject>& j_pc) {
  return NativeToJavaList(jni, ExtractNativePC(jni, j_pc)->GetReceivers(),
                          &NativeToJavaRtpReceiver);
}

static ScopedJavaLocalRef<jobject> JNI_PeerConnection_GetTransceivers(
    JNIEnv* jni,
    const JavaParamRef<jobject>& j_pc) {
  return NativeToJavaList(jni, ExtractNativePC(jni, j_pc)->GetTransceivers(),
                          &NativeToJavaRtpTransceiver);
}

static ScopedJavaLocalRef<jobject> JNI_PeerConnection_AddTrack(
    JNIEnv* jni,
    const JavaParamRef<jobject>& j_pc,
    const jlong native_track,
    const JavaParamRef<jobject>& j_stream_labels) {
  RTCErrorOr<rtc::scoped_refptr<RtpSenderInterface>> result =
      ExtractNativePC(jni, j_pc)->AddTrack(
          reinterpret_cast<MediaStreamTrackInterface*>(native_track),
          JavaListToNativeVector<std::string, jstring>(jni, j_stream_labels,
                                                       &JavaToNativeString));
  if (!result.ok()) {
    RTC_LOG(LS_ERROR) << "Failed to add track: " << result.error().message();
    return nullptr;
  } else {
    return NativeToJavaRtpSender(jni, result.MoveValue());
  }
}

static jboolean JNI_PeerConnection_RemoveTrack(
    JNIEnv* jni,
    const JavaParamRef<jobject>& j_pc,
    jlong native_sender) {
  return ExtractNativePC(jni, j_pc)->RemoveTrack(
      reinterpret_cast<RtpSenderInterface*>(native_sender));
}

static ScopedJavaLocalRef<jobject> JNI_PeerConnection_AddTransceiverWithTrack(
    JNIEnv* jni,
    const JavaParamRef<jobject>& j_pc,
    jlong native_track,
    const JavaParamRef<jobject>& j_init) {
  RTCErrorOr<rtc::scoped_refptr<RtpTransceiverInterface>> result =
      ExtractNativePC(jni, j_pc)->AddTransceiver(
          reinterpret_cast<MediaStreamTrackInterface*>(native_track),
          JavaToNativeRtpTransceiverInit(jni, j_init));
  if (!result.ok()) {
    RTC_LOG(LS_ERROR) << "Failed to add transceiver: "
                      << result.error().message();
    return nullptr;
  } else {
    return NativeToJavaRtpTransceiver(jni, result.MoveValue());
  }
}

static ScopedJavaLocalRef<jobject> JNI_PeerConnection_AddTransceiverOfType(
    JNIEnv* jni,
    const JavaParamRef<jobject>& j_pc,
    const JavaParamRef<jobject>& j_media_type,
    const JavaParamRef<jobject>& j_init) {
  RTCErrorOr<rtc::scoped_refptr<RtpTransceiverInterface>> result =
      ExtractNativePC(jni, j_pc)->AddTransceiver(
          JavaToNativeMediaType(jni, j_media_type),
          JavaToNativeRtpTransceiverInit(jni, j_init));
  if (!result.ok()) {
    RTC_LOG(LS_ERROR) << "Failed to add transceiver: "
                      << result.error().message();
    return nullptr;
  } else {
    return NativeToJavaRtpTransceiver(jni, result.MoveValue());
  }
}

static jboolean JNI_PeerConnection_OldGetStats(
    JNIEnv* jni,
    const JavaParamRef<jobject>& j_pc,
    const JavaParamRef<jobject>& j_observer,
    jlong native_track) {
  auto observer = rtc::make_ref_counted<StatsObserverJni>(jni, j_observer);
  return ExtractNativePC(jni, j_pc)->GetStats(
      observer, reinterpret_cast<MediaStreamTrackInterface*>(native_track),
      PeerConnectionInterface::kStatsOutputLevelStandard);
}

static void JNI_PeerConnection_NewGetStats(
    JNIEnv* jni,
    const JavaParamRef<jobject>& j_pc,
    const JavaParamRef<jobject>& j_callback) {
  auto callback =
      rtc::make_ref_counted<RTCStatsCollectorCallbackWrapper>(jni, j_callback);
  ExtractNativePC(jni, j_pc)->GetStats(callback);
}

static jboolean JNI_PeerConnection_SetBitrate(
    JNIEnv* jni,
    const JavaParamRef<jobject>& j_pc,
    const JavaParamRef<jobject>& j_min,
    const JavaParamRef<jobject>& j_current,
    const JavaParamRef<jobject>& j_max) {
  BitrateSettings params;
  params.min_bitrate_bps = JavaToNativeOptionalInt(jni, j_min);
  params.start_bitrate_bps = JavaToNativeOptionalInt(jni, j_current);
  params.max_bitrate_bps = JavaToNativeOptionalInt(jni, j_max);
  return ExtractNativePC(jni, j_pc)->SetBitrate(params).ok();
}

static jboolean JNI_PeerConnection_StartRtcEventLog(
    JNIEnv* jni,
    const JavaParamRef<jobject>& j_pc,
    int file_descriptor,
    int max_size_bytes) {
  // TODO(eladalon): It would be better to not allow negative values into PC.
  const size_t max_size = (max_size_bytes < 0)
                              ? RtcEventLog::kUnlimitedOutput
                              : rtc::saturated_cast<size_t>(max_size_bytes);
  FILE* f = fdopen(file_descriptor, "wb");
  if (!f) {
    close(file_descriptor);
    return false;
  }
  return ExtractNativePC(jni, j_pc)->StartRtcEventLog(
      std::make_unique<RtcEventLogOutputFile>(f, max_size));
}

static void JNI_PeerConnection_StopRtcEventLog(
    JNIEnv* jni,
    const JavaParamRef<jobject>& j_pc) {
  ExtractNativePC(jni, j_pc)->StopRtcEventLog();
}

static ScopedJavaLocalRef<jobject> JNI_PeerConnection_SignalingState(
    JNIEnv* env,
    const JavaParamRef<jobject>& j_pc) {
  return Java_SignalingState_fromNativeIndex(
      env, ExtractNativePC(env, j_pc)->signaling_state());
}

static ScopedJavaLocalRef<jobject> JNI_PeerConnection_IceConnectionState(
    JNIEnv* env,
    const JavaParamRef<jobject>& j_pc) {
  return Java_IceConnectionState_fromNativeIndex(
      env, ExtractNativePC(env, j_pc)->ice_connection_state());
}

static ScopedJavaLocalRef<jobject> JNI_PeerConnection_ConnectionState(
    JNIEnv* env,
    const JavaParamRef<jobject>& j_pc) {
  return Java_PeerConnectionState_fromNativeIndex(
      env,
      static_cast<int>(ExtractNativePC(env, j_pc)->peer_connection_state()));
}

static ScopedJavaLocalRef<jobject> JNI_PeerConnection_IceGatheringState(
    JNIEnv* env,
    const JavaParamRef<jobject>& j_pc) {
  return Java_IceGatheringState_fromNativeIndex(
      env, ExtractNativePC(env, j_pc)->ice_gathering_state());
}

static void JNI_PeerConnection_Close(JNIEnv* jni,
                                     const JavaParamRef<jobject>& j_pc) {
  ExtractNativePC(jni, j_pc)->Close();
}

}  // namespace jni
}  // namespace webrtc<|MERGE_RESOLUTION|>--- conflicted
+++ resolved
@@ -499,11 +499,7 @@
     const JavaParamRef<jobject>& j_pc) {
   PeerConnectionInterface* pc = ExtractNativePC(jni, j_pc);
   // It's only safe to operate on SessionDescriptionInterface on the
-<<<<<<< HEAD
-  // signaling thread, but |jni| may only be used on the current thread, so we
-=======
   // signaling thread, but `jni` may only be used on the current thread, so we
->>>>>>> cbad18b1
   // must do this odd dance.
   std::string sdp;
   std::string type;
@@ -522,11 +518,7 @@
     const JavaParamRef<jobject>& j_pc) {
   PeerConnectionInterface* pc = ExtractNativePC(jni, j_pc);
   // It's only safe to operate on SessionDescriptionInterface on the
-<<<<<<< HEAD
-  // signaling thread, but |jni| may only be used on the current thread, so we
-=======
   // signaling thread, but `jni` may only be used on the current thread, so we
->>>>>>> cbad18b1
   // must do this odd dance.
   std::string sdp;
   std::string type;
