--- conflicted
+++ resolved
@@ -12,10 +12,6 @@
   deps = [
     "../../../api:array_view",
     "../../../api/task_queue:task_queue",
-<<<<<<< HEAD
-    "../../../rtc_base",
-=======
->>>>>>> 8f9b44ba
     "../../../rtc_base:checks",
     "../../../rtc_base:rtc_base_approved",
     "../../../rtc_base/containers:flat_map",
