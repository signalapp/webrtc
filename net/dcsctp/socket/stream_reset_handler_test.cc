/*
 *  Copyright (c) 2021 The WebRTC project authors. All Rights Reserved.
 *
 *  Use of this source code is governed by a BSD-style license
 *  that can be found in the LICENSE file in the root of the source
 *  tree. An additional intellectual property rights grant can be found
 *  in the file PATENTS.  All contributing project authors may
 *  be found in the AUTHORS file in the root of the source tree.
 */
#include "net/dcsctp/socket/stream_reset_handler.h"

#include <array>
#include <cstdint>
#include <memory>
#include <type_traits>
#include <vector>

#include "absl/types/optional.h"
#include "api/array_view.h"
#include "api/task_queue/task_queue_base.h"
#include "net/dcsctp/common/handover_testing.h"
#include "net/dcsctp/common/internal_types.h"
#include "net/dcsctp/packet/chunk/reconfig_chunk.h"
#include "net/dcsctp/packet/parameter/incoming_ssn_reset_request_parameter.h"
#include "net/dcsctp/packet/parameter/outgoing_ssn_reset_request_parameter.h"
#include "net/dcsctp/packet/parameter/parameter.h"
#include "net/dcsctp/packet/parameter/reconfiguration_response_parameter.h"
#include "net/dcsctp/public/dcsctp_message.h"
#include "net/dcsctp/rx/data_tracker.h"
#include "net/dcsctp/rx/reassembly_queue.h"
#include "net/dcsctp/socket/mock_context.h"
#include "net/dcsctp/socket/mock_dcsctp_socket_callbacks.h"
#include "net/dcsctp/testing/data_generator.h"
#include "net/dcsctp/testing/testing_macros.h"
#include "net/dcsctp/timer/timer.h"
#include "net/dcsctp/tx/mock_send_queue.h"
#include "net/dcsctp/tx/retransmission_queue.h"
#include "rtc_base/gunit.h"
#include "test/gmock.h"

namespace dcsctp {
namespace {
using ::testing::IsEmpty;
using ::testing::NiceMock;
using ::testing::Return;
using ::testing::SizeIs;
using ::testing::UnorderedElementsAre;
using ResponseResult = ReconfigurationResponseParameter::Result;

constexpr TSN kMyInitialTsn = MockContext::MyInitialTsn();
constexpr ReconfigRequestSN kMyInitialReqSn = ReconfigRequestSN(*kMyInitialTsn);
constexpr TSN kPeerInitialTsn = MockContext::PeerInitialTsn();
constexpr ReconfigRequestSN kPeerInitialReqSn =
    ReconfigRequestSN(*kPeerInitialTsn);
constexpr uint32_t kArwnd = 131072;
constexpr DurationMs kRto = DurationMs(250);

constexpr std::array<uint8_t, 4> kShortPayload = {1, 2, 3, 4};

MATCHER_P3(SctpMessageIs, stream_id, ppid, expected_payload, "") {
  if (arg.stream_id() != stream_id) {
    *result_listener << "the stream_id is " << *arg.stream_id();
    return false;
  }

  if (arg.ppid() != ppid) {
    *result_listener << "the ppid is " << *arg.ppid();
    return false;
  }

  if (std::vector<uint8_t>(arg.payload().begin(), arg.payload().end()) !=
      std::vector<uint8_t>(expected_payload.begin(), expected_payload.end())) {
    *result_listener << "the payload is wrong";
    return false;
  }
  return true;
}

TSN AddTo(TSN tsn, int delta) {
  return TSN(*tsn + delta);
}

ReconfigRequestSN AddTo(ReconfigRequestSN req_sn, int delta) {
  return ReconfigRequestSN(*req_sn + delta);
}

class StreamResetHandlerTest : public testing::Test {
 protected:
  StreamResetHandlerTest()
      : ctx_(&callbacks_),
        timer_manager_([this](webrtc::TaskQueueBase::DelayPrecision precision) {
          return callbacks_.CreateTimeout(precision);
        }),
        delayed_ack_timer_(timer_manager_.CreateTimer(
            "test/delayed_ack",
            []() { return absl::nullopt; },
            TimerOptions(DurationMs(0)))),
        t3_rtx_timer_(timer_manager_.CreateTimer(
            "test/t3_rtx",
            []() { return absl::nullopt; },
            TimerOptions(DurationMs(0)))),
        data_tracker_(std::make_unique<DataTracker>("log: ",
                                                    delayed_ack_timer_.get(),
                                                    kPeerInitialTsn)),
        reasm_(std::make_unique<ReassemblyQueue>("log: ",
                                                 kPeerInitialTsn,
                                                 kArwnd)),
        retransmission_queue_(std::make_unique<RetransmissionQueue>(
            "",
            &callbacks_,
            kMyInitialTsn,
            kArwnd,
            producer_,
            [](DurationMs rtt_ms) {},
            []() {},
            *t3_rtx_timer_,
            DcSctpOptions())),
        handler_(
            std::make_unique<StreamResetHandler>("log: ",
                                                 &ctx_,
                                                 &timer_manager_,
                                                 data_tracker_.get(),
                                                 reasm_.get(),
                                                 retransmission_queue_.get())) {
    EXPECT_CALL(ctx_, current_rto).WillRepeatedly(Return(kRto));
  }

  void AdvanceTime(DurationMs duration) {
    callbacks_.AdvanceTime(kRto);
    for (;;) {
      absl::optional<TimeoutID> timeout_id = callbacks_.GetNextExpiredTimeout();
      if (!timeout_id.has_value()) {
        break;
      }
      timer_manager_.HandleTimeout(*timeout_id);
    }
  }

  // Handles the passed in RE-CONFIG `chunk` and returns the responses
  // that are sent in the response RE-CONFIG.
  std::vector<ReconfigurationResponseParameter> HandleAndCatchResponse(
      ReConfigChunk chunk) {
    handler_->HandleReConfig(std::move(chunk));

    std::vector<uint8_t> payload = callbacks_.ConsumeSentPacket();
    if (payload.empty()) {
      EXPECT_TRUE(false);
      return {};
    }

    std::vector<ReconfigurationResponseParameter> responses;
    absl::optional<SctpPacket> p = SctpPacket::Parse(payload);
    if (!p.has_value()) {
      EXPECT_TRUE(false);
      return {};
    }
    if (p->descriptors().size() != 1) {
      EXPECT_TRUE(false);
      return {};
    }
    absl::optional<ReConfigChunk> response_chunk =
        ReConfigChunk::Parse(p->descriptors()[0].data);
    if (!response_chunk.has_value()) {
      EXPECT_TRUE(false);
      return {};
    }
    for (const auto& desc : response_chunk->parameters().descriptors()) {
      if (desc.type == ReconfigurationResponseParameter::kType) {
        absl::optional<ReconfigurationResponseParameter> response =
            ReconfigurationResponseParameter::Parse(desc.data);
        if (!response.has_value()) {
          EXPECT_TRUE(false);
          return {};
        }
        responses.emplace_back(*std::move(response));
      }
    }
    return responses;
  }

  void PerformHandover() {
    EXPECT_TRUE(handler_->GetHandoverReadiness().IsReady());
    EXPECT_TRUE(data_tracker_->GetHandoverReadiness().IsReady());
    EXPECT_TRUE(reasm_->GetHandoverReadiness().IsReady());
    EXPECT_TRUE(retransmission_queue_->GetHandoverReadiness().IsReady());

    DcSctpSocketHandoverState state;
    handler_->AddHandoverState(state);
    data_tracker_->AddHandoverState(state);
    reasm_->AddHandoverState(state);

    retransmission_queue_->AddHandoverState(state);

    g_handover_state_transformer_for_test(&state);

    data_tracker_ = std::make_unique<DataTracker>(
<<<<<<< HEAD
        "log: ", delayed_ack_timer_.get(), kPeerInitialTsn, &state);
    reasm_ = std::make_unique<ReassemblyQueue>("log: ", kPeerInitialTsn, kArwnd,
                                               &state);
    retransmission_queue_ = std::make_unique<RetransmissionQueue>(
        "", kMyInitialTsn, kArwnd, producer_, [](DurationMs rtt_ms) {}, []() {},
        *t3_rtx_timer_, DcSctpOptions(),
        /*supports_partial_reliability=*/true,
        /*use_message_interleaving=*/false, &state);
=======
        "log: ", delayed_ack_timer_.get(), kPeerInitialTsn);
    data_tracker_->RestoreFromState(state);
    reasm_ =
        std::make_unique<ReassemblyQueue>("log: ", kPeerInitialTsn, kArwnd);
    reasm_->RestoreFromState(state);
    retransmission_queue_ = std::make_unique<RetransmissionQueue>(
        "", &callbacks_, kMyInitialTsn, kArwnd, producer_,
        [](DurationMs rtt_ms) {}, []() {}, *t3_rtx_timer_, DcSctpOptions(),
        /*supports_partial_reliability=*/true,
        /*use_message_interleaving=*/false);
    retransmission_queue_->RestoreFromState(state);
>>>>>>> fb3bd4a0
    handler_ = std::make_unique<StreamResetHandler>(
        "log: ", &ctx_, &timer_manager_, data_tracker_.get(), reasm_.get(),
        retransmission_queue_.get(), &state);
  }

  DataGenerator gen_;
  NiceMock<MockDcSctpSocketCallbacks> callbacks_;
  NiceMock<MockContext> ctx_;
  NiceMock<MockSendQueue> producer_;
  TimerManager timer_manager_;
  std::unique_ptr<Timer> delayed_ack_timer_;
  std::unique_ptr<Timer> t3_rtx_timer_;
  std::unique_ptr<DataTracker> data_tracker_;
  std::unique_ptr<ReassemblyQueue> reasm_;
  std::unique_ptr<RetransmissionQueue> retransmission_queue_;
  std::unique_ptr<StreamResetHandler> handler_;
};

TEST_F(StreamResetHandlerTest, ChunkWithNoParametersReturnsError) {
  EXPECT_CALL(callbacks_, SendPacketWithStatus).Times(0);
  EXPECT_CALL(callbacks_, OnError).Times(1);
  handler_->HandleReConfig(ReConfigChunk(Parameters()));
}

TEST_F(StreamResetHandlerTest, ChunkWithInvalidParametersReturnsError) {
  Parameters::Builder builder;
  // Two OutgoingSSNResetRequestParameter in a RE-CONFIG is not valid.
  builder.Add(OutgoingSSNResetRequestParameter(ReconfigRequestSN(1),
                                               ReconfigRequestSN(10),
                                               kPeerInitialTsn, {StreamID(1)}));
  builder.Add(OutgoingSSNResetRequestParameter(ReconfigRequestSN(2),
                                               ReconfigRequestSN(10),
                                               kPeerInitialTsn, {StreamID(2)}));

  EXPECT_CALL(callbacks_, SendPacketWithStatus).Times(0);
  EXPECT_CALL(callbacks_, OnError).Times(1);
  handler_->HandleReConfig(ReConfigChunk(builder.Build()));
}

TEST_F(StreamResetHandlerTest, FailToDeliverWithoutResettingStream) {
  reasm_->Add(kPeerInitialTsn, gen_.Ordered({1, 2, 3, 4}, "BE"));
  reasm_->Add(AddTo(kPeerInitialTsn, 1), gen_.Ordered({1, 2, 3, 4}, "BE"));

  data_tracker_->Observe(kPeerInitialTsn);
  data_tracker_->Observe(AddTo(kPeerInitialTsn, 1));
  EXPECT_THAT(reasm_->FlushMessages(),
              UnorderedElementsAre(
                  SctpMessageIs(StreamID(1), PPID(53), kShortPayload),
                  SctpMessageIs(StreamID(1), PPID(53), kShortPayload)));

  gen_.ResetStream();
  reasm_->Add(AddTo(kPeerInitialTsn, 2), gen_.Ordered({1, 2, 3, 4}, "BE"));
  EXPECT_THAT(reasm_->FlushMessages(), IsEmpty());
}

TEST_F(StreamResetHandlerTest, ResetStreamsNotDeferred) {
  reasm_->Add(kPeerInitialTsn, gen_.Ordered({1, 2, 3, 4}, "BE"));
  reasm_->Add(AddTo(kPeerInitialTsn, 1), gen_.Ordered({1, 2, 3, 4}, "BE"));

  data_tracker_->Observe(kPeerInitialTsn);
  data_tracker_->Observe(AddTo(kPeerInitialTsn, 1));
  EXPECT_THAT(reasm_->FlushMessages(),
              UnorderedElementsAre(
                  SctpMessageIs(StreamID(1), PPID(53), kShortPayload),
                  SctpMessageIs(StreamID(1), PPID(53), kShortPayload)));

  Parameters::Builder builder;
  builder.Add(OutgoingSSNResetRequestParameter(
      kPeerInitialReqSn, ReconfigRequestSN(3), AddTo(kPeerInitialTsn, 1),
      {StreamID(1)}));

  std::vector<ReconfigurationResponseParameter> responses =
      HandleAndCatchResponse(ReConfigChunk(builder.Build()));
  EXPECT_THAT(responses, SizeIs(1));
  EXPECT_EQ(responses[0].result(), ResponseResult::kSuccessPerformed);

  gen_.ResetStream();
  reasm_->Add(AddTo(kPeerInitialTsn, 2), gen_.Ordered({1, 2, 3, 4}, "BE"));
  EXPECT_THAT(reasm_->FlushMessages(),
              UnorderedElementsAre(
                  SctpMessageIs(StreamID(1), PPID(53), kShortPayload)));
}

TEST_F(StreamResetHandlerTest, ResetStreamsDeferred) {
  DataGeneratorOptions opts;
  opts.message_id = MID(0);
  reasm_->Add(kPeerInitialTsn, gen_.Ordered({1, 2, 3, 4}, "BE", opts));

  opts.message_id = MID(1);
  reasm_->Add(AddTo(kPeerInitialTsn, 1),
              gen_.Ordered({1, 2, 3, 4}, "BE", opts));

  data_tracker_->Observe(kPeerInitialTsn);
  data_tracker_->Observe(AddTo(kPeerInitialTsn, 1));
  EXPECT_THAT(reasm_->FlushMessages(),
              UnorderedElementsAre(
                  SctpMessageIs(StreamID(1), PPID(53), kShortPayload),
                  SctpMessageIs(StreamID(1), PPID(53), kShortPayload)));

  Parameters::Builder builder;
  builder.Add(OutgoingSSNResetRequestParameter(
      kPeerInitialReqSn, ReconfigRequestSN(3), AddTo(kPeerInitialTsn, 3),
      {StreamID(1)}));

  std::vector<ReconfigurationResponseParameter> responses =
      HandleAndCatchResponse(ReConfigChunk(builder.Build()));
  EXPECT_THAT(responses, SizeIs(1));
  EXPECT_EQ(responses[0].result(), ResponseResult::kInProgress);

  opts.message_id = MID(1);
  opts.ppid = PPID(5);
  reasm_->Add(AddTo(kPeerInitialTsn, 5),
              gen_.Ordered({1, 2, 3, 4}, "BE", opts));
  reasm_->MaybeResetStreamsDeferred(AddTo(kPeerInitialTsn, 1));

  opts.message_id = MID(0);
  opts.ppid = PPID(4);
  reasm_->Add(AddTo(kPeerInitialTsn, 4),
              gen_.Ordered({1, 2, 3, 4}, "BE", opts));
  reasm_->MaybeResetStreamsDeferred(AddTo(kPeerInitialTsn, 1));

  opts.message_id = MID(3);
  opts.ppid = PPID(3);
  reasm_->Add(AddTo(kPeerInitialTsn, 3),
              gen_.Ordered({1, 2, 3, 4}, "BE", opts));
  reasm_->MaybeResetStreamsDeferred(AddTo(kPeerInitialTsn, 1));

  opts.message_id = MID(2);
  opts.ppid = PPID(2);
  reasm_->Add(AddTo(kPeerInitialTsn, 2),
              gen_.Ordered({1, 2, 3, 4}, "BE", opts));
  reasm_->MaybeResetStreamsDeferred(AddTo(kPeerInitialTsn, 5));

  EXPECT_THAT(
      reasm_->FlushMessages(),
      UnorderedElementsAre(SctpMessageIs(StreamID(1), PPID(2), kShortPayload),
                           SctpMessageIs(StreamID(1), PPID(3), kShortPayload),
                           SctpMessageIs(StreamID(1), PPID(4), kShortPayload),
                           SctpMessageIs(StreamID(1), PPID(5), kShortPayload)));
}

TEST_F(StreamResetHandlerTest, SendOutgoingRequestDirectly) {
  EXPECT_CALL(producer_, PrepareResetStream(StreamID(42)));
  handler_->ResetStreams(std::vector<StreamID>({StreamID(42)}));

  EXPECT_CALL(producer_, HasStreamsReadyToBeReset()).WillOnce(Return(true));
  EXPECT_CALL(producer_, GetStreamsReadyToBeReset())
      .WillOnce(Return(std::vector<StreamID>({StreamID(42)})));

  absl::optional<ReConfigChunk> reconfig = handler_->MakeStreamResetRequest();
  ASSERT_TRUE(reconfig.has_value());
  ASSERT_HAS_VALUE_AND_ASSIGN(
      OutgoingSSNResetRequestParameter req,
      reconfig->parameters().get<OutgoingSSNResetRequestParameter>());

  EXPECT_EQ(req.request_sequence_number(), kMyInitialReqSn);
  EXPECT_EQ(req.sender_last_assigned_tsn(),
            TSN(*retransmission_queue_->next_tsn() - 1));
  EXPECT_THAT(req.stream_ids(), UnorderedElementsAre(StreamID(42)));
}

TEST_F(StreamResetHandlerTest, ResetMultipleStreamsInOneRequest) {
  EXPECT_CALL(producer_, PrepareResetStream(StreamID(40)));
  EXPECT_CALL(producer_, PrepareResetStream(StreamID(41)));
  EXPECT_CALL(producer_, PrepareResetStream(StreamID(42))).Times(2);
  EXPECT_CALL(producer_, PrepareResetStream(StreamID(43)));
  EXPECT_CALL(producer_, PrepareResetStream(StreamID(44)));
  handler_->ResetStreams(std::vector<StreamID>({StreamID(42)}));
  handler_->ResetStreams(
      std::vector<StreamID>({StreamID(43), StreamID(44), StreamID(41)}));
  handler_->ResetStreams(std::vector<StreamID>({StreamID(42), StreamID(40)}));

  EXPECT_CALL(producer_, HasStreamsReadyToBeReset()).WillOnce(Return(true));
  EXPECT_CALL(producer_, GetStreamsReadyToBeReset())
      .WillOnce(Return(
          std::vector<StreamID>({StreamID(40), StreamID(41), StreamID(42),
                                 StreamID(43), StreamID(44)})));
  absl::optional<ReConfigChunk> reconfig = handler_->MakeStreamResetRequest();
  ASSERT_TRUE(reconfig.has_value());
  ASSERT_HAS_VALUE_AND_ASSIGN(
      OutgoingSSNResetRequestParameter req,
      reconfig->parameters().get<OutgoingSSNResetRequestParameter>());

  EXPECT_EQ(req.request_sequence_number(), kMyInitialReqSn);
  EXPECT_EQ(req.sender_last_assigned_tsn(),
            TSN(*retransmission_queue_->next_tsn() - 1));
  EXPECT_THAT(req.stream_ids(),
              UnorderedElementsAre(StreamID(40), StreamID(41), StreamID(42),
                                   StreamID(43), StreamID(44)));
}

TEST_F(StreamResetHandlerTest, SendOutgoingRequestDeferred) {
  EXPECT_CALL(producer_, PrepareResetStream(StreamID(42)));
  handler_->ResetStreams(std::vector<StreamID>({StreamID(42)}));

  EXPECT_CALL(producer_, HasStreamsReadyToBeReset())
      .WillOnce(Return(false))
      .WillOnce(Return(false))
      .WillOnce(Return(true));

  EXPECT_FALSE(handler_->MakeStreamResetRequest().has_value());
  EXPECT_FALSE(handler_->MakeStreamResetRequest().has_value());
  EXPECT_TRUE(handler_->MakeStreamResetRequest().has_value());
}

TEST_F(StreamResetHandlerTest, SendOutgoingResettingOnPositiveResponse) {
  EXPECT_CALL(producer_, PrepareResetStream(StreamID(42)));
  handler_->ResetStreams(std::vector<StreamID>({StreamID(42)}));

  EXPECT_CALL(producer_, HasStreamsReadyToBeReset()).WillOnce(Return(true));
  EXPECT_CALL(producer_, GetStreamsReadyToBeReset())
      .WillOnce(Return(std::vector<StreamID>({StreamID(42)})));

  absl::optional<ReConfigChunk> reconfig = handler_->MakeStreamResetRequest();
  ASSERT_TRUE(reconfig.has_value());
  ASSERT_HAS_VALUE_AND_ASSIGN(
      OutgoingSSNResetRequestParameter req,
      reconfig->parameters().get<OutgoingSSNResetRequestParameter>());

  Parameters::Builder builder;
  builder.Add(ReconfigurationResponseParameter(
      req.request_sequence_number(), ResponseResult::kSuccessPerformed));
  ReConfigChunk response_reconfig(builder.Build());

  EXPECT_CALL(producer_, CommitResetStreams);
  EXPECT_CALL(producer_, RollbackResetStreams).Times(0);

  // Processing a response shouldn't result in sending anything.
  EXPECT_CALL(callbacks_, OnError).Times(0);
  EXPECT_CALL(callbacks_, SendPacketWithStatus).Times(0);
  handler_->HandleReConfig(std::move(response_reconfig));
}

TEST_F(StreamResetHandlerTest, SendOutgoingResetRollbackOnError) {
  EXPECT_CALL(producer_, PrepareResetStream(StreamID(42)));
  handler_->ResetStreams(std::vector<StreamID>({StreamID(42)}));

  EXPECT_CALL(producer_, HasStreamsReadyToBeReset()).WillOnce(Return(true));
  EXPECT_CALL(producer_, GetStreamsReadyToBeReset())
      .WillOnce(Return(std::vector<StreamID>({StreamID(42)})));

  absl::optional<ReConfigChunk> reconfig = handler_->MakeStreamResetRequest();
  ASSERT_TRUE(reconfig.has_value());
  ASSERT_HAS_VALUE_AND_ASSIGN(
      OutgoingSSNResetRequestParameter req,
      reconfig->parameters().get<OutgoingSSNResetRequestParameter>());

  Parameters::Builder builder;
  builder.Add(ReconfigurationResponseParameter(
      req.request_sequence_number(), ResponseResult::kErrorBadSequenceNumber));
  ReConfigChunk response_reconfig(builder.Build());

  EXPECT_CALL(producer_, CommitResetStreams).Times(0);
  EXPECT_CALL(producer_, RollbackResetStreams);

  // Only requests should result in sending responses.
  EXPECT_CALL(callbacks_, OnError).Times(0);
  EXPECT_CALL(callbacks_, SendPacketWithStatus).Times(0);
  handler_->HandleReConfig(std::move(response_reconfig));
}

TEST_F(StreamResetHandlerTest, SendOutgoingResetRetransmitOnInProgress) {
  static constexpr StreamID kStreamToReset = StreamID(42);

  EXPECT_CALL(producer_, PrepareResetStream(kStreamToReset));
  handler_->ResetStreams(std::vector<StreamID>({kStreamToReset}));

  EXPECT_CALL(producer_, HasStreamsReadyToBeReset()).WillOnce(Return(true));
  EXPECT_CALL(producer_, GetStreamsReadyToBeReset())
      .WillOnce(Return(std::vector<StreamID>({kStreamToReset})));

  absl::optional<ReConfigChunk> reconfig1 = handler_->MakeStreamResetRequest();
  ASSERT_TRUE(reconfig1.has_value());
  ASSERT_HAS_VALUE_AND_ASSIGN(
      OutgoingSSNResetRequestParameter req1,
      reconfig1->parameters().get<OutgoingSSNResetRequestParameter>());

  // Simulate that the peer responded "In Progress".
  Parameters::Builder builder;
  builder.Add(ReconfigurationResponseParameter(req1.request_sequence_number(),
                                               ResponseResult::kInProgress));
  ReConfigChunk response_reconfig(builder.Build());

  EXPECT_CALL(producer_, CommitResetStreams()).Times(0);
  EXPECT_CALL(producer_, RollbackResetStreams()).Times(0);

  // Processing a response shouldn't result in sending anything.
  EXPECT_CALL(callbacks_, OnError).Times(0);
  EXPECT_CALL(callbacks_, SendPacketWithStatus).Times(0);
  handler_->HandleReConfig(std::move(response_reconfig));

  // Let some time pass, so that the reconfig timer expires, and retries the
  // same request.
  EXPECT_CALL(callbacks_, SendPacketWithStatus).Times(1);
  AdvanceTime(kRto);

  std::vector<uint8_t> payload = callbacks_.ConsumeSentPacket();
  ASSERT_FALSE(payload.empty());

  ASSERT_HAS_VALUE_AND_ASSIGN(SctpPacket packet, SctpPacket::Parse(payload));
  ASSERT_THAT(packet.descriptors(), SizeIs(1));
  ASSERT_HAS_VALUE_AND_ASSIGN(
      ReConfigChunk reconfig2,
      ReConfigChunk::Parse(packet.descriptors()[0].data));

  ASSERT_HAS_VALUE_AND_ASSIGN(
      OutgoingSSNResetRequestParameter req2,
      reconfig2.parameters().get<OutgoingSSNResetRequestParameter>());

  EXPECT_EQ(req2.request_sequence_number(),
            AddTo(req1.request_sequence_number(), 1));
  EXPECT_THAT(req2.stream_ids(), UnorderedElementsAre(kStreamToReset));
}

TEST_F(StreamResetHandlerTest, ResetWhileRequestIsSentWillQueue) {
  EXPECT_CALL(producer_, PrepareResetStream(StreamID(42)));
  handler_->ResetStreams(std::vector<StreamID>({StreamID(42)}));

  EXPECT_CALL(producer_, HasStreamsReadyToBeReset()).WillOnce(Return(true));
  EXPECT_CALL(producer_, GetStreamsReadyToBeReset())
      .WillOnce(Return(std::vector<StreamID>({StreamID(42)})));

  absl::optional<ReConfigChunk> reconfig1 = handler_->MakeStreamResetRequest();
  ASSERT_TRUE(reconfig1.has_value());
  ASSERT_HAS_VALUE_AND_ASSIGN(
      OutgoingSSNResetRequestParameter req1,
      reconfig1->parameters().get<OutgoingSSNResetRequestParameter>());
  EXPECT_EQ(req1.request_sequence_number(), kMyInitialReqSn);
  EXPECT_EQ(req1.sender_last_assigned_tsn(),
            AddTo(retransmission_queue_->next_tsn(), -1));
  EXPECT_THAT(req1.stream_ids(), UnorderedElementsAre(StreamID(42)));

  // Streams reset while the request is in-flight will be queued.
  EXPECT_CALL(producer_, PrepareResetStream(StreamID(41)));
  EXPECT_CALL(producer_, PrepareResetStream(StreamID(43)));
  StreamID stream_ids[] = {StreamID(41), StreamID(43)};
  handler_->ResetStreams(stream_ids);
  EXPECT_EQ(handler_->MakeStreamResetRequest(), absl::nullopt);

  Parameters::Builder builder;
  builder.Add(ReconfigurationResponseParameter(
      req1.request_sequence_number(), ResponseResult::kSuccessPerformed));
  ReConfigChunk response_reconfig(builder.Build());

  EXPECT_CALL(producer_, CommitResetStreams()).Times(1);
  EXPECT_CALL(producer_, RollbackResetStreams()).Times(0);

  // Processing a response shouldn't result in sending anything.
  EXPECT_CALL(callbacks_, OnError).Times(0);
  EXPECT_CALL(callbacks_, SendPacketWithStatus).Times(0);
  handler_->HandleReConfig(std::move(response_reconfig));

  // Response has been processed. A new request can be sent.
  EXPECT_CALL(producer_, HasStreamsReadyToBeReset()).WillOnce(Return(true));
  EXPECT_CALL(producer_, GetStreamsReadyToBeReset())
      .WillOnce(Return(std::vector<StreamID>({StreamID(41), StreamID(43)})));

  absl::optional<ReConfigChunk> reconfig2 = handler_->MakeStreamResetRequest();
  ASSERT_TRUE(reconfig2.has_value());
  ASSERT_HAS_VALUE_AND_ASSIGN(
      OutgoingSSNResetRequestParameter req2,
      reconfig2->parameters().get<OutgoingSSNResetRequestParameter>());
  EXPECT_EQ(req2.request_sequence_number(), AddTo(kMyInitialReqSn, 1));
  EXPECT_EQ(req2.sender_last_assigned_tsn(),
            TSN(*retransmission_queue_->next_tsn() - 1));
  EXPECT_THAT(req2.stream_ids(),
              UnorderedElementsAre(StreamID(41), StreamID(43)));
}

TEST_F(StreamResetHandlerTest, SendIncomingResetJustReturnsNothingPerformed) {
  Parameters::Builder builder;
  builder.Add(
      IncomingSSNResetRequestParameter(kPeerInitialReqSn, {StreamID(1)}));

  std::vector<ReconfigurationResponseParameter> responses =
      HandleAndCatchResponse(ReConfigChunk(builder.Build()));
  ASSERT_THAT(responses, SizeIs(1));
  EXPECT_THAT(responses[0].response_sequence_number(), kPeerInitialReqSn);
  EXPECT_THAT(responses[0].result(), ResponseResult::kSuccessNothingToDo);
}

<<<<<<< HEAD
TEST_F(StreamResetHandlerTest, SendSameRequestTwiceReturnsNothingToDo) {
  reasm_->Add(kPeerInitialTsn, gen_.Ordered({1, 2, 3, 4}, "BE"));
  reasm_->Add(AddTo(kPeerInitialTsn, 1), gen_.Ordered({1, 2, 3, 4}, "BE"));

  data_tracker_->Observe(kPeerInitialTsn);
  data_tracker_->Observe(AddTo(kPeerInitialTsn, 1));
  EXPECT_THAT(reasm_->FlushMessages(),
              UnorderedElementsAre(
                  SctpMessageIs(StreamID(1), PPID(53), kShortPayload),
                  SctpMessageIs(StreamID(1), PPID(53), kShortPayload)));
=======
TEST_F(StreamResetHandlerTest, SendSameRequestTwiceIsIdempotent) {
  // Simulate that receiving the same chunk twice (due to network issues,
  // or retransmissions, causing a RECONFIG to be re-received) is idempotent.
  for (int i = 0; i < 2; ++i) {
    Parameters::Builder builder;
    builder.Add(OutgoingSSNResetRequestParameter(
        kPeerInitialReqSn, ReconfigRequestSN(3), AddTo(kPeerInitialTsn, 1),
        {StreamID(1)}));

    std::vector<ReconfigurationResponseParameter> responses1 =
        HandleAndCatchResponse(ReConfigChunk(builder.Build()));
    EXPECT_THAT(responses1, SizeIs(1));
    EXPECT_EQ(responses1[0].result(), ResponseResult::kInProgress);
  }
}

TEST_F(StreamResetHandlerTest,
       HandoverIsAllowedOnlyWhenNoStreamIsBeingOrWillBeReset) {
  EXPECT_CALL(producer_, PrepareResetStream(StreamID(42)));
  handler_->ResetStreams(std::vector<StreamID>({StreamID(42)}));
  EXPECT_CALL(producer_, HasStreamsReadyToBeReset()).WillOnce(Return(true));
  EXPECT_EQ(
      handler_->GetHandoverReadiness(),
      HandoverReadinessStatus(HandoverUnreadinessReason::kPendingStreamReset));

  EXPECT_CALL(producer_, HasStreamsReadyToBeReset())
      .WillOnce(Return(true))
      .WillOnce(Return(false));
  EXPECT_CALL(producer_, GetStreamsReadyToBeReset())
      .WillOnce(Return(std::vector<StreamID>({StreamID(42)})));

  ASSERT_TRUE(handler_->MakeStreamResetRequest().has_value());
  EXPECT_EQ(handler_->GetHandoverReadiness(),
            HandoverReadinessStatus(
                HandoverUnreadinessReason::kPendingStreamResetRequest));

  // Reset more streams while the request is in-flight.
  EXPECT_CALL(producer_, PrepareResetStream(StreamID(41)));
  EXPECT_CALL(producer_, PrepareResetStream(StreamID(43)));
  StreamID stream_ids[] = {StreamID(41), StreamID(43)};
  handler_->ResetStreams(stream_ids);
>>>>>>> fb3bd4a0

  EXPECT_CALL(producer_, HasStreamsReadyToBeReset()).WillOnce(Return(true));
  EXPECT_EQ(handler_->GetHandoverReadiness(),
            HandoverReadinessStatus()
                .Add(HandoverUnreadinessReason::kPendingStreamResetRequest)
                .Add(HandoverUnreadinessReason::kPendingStreamReset));

  // Processing a response to first request.
  EXPECT_CALL(producer_, CommitResetStreams()).Times(1);
  handler_->HandleReConfig(
      ReConfigChunk(Parameters::Builder()
                        .Add(ReconfigurationResponseParameter(
                            kMyInitialReqSn, ResponseResult::kSuccessPerformed))
                        .Build()));
  EXPECT_CALL(producer_, HasStreamsReadyToBeReset()).WillOnce(Return(true));
  EXPECT_EQ(
      handler_->GetHandoverReadiness(),
      HandoverReadinessStatus(HandoverUnreadinessReason::kPendingStreamReset));

  // Second request can be sent.
  EXPECT_CALL(producer_, HasStreamsReadyToBeReset())
      .WillOnce(Return(true))
      .WillOnce(Return(false));
  EXPECT_CALL(producer_, GetStreamsReadyToBeReset())
      .WillOnce(Return(std::vector<StreamID>({StreamID(41), StreamID(43)})));

  ASSERT_TRUE(handler_->MakeStreamResetRequest().has_value());
  EXPECT_EQ(handler_->GetHandoverReadiness(),
            HandoverReadinessStatus(
                HandoverUnreadinessReason::kPendingStreamResetRequest));

  // Processing a response to second request.
  EXPECT_CALL(producer_, CommitResetStreams()).Times(1);
  handler_->HandleReConfig(ReConfigChunk(
      Parameters::Builder()
          .Add(ReconfigurationResponseParameter(
              AddTo(kMyInitialReqSn, 1), ResponseResult::kSuccessPerformed))
          .Build()));

  // Seconds response has been processed. No pending resets.
  EXPECT_CALL(producer_, HasStreamsReadyToBeReset()).WillOnce(Return(false));

  EXPECT_TRUE(handler_->GetHandoverReadiness().IsReady());
}

TEST_F(StreamResetHandlerTest, HandoverInInitialState) {
  PerformHandover();

  EXPECT_CALL(producer_, PrepareResetStream(StreamID(42)));
  handler_->ResetStreams(std::vector<StreamID>({StreamID(42)}));

  EXPECT_CALL(producer_, HasStreamsReadyToBeReset()).WillOnce(Return(true));
  EXPECT_CALL(producer_, GetStreamsReadyToBeReset())
      .WillOnce(Return(std::vector<StreamID>({StreamID(42)})));

  absl::optional<ReConfigChunk> reconfig = handler_->MakeStreamResetRequest();
  ASSERT_TRUE(reconfig.has_value());
  ASSERT_HAS_VALUE_AND_ASSIGN(
      OutgoingSSNResetRequestParameter req,
      reconfig->parameters().get<OutgoingSSNResetRequestParameter>());

  EXPECT_EQ(req.request_sequence_number(), kMyInitialReqSn);
  EXPECT_EQ(req.sender_last_assigned_tsn(),
            TSN(*retransmission_queue_->next_tsn() - 1));
  EXPECT_THAT(req.stream_ids(), UnorderedElementsAre(StreamID(42)));
}

TEST_F(StreamResetHandlerTest, HandoverAfterHavingResetOneStream) {
  // Reset one stream
  {
    EXPECT_CALL(producer_, PrepareResetStream(StreamID(42)));
    handler_->ResetStreams(std::vector<StreamID>({StreamID(42)}));

    EXPECT_CALL(producer_, HasStreamsReadyToBeReset())
        .WillOnce(Return(true))
        .WillOnce(Return(false));
    EXPECT_CALL(producer_, GetStreamsReadyToBeReset())
        .WillOnce(Return(std::vector<StreamID>({StreamID(42)})));

    ASSERT_HAS_VALUE_AND_ASSIGN(ReConfigChunk reconfig,
                                handler_->MakeStreamResetRequest());
    ASSERT_HAS_VALUE_AND_ASSIGN(
        OutgoingSSNResetRequestParameter req,
        reconfig.parameters().get<OutgoingSSNResetRequestParameter>());
    EXPECT_EQ(req.request_sequence_number(), kMyInitialReqSn);
    EXPECT_EQ(req.sender_last_assigned_tsn(),
              TSN(*retransmission_queue_->next_tsn() - 1));
    EXPECT_THAT(req.stream_ids(), UnorderedElementsAre(StreamID(42)));

    EXPECT_CALL(producer_, CommitResetStreams()).Times(1);
    handler_->HandleReConfig(
        ReConfigChunk(Parameters::Builder()
                          .Add(ReconfigurationResponseParameter(
                              req.request_sequence_number(),
                              ResponseResult::kSuccessPerformed))
                          .Build()));
  }

  PerformHandover();

  // Reset another stream after handover
  {
    EXPECT_CALL(producer_, PrepareResetStream(StreamID(43)));
    handler_->ResetStreams(std::vector<StreamID>({StreamID(43)}));

    EXPECT_CALL(producer_, HasStreamsReadyToBeReset()).WillOnce(Return(true));
    EXPECT_CALL(producer_, GetStreamsReadyToBeReset())
        .WillOnce(Return(std::vector<StreamID>({StreamID(43)})));

    ASSERT_HAS_VALUE_AND_ASSIGN(ReConfigChunk reconfig,
                                handler_->MakeStreamResetRequest());
    ASSERT_HAS_VALUE_AND_ASSIGN(
        OutgoingSSNResetRequestParameter req,
        reconfig.parameters().get<OutgoingSSNResetRequestParameter>());

    EXPECT_EQ(req.request_sequence_number(),
              ReconfigRequestSN(kMyInitialReqSn.value() + 1));
    EXPECT_EQ(req.sender_last_assigned_tsn(),
              TSN(*retransmission_queue_->next_tsn() - 1));
    EXPECT_THAT(req.stream_ids(), UnorderedElementsAre(StreamID(43)));
  }
}

TEST_F(StreamResetHandlerTest, PerformCloseAfterOneFirstFailing) {
  // Inject a stream reset on the first expected TSN (which hasn't been seen).
  Parameters::Builder builder;
  builder.Add(OutgoingSSNResetRequestParameter(
      kPeerInitialReqSn, ReconfigRequestSN(3), kPeerInitialTsn, {StreamID(1)}));

  // The socket is expected to say "in progress" as that TSN hasn't been seen.
  std::vector<ReconfigurationResponseParameter> responses =
      HandleAndCatchResponse(ReConfigChunk(builder.Build()));
  EXPECT_THAT(responses, SizeIs(1));
  EXPECT_EQ(responses[0].result(), ResponseResult::kInProgress);

  // Let the socket receive the TSN.
  DataGeneratorOptions opts;
  opts.message_id = MID(0);
  reasm_->Add(kPeerInitialTsn, gen_.Ordered({1, 2, 3, 4}, "BE", opts));
  reasm_->MaybeResetStreamsDeferred(kPeerInitialTsn);
  data_tracker_->Observe(kPeerInitialTsn);

  // And emulate that time has passed, and the peer retries the stream reset,
  // but now with an incremented request sequence number.
  Parameters::Builder builder2;
  builder2.Add(OutgoingSSNResetRequestParameter(
      ReconfigRequestSN(*kPeerInitialReqSn + 1), ReconfigRequestSN(3),
      kPeerInitialTsn, {StreamID(1)}));

  // This is supposed to be handled well.
  std::vector<ReconfigurationResponseParameter> responses2 =
      HandleAndCatchResponse(ReConfigChunk(builder2.Build()));
  EXPECT_THAT(responses2, SizeIs(1));
  EXPECT_EQ(responses2[0].result(), ResponseResult::kSuccessPerformed);
}

TEST_F(StreamResetHandlerTest,
       HandoverIsAllowedOnlyWhenNoStreamIsBeingOrWillBeReset) {
  EXPECT_CALL(producer_, PrepareResetStream(StreamID(42)));
  handler_->ResetStreams(std::vector<StreamID>({StreamID(42)}));
  EXPECT_CALL(producer_, HasStreamsReadyToBeReset()).WillOnce(Return(true));
  EXPECT_EQ(
      handler_->GetHandoverReadiness(),
      HandoverReadinessStatus(HandoverUnreadinessReason::kPendingStreamReset));

  EXPECT_CALL(producer_, HasStreamsReadyToBeReset())
      .WillOnce(Return(true))
      .WillOnce(Return(false));
  EXPECT_CALL(producer_, GetStreamsReadyToBeReset())
      .WillOnce(Return(std::vector<StreamID>({StreamID(42)})));

  ASSERT_TRUE(handler_->MakeStreamResetRequest().has_value());
  EXPECT_EQ(handler_->GetHandoverReadiness(),
            HandoverReadinessStatus(
                HandoverUnreadinessReason::kPendingStreamResetRequest));

  // Reset more streams while the request is in-flight.
  EXPECT_CALL(producer_, PrepareResetStream(StreamID(41)));
  EXPECT_CALL(producer_, PrepareResetStream(StreamID(43)));
  StreamID stream_ids[] = {StreamID(41), StreamID(43)};
  handler_->ResetStreams(stream_ids);

  EXPECT_CALL(producer_, HasStreamsReadyToBeReset()).WillOnce(Return(true));
  EXPECT_EQ(handler_->GetHandoverReadiness(),
            HandoverReadinessStatus()
                .Add(HandoverUnreadinessReason::kPendingStreamResetRequest)
                .Add(HandoverUnreadinessReason::kPendingStreamReset));

  // Processing a response to first request.
  EXPECT_CALL(producer_, CommitResetStreams()).Times(1);
  handler_->HandleReConfig(
      ReConfigChunk(Parameters::Builder()
                        .Add(ReconfigurationResponseParameter(
                            kMyInitialReqSn, ResponseResult::kSuccessPerformed))
                        .Build()));
  EXPECT_CALL(producer_, HasStreamsReadyToBeReset()).WillOnce(Return(true));
  EXPECT_EQ(
      handler_->GetHandoverReadiness(),
      HandoverReadinessStatus(HandoverUnreadinessReason::kPendingStreamReset));

  // Second request can be sent.
  EXPECT_CALL(producer_, HasStreamsReadyToBeReset())
      .WillOnce(Return(true))
      .WillOnce(Return(false));
  EXPECT_CALL(producer_, GetStreamsReadyToBeReset())
      .WillOnce(Return(std::vector<StreamID>({StreamID(41), StreamID(43)})));

  ASSERT_TRUE(handler_->MakeStreamResetRequest().has_value());
  EXPECT_EQ(handler_->GetHandoverReadiness(),
            HandoverReadinessStatus(
                HandoverUnreadinessReason::kPendingStreamResetRequest));

  // Processing a response to second request.
  EXPECT_CALL(producer_, CommitResetStreams()).Times(1);
  handler_->HandleReConfig(ReConfigChunk(
      Parameters::Builder()
          .Add(ReconfigurationResponseParameter(
              AddTo(kMyInitialReqSn, 1), ResponseResult::kSuccessPerformed))
          .Build()));

  // Seconds response has been processed. No pending resets.
  EXPECT_CALL(producer_, HasStreamsReadyToBeReset()).WillOnce(Return(false));

  EXPECT_TRUE(handler_->GetHandoverReadiness().IsReady());
}

TEST_F(StreamResetHandlerTest, HandoverInInitialState) {
  PerformHandover();

  EXPECT_CALL(producer_, PrepareResetStream(StreamID(42)));
  handler_->ResetStreams(std::vector<StreamID>({StreamID(42)}));

  EXPECT_CALL(producer_, HasStreamsReadyToBeReset()).WillOnce(Return(true));
  EXPECT_CALL(producer_, GetStreamsReadyToBeReset())
      .WillOnce(Return(std::vector<StreamID>({StreamID(42)})));

  absl::optional<ReConfigChunk> reconfig = handler_->MakeStreamResetRequest();
  ASSERT_TRUE(reconfig.has_value());
  ASSERT_HAS_VALUE_AND_ASSIGN(
      OutgoingSSNResetRequestParameter req,
      reconfig->parameters().get<OutgoingSSNResetRequestParameter>());

  EXPECT_EQ(req.request_sequence_number(), kMyInitialReqSn);
  EXPECT_EQ(req.sender_last_assigned_tsn(),
            TSN(*retransmission_queue_->next_tsn() - 1));
  EXPECT_THAT(req.stream_ids(), UnorderedElementsAre(StreamID(42)));
}

TEST_F(StreamResetHandlerTest, HandoverAfterHavingResetOneStream) {
  // Reset one stream
  {
    EXPECT_CALL(producer_, PrepareResetStream(StreamID(42)));
    handler_->ResetStreams(std::vector<StreamID>({StreamID(42)}));

    EXPECT_CALL(producer_, HasStreamsReadyToBeReset())
        .WillOnce(Return(true))
        .WillOnce(Return(false));
    EXPECT_CALL(producer_, GetStreamsReadyToBeReset())
        .WillOnce(Return(std::vector<StreamID>({StreamID(42)})));

    ASSERT_HAS_VALUE_AND_ASSIGN(ReConfigChunk reconfig,
                                handler_->MakeStreamResetRequest());
    ASSERT_HAS_VALUE_AND_ASSIGN(
        OutgoingSSNResetRequestParameter req,
        reconfig.parameters().get<OutgoingSSNResetRequestParameter>());
    EXPECT_EQ(req.request_sequence_number(), kMyInitialReqSn);
    EXPECT_EQ(req.sender_last_assigned_tsn(),
              TSN(*retransmission_queue_->next_tsn() - 1));
    EXPECT_THAT(req.stream_ids(), UnorderedElementsAre(StreamID(42)));

    EXPECT_CALL(producer_, CommitResetStreams()).Times(1);
    handler_->HandleReConfig(
        ReConfigChunk(Parameters::Builder()
                          .Add(ReconfigurationResponseParameter(
                              req.request_sequence_number(),
                              ResponseResult::kSuccessPerformed))
                          .Build()));
  }

  PerformHandover();

  // Reset another stream after handover
  {
    EXPECT_CALL(producer_, PrepareResetStream(StreamID(43)));
    handler_->ResetStreams(std::vector<StreamID>({StreamID(43)}));

    EXPECT_CALL(producer_, HasStreamsReadyToBeReset()).WillOnce(Return(true));
    EXPECT_CALL(producer_, GetStreamsReadyToBeReset())
        .WillOnce(Return(std::vector<StreamID>({StreamID(43)})));

    ASSERT_HAS_VALUE_AND_ASSIGN(ReConfigChunk reconfig,
                                handler_->MakeStreamResetRequest());
    ASSERT_HAS_VALUE_AND_ASSIGN(
        OutgoingSSNResetRequestParameter req,
        reconfig.parameters().get<OutgoingSSNResetRequestParameter>());

    EXPECT_EQ(req.request_sequence_number(),
              ReconfigRequestSN(kMyInitialReqSn.value() + 1));
    EXPECT_EQ(req.sender_last_assigned_tsn(),
              TSN(*retransmission_queue_->next_tsn() - 1));
    EXPECT_THAT(req.stream_ids(), UnorderedElementsAre(StreamID(43)));
  }
}

TEST_F(StreamResetHandlerTest, PerformCloseAfterOneFirstFailing) {
  // Inject a stream reset on the first expected TSN (which hasn't been seen).
  Parameters::Builder builder;
  builder.Add(OutgoingSSNResetRequestParameter(
      kPeerInitialReqSn, ReconfigRequestSN(3), kPeerInitialTsn, {StreamID(1)}));

  // The socket is expected to say "in progress" as that TSN hasn't been seen.
  std::vector<ReconfigurationResponseParameter> responses =
      HandleAndCatchResponse(ReConfigChunk(builder.Build()));
  EXPECT_THAT(responses, SizeIs(1));
  EXPECT_EQ(responses[0].result(), ResponseResult::kInProgress);

  // Let the socket receive the TSN.
  DataGeneratorOptions opts;
  opts.message_id = MID(0);
  reasm_->Add(kPeerInitialTsn, gen_.Ordered({1, 2, 3, 4}, "BE", opts));
  reasm_->MaybeResetStreamsDeferred(kPeerInitialTsn);
  data_tracker_->Observe(kPeerInitialTsn);

  // And emulate that time has passed, and the peer retries the stream reset,
  // but now with an incremented request sequence number.
  Parameters::Builder builder2;
  builder2.Add(OutgoingSSNResetRequestParameter(
      ReconfigRequestSN(*kPeerInitialReqSn + 1), ReconfigRequestSN(3),
      kPeerInitialTsn, {StreamID(1)}));

  // This is supposed to be handled well.
  std::vector<ReconfigurationResponseParameter> responses2 =
      HandleAndCatchResponse(ReConfigChunk(builder2.Build()));
  EXPECT_THAT(responses2, SizeIs(1));
  EXPECT_EQ(responses2[0].result(), ResponseResult::kSuccessPerformed);
}
}  // namespace
}  // namespace dcsctp<|MERGE_RESOLUTION|>--- conflicted
+++ resolved
@@ -194,16 +194,6 @@
     g_handover_state_transformer_for_test(&state);
 
     data_tracker_ = std::make_unique<DataTracker>(
-<<<<<<< HEAD
-        "log: ", delayed_ack_timer_.get(), kPeerInitialTsn, &state);
-    reasm_ = std::make_unique<ReassemblyQueue>("log: ", kPeerInitialTsn, kArwnd,
-                                               &state);
-    retransmission_queue_ = std::make_unique<RetransmissionQueue>(
-        "", kMyInitialTsn, kArwnd, producer_, [](DurationMs rtt_ms) {}, []() {},
-        *t3_rtx_timer_, DcSctpOptions(),
-        /*supports_partial_reliability=*/true,
-        /*use_message_interleaving=*/false, &state);
-=======
         "log: ", delayed_ack_timer_.get(), kPeerInitialTsn);
     data_tracker_->RestoreFromState(state);
     reasm_ =
@@ -215,7 +205,6 @@
         /*supports_partial_reliability=*/true,
         /*use_message_interleaving=*/false);
     retransmission_queue_->RestoreFromState(state);
->>>>>>> fb3bd4a0
     handler_ = std::make_unique<StreamResetHandler>(
         "log: ", &ctx_, &timer_manager_, data_tracker_.get(), reasm_.get(),
         retransmission_queue_.get(), &state);
@@ -597,18 +586,6 @@
   EXPECT_THAT(responses[0].result(), ResponseResult::kSuccessNothingToDo);
 }
 
-<<<<<<< HEAD
-TEST_F(StreamResetHandlerTest, SendSameRequestTwiceReturnsNothingToDo) {
-  reasm_->Add(kPeerInitialTsn, gen_.Ordered({1, 2, 3, 4}, "BE"));
-  reasm_->Add(AddTo(kPeerInitialTsn, 1), gen_.Ordered({1, 2, 3, 4}, "BE"));
-
-  data_tracker_->Observe(kPeerInitialTsn);
-  data_tracker_->Observe(AddTo(kPeerInitialTsn, 1));
-  EXPECT_THAT(reasm_->FlushMessages(),
-              UnorderedElementsAre(
-                  SctpMessageIs(StreamID(1), PPID(53), kShortPayload),
-                  SctpMessageIs(StreamID(1), PPID(53), kShortPayload)));
-=======
 TEST_F(StreamResetHandlerTest, SendSameRequestTwiceIsIdempotent) {
   // Simulate that receiving the same chunk twice (due to network issues,
   // or retransmissions, causing a RECONFIG to be re-received) is idempotent.
@@ -650,7 +627,6 @@
   EXPECT_CALL(producer_, PrepareResetStream(StreamID(43)));
   StreamID stream_ids[] = {StreamID(41), StreamID(43)};
   handler_->ResetStreams(stream_ids);
->>>>>>> fb3bd4a0
 
   EXPECT_CALL(producer_, HasStreamsReadyToBeReset()).WillOnce(Return(true));
   EXPECT_EQ(handler_->GetHandoverReadiness(),
@@ -806,186 +782,5 @@
   EXPECT_THAT(responses2, SizeIs(1));
   EXPECT_EQ(responses2[0].result(), ResponseResult::kSuccessPerformed);
 }
-
-TEST_F(StreamResetHandlerTest,
-       HandoverIsAllowedOnlyWhenNoStreamIsBeingOrWillBeReset) {
-  EXPECT_CALL(producer_, PrepareResetStream(StreamID(42)));
-  handler_->ResetStreams(std::vector<StreamID>({StreamID(42)}));
-  EXPECT_CALL(producer_, HasStreamsReadyToBeReset()).WillOnce(Return(true));
-  EXPECT_EQ(
-      handler_->GetHandoverReadiness(),
-      HandoverReadinessStatus(HandoverUnreadinessReason::kPendingStreamReset));
-
-  EXPECT_CALL(producer_, HasStreamsReadyToBeReset())
-      .WillOnce(Return(true))
-      .WillOnce(Return(false));
-  EXPECT_CALL(producer_, GetStreamsReadyToBeReset())
-      .WillOnce(Return(std::vector<StreamID>({StreamID(42)})));
-
-  ASSERT_TRUE(handler_->MakeStreamResetRequest().has_value());
-  EXPECT_EQ(handler_->GetHandoverReadiness(),
-            HandoverReadinessStatus(
-                HandoverUnreadinessReason::kPendingStreamResetRequest));
-
-  // Reset more streams while the request is in-flight.
-  EXPECT_CALL(producer_, PrepareResetStream(StreamID(41)));
-  EXPECT_CALL(producer_, PrepareResetStream(StreamID(43)));
-  StreamID stream_ids[] = {StreamID(41), StreamID(43)};
-  handler_->ResetStreams(stream_ids);
-
-  EXPECT_CALL(producer_, HasStreamsReadyToBeReset()).WillOnce(Return(true));
-  EXPECT_EQ(handler_->GetHandoverReadiness(),
-            HandoverReadinessStatus()
-                .Add(HandoverUnreadinessReason::kPendingStreamResetRequest)
-                .Add(HandoverUnreadinessReason::kPendingStreamReset));
-
-  // Processing a response to first request.
-  EXPECT_CALL(producer_, CommitResetStreams()).Times(1);
-  handler_->HandleReConfig(
-      ReConfigChunk(Parameters::Builder()
-                        .Add(ReconfigurationResponseParameter(
-                            kMyInitialReqSn, ResponseResult::kSuccessPerformed))
-                        .Build()));
-  EXPECT_CALL(producer_, HasStreamsReadyToBeReset()).WillOnce(Return(true));
-  EXPECT_EQ(
-      handler_->GetHandoverReadiness(),
-      HandoverReadinessStatus(HandoverUnreadinessReason::kPendingStreamReset));
-
-  // Second request can be sent.
-  EXPECT_CALL(producer_, HasStreamsReadyToBeReset())
-      .WillOnce(Return(true))
-      .WillOnce(Return(false));
-  EXPECT_CALL(producer_, GetStreamsReadyToBeReset())
-      .WillOnce(Return(std::vector<StreamID>({StreamID(41), StreamID(43)})));
-
-  ASSERT_TRUE(handler_->MakeStreamResetRequest().has_value());
-  EXPECT_EQ(handler_->GetHandoverReadiness(),
-            HandoverReadinessStatus(
-                HandoverUnreadinessReason::kPendingStreamResetRequest));
-
-  // Processing a response to second request.
-  EXPECT_CALL(producer_, CommitResetStreams()).Times(1);
-  handler_->HandleReConfig(ReConfigChunk(
-      Parameters::Builder()
-          .Add(ReconfigurationResponseParameter(
-              AddTo(kMyInitialReqSn, 1), ResponseResult::kSuccessPerformed))
-          .Build()));
-
-  // Seconds response has been processed. No pending resets.
-  EXPECT_CALL(producer_, HasStreamsReadyToBeReset()).WillOnce(Return(false));
-
-  EXPECT_TRUE(handler_->GetHandoverReadiness().IsReady());
-}
-
-TEST_F(StreamResetHandlerTest, HandoverInInitialState) {
-  PerformHandover();
-
-  EXPECT_CALL(producer_, PrepareResetStream(StreamID(42)));
-  handler_->ResetStreams(std::vector<StreamID>({StreamID(42)}));
-
-  EXPECT_CALL(producer_, HasStreamsReadyToBeReset()).WillOnce(Return(true));
-  EXPECT_CALL(producer_, GetStreamsReadyToBeReset())
-      .WillOnce(Return(std::vector<StreamID>({StreamID(42)})));
-
-  absl::optional<ReConfigChunk> reconfig = handler_->MakeStreamResetRequest();
-  ASSERT_TRUE(reconfig.has_value());
-  ASSERT_HAS_VALUE_AND_ASSIGN(
-      OutgoingSSNResetRequestParameter req,
-      reconfig->parameters().get<OutgoingSSNResetRequestParameter>());
-
-  EXPECT_EQ(req.request_sequence_number(), kMyInitialReqSn);
-  EXPECT_EQ(req.sender_last_assigned_tsn(),
-            TSN(*retransmission_queue_->next_tsn() - 1));
-  EXPECT_THAT(req.stream_ids(), UnorderedElementsAre(StreamID(42)));
-}
-
-TEST_F(StreamResetHandlerTest, HandoverAfterHavingResetOneStream) {
-  // Reset one stream
-  {
-    EXPECT_CALL(producer_, PrepareResetStream(StreamID(42)));
-    handler_->ResetStreams(std::vector<StreamID>({StreamID(42)}));
-
-    EXPECT_CALL(producer_, HasStreamsReadyToBeReset())
-        .WillOnce(Return(true))
-        .WillOnce(Return(false));
-    EXPECT_CALL(producer_, GetStreamsReadyToBeReset())
-        .WillOnce(Return(std::vector<StreamID>({StreamID(42)})));
-
-    ASSERT_HAS_VALUE_AND_ASSIGN(ReConfigChunk reconfig,
-                                handler_->MakeStreamResetRequest());
-    ASSERT_HAS_VALUE_AND_ASSIGN(
-        OutgoingSSNResetRequestParameter req,
-        reconfig.parameters().get<OutgoingSSNResetRequestParameter>());
-    EXPECT_EQ(req.request_sequence_number(), kMyInitialReqSn);
-    EXPECT_EQ(req.sender_last_assigned_tsn(),
-              TSN(*retransmission_queue_->next_tsn() - 1));
-    EXPECT_THAT(req.stream_ids(), UnorderedElementsAre(StreamID(42)));
-
-    EXPECT_CALL(producer_, CommitResetStreams()).Times(1);
-    handler_->HandleReConfig(
-        ReConfigChunk(Parameters::Builder()
-                          .Add(ReconfigurationResponseParameter(
-                              req.request_sequence_number(),
-                              ResponseResult::kSuccessPerformed))
-                          .Build()));
-  }
-
-  PerformHandover();
-
-  // Reset another stream after handover
-  {
-    EXPECT_CALL(producer_, PrepareResetStream(StreamID(43)));
-    handler_->ResetStreams(std::vector<StreamID>({StreamID(43)}));
-
-    EXPECT_CALL(producer_, HasStreamsReadyToBeReset()).WillOnce(Return(true));
-    EXPECT_CALL(producer_, GetStreamsReadyToBeReset())
-        .WillOnce(Return(std::vector<StreamID>({StreamID(43)})));
-
-    ASSERT_HAS_VALUE_AND_ASSIGN(ReConfigChunk reconfig,
-                                handler_->MakeStreamResetRequest());
-    ASSERT_HAS_VALUE_AND_ASSIGN(
-        OutgoingSSNResetRequestParameter req,
-        reconfig.parameters().get<OutgoingSSNResetRequestParameter>());
-
-    EXPECT_EQ(req.request_sequence_number(),
-              ReconfigRequestSN(kMyInitialReqSn.value() + 1));
-    EXPECT_EQ(req.sender_last_assigned_tsn(),
-              TSN(*retransmission_queue_->next_tsn() - 1));
-    EXPECT_THAT(req.stream_ids(), UnorderedElementsAre(StreamID(43)));
-  }
-}
-
-TEST_F(StreamResetHandlerTest, PerformCloseAfterOneFirstFailing) {
-  // Inject a stream reset on the first expected TSN (which hasn't been seen).
-  Parameters::Builder builder;
-  builder.Add(OutgoingSSNResetRequestParameter(
-      kPeerInitialReqSn, ReconfigRequestSN(3), kPeerInitialTsn, {StreamID(1)}));
-
-  // The socket is expected to say "in progress" as that TSN hasn't been seen.
-  std::vector<ReconfigurationResponseParameter> responses =
-      HandleAndCatchResponse(ReConfigChunk(builder.Build()));
-  EXPECT_THAT(responses, SizeIs(1));
-  EXPECT_EQ(responses[0].result(), ResponseResult::kInProgress);
-
-  // Let the socket receive the TSN.
-  DataGeneratorOptions opts;
-  opts.message_id = MID(0);
-  reasm_->Add(kPeerInitialTsn, gen_.Ordered({1, 2, 3, 4}, "BE", opts));
-  reasm_->MaybeResetStreamsDeferred(kPeerInitialTsn);
-  data_tracker_->Observe(kPeerInitialTsn);
-
-  // And emulate that time has passed, and the peer retries the stream reset,
-  // but now with an incremented request sequence number.
-  Parameters::Builder builder2;
-  builder2.Add(OutgoingSSNResetRequestParameter(
-      ReconfigRequestSN(*kPeerInitialReqSn + 1), ReconfigRequestSN(3),
-      kPeerInitialTsn, {StreamID(1)}));
-
-  // This is supposed to be handled well.
-  std::vector<ReconfigurationResponseParameter> responses2 =
-      HandleAndCatchResponse(ReConfigChunk(builder2.Build()));
-  EXPECT_THAT(responses2, SizeIs(1));
-  EXPECT_EQ(responses2[0].result(), ResponseResult::kSuccessPerformed);
-}
 }  // namespace
 }  // namespace dcsctp