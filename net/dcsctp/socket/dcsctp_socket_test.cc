--- conflicted
+++ resolved
@@ -291,7 +291,6 @@
 void AdvanceTime(SocketUnderTest& a, SocketUnderTest& z, DurationMs duration) {
   a.cb.AdvanceTime(duration);
   z.cb.AdvanceTime(duration);
-<<<<<<< HEAD
 
   RunTimers(a);
   RunTimers(z);
@@ -309,25 +308,6 @@
   z.socket.ReceivePacket(a.cb.ConsumeSentPacket());
   a.socket.ReceivePacket(z.cb.ConsumeSentPacket());
 
-=======
-
-  RunTimers(a);
-  RunTimers(z);
-}
-
-// Calls Connect() on `sock_a_` and make the connection established.
-void ConnectSockets(SocketUnderTest& a, SocketUnderTest& z) {
-  EXPECT_CALL(a.cb, OnConnected).Times(1);
-  EXPECT_CALL(z.cb, OnConnected).Times(1);
-
-  a.socket.Connect();
-  // Z reads INIT, INIT_ACK, COOKIE_ECHO, COOKIE_ACK
-  z.socket.ReceivePacket(a.cb.ConsumeSentPacket());
-  a.socket.ReceivePacket(z.cb.ConsumeSentPacket());
-  z.socket.ReceivePacket(a.cb.ConsumeSentPacket());
-  a.socket.ReceivePacket(z.cb.ConsumeSentPacket());
-
->>>>>>> 8f9b44ba
   EXPECT_EQ(a.socket.state(), SocketState::kConnected);
   EXPECT_EQ(z.socket.state(), SocketState::kConnected);
 }
@@ -339,7 +319,6 @@
   bool is_closed = sut->socket.state() == SocketState::kClosed;
   if (!is_closed) {
     EXPECT_CALL(sut->cb, OnClosed).Times(1);
-<<<<<<< HEAD
   }
   absl::optional<DcSctpSocketHandoverState> handover_state =
       sut->socket.GetHandoverStateAndClose();
@@ -350,18 +329,6 @@
   if (!is_closed) {
     EXPECT_CALL(handover_socket->cb, OnConnected).Times(1);
   }
-=======
-  }
-  absl::optional<DcSctpSocketHandoverState> handover_state =
-      sut->socket.GetHandoverStateAndClose();
-  EXPECT_TRUE(handover_state.has_value());
-  g_handover_state_transformer_for_test(&*handover_state);
-
-  auto handover_socket = std::make_unique<SocketUnderTest>("H", sut->options);
-  if (!is_closed) {
-    EXPECT_CALL(handover_socket->cb, OnConnected).Times(1);
-  }
->>>>>>> 8f9b44ba
   handover_socket->socket.RestoreFromState(*handover_state);
   return handover_socket;
 }
@@ -442,7 +409,6 @@
 TEST(DcSctpSocketTest, EstablishConnectionWithSetupCollision) {
   SocketUnderTest a("A");
   SocketUnderTest z("Z");
-<<<<<<< HEAD
 
   EXPECT_CALL(a.cb, OnConnected).Times(1);
   EXPECT_CALL(z.cb, OnConnected).Times(1);
@@ -453,18 +419,6 @@
 
   ExchangeMessages(a, z);
 
-=======
-
-  EXPECT_CALL(a.cb, OnConnected).Times(1);
-  EXPECT_CALL(z.cb, OnConnected).Times(1);
-  EXPECT_CALL(a.cb, OnConnectionRestarted).Times(0);
-  EXPECT_CALL(z.cb, OnConnectionRestarted).Times(0);
-  a.socket.Connect();
-  z.socket.Connect();
-
-  ExchangeMessages(a, z);
-
->>>>>>> 8f9b44ba
   EXPECT_EQ(a.socket.state(), SocketState::kConnected);
   EXPECT_EQ(z.socket.state(), SocketState::kConnected);
 }
@@ -548,21 +502,12 @@
 TEST(DcSctpSocketTest, EstablishConnectionLostCookieAck) {
   SocketUnderTest a("A");
   SocketUnderTest z("Z");
-<<<<<<< HEAD
 
   EXPECT_CALL(a.cb, OnConnected).Times(1);
   EXPECT_CALL(z.cb, OnConnected).Times(1);
   EXPECT_CALL(a.cb, OnConnectionRestarted).Times(0);
   EXPECT_CALL(z.cb, OnConnectionRestarted).Times(0);
 
-=======
-
-  EXPECT_CALL(a.cb, OnConnected).Times(1);
-  EXPECT_CALL(z.cb, OnConnected).Times(1);
-  EXPECT_CALL(a.cb, OnConnectionRestarted).Times(0);
-  EXPECT_CALL(z.cb, OnConnectionRestarted).Times(0);
-
->>>>>>> 8f9b44ba
   a.socket.Connect();
   // Z reads INIT, produces INIT_ACK
   z.socket.ReceivePacket(a.cb.ConsumeSentPacket());
@@ -861,17 +806,10 @@
 TEST_P(DcSctpSocketParametrizedTest, TimeoutResendsPacket) {
   SocketUnderTest a("A");
   auto z = std::make_unique<SocketUnderTest>("Z");
-<<<<<<< HEAD
-
-  ConnectSockets(a, *z);
-  z = MaybeHandoverSocket(std::move(z));
-
-=======
-
-  ConnectSockets(a, *z);
-  z = MaybeHandoverSocket(std::move(z));
-
->>>>>>> 8f9b44ba
+
+  ConnectSockets(a, *z);
+  z = MaybeHandoverSocket(std::move(z));
+
   a.socket.Send(DcSctpMessage(StreamID(1), PPID(53), {1, 2}), kSendOptions);
   a.cb.ConsumeSentPacket();
 
@@ -975,17 +913,10 @@
        CloseConnectionAfterTooManyLostHeartbeats) {
   SocketUnderTest a("A");
   auto z = std::make_unique<SocketUnderTest>("Z");
-<<<<<<< HEAD
-
-  ConnectSockets(a, *z);
-  z = MaybeHandoverSocket(std::move(z));
-
-=======
-
-  ConnectSockets(a, *z);
-  z = MaybeHandoverSocket(std::move(z));
-
->>>>>>> 8f9b44ba
+
+  ConnectSockets(a, *z);
+  z = MaybeHandoverSocket(std::move(z));
+
   EXPECT_CALL(z->cb, OnClosed).Times(1);
   EXPECT_THAT(a.cb.ConsumeSentPacket(), testing::IsEmpty());
   // Force-close socket Z so that it doesn't interfere from now on.
@@ -1169,17 +1100,10 @@
        ResetStreamWillOnlyResetTheRequestedStreams) {
   SocketUnderTest a("A");
   auto z = std::make_unique<SocketUnderTest>("Z");
-<<<<<<< HEAD
-
-  ConnectSockets(a, *z);
-  z = MaybeHandoverSocket(std::move(z));
-
-=======
-
-  ConnectSockets(a, *z);
-  z = MaybeHandoverSocket(std::move(z));
-
->>>>>>> 8f9b44ba
+
+  ConnectSockets(a, *z);
+  z = MaybeHandoverSocket(std::move(z));
+
   std::vector<uint8_t> payload(a.options.mtu - 100);
 
   // Send two ordered messages on SID 1
@@ -1260,17 +1184,10 @@
 TEST_P(DcSctpSocketParametrizedTest, OnePeerReconnects) {
   SocketUnderTest a("A");
   auto z = std::make_unique<SocketUnderTest>("Z");
-<<<<<<< HEAD
-
-  ConnectSockets(a, *z);
-  z = MaybeHandoverSocket(std::move(z));
-
-=======
-
-  ConnectSockets(a, *z);
-  z = MaybeHandoverSocket(std::move(z));
-
->>>>>>> 8f9b44ba
+
+  ConnectSockets(a, *z);
+  z = MaybeHandoverSocket(std::move(z));
+
   EXPECT_CALL(a.cb, OnConnectionRestarted).Times(1);
   // Let's be evil here - reconnect while a fragmented packet was about to be
   // sent. The receiving side should get it in full.
@@ -1419,15 +1336,9 @@
 
   // Let the RTX timer expire, and exchange FORWARD-TSN/SACKs
   AdvanceTime(a, *z, a.options.rto_initial);
-<<<<<<< HEAD
 
   ExchangeMessages(a, *z);
 
-=======
-
-  ExchangeMessages(a, *z);
-
->>>>>>> 8f9b44ba
   absl::optional<DcSctpMessage> msg1 = z->cb.ConsumeReceivedMessage();
   ASSERT_TRUE(msg1.has_value());
   EXPECT_EQ(msg1->ppid(), PPID(54));
@@ -1761,19 +1672,11 @@
        TriggersOnBufferedAmountLowWithDefaultValueZero) {
   SocketUnderTest a("A");
   auto z = std::make_unique<SocketUnderTest>("Z");
-<<<<<<< HEAD
 
   EXPECT_CALL(a.cb, OnBufferedAmountLow).Times(0);
   ConnectSockets(a, *z);
   z = MaybeHandoverSocket(std::move(z));
 
-=======
-
-  EXPECT_CALL(a.cb, OnBufferedAmountLow).Times(0);
-  ConnectSockets(a, *z);
-  z = MaybeHandoverSocket(std::move(z));
-
->>>>>>> 8f9b44ba
   EXPECT_CALL(a.cb, OnBufferedAmountLow(StreamID(1)));
   a.socket.Send(DcSctpMessage(StreamID(1), PPID(53),
                               std::vector<uint8_t>(kSmallMessageSize)),
@@ -1818,7 +1721,6 @@
 
   SocketUnderTest a("A");
   auto z = std::make_unique<SocketUnderTest>("Z");
-<<<<<<< HEAD
 
   a.socket.SetBufferedAmountLowThreshold(StreamID(1),
                                          kBufferedAmountLowThreshold);
@@ -1826,15 +1728,6 @@
   ConnectSockets(a, *z);
   z = MaybeHandoverSocket(std::move(z));
 
-=======
-
-  a.socket.SetBufferedAmountLowThreshold(StreamID(1),
-                                         kBufferedAmountLowThreshold);
-  EXPECT_CALL(a.cb, OnBufferedAmountLow).Times(0);
-  ConnectSockets(a, *z);
-  z = MaybeHandoverSocket(std::move(z));
-
->>>>>>> 8f9b44ba
   EXPECT_CALL(a.cb, OnBufferedAmountLow(StreamID(1))).Times(3);
   EXPECT_CALL(a.cb, OnBufferedAmountLow(StreamID(2))).Times(2);
   a.socket.Send(
@@ -2061,17 +1954,10 @@
 TEST_P(DcSctpSocketParametrizedTest, DoesntSendMoreThanMaxBurstPackets) {
   SocketUnderTest a("A");
   auto z = std::make_unique<SocketUnderTest>("Z");
-<<<<<<< HEAD
-
-  ConnectSockets(a, *z);
-  z = MaybeHandoverSocket(std::move(z));
-
-=======
-
-  ConnectSockets(a, *z);
-  z = MaybeHandoverSocket(std::move(z));
-
->>>>>>> 8f9b44ba
+
+  ConnectSockets(a, *z);
+  z = MaybeHandoverSocket(std::move(z));
+
   a.socket.Send(DcSctpMessage(StreamID(1), PPID(53),
                               std::vector<uint8_t>(kLargeMessageSize)),
                 kSendOptions);
@@ -2329,8 +2215,6 @@
   MaybeHandoverSocketAndSendMessage(a, std::move(z));
 }
 
-<<<<<<< HEAD
-=======
 TEST(DcSctpSocketTest, ReceiveBothUnorderedAndOrderedWithSameTSN) {
   /* This issue was found by fuzzing. */
   SocketUnderTest a("A");
@@ -2432,6 +2316,5 @@
 
   ExchangeMessages(a, z);
 }
->>>>>>> 8f9b44ba
 }  // namespace
 }  // namespace dcsctp