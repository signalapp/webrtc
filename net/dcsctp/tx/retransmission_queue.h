--- conflicted
+++ resolved
@@ -55,20 +55,6 @@
   // outstanding chunk has been ACKed, it will call
   // `on_clear_retransmission_counter` and will also use `t3_rtx`, which is the
   // SCTP retransmission timer to manage retransmissions.
-<<<<<<< HEAD
-  RetransmissionQueue(
-      absl::string_view log_prefix,
-      TSN my_initial_tsn,
-      size_t a_rwnd,
-      SendQueue& send_queue,
-      std::function<void(DurationMs rtt)> on_new_rtt,
-      std::function<void()> on_clear_retransmission_counter,
-      Timer& t3_rtx,
-      const DcSctpOptions& options,
-      bool supports_partial_reliability = true,
-      bool use_message_interleaving = false,
-      const DcSctpSocketHandoverState* handover_state = nullptr);
-=======
   RetransmissionQueue(absl::string_view log_prefix,
                       DcSctpSocketCallbacks* callbacks,
                       TSN my_initial_tsn,
@@ -80,7 +66,6 @@
                       const DcSctpOptions& options,
                       bool supports_partial_reliability = true,
                       bool use_message_interleaving = false);
->>>>>>> fb3bd4a0
 
   // Handles a received SACK. Returns true if the `sack` was processed and
   // false if it was discarded due to received out-of-order and not relevant.
@@ -169,10 +154,7 @@
   HandoverReadinessStatus GetHandoverReadiness() const;
 
   void AddHandoverState(DcSctpSocketHandoverState& state);
-<<<<<<< HEAD
-=======
   void RestoreFromState(const DcSctpSocketHandoverState& state);
->>>>>>> fb3bd4a0
 
  private:
   enum class CongestionAlgorithmPhase {
