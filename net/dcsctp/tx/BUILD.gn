--- conflicted
+++ resolved
@@ -75,10 +75,7 @@
     ":send_queue",
     "../../../api:array_view",
     "../../../rtc_base:checks",
-<<<<<<< HEAD
-=======
     "../../../rtc_base:logging",
->>>>>>> 8f9b44ba
     "../../../rtc_base:rtc_base_approved",
     "../common:math",
     "../common:sequence_numbers",
