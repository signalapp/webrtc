--- conflicted
+++ resolved
@@ -34,13 +34,10 @@
     // Partial reliability - RFC3758
     MaxRetransmits max_retransmissions = MaxRetransmits::NoLimit();
     TimeMs expires_at = TimeMs::InfiniteFuture();
-<<<<<<< HEAD
-=======
 
     // Lifecycle - set for the last fragment, and `LifecycleId::NotSet()` for
     // all other fragments.
     LifecycleId lifecycle_id = LifecycleId::NotSet();
->>>>>>> fb3bd4a0
   };
 
   virtual ~SendQueue() = default;
@@ -90,7 +87,6 @@
   // two-phase commit protocol to reset streams, where the caller completes the
   // procedure by either calling `CommitResetStreams` or `RollbackResetStreams`.
   virtual void PrepareResetStream(StreamID stream_id) = 0;
-<<<<<<< HEAD
 
   // Indicates if there are any streams that are ready to be reset.
   virtual bool HasStreamsReadyToBeReset() const = 0;
@@ -101,18 +97,6 @@
   // requests. Before calling this method again, you must have called
   virtual std::vector<StreamID> GetStreamsReadyToBeReset() = 0;
 
-=======
-
-  // Indicates if there are any streams that are ready to be reset.
-  virtual bool HasStreamsReadyToBeReset() const = 0;
-
-  // Returns a list of streams that are ready to be included in an outgoing
-  // stream reset request. Any streams that are returned here must be included
-  // in an outgoing stream reset request, and there must not be concurrent
-  // requests. Before calling this method again, you must have called
-  virtual std::vector<StreamID> GetStreamsReadyToBeReset() = 0;
-
->>>>>>> fb3bd4a0
   // Called to commit to reset the streams returned by
   // `GetStreamsReadyToBeReset`. It will reset the stream sequence numbers
   // (SSNs) and message identifiers (MIDs) and resume the paused streams.
