--- conflicted
+++ resolved
@@ -13,10 +13,6 @@
   deps = [
     "../../../api:array_view",
     "../../../api/task_queue:task_queue",
-<<<<<<< HEAD
-    "../../../rtc_base",
-=======
->>>>>>> 8f9b44ba
     "../../../rtc_base:checks",
     "../../../rtc_base:logging",
     "../../../rtc_base:rtc_base_approved",
