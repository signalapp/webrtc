--- conflicted
+++ resolved
@@ -50,11 +50,7 @@
       rtc::Buffer* destination,
       Direction Direction);
 
-<<<<<<< HEAD
-  // Parses NAL units from |buffer|, strips AUD blocks and rewrites VUI in SPS
-=======
   // Parses NAL units from `buffer`, strips AUD blocks and rewrites VUI in SPS
->>>>>>> cbad18b1
   // blocks if necessary.
   static rtc::Buffer ParseOutgoingBitstreamAndRewrite(
       rtc::ArrayView<const uint8_t> buffer,
