--- conflicted
+++ resolved
@@ -17,10 +17,7 @@
 
 #include "api/scoped_refptr.h"
 #include "api/video/i420_buffer.h"
-<<<<<<< HEAD
-=======
 #include "api/video/i422_buffer.h"
->>>>>>> 8f9b44ba
 #include "api/video/i444_buffer.h"
 #include "api/video/nv12_buffer.h"
 #include "rtc_base/race_checker.h"
@@ -48,10 +45,7 @@
   // and there are less than `max_number_of_buffers` pending, a buffer is
   // created. Returns null otherwise.
   rtc::scoped_refptr<I420Buffer> CreateI420Buffer(int width, int height);
-<<<<<<< HEAD
-=======
   rtc::scoped_refptr<I422Buffer> CreateI422Buffer(int width, int height);
->>>>>>> 8f9b44ba
   rtc::scoped_refptr<I444Buffer> CreateI444Buffer(int width, int height);
   rtc::scoped_refptr<NV12Buffer> CreateNV12Buffer(int width, int height);
 
