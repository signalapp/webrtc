--- conflicted
+++ resolved
@@ -456,28 +456,11 @@
 
 TEST_F(SendStatisticsProxyTest, EncodeFrameRateInSubStream) {
   const int kInterframeDelayMs = 100;
-<<<<<<< HEAD
-  auto ssrc = config_.rtp.ssrcs[0];
-=======
   const auto ssrc = config_.rtp.ssrcs[0];
->>>>>>> cbad18b1
   rtc::ScopedFakeClock fake_global_clock;
   fake_global_clock.SetTime(
       Timestamp::Millis(fake_clock_.TimeInMilliseconds()));
 
-<<<<<<< HEAD
-  EncodedImage encoded_image;
-
-  // First frame
-  statistics_proxy_->OnSendEncodedImage(encoded_image, nullptr);
-  // Second frame
-  fake_clock_.AdvanceTimeMilliseconds(kInterframeDelayMs);
-  fake_global_clock.SetTime(
-      Timestamp::Millis(fake_clock_.TimeInMilliseconds()));
-  encoded_image.SetTimestamp(encoded_image.Timestamp() +
-                             90 * kInterframeDelayMs);
-  statistics_proxy_->OnSendEncodedImage(encoded_image, nullptr);
-=======
   // First frame
   EncodedImage encoded_image;
   statistics_proxy_->OnSendEncodedImage(encoded_image, nullptr);
@@ -491,14 +474,11 @@
   fake_clock_.AdvanceTimeMilliseconds(kInterframeDelayMs);
   fake_global_clock.SetTime(
       Timestamp::Millis(fake_clock_.TimeInMilliseconds()));
->>>>>>> cbad18b1
 
   auto stats = statistics_proxy_->GetStats();
   EXPECT_EQ(stats.substreams[ssrc].encode_frame_rate, 10);
 }
 
-<<<<<<< HEAD
-=======
 TEST_F(SendStatisticsProxyTest, EncodeFrameRateInSubStreamsVp8Simulcast) {
   const int kInterframeDelayMs = 100;
   rtc::ScopedFakeClock fake_global_clock;
@@ -588,7 +568,6 @@
   EXPECT_EQ(stats.substreams[config_.rtp.ssrcs[0]].encode_frame_rate, 10);
 }
 
->>>>>>> cbad18b1
 TEST_F(SendStatisticsProxyTest, GetCpuAdaptationStats) {
   VideoAdaptationCounters cpu_counts;
   VideoAdaptationCounters quality_counts;
