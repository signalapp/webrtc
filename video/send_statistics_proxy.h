/*
 *  Copyright (c) 2013 The WebRTC project authors. All Rights Reserved.
 *
 *  Use of this source code is governed by a BSD-style license
 *  that can be found in the LICENSE file in the root of the source
 *  tree. An additional intellectual property rights grant can be found
 *  in the file PATENTS.  All contributing project authors may
 *  be found in the AUTHORS file in the root of the source tree.
 */

#ifndef VIDEO_SEND_STATISTICS_PROXY_H_
#define VIDEO_SEND_STATISTICS_PROXY_H_

#include <array>
#include <map>
#include <memory>
#include <string>
#include <vector>

#include "api/field_trials_view.h"
#include "api/video/video_codec_constants.h"
#include "api/video/video_stream_encoder_observer.h"
#include "api/video_codecs/video_encoder_config.h"
#include "api/webrtc_key_value_config.h"
#include "call/video_send_stream.h"
#include "modules/include/module_common_types_public.h"
#include "modules/rtp_rtcp/include/report_block_data.h"
#include "modules/video_coding/include/video_codec_interface.h"
#include "modules/video_coding/include/video_coding_defines.h"
#include "rtc_base/numerics/exp_filter.h"
#include "rtc_base/rate_tracker.h"
#include "rtc_base/synchronization/mutex.h"
#include "rtc_base/thread_annotations.h"
#include "system_wrappers/include/clock.h"
#include "video/quality_limitation_reason_tracker.h"
#include "video/report_block_stats.h"
#include "video/stats_counter.h"

namespace webrtc {

class SendStatisticsProxy : public VideoStreamEncoderObserver,
                            public ReportBlockDataObserver,
                            public RtcpPacketTypeCounterObserver,
                            public StreamDataCountersCallback,
                            public BitrateStatisticsObserver,
                            public FrameCountObserver,
                            public SendSideDelayObserver {
 public:
  static const int kStatsTimeoutMs;
  // Number of required samples to be collected before a metric is added
  // to a rtc histogram.
  static const int kMinRequiredMetricsSamples = 200;

  SendStatisticsProxy(Clock* clock,
                      const VideoSendStream::Config& config,
                      VideoEncoderConfig::ContentType content_type,
<<<<<<< HEAD
                      const WebRtcKeyValueConfig& field_trials);
=======
                      const FieldTrialsView& field_trials);
>>>>>>> 8f9b44ba
  ~SendStatisticsProxy() override;

  virtual VideoSendStream::Stats GetStats();

  void OnSendEncodedImage(const EncodedImage& encoded_image,
                          const CodecSpecificInfo* codec_info) override;

  void OnEncoderImplementationChanged(
      const std::string& implementation_name) override;

  // Used to update incoming frame rate.
  void OnIncomingFrame(int width, int height) override;

  // Dropped frame stats.
  void OnFrameDropped(DropReason) override;

  // Adaptation stats.
  void OnAdaptationChanged(
      VideoAdaptationReason reason,
      const VideoAdaptationCounters& cpu_counters,
      const VideoAdaptationCounters& quality_counters) override;
  void ClearAdaptationStats() override;
  void UpdateAdaptationSettings(AdaptationSettings cpu_settings,
                                AdaptationSettings quality_settings) override;

  void OnBitrateAllocationUpdated(
      const VideoCodec& codec,
      const VideoBitrateAllocation& allocation) override;

  void OnEncoderInternalScalerUpdate(bool is_scaled) override;

  void OnMinPixelLimitReached() override;
  void OnInitialQualityResolutionAdaptDown() override;

  void OnSuspendChange(bool is_suspended) override;
  void OnInactiveSsrc(uint32_t ssrc);

  // Used to indicate change in content type, which may require a change in
  // how stats are collected.
  void OnEncoderReconfigured(const VideoEncoderConfig& encoder_config,
                             const std::vector<VideoStream>& streams) override;

  // Used to update the encoder target rate.
  void OnSetEncoderTargetRate(uint32_t bitrate_bps);

  // Implements CpuOveruseMetricsObserver.
  void OnEncodedFrameTimeMeasured(int encode_time_ms,
                                  int encode_usage_percent) override;

  int GetInputFrameRate() const override;
  int GetSendFrameRate() const;

 protected:
  // From ReportBlockDataObserver.
  void OnReportBlockDataUpdated(ReportBlockData report_block_data) override;
  // From RtcpPacketTypeCounterObserver.
  void RtcpPacketTypesCounterUpdated(
      uint32_t ssrc,
      const RtcpPacketTypeCounter& packet_counter) override;
  // From StreamDataCountersCallback.
  void DataCountersUpdated(const StreamDataCounters& counters,
                           uint32_t ssrc) override;

  // From BitrateStatisticsObserver.
  void Notify(uint32_t total_bitrate_bps,
              uint32_t retransmit_bitrate_bps,
              uint32_t ssrc) override;

  // From FrameCountObserver.
  void FrameCountUpdated(const FrameCounts& frame_counts,
                         uint32_t ssrc) override;

  void SendSideDelayUpdated(int avg_delay_ms,
                            int max_delay_ms,
                            uint64_t total_delay_ms,
                            uint32_t ssrc) override;

 private:
  class SampleCounter {
   public:
    SampleCounter() : sum(0), num_samples(0) {}
    ~SampleCounter() {}
    void Add(int sample);
    int Avg(int64_t min_required_samples) const;

   private:
    int64_t sum;
    int64_t num_samples;
  };
  class BoolSampleCounter {
   public:
    BoolSampleCounter() : sum(0), num_samples(0) {}
    ~BoolSampleCounter() {}
    void Add(bool sample);
    void Add(bool sample, int64_t count);
    int Percent(int64_t min_required_samples) const;
    int Permille(int64_t min_required_samples) const;

   private:
    int Fraction(int64_t min_required_samples, float multiplier) const;
    int64_t sum;
    int64_t num_samples;
  };
  struct StatsUpdateTimes {
    StatsUpdateTimes() : resolution_update_ms(0), bitrate_update_ms(0) {}
    int64_t resolution_update_ms;
    int64_t bitrate_update_ms;
  };
  struct TargetRateUpdates {
    TargetRateUpdates()
        : pause_resume_events(0), last_paused_or_resumed(false), last_ms(-1) {}
    int pause_resume_events;
    bool last_paused_or_resumed;
    int64_t last_ms;
  };
  struct FallbackEncoderInfo {
    FallbackEncoderInfo();
    bool is_possible = true;
    bool is_active = false;
    int on_off_events = 0;
    int64_t elapsed_ms = 0;
    absl::optional<int64_t> last_update_ms;
    const int max_frame_diff_ms = 2000;
  };
  struct FallbackEncoderInfoDisabled {
    bool is_possible = true;
    bool min_pixel_limit_reached = false;
  };
  struct StatsTimer {
    void Start(int64_t now_ms);
    void Stop(int64_t now_ms);
    void Restart(int64_t now_ms);
    int64_t start_ms = -1;
    int64_t total_ms = 0;
  };
  struct QpCounters {
    SampleCounter vp8;   // QP range: 0-127.
    SampleCounter vp9;   // QP range: 0-255.
    SampleCounter h264;  // QP range: 0-51.
  };
  struct AdaptChanges {
    int down = 0;
    int up = 0;
  };

  // Map holding encoded frames (mapped by timestamp).
  // If simulcast layers are encoded on different threads, there is no guarantee
  // that one frame of all layers are encoded before the next start.
  struct TimestampOlderThan {
    bool operator()(uint32_t ts1, uint32_t ts2) const {
      return IsNewerTimestamp(ts2, ts1);
    }
  };
  struct Frame {
    Frame(int64_t send_ms, uint32_t width, uint32_t height, int simulcast_idx)
        : send_ms(send_ms),
          max_width(width),
          max_height(height),
          max_simulcast_idx(simulcast_idx) {}
    const int64_t
        send_ms;          // Time when first frame with this timestamp is sent.
    uint32_t max_width;   // Max width with this timestamp.
    uint32_t max_height;  // Max height with this timestamp.
    int max_simulcast_idx;  // Max simulcast index with this timestamp.
  };
  typedef std::map<uint32_t, Frame, TimestampOlderThan> EncodedFrameMap;

  void PurgeOldStats() RTC_EXCLUSIVE_LOCKS_REQUIRED(mutex_);
  VideoSendStream::StreamStats* GetStatsEntry(uint32_t ssrc)
      RTC_EXCLUSIVE_LOCKS_REQUIRED(mutex_);

  struct MaskedAdaptationCounts {
    absl::optional<int> resolution_adaptations = absl::nullopt;
    absl::optional<int> num_framerate_reductions = absl::nullopt;
  };

  struct Adaptations {
   public:
    MaskedAdaptationCounts MaskedCpuCounts() const;
    MaskedAdaptationCounts MaskedQualityCounts() const;

    void set_cpu_counts(const VideoAdaptationCounters& cpu_counts);
    void set_quality_counts(const VideoAdaptationCounters& quality_counts);

    VideoAdaptationCounters cpu_counts() const;
    VideoAdaptationCounters quality_counts() const;

    void UpdateMaskingSettings(AdaptationSettings cpu_settings,
                               AdaptationSettings quality_settings);

   private:
    VideoAdaptationCounters cpu_counts_;
    AdaptationSettings cpu_settings_;
    VideoAdaptationCounters quality_counts_;
    AdaptationSettings quality_settings_;

    MaskedAdaptationCounts Mask(const VideoAdaptationCounters& counters,
                                const AdaptationSettings& settings) const;
  };

  void SetAdaptTimer(const MaskedAdaptationCounts& counts, StatsTimer* timer)
      RTC_EXCLUSIVE_LOCKS_REQUIRED(mutex_);
  void UpdateAdaptationStats() RTC_EXCLUSIVE_LOCKS_REQUIRED(mutex_);
  void TryUpdateInitialQualityResolutionAdaptUp(
      absl::optional<int> old_quality_downscales,
      absl::optional<int> updated_quality_downscales)
      RTC_EXCLUSIVE_LOCKS_REQUIRED(mutex_);

  void UpdateEncoderFallbackStats(const CodecSpecificInfo* codec_info,
                                  int pixels,
                                  int simulcast_index)
      RTC_EXCLUSIVE_LOCKS_REQUIRED(mutex_);
  void UpdateFallbackDisabledStats(const CodecSpecificInfo* codec_info,
                                   int pixels,
                                   int simulcast_index)
      RTC_EXCLUSIVE_LOCKS_REQUIRED(mutex_);

  Clock* const clock_;
  const std::string payload_name_;
  const RtpConfig rtp_config_;
  const absl::optional<int> fallback_max_pixels_;
  const absl::optional<int> fallback_max_pixels_disabled_;
  mutable Mutex mutex_;
  VideoEncoderConfig::ContentType content_type_ RTC_GUARDED_BY(mutex_);
  const int64_t start_ms_;
  VideoSendStream::Stats stats_ RTC_GUARDED_BY(mutex_);
  std::map<uint32_t, StatsUpdateTimes> update_times_ RTC_GUARDED_BY(mutex_);
  rtc::ExpFilter encode_time_ RTC_GUARDED_BY(mutex_);
  QualityLimitationReasonTracker quality_limitation_reason_tracker_
      RTC_GUARDED_BY(mutex_);
  rtc::RateTracker media_byte_rate_tracker_ RTC_GUARDED_BY(mutex_);
  rtc::RateTracker encoded_frame_rate_tracker_ RTC_GUARDED_BY(mutex_);
  // Rate trackers mapped by ssrc.
  std::map<uint32_t, std::unique_ptr<rtc::RateTracker>>
      encoded_frame_rate_trackers_ RTC_GUARDED_BY(mutex_);

  absl::optional<int64_t> last_outlier_timestamp_ RTC_GUARDED_BY(mutex_);

  int last_num_spatial_layers_ RTC_GUARDED_BY(mutex_);
  int last_num_simulcast_streams_ RTC_GUARDED_BY(mutex_);
  std::array<bool, kMaxSpatialLayers> last_spatial_layer_use_
      RTC_GUARDED_BY(mutex_);
  // Indicates if the latest bitrate allocation had layers disabled by low
  // available bandwidth.
  bool bw_limited_layers_ RTC_GUARDED_BY(mutex_);
  // Indicastes if the encoder internally downscales input image.
  bool internal_encoder_scaler_ RTC_GUARDED_BY(mutex_);
  Adaptations adaptation_limitations_ RTC_GUARDED_BY(mutex_);

  struct EncoderChangeEvent {
    std::string previous_encoder_implementation;
    std::string new_encoder_implementation;
  };
  // Stores the last change in encoder implementation in an optional, so that
  // the event can be consumed.
  absl::optional<EncoderChangeEvent> encoder_changed_;

  // Contains stats used for UMA histograms. These stats will be reset if
  // content type changes between real-time video and screenshare, since these
  // will be reported separately.
  struct UmaSamplesContainer {
    UmaSamplesContainer(const char* prefix,
                        const VideoSendStream::Stats& start_stats,
                        Clock* clock);
    ~UmaSamplesContainer();

    void UpdateHistograms(const RtpConfig& rtp_config,
                          const VideoSendStream::Stats& current_stats);

    void InitializeBitrateCounters(const VideoSendStream::Stats& stats);

    bool InsertEncodedFrame(const EncodedImage& encoded_frame,
                            int simulcast_idx);
    void RemoveOld(int64_t now_ms);

    const std::string uma_prefix_;
    Clock* const clock_;
    SampleCounter input_width_counter_;
    SampleCounter input_height_counter_;
    SampleCounter sent_width_counter_;
    SampleCounter sent_height_counter_;
    SampleCounter encode_time_counter_;
    BoolSampleCounter key_frame_counter_;
    BoolSampleCounter quality_limited_frame_counter_;
    SampleCounter quality_downscales_counter_;
    BoolSampleCounter cpu_limited_frame_counter_;
    BoolSampleCounter bw_limited_frame_counter_;
    SampleCounter bw_resolutions_disabled_counter_;
    SampleCounter delay_counter_;
    SampleCounter max_delay_counter_;
    rtc::RateTracker input_frame_rate_tracker_;
    RateCounter input_fps_counter_;
    RateCounter sent_fps_counter_;
    RateAccCounter total_byte_counter_;
    RateAccCounter media_byte_counter_;
    RateAccCounter rtx_byte_counter_;
    RateAccCounter padding_byte_counter_;
    RateAccCounter retransmit_byte_counter_;
    RateAccCounter fec_byte_counter_;
    int64_t first_rtcp_stats_time_ms_;
    int64_t first_rtp_stats_time_ms_;
    StatsTimer cpu_adapt_timer_;
    StatsTimer quality_adapt_timer_;
    BoolSampleCounter paused_time_counter_;
    TargetRateUpdates target_rate_updates_;
    BoolSampleCounter fallback_active_counter_;
    FallbackEncoderInfo fallback_info_;
    FallbackEncoderInfoDisabled fallback_info_disabled_;
    ReportBlockStats report_block_stats_;
    const VideoSendStream::Stats start_stats_;
    size_t num_streams_;  // Number of configured streams to encoder.
    size_t num_pixels_highest_stream_;
    EncodedFrameMap encoded_frames_;
    AdaptChanges initial_quality_changes_;

    std::map<int, QpCounters>
        qp_counters_;  // QP counters mapped by spatial idx.
  };

  std::unique_ptr<UmaSamplesContainer> uma_container_ RTC_GUARDED_BY(mutex_);
};

}  // namespace webrtc
#endif  // VIDEO_SEND_STATISTICS_PROXY_H_<|MERGE_RESOLUTION|>--- conflicted
+++ resolved
@@ -54,11 +54,7 @@
   SendStatisticsProxy(Clock* clock,
                       const VideoSendStream::Config& config,
                       VideoEncoderConfig::ContentType content_type,
-<<<<<<< HEAD
-                      const WebRtcKeyValueConfig& field_trials);
-=======
                       const FieldTrialsView& field_trials);
->>>>>>> 8f9b44ba
   ~SendStatisticsProxy() override;
 
   virtual VideoSendStream::Stats GetStats();
