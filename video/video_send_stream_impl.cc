--- conflicted
+++ resolved
@@ -192,11 +192,7 @@
 
 }  // namespace
 
-<<<<<<< HEAD
-PacingConfig::PacingConfig(const WebRtcKeyValueConfig& field_trials)
-=======
 PacingConfig::PacingConfig(const FieldTrialsView& field_trials)
->>>>>>> 8f9b44ba
     : pacing_factor("factor", kStrictPacingMultiplier),
       max_pacing_delay("max_delay",
                        TimeDelta::Millis(PacedSender::kMaxQueueLengthMs)) {
@@ -218,11 +214,7 @@
     double initial_encoder_bitrate_priority,
     VideoEncoderConfig::ContentType content_type,
     RtpVideoSenderInterface* rtp_video_sender,
-<<<<<<< HEAD
-    const WebRtcKeyValueConfig& field_trials)
-=======
     const FieldTrialsView& field_trials)
->>>>>>> 8f9b44ba
     : clock_(clock),
       has_alr_probing_(config->periodic_alr_bandwidth_probing ||
                        GetAlrSettings(content_type)),
