--- conflicted
+++ resolved
@@ -377,12 +377,8 @@
       const VideoStreamEncoderSettings& settings,
       VideoStreamEncoder::BitrateAllocationCallbackType
           allocation_callback_type,
-<<<<<<< HEAD
-      const WebRtcKeyValueConfig& field_trials)
-=======
       const FieldTrialsView& field_trials,
       int num_cores)
->>>>>>> 8f9b44ba
       : VideoStreamEncoder(time_controller->GetClock(),
                            num_cores,
                            stats_proxy,
@@ -619,11 +615,7 @@
   MockableSendStatisticsProxy(Clock* clock,
                               const VideoSendStream::Config& config,
                               VideoEncoderConfig::ContentType content_type,
-<<<<<<< HEAD
-                              const WebRtcKeyValueConfig& field_trials)
-=======
                               const FieldTrialsView& field_trials)
->>>>>>> 8f9b44ba
       : SendStatisticsProxy(clock, config, content_type, field_trials) {}
 
   VideoSendStream::Stats GetStats() override {
@@ -692,11 +684,7 @@
   std::unique_ptr<AdaptedVideoStreamEncoder> CreateWithEncoderQueue(
       std::unique_ptr<FrameCadenceAdapterInterface> zero_hertz_adapter,
       std::unique_ptr<TaskQueueBase, TaskQueueDeleter> encoder_queue,
-<<<<<<< HEAD
-      const WebRtcKeyValueConfig* field_trials = nullptr) {
-=======
       const FieldTrialsView* field_trials = nullptr) {
->>>>>>> 8f9b44ba
     auto result = std::make_unique<AdaptedVideoStreamEncoder>(
         time_controller_.GetClock(),
         /*number_of_cores=*/1,
@@ -879,11 +867,7 @@
     video_stream_encoder_ = std::make_unique<VideoStreamEncoderUnderTest>(
         &time_controller_, std::move(cadence_adapter), std::move(encoder_queue),
         stats_proxy_.get(), video_send_config_.encoder_settings,
-<<<<<<< HEAD
-        allocation_callback_type, field_trials_);
-=======
         allocation_callback_type, field_trials_, num_cores);
->>>>>>> 8f9b44ba
     video_stream_encoder_->SetSink(&sink_, /*rotation_applied=*/false);
     video_stream_encoder_->SetSource(
         &video_source_, webrtc::DegradationPreference::MAINTAIN_FRAMERATE);
@@ -7577,9 +7561,6 @@
       /*link_allocation=*/DataRate::KilobitsPerSec(kDontCare),
       /*fraction_lost=*/0,
       /*round_trip_time_ms=*/0,
-<<<<<<< HEAD
-      /*cwnd_reduce_ratio=*/0);
-=======
       /*cwnd_reduce_ratio=*/0);
   AdvanceTime(TimeDelta::Zero());
 
@@ -7618,7 +7599,6 @@
   video_source_.IncomingCapturedFrame(CreateFrame(2, 640, 480));
   video_source_.IncomingCapturedFrame(CreateFrame(3, 320, 240));
 
->>>>>>> 8f9b44ba
   AdvanceTime(TimeDelta::Zero());
 
   video_stream_encoder_->Stop();
@@ -7667,7 +7647,6 @@
   encode_attempted.Wait(3000);
 
   AdvanceTime(TimeDelta::Zero());
-<<<<<<< HEAD
 
   video_stream_encoder_->Stop();
 
@@ -7737,122 +7716,6 @@
 
   video_stream_encoder_->OnBitrateUpdatedAndWaitForManagedResources(
       kTargetBitrate, kTargetBitrate, kTargetBitrate, /*fraction_lost=*/0,
-      /*round_trip_time_ms=*/0,
-      /*cwnd_reduce_ratio=*/0);
-  ASSERT_EQ(0, sink_.number_of_reconfigurations());
-
-  ON_CALL(video_encoder, InitEncode(_, _))
-      .WillByDefault(Return(WEBRTC_VIDEO_CODEC_ENCODER_FAILURE));
-
-  rtc::Event encode_attempted;
-  EXPECT_CALL(switch_callback,
-              RequestEncoderSwitch(Field(&SdpVideoFormat::name, "VP8"),
-                                   /*allow_default_fallback=*/true))
-      .WillOnce([&encode_attempted]() { encode_attempted.Set(); });
-
-  video_source_.IncomingCapturedFrame(CreateFrame(1, nullptr));
-  encode_attempted.Wait(3000);
-
-  AdvanceTime(TimeDelta::Zero());
-=======
->>>>>>> 8f9b44ba
-
-  video_stream_encoder_->Stop();
-
-  // The encoders produced by the VideoEncoderProxyFactory have a pointer back
-  // to it's factory, so in order for the encoder instance in the
-  // `video_stream_encoder_` to be destroyed before the `encoder_factory` we
-  // reset the `video_stream_encoder_` here.
-  video_stream_encoder_.reset();
-}
-
-TEST_F(VideoStreamEncoderTest, SwitchEncoderOnInitFailureWithEncoderSelector) {
-  NiceMock<MockVideoEncoder> video_encoder;
-  NiceMock<MockEncoderSelector> encoder_selector;
-  StrictMock<MockEncoderSwitchRequestCallback> switch_callback;
-  video_send_config_.encoder_settings.encoder_switch_request_callback =
-      &switch_callback;
-  auto encoder_factory = std::make_unique<test::VideoEncoderProxyFactory>(
-      &video_encoder, &encoder_selector);
-  video_send_config_.encoder_settings.encoder_factory = encoder_factory.get();
-
-  // Reset encoder for new configuration to take effect.
-  ConfigureEncoder(video_encoder_config_.Copy());
-
-  video_stream_encoder_->OnBitrateUpdatedAndWaitForManagedResources(
-<<<<<<< HEAD
-      /*target_bitrate=*/rate,
-      /*stable_target_bitrate=*/rate,
-      /*link_allocation=*/rate,
-      /*fraction_lost=*/0,
-=======
-      kTargetBitrate, kTargetBitrate, kTargetBitrate, /*fraction_lost=*/0,
->>>>>>> 8f9b44ba
-      /*round_trip_time_ms=*/0,
-      /*cwnd_reduce_ratio=*/0);
-  ASSERT_EQ(0, sink_.number_of_reconfigurations());
-
-  ON_CALL(video_encoder, InitEncode(_, _))
-      .WillByDefault(Return(WEBRTC_VIDEO_CODEC_ENCODER_FAILURE));
-  ON_CALL(encoder_selector, OnEncoderBroken)
-      .WillByDefault(Return(SdpVideoFormat("AV2")));
-
-  rtc::Event encode_attempted;
-  EXPECT_CALL(switch_callback,
-              RequestEncoderSwitch(Field(&SdpVideoFormat::name, "AV2"),
-                                   /*allow_default_fallback=*/true))
-      .WillOnce([&encode_attempted]() { encode_attempted.Set(); });
-
-  video_source_.IncomingCapturedFrame(CreateFrame(1, nullptr));
-  encode_attempted.Wait(3000);
-
-  AdvanceTime(TimeDelta::Zero());
-
-<<<<<<< HEAD
-  // Change of target bitrate propagates to the encoder.
-  auto new_stable_rate = rate - DataRate::KilobitsPerSec(5);
-  video_stream_encoder_->OnBitrateUpdatedAndWaitForManagedResources(
-      /*target_bitrate=*/new_stable_rate,
-      /*stable_target_bitrate=*/new_stable_rate,
-      /*link_allocation=*/rate,
-      /*fraction_lost=*/0,
-      /*round_trip_time_ms=*/0,
-      /*cwnd_reduce_ratio=*/0);
-  video_stream_encoder_->WaitUntilTaskQueueIsIdle();
-  EXPECT_EQ(2, fake_encoder_.GetNumSetRates());
-=======
->>>>>>> 8f9b44ba
-  video_stream_encoder_->Stop();
-
-  // The encoders produced by the VideoEncoderProxyFactory have a pointer back
-  // to it's factory, so in order for the encoder instance in the
-  // `video_stream_encoder_` to be destroyed before the `encoder_factory` we
-  // reset the `video_stream_encoder_` here.
-  video_stream_encoder_.reset();
-}
-
-TEST_F(VideoStreamEncoderTest,
-       SwitchEncoderOnInitFailureWithoutEncoderSelector) {
-  NiceMock<MockVideoEncoder> video_encoder;
-  StrictMock<MockEncoderSwitchRequestCallback> switch_callback;
-  video_send_config_.encoder_settings.encoder_switch_request_callback =
-      &switch_callback;
-  auto encoder_factory = std::make_unique<test::VideoEncoderProxyFactory>(
-      &video_encoder, /*encoder_selector=*/nullptr);
-  video_send_config_.encoder_settings.encoder_factory = encoder_factory.get();
-
-  // Reset encoder for new configuration to take effect.
-  ConfigureEncoder(video_encoder_config_.Copy());
-
-  video_stream_encoder_->OnBitrateUpdatedAndWaitForManagedResources(
-<<<<<<< HEAD
-      /*target_bitrate=*/rate,
-      /*stable_target_bitrate=*/rate,
-      /*link_allocation=*/rate,
-      /*fraction_lost=*/0,
-=======
-      kTargetBitrate, kTargetBitrate, kTargetBitrate, /*fraction_lost=*/0,
->>>>>>> 8f9b44ba
       /*round_trip_time_ms=*/0,
       /*cwnd_reduce_ratio=*/0);
   ASSERT_EQ(0, sink_.number_of_reconfigurations());
@@ -8535,8 +8398,6 @@
   video_stream_encoder_->Stop();
 }
 
-<<<<<<< HEAD
-=======
 TEST_F(VideoStreamEncoderTest, NormalComplexityWithMoreThanTwoCores) {
   ResetEncoder("VP9", /*num_stream=*/1, /*num_temporal_layers=*/1,
                /*num_spatial_layers=*/1,
@@ -8595,7 +8456,6 @@
   video_stream_encoder_->Stop();
 }
 
->>>>>>> 8f9b44ba
 #if !defined(WEBRTC_IOS)
 // TODO(bugs.webrtc.org/12401): Disabled because WebRTC-Video-QualityScaling is
 // disabled by default on iOS.
@@ -8638,7 +8498,6 @@
 
   video_stream_encoder_->OnBitrateUpdatedAndWaitForManagedResources(
       kTargetBitrate, kTargetBitrate, kTargetBitrate, 0, 0, 0);
-<<<<<<< HEAD
 
   test::FrameForwarder source;
   video_stream_encoder_->SetSource(
@@ -8728,8 +8587,6 @@
 
   video_stream_encoder_->OnBitrateUpdatedAndWaitForManagedResources(
       kTargetBitrate, kTargetBitrate, kTargetBitrate, 0, 0, 0);
-=======
->>>>>>> 8f9b44ba
 
   test::FrameForwarder source;
   video_stream_encoder_->SetSource(
@@ -8740,105 +8597,13 @@
   source.IncomingCapturedFrame(CreateFrame(1, 1280, 720));
   WaitForEncodedFrame(1);
   video_stream_encoder_->TriggerQualityLow();
-  EXPECT_TRUE(stats_proxy_->GetStats().bw_limited_resolution);
-
-  video_stream_encoder_->Stop();
-}
-
-<<<<<<< HEAD
-#endif
-=======
-TEST_F(VideoStreamEncoderTest, QualityScalingAllowed_IsQpTrustedSetFalse) {
-  VideoEncoderConfig video_encoder_config = video_encoder_config_.Copy();
-
-  // Disable scaling settings in encoder info.
-  fake_encoder_.SetQualityScaling(false);
-  // Set QP not trusted in encoder info.
-  fake_encoder_.SetIsQpTrusted(false);
-  // Enable quality scaling in encoder config.
-  video_encoder_config.is_quality_scaling_allowed = true;
-  ConfigureEncoder(std::move(video_encoder_config));
-
-  video_stream_encoder_->OnBitrateUpdatedAndWaitForManagedResources(
-      kTargetBitrate, kTargetBitrate, kTargetBitrate, 0, 0, 0);
-
-  test::FrameForwarder source;
-  video_stream_encoder_->SetSource(
-      &source, webrtc::DegradationPreference::MAINTAIN_FRAMERATE);
-  EXPECT_THAT(source.sink_wants(), UnlimitedSinkWants());
-  EXPECT_FALSE(stats_proxy_->GetStats().bw_limited_resolution);
-
-  source.IncomingCapturedFrame(CreateFrame(1, 1280, 720));
-  WaitForEncodedFrame(1);
-  video_stream_encoder_->TriggerQualityLow();
-  // When quality_scaler doesn't work and is_quality_scaling_allowed is
-  // true,the bandwidth_quality_scaler_ works,so bw_limited_resolution is true.
-  EXPECT_TRUE(stats_proxy_->GetStats().bw_limited_resolution);
-
-  video_stream_encoder_->Stop();
-}
-
-TEST_F(VideoStreamEncoderTest,
-       QualityScalingAllowedAndQPIsTrusted_BandwidthScalerDisable) {
-  VideoEncoderConfig video_encoder_config = video_encoder_config_.Copy();
-
-  // Disable scaling settings in encoder info.
-  fake_encoder_.SetQualityScaling(false);
-  // Set QP trusted in encoder info.
-  fake_encoder_.SetIsQpTrusted(true);
-  // Enable quality scaling in encoder config.
-  video_encoder_config.is_quality_scaling_allowed = true;
-  ConfigureEncoder(std::move(video_encoder_config));
-
-  video_stream_encoder_->OnBitrateUpdatedAndWaitForManagedResources(
-      kTargetBitrate, kTargetBitrate, kTargetBitrate, 0, 0, 0);
-
-  test::FrameForwarder source;
-  video_stream_encoder_->SetSource(
-      &source, webrtc::DegradationPreference::MAINTAIN_FRAMERATE);
-  EXPECT_THAT(source.sink_wants(), UnlimitedSinkWants());
-  EXPECT_FALSE(stats_proxy_->GetStats().bw_limited_resolution);
-
-  source.IncomingCapturedFrame(CreateFrame(1, 1280, 720));
-  WaitForEncodedFrame(1);
-  video_stream_encoder_->TriggerQualityLow();
   // bandwidth_quality_scaler isn't working, but quality_scaler is working.
   EXPECT_TRUE(stats_proxy_->GetStats().bw_limited_resolution);
 
   video_stream_encoder_->Stop();
 }
 
-TEST_F(VideoStreamEncoderTest,
-       QualityScalingAllowedAndQPIsNotTrusted_BandwidthScalerEnabled) {
-  VideoEncoderConfig video_encoder_config = video_encoder_config_.Copy();
-
-  // Disable scaling settings in encoder info.
-  fake_encoder_.SetQualityScaling(false);
-  // Set QP trusted in encoder info.
-  fake_encoder_.SetIsQpTrusted(false);
-  // Enable quality scaling in encoder config.
-  video_encoder_config.is_quality_scaling_allowed = true;
-  ConfigureEncoder(std::move(video_encoder_config));
-
-  video_stream_encoder_->OnBitrateUpdatedAndWaitForManagedResources(
-      kTargetBitrate, kTargetBitrate, kTargetBitrate, 0, 0, 0);
-
-  test::FrameForwarder source;
-  video_stream_encoder_->SetSource(
-      &source, webrtc::DegradationPreference::MAINTAIN_FRAMERATE);
-  EXPECT_THAT(source.sink_wants(), UnlimitedSinkWants());
-  EXPECT_FALSE(stats_proxy_->GetStats().bw_limited_resolution);
-
-  source.IncomingCapturedFrame(CreateFrame(1, 1280, 720));
-  WaitForEncodedFrame(1);
-  video_stream_encoder_->TriggerQualityLow();
-  EXPECT_TRUE(stats_proxy_->GetStats().bw_limited_resolution);
-
-  video_stream_encoder_->Stop();
-}
-
 #endif  // !defined(WEBRTC_IOS)
->>>>>>> 8f9b44ba
 
 // Test parameters: (VideoCodecType codec, bool allow_i420_conversion)
 class VideoStreamEncoderWithRealEncoderTest
