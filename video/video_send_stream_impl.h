/*
 *  Copyright 2018 The WebRTC project authors. All Rights Reserved.
 *
 *  Use of this source code is governed by a BSD-style license
 *  that can be found in the LICENSE file in the root of the source
 *  tree. An additional intellectual property rights grant can be found
 *  in the file PATENTS.  All contributing project authors may
 *  be found in the AUTHORS file in the root of the source tree.
 */
#ifndef VIDEO_VIDEO_SEND_STREAM_IMPL_H_
#define VIDEO_VIDEO_SEND_STREAM_IMPL_H_

#include <stddef.h>
#include <stdint.h>

#include <atomic>
#include <map>
#include <memory>
#include <vector>

#include "absl/types/optional.h"
#include "api/field_trials_view.h"
#include "api/video/encoded_image.h"
#include "api/video/video_bitrate_allocation.h"
#include "api/video/video_bitrate_allocator.h"
#include "api/video/video_stream_encoder_interface.h"
#include "api/video_codecs/video_encoder.h"
#include "api/video_codecs/video_encoder_config.h"
#include "api/webrtc_key_value_config.h"
#include "call/bitrate_allocator.h"
#include "call/rtp_config.h"
#include "call/rtp_transport_controller_send_interface.h"
#include "call/rtp_video_sender_interface.h"
#include "modules/include/module_common_types.h"
#include "modules/rtp_rtcp/include/rtp_rtcp_defines.h"
#include "modules/video_coding/include/video_codec_interface.h"
#include "rtc_base/experiments/field_trial_parser.h"
#include "rtc_base/system/no_unique_address.h"
#include "rtc_base/task_queue.h"
#include "rtc_base/task_utils/pending_task_safety_flag.h"
#include "rtc_base/task_utils/repeating_task.h"
#include "rtc_base/thread_annotations.h"
#include "video/send_statistics_proxy.h"

namespace webrtc {
namespace internal {

// Pacing buffer config; overridden by ALR config if provided.
struct PacingConfig {
<<<<<<< HEAD
  explicit PacingConfig(const WebRtcKeyValueConfig& field_trials);
=======
  explicit PacingConfig(const FieldTrialsView& field_trials);
>>>>>>> 8f9b44ba
  PacingConfig(const PacingConfig&);
  PacingConfig& operator=(const PacingConfig&) = default;
  ~PacingConfig();
  FieldTrialParameter<double> pacing_factor;
  FieldTrialParameter<TimeDelta> max_pacing_delay;
};

// VideoSendStreamImpl implements internal::VideoSendStream.
// It is created and destroyed on `rtp_transport_queue`. The intent is to
// decrease the need for locking and to ensure methods are called in sequence.
// Public methods except `DeliverRtcp` must be called on `rtp_transport_queue`.
// DeliverRtcp is called on the libjingle worker thread or a network thread.
// An encoder may deliver frames through the EncodedImageCallback on an
// arbitrary thread.
class VideoSendStreamImpl : public webrtc::BitrateAllocatorObserver,
                            public VideoStreamEncoderInterface::EncoderSink {
 public:
  VideoSendStreamImpl(Clock* clock,
                      SendStatisticsProxy* stats_proxy,
                      rtc::TaskQueue* rtp_transport_queue,
                      RtpTransportControllerSendInterface* transport,
                      BitrateAllocatorInterface* bitrate_allocator,
                      VideoStreamEncoderInterface* video_stream_encoder,
                      const VideoSendStream::Config* config,
                      int initial_encoder_max_bitrate,
                      double initial_encoder_bitrate_priority,
                      VideoEncoderConfig::ContentType content_type,
                      RtpVideoSenderInterface* rtp_video_sender,
<<<<<<< HEAD
                      const WebRtcKeyValueConfig& field_trials);
=======
                      const FieldTrialsView& field_trials);
>>>>>>> 8f9b44ba
  ~VideoSendStreamImpl() override;

  void DeliverRtcp(const uint8_t* packet, size_t length);
  void UpdateActiveSimulcastLayers(std::vector<bool> active_layers);
  void Start();
  void Stop();

  // TODO(holmer): Move these to RtpTransportControllerSend.
  std::map<uint32_t, RtpState> GetRtpStates() const;

  std::map<uint32_t, RtpPayloadState> GetRtpPayloadStates() const;

  const absl::optional<float>& configured_pacing_factor() const {
    return configured_pacing_factor_;
  }

 private:
  // Implements BitrateAllocatorObserver.
  uint32_t OnBitrateUpdated(BitrateAllocationUpdate update) override;

  // Implements VideoStreamEncoderInterface::EncoderSink
  void OnEncoderConfigurationChanged(
      std::vector<VideoStream> streams,
      bool is_svc,
      VideoEncoderConfig::ContentType content_type,
      int min_transmit_bitrate_bps) override;

  void OnBitrateAllocationUpdated(
      const VideoBitrateAllocation& allocation) override;
  void OnVideoLayersAllocationUpdated(
      VideoLayersAllocation allocation) override;

  // Implements EncodedImageCallback. The implementation routes encoded frames
  // to the `payload_router_` and `config.pre_encode_callback` if set.
  // Called on an arbitrary encoder callback thread.
  EncodedImageCallback::Result OnEncodedImage(
      const EncodedImage& encoded_image,
      const CodecSpecificInfo* codec_specific_info) override;

  // Implements EncodedImageCallback.
  void OnDroppedFrame(EncodedImageCallback::DropReason reason) override;

  // Starts monitoring and sends a keyframe.
  void StartupVideoSendStream();
  // Removes the bitrate observer, stops monitoring and notifies the video
  // encoder of the bitrate update.
  void StopVideoSendStream() RTC_RUN_ON(rtp_transport_queue_);

  void ConfigureProtection();
  void ConfigureSsrcs();
  void SignalEncoderTimedOut();
  void SignalEncoderActive();
  MediaStreamAllocationConfig GetAllocationConfig() const
      RTC_RUN_ON(rtp_transport_queue_);

  RTC_NO_UNIQUE_ADDRESS SequenceChecker thread_checker_;
  Clock* const clock_;
  const bool has_alr_probing_;
  const PacingConfig pacing_config_;

  SendStatisticsProxy* const stats_proxy_;
  const VideoSendStream::Config* const config_;

  rtc::TaskQueue* const rtp_transport_queue_;

  RepeatingTaskHandle check_encoder_activity_task_
      RTC_GUARDED_BY(rtp_transport_queue_);

  std::atomic_bool activity_;
  bool timed_out_ RTC_GUARDED_BY(rtp_transport_queue_);

  RtpTransportControllerSendInterface* const transport_;
  BitrateAllocatorInterface* const bitrate_allocator_;

  bool disable_padding_;
  int max_padding_bitrate_;
  int encoder_min_bitrate_bps_;
  uint32_t encoder_max_bitrate_bps_;
  uint32_t encoder_target_rate_bps_;
  double encoder_bitrate_priority_;

  VideoStreamEncoderInterface* const video_stream_encoder_;

  RtcpBandwidthObserver* const bandwidth_observer_;
  RtpVideoSenderInterface* const rtp_video_sender_;

  rtc::scoped_refptr<PendingTaskSafetyFlag> transport_queue_safety_ =
      PendingTaskSafetyFlag::CreateDetached();

  // Context for the most recent and last sent video bitrate allocation. Used to
  // throttle sending of similar bitrate allocations.
  struct VbaSendContext {
    VideoBitrateAllocation last_sent_allocation;
    absl::optional<VideoBitrateAllocation> throttled_allocation;
    int64_t last_send_time_ms;
  };
  absl::optional<VbaSendContext> video_bitrate_allocation_context_
      RTC_GUARDED_BY(rtp_transport_queue_);
  const absl::optional<float> configured_pacing_factor_;
};
}  // namespace internal
}  // namespace webrtc
#endif  // VIDEO_VIDEO_SEND_STREAM_IMPL_H_<|MERGE_RESOLUTION|>--- conflicted
+++ resolved
@@ -47,11 +47,7 @@
 
 // Pacing buffer config; overridden by ALR config if provided.
 struct PacingConfig {
-<<<<<<< HEAD
-  explicit PacingConfig(const WebRtcKeyValueConfig& field_trials);
-=======
   explicit PacingConfig(const FieldTrialsView& field_trials);
->>>>>>> 8f9b44ba
   PacingConfig(const PacingConfig&);
   PacingConfig& operator=(const PacingConfig&) = default;
   ~PacingConfig();
@@ -80,11 +76,7 @@
                       double initial_encoder_bitrate_priority,
                       VideoEncoderConfig::ContentType content_type,
                       RtpVideoSenderInterface* rtp_video_sender,
-<<<<<<< HEAD
-                      const WebRtcKeyValueConfig& field_trials);
-=======
                       const FieldTrialsView& field_trials);
->>>>>>> 8f9b44ba
   ~VideoSendStreamImpl() override;
 
   void DeliverRtcp(const uint8_t* packet, size_t length);
