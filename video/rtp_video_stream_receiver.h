--- conflicted
+++ resolved
@@ -101,11 +101,7 @@
       OnCompleteFrameCallback* complete_frame_callback,
       rtc::scoped_refptr<FrameDecryptorInterface> frame_decryptor,
       rtc::scoped_refptr<FrameTransformerInterface> frame_transformer,
-<<<<<<< HEAD
-      const WebRtcKeyValueConfig* field_trials = nullptr);
-=======
       const FieldTrialsView* field_trials = nullptr);
->>>>>>> 8f9b44ba
 
   RtpVideoStreamReceiver(
       Clock* clock,
@@ -127,11 +123,7 @@
       OnCompleteFrameCallback* complete_frame_callback,
       rtc::scoped_refptr<FrameDecryptorInterface> frame_decryptor,
       rtc::scoped_refptr<FrameTransformerInterface> frame_transformer,
-<<<<<<< HEAD
-      const WebRtcKeyValueConfig* field_trials = nullptr);
-=======
       const FieldTrialsView* field_trials = nullptr);
->>>>>>> 8f9b44ba
   ~RtpVideoStreamReceiver() override;
 
   void AddReceiveCodec(uint8_t payload_type,
@@ -326,11 +318,7 @@
                                      bool is_keyframe)
       RTC_RUN_ON(worker_task_checker_);
 
-<<<<<<< HEAD
-  const WebRtcKeyValueConfig& field_trials_;
-=======
   const FieldTrialsView& field_trials_;
->>>>>>> 8f9b44ba
   FieldTrialBasedConfig owned_field_trials_;
 
   Clock* const clock_;
