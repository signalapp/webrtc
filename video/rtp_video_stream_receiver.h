/*
 *  Copyright (c) 2012 The WebRTC project authors. All Rights Reserved.
 *
 *  Use of this source code is governed by a BSD-style license
 *  that can be found in the LICENSE file in the root of the source
 *  tree. An additional intellectual property rights grant can be found
 *  in the file PATENTS.  All contributing project authors may
 *  be found in the AUTHORS file in the root of the source tree.
 */

#ifndef VIDEO_RTP_VIDEO_STREAM_RECEIVER_H_
#define VIDEO_RTP_VIDEO_STREAM_RECEIVER_H_

#include <atomic>
#include <list>
#include <map>
#include <memory>
#include <string>
#include <vector>

#include "absl/types/optional.h"
#include "api/array_view.h"
#include "api/crypto/frame_decryptor_interface.h"
#include "api/video/color_space.h"
#include "api/video_codecs/video_codec.h"
#include "call/rtp_packet_sink_interface.h"
#include "call/syncable.h"
#include "call/video_receive_stream.h"
#include "modules/rtp_rtcp/include/receive_statistics.h"
#include "modules/rtp_rtcp/include/remote_ntp_time_estimator.h"
#include "modules/rtp_rtcp/include/rtp_header_extension_map.h"
#include "modules/rtp_rtcp/include/rtp_rtcp.h"
#include "modules/rtp_rtcp/include/rtp_rtcp_defines.h"
#include "modules/rtp_rtcp/source/absolute_capture_time_receiver.h"
#include "modules/rtp_rtcp/source/rtp_dependency_descriptor_extension.h"
#include "modules/rtp_rtcp/source/rtp_packet_received.h"
#include "modules/rtp_rtcp/source/rtp_video_header.h"
#include "modules/rtp_rtcp/source/video_rtp_depacketizer.h"
#include "modules/video_coding/h264_sps_pps_tracker.h"
#include "modules/video_coding/loss_notification_controller.h"
#include "modules/video_coding/packet_buffer.h"
#include "modules/video_coding/rtp_frame_reference_finder.h"
#include "modules/video_coding/unique_timestamp_counter.h"
#include "rtc_base/constructor_magic.h"
#include "rtc_base/critical_section.h"
#include "rtc_base/experiments/field_trial_parser.h"
#include "rtc_base/numerics/sequence_number_util.h"
#include "rtc_base/synchronization/sequence_checker.h"
#include "rtc_base/thread_annotations.h"
#include "rtc_base/thread_checker.h"
#include "video/buffered_frame_decryptor.h"
#include "video/rtp_video_stream_receiver_frame_transformer_delegate.h"

namespace webrtc {

class NackModule;
class PacketRouter;
class ProcessThread;
class ReceiveStatistics;
class ReceiveStatisticsProxy;
class RtcpRttStats;
class RtpPacketReceived;
class Transport;
class UlpfecReceiver;

class RtpVideoStreamReceiver : public LossNotificationSender,
                               public RecoveredPacketReceiver,
                               public RtpPacketSinkInterface,
                               public KeyFrameRequestSender,
                               public video_coding::OnCompleteFrameCallback,
                               public OnDecryptedFrameCallback,
                               public OnDecryptionStatusChangeCallback {
 public:
  // DEPRECATED due to dependency on ReceiveStatisticsProxy.
  RtpVideoStreamReceiver(
      Clock* clock,
      Transport* transport,
      RtcpRttStats* rtt_stats,
      // The packet router is optional; if provided, the RtpRtcp module for this
      // stream is registered as a candidate for sending REMB and transport
      // feedback.
      PacketRouter* packet_router,
      const VideoReceiveStream::Config* config,
      ReceiveStatistics* rtp_receive_statistics,
      ReceiveStatisticsProxy* receive_stats_proxy,
      ProcessThread* process_thread,
      NackSender* nack_sender,
      // The KeyFrameRequestSender is optional; if not provided, key frame
      // requests are sent via the internal RtpRtcp module.
      KeyFrameRequestSender* keyframe_request_sender,
      video_coding::OnCompleteFrameCallback* complete_frame_callback,
      rtc::scoped_refptr<FrameDecryptorInterface> frame_decryptor,
      rtc::scoped_refptr<FrameTransformerInterface> frame_transformer);
<<<<<<< HEAD
=======

  RtpVideoStreamReceiver(
      Clock* clock,
      Transport* transport,
      RtcpRttStats* rtt_stats,
      // The packet router is optional; if provided, the RtpRtcp module for this
      // stream is registered as a candidate for sending REMB and transport
      // feedback.
      PacketRouter* packet_router,
      const VideoReceiveStream::Config* config,
      ReceiveStatistics* rtp_receive_statistics,
      RtcpPacketTypeCounterObserver* rtcp_packet_type_counter_observer,
      RtcpCnameCallback* rtcp_cname_callback,
      ProcessThread* process_thread,
      NackSender* nack_sender,
      // The KeyFrameRequestSender is optional; if not provided, key frame
      // requests are sent via the internal RtpRtcp module.
      KeyFrameRequestSender* keyframe_request_sender,
      video_coding::OnCompleteFrameCallback* complete_frame_callback,
      rtc::scoped_refptr<FrameDecryptorInterface> frame_decryptor,
      rtc::scoped_refptr<FrameTransformerInterface> frame_transformer);
>>>>>>> 758c388d
  ~RtpVideoStreamReceiver() override;

  void AddReceiveCodec(const VideoCodec& video_codec,
                       const std::map<std::string, std::string>& codec_params,
                       bool raw_payload);

  void StartReceive();
  void StopReceive();

  // Produces the transport-related timestamps; current_delay_ms is left unset.
  absl::optional<Syncable::Info> GetSyncInfo() const;

  bool DeliverRtcp(const uint8_t* rtcp_packet, size_t rtcp_packet_length);

  void FrameContinuous(int64_t seq_num);

  void FrameDecoded(int64_t seq_num);

  void SignalNetworkState(NetworkState state);

  // Returns number of different frames seen.
  int GetUniqueFramesSeen() const {
    RTC_DCHECK_RUN_ON(&worker_task_checker_);
    return frame_counter_.GetUniqueSeen();
  }

  // Implements RtpPacketSinkInterface.
  void OnRtpPacket(const RtpPacketReceived& packet) override;

  // TODO(philipel): Stop using VCMPacket in the new jitter buffer and then
  //                 remove this function. Public only for tests.
  void OnReceivedPayloadData(rtc::CopyOnWriteBuffer codec_payload,
                             const RtpPacketReceived& rtp_packet,
                             const RTPVideoHeader& video);

  // Implements RecoveredPacketReceiver.
  void OnRecoveredPacket(const uint8_t* packet, size_t packet_length) override;

  // Send an RTCP keyframe request.
  void RequestKeyFrame() override;

  // Implements LossNotificationSender.
  void SendLossNotification(uint16_t last_decoded_seq_num,
                            uint16_t last_received_seq_num,
                            bool decodability_flag,
                            bool buffering_allowed) override;

  bool IsUlpfecEnabled() const;
  bool IsRetransmissionsEnabled() const;

  // Returns true if a decryptor is attached and frames can be decrypted.
  // Updated by OnDecryptionStatusChangeCallback. Note this refers to Frame
  // Decryption not SRTP.
  bool IsDecryptable() const;

  // Don't use, still experimental.
  void RequestPacketRetransmit(const std::vector<uint16_t>& sequence_numbers);

  // Implements OnCompleteFrameCallback.
  void OnCompleteFrame(
      std::unique_ptr<video_coding::EncodedFrame> frame) override;

  // Implements OnDecryptedFrameCallback.
  void OnDecryptedFrame(
      std::unique_ptr<video_coding::RtpFrameObject> frame) override;

  // Implements OnDecryptionStatusChangeCallback.
  void OnDecryptionStatusChange(
      FrameDecryptorInterface::Status status) override;

  // Optionally set a frame decryptor after a stream has started. This will not
  // reset the decoder state.
  void SetFrameDecryptor(
      rtc::scoped_refptr<FrameDecryptorInterface> frame_decryptor);

  // Sets a frame transformer after a stream has started, if no transformer
  // has previously been set. Does not reset the decoder state.
  void SetDepacketizerToDecoderFrameTransformer(
      rtc::scoped_refptr<FrameTransformerInterface> frame_transformer);

  // Called by VideoReceiveStream when stats are updated.
  void UpdateRtt(int64_t max_rtt_ms);

  absl::optional<int64_t> LastReceivedPacketMs() const;
  absl::optional<int64_t> LastReceivedKeyframePacketMs() const;

  // RtpDemuxer only forwards a given RTP packet to one sink. However, some
  // sinks, such as FlexFEC, might wish to be informed of all of the packets
  // a given sink receives (or any set of sinks). They may do so by registering
  // themselves as secondary sinks.
  void AddSecondarySink(RtpPacketSinkInterface* sink);
  void RemoveSecondarySink(const RtpPacketSinkInterface* sink);

  virtual void ManageFrame(std::unique_ptr<video_coding::RtpFrameObject> frame);

 private:
  // Used for buffering RTCP feedback messages and sending them all together.
  // Note:
  // 1. Key frame requests and NACKs are mutually exclusive, with the
  //    former taking precedence over the latter.
  // 2. Loss notifications are orthogonal to either. (That is, may be sent
  //    alongside either.)
  class RtcpFeedbackBuffer : public KeyFrameRequestSender,
                             public NackSender,
                             public LossNotificationSender {
   public:
    RtcpFeedbackBuffer(KeyFrameRequestSender* key_frame_request_sender,
                       NackSender* nack_sender,
                       LossNotificationSender* loss_notification_sender);

    ~RtcpFeedbackBuffer() override = default;

    // KeyFrameRequestSender implementation.
    void RequestKeyFrame() override;

    // NackSender implementation.
    void SendNack(const std::vector<uint16_t>& sequence_numbers,
                  bool buffering_allowed) override;

    // LossNotificationSender implementation.
    void SendLossNotification(uint16_t last_decoded_seq_num,
                              uint16_t last_received_seq_num,
                              bool decodability_flag,
                              bool buffering_allowed) override;

    // Send all RTCP feedback messages buffered thus far.
    void SendBufferedRtcpFeedback();

   private:
    KeyFrameRequestSender* const key_frame_request_sender_;
    NackSender* const nack_sender_;
    LossNotificationSender* const loss_notification_sender_;

    // NACKs are accessible from two threads due to nack_module_ being a module.
    rtc::CriticalSection cs_;

    // Key-frame-request-related state.
    bool request_key_frame_ RTC_GUARDED_BY(cs_);

    // NACK-related state.
    std::vector<uint16_t> nack_sequence_numbers_ RTC_GUARDED_BY(cs_);

    // LNTF-related state.
    struct LossNotificationState {
      LossNotificationState(uint16_t last_decoded_seq_num,
                            uint16_t last_received_seq_num,
                            bool decodability_flag)
          : last_decoded_seq_num(last_decoded_seq_num),
            last_received_seq_num(last_received_seq_num),
            decodability_flag(decodability_flag) {}

      uint16_t last_decoded_seq_num;
      uint16_t last_received_seq_num;
      bool decodability_flag;
    };
    absl::optional<LossNotificationState> lntf_state_ RTC_GUARDED_BY(cs_);
  };
  enum ParseGenericDependenciesResult {
    kDropPacket,
    kHasGenericDescriptor,
    kNoGenericDescriptor
  };

  // Entry point doing non-stats work for a received packet. Called
  // for the same packet both before and after RED decapsulation.
  void ReceivePacket(const RtpPacketReceived& packet);
  // Parses and handles RED headers.
  // This function assumes that it's being called from only one thread.
  void ParseAndHandleEncapsulatingHeader(const RtpPacketReceived& packet);
  void NotifyReceiverOfEmptyPacket(uint16_t seq_num);
  void UpdateHistograms();
  bool IsRedEnabled() const;
  void InsertSpsPpsIntoTracker(uint8_t payload_type);
  void OnInsertedPacket(video_coding::PacketBuffer::InsertResult result);
  ParseGenericDependenciesResult ParseGenericDependenciesExtension(
      const RtpPacketReceived& rtp_packet,
      RTPVideoHeader* video_header) RTC_RUN_ON(worker_task_checker_);
  void OnAssembledFrame(std::unique_ptr<video_coding::RtpFrameObject> frame);

  Clock* const clock_;
  // Ownership of this object lies with VideoReceiveStream, which owns |this|.
  const VideoReceiveStream::Config& config_;
  PacketRouter* const packet_router_;
  ProcessThread* const process_thread_;

  RemoteNtpTimeEstimator ntp_estimator_;

  RtpHeaderExtensionMap rtp_header_extensions_;
  // Set by the field trial WebRTC-ForcePlayoutDelay to override any playout
  // delay that is specified in the received packets.
  FieldTrialOptional<int> forced_playout_delay_max_ms_;
  FieldTrialOptional<int> forced_playout_delay_min_ms_;
  ReceiveStatistics* const rtp_receive_statistics_;
  std::unique_ptr<UlpfecReceiver> ulpfec_receiver_;

  SequenceChecker worker_task_checker_;
  bool receiving_ RTC_GUARDED_BY(worker_task_checker_);
  int64_t last_packet_log_ms_ RTC_GUARDED_BY(worker_task_checker_);

  const std::unique_ptr<RtpRtcp> rtp_rtcp_;

  video_coding::OnCompleteFrameCallback* complete_frame_callback_;
  KeyFrameRequestSender* const keyframe_request_sender_;

  RtcpFeedbackBuffer rtcp_feedback_buffer_;
  std::unique_ptr<NackModule> nack_module_;
  std::unique_ptr<LossNotificationController> loss_notification_controller_;

  video_coding::PacketBuffer packet_buffer_;
  UniqueTimestampCounter frame_counter_ RTC_GUARDED_BY(worker_task_checker_);
  SeqNumUnwrapper<uint16_t> frame_id_unwrapper_
      RTC_GUARDED_BY(worker_task_checker_);

  // Video structure provided in the dependency descriptor in a first packet
  // of a key frame. It is required to parse dependency descriptor in the
  // following delta packets.
  std::unique_ptr<FrameDependencyStructure> video_structure_
      RTC_GUARDED_BY(worker_task_checker_);
  // Frame id of the last frame with the attached video structure.
  // absl::nullopt when `video_structure_ == nullptr`;
  absl::optional<int64_t> video_structure_frame_id_
      RTC_GUARDED_BY(worker_task_checker_);

  rtc::CriticalSection reference_finder_lock_;
  std::unique_ptr<video_coding::RtpFrameReferenceFinder> reference_finder_
      RTC_GUARDED_BY(reference_finder_lock_);
  absl::optional<VideoCodecType> current_codec_;
  uint32_t last_assembled_frame_rtp_timestamp_;

  rtc::CriticalSection last_seq_num_cs_;
  std::map<int64_t, uint16_t> last_seq_num_for_pic_id_
      RTC_GUARDED_BY(last_seq_num_cs_);
  video_coding::H264SpsPpsTracker tracker_;

  // Maps payload id to the depacketizer.
  std::map<uint8_t, std::unique_ptr<VideoRtpDepacketizer>> payload_type_map_;

  // TODO(johan): Remove pt_codec_params_ once
  // https://bugs.chromium.org/p/webrtc/issues/detail?id=6883 is resolved.
  // Maps a payload type to a map of out-of-band supplied codec parameters.
  std::map<uint8_t, std::map<std::string, std::string>> pt_codec_params_;
  int16_t last_payload_type_ = -1;

  bool has_received_frame_;

  std::vector<RtpPacketSinkInterface*> secondary_sinks_
      RTC_GUARDED_BY(worker_task_checker_);

  // Info for GetSyncInfo is updated on network or worker thread, and queried on
  // the worker thread.
  rtc::CriticalSection sync_info_lock_;
  absl::optional<uint32_t> last_received_rtp_timestamp_
      RTC_GUARDED_BY(sync_info_lock_);
  absl::optional<int64_t> last_received_rtp_system_time_ms_
      RTC_GUARDED_BY(sync_info_lock_);

  // Used to validate the buffered frame decryptor is always run on the correct
  // thread.
  rtc::ThreadChecker network_tc_;
  // Handles incoming encrypted frames and forwards them to the
  // rtp_reference_finder if they are decryptable.
  std::unique_ptr<BufferedFrameDecryptor> buffered_frame_decryptor_
      RTC_PT_GUARDED_BY(network_tc_);
  std::atomic<bool> frames_decryptable_;
  absl::optional<ColorSpace> last_color_space_;

  AbsoluteCaptureTimeReceiver absolute_capture_time_receiver_
      RTC_GUARDED_BY(worker_task_checker_);

  int64_t last_completed_picture_id_ = 0;

  rtc::scoped_refptr<RtpVideoStreamReceiverFrameTransformerDelegate>
      frame_transformer_delegate_;
};

}  // namespace webrtc

#endif  // VIDEO_RTP_VIDEO_STREAM_RECEIVER_H_<|MERGE_RESOLUTION|>--- conflicted
+++ resolved
@@ -91,8 +91,6 @@
       video_coding::OnCompleteFrameCallback* complete_frame_callback,
       rtc::scoped_refptr<FrameDecryptorInterface> frame_decryptor,
       rtc::scoped_refptr<FrameTransformerInterface> frame_transformer);
-<<<<<<< HEAD
-=======
 
   RtpVideoStreamReceiver(
       Clock* clock,
@@ -114,7 +112,6 @@
       video_coding::OnCompleteFrameCallback* complete_frame_callback,
       rtc::scoped_refptr<FrameDecryptorInterface> frame_decryptor,
       rtc::scoped_refptr<FrameTransformerInterface> frame_transformer);
->>>>>>> 758c388d
   ~RtpVideoStreamReceiver() override;
 
   void AddReceiveCodec(const VideoCodec& video_codec,
