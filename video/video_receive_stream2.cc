--- conflicted
+++ resolved
@@ -54,10 +54,6 @@
 #include "rtc_base/logging.h"
 #include "rtc_base/strings/string_builder.h"
 #include "rtc_base/synchronization/mutex.h"
-<<<<<<< HEAD
-#include "rtc_base/system/thread_registry.h"
-=======
->>>>>>> 8f9b44ba
 #include "rtc_base/task_queue.h"
 #include "rtc_base/task_utils/pending_task_safety_flag.h"
 #include "rtc_base/task_utils/to_queued_task.h"
@@ -133,12 +129,7 @@
   absl::optional<webrtc::ColorSpace> color_space_;
 };
 
-<<<<<<< HEAD
-RenderResolution InitialDecoderResolution(
-    const WebRtcKeyValueConfig& field_trials) {
-=======
 RenderResolution InitialDecoderResolution(const FieldTrialsView& field_trials) {
->>>>>>> 8f9b44ba
   FieldTrialOptional<int> width("w");
   FieldTrialOptional<int> height("h");
   ParseFieldTrial({&width, &height},
@@ -216,11 +207,7 @@
     VideoReceiveStream::Config config,
     CallStats* call_stats,
     Clock* clock,
-<<<<<<< HEAD
-    VCMTiming* timing,
-=======
     std::unique_ptr<VCMTiming> timing,
->>>>>>> 8f9b44ba
     NackPeriodicProcessor* nack_periodic_processor,
     DecodeSynchronizer* decode_sync)
     : task_queue_factory_(task_queue_factory),
