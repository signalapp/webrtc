--- conflicted
+++ resolved
@@ -206,11 +206,7 @@
 
     ~BweObserver() override {
       // Block until all already posted tasks run to avoid races when such task
-<<<<<<< HEAD
-      // accesses |this|. Also make sure we free |rtp_rtcp_| on the correct
-=======
       // accesses `this`. Also make sure we free `rtp_rtcp_` on the correct
->>>>>>> cbad18b1
       // thread/task queue.
       SendTask(RTC_FROM_HERE, task_queue_, [this]() { rtp_rtcp_ = nullptr; });
     }
