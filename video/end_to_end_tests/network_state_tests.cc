/*
 *  Copyright 2018 The WebRTC project authors. All Rights Reserved.
 *
 *  Use of this source code is governed by a BSD-style license
 *  that can be found in the LICENSE file in the root of the source
 *  tree. An additional intellectual property rights grant can be found
 *  in the file PATENTS.  All contributing project authors may
 *  be found in the AUTHORS file in the root of the source tree.
 */

#include <memory>

#include "api/media_types.h"
#include "api/task_queue/default_task_queue_factory.h"
#include "api/task_queue/task_queue_base.h"
#include "api/task_queue/task_queue_factory.h"
#include "api/test/simulated_network.h"
#include "api/video_codecs/video_encoder.h"
#include "call/fake_network_pipe.h"
#include "call/simulated_network.h"
#include "modules/rtp_rtcp/source/rtp_packet.h"
<<<<<<< HEAD
=======
#include "rtc_base/location.h"
>>>>>>> cbad18b1
#include "rtc_base/synchronization/mutex.h"
#include "rtc_base/task_queue_for_test.h"
#include "rtc_base/task_utils/to_queued_task.h"
#include "system_wrappers/include/sleep.h"
#include "test/call_test.h"
#include "test/fake_encoder.h"
#include "test/gtest.h"
#include "test/video_encoder_proxy_factory.h"

namespace webrtc {
namespace {
constexpr int kSilenceTimeoutMs = 2000;
}

class NetworkStateEndToEndTest : public test::CallTest {
 protected:
  class UnusedTransport : public Transport {
   private:
    bool SendRtp(const uint8_t* packet,
                 size_t length,
                 const PacketOptions& options) override {
      ADD_FAILURE() << "Unexpected RTP sent.";
      return false;
    }

    bool SendRtcp(const uint8_t* packet, size_t length) override {
      ADD_FAILURE() << "Unexpected RTCP sent.";
      return false;
    }
  };
  class RequiredTransport : public Transport {
   public:
    RequiredTransport(bool rtp_required, bool rtcp_required)
        : need_rtp_(rtp_required), need_rtcp_(rtcp_required) {}
    ~RequiredTransport() {
      if (need_rtp_) {
        ADD_FAILURE() << "Expected RTP packet not sent.";
      }
      if (need_rtcp_) {
        ADD_FAILURE() << "Expected RTCP packet not sent.";
      }
    }

   private:
    bool SendRtp(const uint8_t* packet,
                 size_t length,
                 const PacketOptions& options) override {
      MutexLock lock(&mutex_);
      need_rtp_ = false;
      return true;
    }

    bool SendRtcp(const uint8_t* packet, size_t length) override {
      MutexLock lock(&mutex_);
      need_rtcp_ = false;
      return true;
    }
    bool need_rtp_;
    bool need_rtcp_;
    Mutex mutex_;
  };
  void VerifyNewVideoSendStreamsRespectNetworkState(
      MediaType network_to_bring_up,
      VideoEncoder* encoder,
      Transport* transport);
  void VerifyNewVideoReceiveStreamsRespectNetworkState(
      MediaType network_to_bring_up,
      Transport* transport);
};

void NetworkStateEndToEndTest::VerifyNewVideoSendStreamsRespectNetworkState(
    MediaType network_to_bring_up,
    VideoEncoder* encoder,
    Transport* transport) {
  test::VideoEncoderProxyFactory encoder_factory(encoder);

  SendTask(RTC_FROM_HERE, task_queue(),
           [this, network_to_bring_up, &encoder_factory, transport]() {
             CreateSenderCall(Call::Config(send_event_log_.get()));
             sender_call_->SignalChannelNetworkState(network_to_bring_up,
                                                     kNetworkUp);

             CreateSendConfig(1, 0, 0, transport);
             GetVideoSendConfig()->encoder_settings.encoder_factory =
                 &encoder_factory;
             CreateVideoStreams();
             CreateFrameGeneratorCapturer(kDefaultFramerate, kDefaultWidth,
                                          kDefaultHeight);

             Start();
           });

  SleepMs(kSilenceTimeoutMs);

  SendTask(RTC_FROM_HERE, task_queue(), [this]() {
    Stop();
    DestroyStreams();
    DestroyCalls();
  });
}

void NetworkStateEndToEndTest::VerifyNewVideoReceiveStreamsRespectNetworkState(
    MediaType network_to_bring_up,
    Transport* transport) {
  std::unique_ptr<test::DirectTransport> sender_transport;

  SendTask(
      RTC_FROM_HERE, task_queue(),
      [this, &sender_transport, network_to_bring_up, transport]() {
        CreateCalls();
        receiver_call_->SignalChannelNetworkState(network_to_bring_up,
                                                  kNetworkUp);
        sender_transport = std::make_unique<test::DirectTransport>(
            task_queue(),
            std::make_unique<FakeNetworkPipe>(
                Clock::GetRealTimeClock(), std::make_unique<SimulatedNetwork>(
                                               BuiltInNetworkBehaviorConfig())),
            sender_call_.get(), payload_type_map_);
        sender_transport->SetReceiver(receiver_call_->Receiver());
        CreateSendConfig(1, 0, 0, sender_transport.get());
        CreateMatchingReceiveConfigs(transport);
        CreateVideoStreams();
        CreateFrameGeneratorCapturer(kDefaultFramerate, kDefaultWidth,
                                     kDefaultHeight);
        Start();
      });

  SleepMs(kSilenceTimeoutMs);

  SendTask(RTC_FROM_HERE, task_queue(), [this, &sender_transport]() {
    Stop();
    DestroyStreams();
    sender_transport.reset();
    DestroyCalls();
  });
}

TEST_F(NetworkStateEndToEndTest, RespectsNetworkState) {
  // TODO(pbos): Remove accepted downtime packets etc. when signaling network
  // down blocks until no more packets will be sent.

  // Pacer will send from its packet list and then send required padding before
  // checking paused_ again. This should be enough for one round of pacing,
  // otherwise increase.
  static const int kNumAcceptedDowntimeRtp = 5;
  // A single RTCP may be in the pipeline.
  static const int kNumAcceptedDowntimeRtcp = 1;
  class NetworkStateTest : public test::EndToEndTest, public test::FakeEncoder {
   public:
    explicit NetworkStateTest(TaskQueueBase* task_queue)
        : EndToEndTest(kDefaultTimeoutMs),
          FakeEncoder(Clock::GetRealTimeClock()),
          e2e_test_task_queue_(task_queue),
          task_queue_(CreateDefaultTaskQueueFactory()->CreateTaskQueue(
              "NetworkStateTest",
              TaskQueueFactory::Priority::NORMAL)),
          sender_call_(nullptr),
          receiver_call_(nullptr),
          encoder_factory_(this),
          sender_state_(kNetworkUp),
          sender_rtp_(0),
          sender_padding_(0),
          sender_rtcp_(0),
          receiver_rtcp_(0),
          down_frames_(0) {}

    Action OnSendRtp(const uint8_t* packet, size_t length) override {
      MutexLock lock(&test_mutex_);
      RtpPacket rtp_packet;
      EXPECT_TRUE(rtp_packet.Parse(packet, length));
      if (rtp_packet.payload_size() == 0)
        ++sender_padding_;
      ++sender_rtp_;
      packet_event_.Set();
      return SEND_PACKET;
    }

    Action OnSendRtcp(const uint8_t* packet, size_t length) override {
      MutexLock lock(&test_mutex_);
      ++sender_rtcp_;
      packet_event_.Set();
      return SEND_PACKET;
    }

    Action OnReceiveRtp(const uint8_t* packet, size_t length) override {
      ADD_FAILURE() << "Unexpected receiver RTP, should not be sending.";
      return SEND_PACKET;
    }

    Action OnReceiveRtcp(const uint8_t* packet, size_t length) override {
      MutexLock lock(&test_mutex_);
      ++receiver_rtcp_;
      packet_event_.Set();
      return SEND_PACKET;
    }

    void OnCallsCreated(Call* sender_call, Call* receiver_call) override {
      sender_call_ = sender_call;
      receiver_call_ = receiver_call;
    }

    void ModifyVideoConfigs(
        VideoSendStream::Config* send_config,
        std::vector<VideoReceiveStream::Config>* receive_configs,
        VideoEncoderConfig* encoder_config) override {
      send_config->encoder_settings.encoder_factory = &encoder_factory_;
    }

    void SignalChannelNetworkState(Call* call,
                                   MediaType media_type,
                                   NetworkState network_state) {
      SendTask(RTC_FROM_HERE, e2e_test_task_queue_,
               [call, media_type, network_state] {
                 call->SignalChannelNetworkState(media_type, network_state);
               });
    }

    void PerformTest() override {
      EXPECT_TRUE(encoded_frames_.Wait(kDefaultTimeoutMs))
          << "No frames received by the encoder.";

      SendTask(RTC_FROM_HERE, task_queue_.get(), [this]() {
        // Wait for packets from both sender/receiver.
        WaitForPacketsOrSilence(false, false);

        // Sender-side network down for audio; there should be no effect on
        // video
        SignalChannelNetworkState(sender_call_, MediaType::AUDIO, kNetworkDown);

        WaitForPacketsOrSilence(false, false);

        // Receiver-side network down for audio; no change expected
        SignalChannelNetworkState(receiver_call_, MediaType::AUDIO,
                                  kNetworkDown);
        WaitForPacketsOrSilence(false, false);

        // Sender-side network down.
        SignalChannelNetworkState(sender_call_, MediaType::VIDEO, kNetworkDown);
        {
          MutexLock lock(&test_mutex_);
          // After network goes down we shouldn't be encoding more frames.
          sender_state_ = kNetworkDown;
        }
        // Wait for receiver-packets and no sender packets.
        WaitForPacketsOrSilence(true, false);

        // Receiver-side network down.
        SignalChannelNetworkState(receiver_call_, MediaType::VIDEO,
                                  kNetworkDown);
        WaitForPacketsOrSilence(true, true);

        // Network up for audio for both sides; video is still not expected to
        // start
        SignalChannelNetworkState(sender_call_, MediaType::AUDIO, kNetworkUp);
        SignalChannelNetworkState(receiver_call_, MediaType::AUDIO, kNetworkUp);
        WaitForPacketsOrSilence(true, true);

        // Network back up again for both.
        {
          MutexLock lock(&test_mutex_);
          // It's OK to encode frames again, as we're about to bring up the
          // network.
          sender_state_ = kNetworkUp;
        }
        SignalChannelNetworkState(sender_call_, MediaType::VIDEO, kNetworkUp);
        SignalChannelNetworkState(receiver_call_, MediaType::VIDEO, kNetworkUp);
        WaitForPacketsOrSilence(false, false);

        // TODO(skvlad): add tests to verify that the audio streams are stopped
        // when the network goes down for audio once the workaround in
        // paced_sender.cc is removed.
      });
    }

    int32_t Encode(const VideoFrame& input_image,
                   const std::vector<VideoFrameType>* frame_types) override {
      {
        MutexLock lock(&test_mutex_);
        if (sender_state_ == kNetworkDown) {
          ++down_frames_;
          EXPECT_LE(down_frames_, 1)
              << "Encoding more than one frame while network is down.";
          if (down_frames_ > 1)
            encoded_frames_.Set();
        } else {
          encoded_frames_.Set();
        }
      }
      return test::FakeEncoder::Encode(input_image, frame_types);
    }

   private:
    void WaitForPacketsOrSilence(bool sender_down, bool receiver_down) {
      int64_t initial_time_ms = clock_->TimeInMilliseconds();
      int initial_sender_rtp;
      int initial_sender_rtcp;
      int initial_receiver_rtcp;
      {
        MutexLock lock(&test_mutex_);
        initial_sender_rtp = sender_rtp_;
        initial_sender_rtcp = sender_rtcp_;
        initial_receiver_rtcp = receiver_rtcp_;
      }
      bool sender_done = false;
      bool receiver_done = false;
      while (!sender_done || !receiver_done) {
        packet_event_.Wait(kSilenceTimeoutMs);
        int64_t time_now_ms = clock_->TimeInMilliseconds();
        MutexLock lock(&test_mutex_);
        if (sender_down) {
          ASSERT_LE(sender_rtp_ - initial_sender_rtp - sender_padding_,
                    kNumAcceptedDowntimeRtp)
              << "RTP sent during sender-side downtime.";
          ASSERT_LE(sender_rtcp_ - initial_sender_rtcp,
                    kNumAcceptedDowntimeRtcp)
              << "RTCP sent during sender-side downtime.";
          if (time_now_ms - initial_time_ms >=
              static_cast<int64_t>(kSilenceTimeoutMs)) {
            sender_done = true;
          }
        } else {
          if (sender_rtp_ > initial_sender_rtp + kNumAcceptedDowntimeRtp)
            sender_done = true;
        }
        if (receiver_down) {
          ASSERT_LE(receiver_rtcp_ - initial_receiver_rtcp,
                    kNumAcceptedDowntimeRtcp)
              << "RTCP sent during receiver-side downtime.";
          if (time_now_ms - initial_time_ms >=
              static_cast<int64_t>(kSilenceTimeoutMs)) {
            receiver_done = true;
          }
        } else {
          if (receiver_rtcp_ > initial_receiver_rtcp + kNumAcceptedDowntimeRtcp)
            receiver_done = true;
        }
      }
    }

<<<<<<< HEAD
    TaskQueueBase* const task_queue_;
=======
    TaskQueueBase* const e2e_test_task_queue_;
    std::unique_ptr<TaskQueueBase, TaskQueueDeleter> task_queue_;
>>>>>>> cbad18b1
    Mutex test_mutex_;
    rtc::Event encoded_frames_;
    rtc::Event packet_event_;
    Call* sender_call_;
    Call* receiver_call_;
    test::VideoEncoderProxyFactory encoder_factory_;
    NetworkState sender_state_ RTC_GUARDED_BY(test_mutex_);
    int sender_rtp_ RTC_GUARDED_BY(test_mutex_);
    int sender_padding_ RTC_GUARDED_BY(test_mutex_);
    int sender_rtcp_ RTC_GUARDED_BY(test_mutex_);
    int receiver_rtcp_ RTC_GUARDED_BY(test_mutex_);
    int down_frames_ RTC_GUARDED_BY(test_mutex_);
  } test(task_queue());

  RunBaseTest(&test);
}

TEST_F(NetworkStateEndToEndTest, NewVideoSendStreamsRespectVideoNetworkDown) {
  class UnusedEncoder : public test::FakeEncoder {
   public:
    UnusedEncoder() : FakeEncoder(Clock::GetRealTimeClock()) {}

    int32_t InitEncode(const VideoCodec* config,
                       const Settings& settings) override {
      EXPECT_GT(config->startBitrate, 0u);
      return 0;
    }
    int32_t Encode(const VideoFrame& input_image,
                   const std::vector<VideoFrameType>* frame_types) override {
      ADD_FAILURE() << "Unexpected frame encode.";
      return test::FakeEncoder::Encode(input_image, frame_types);
    }
  };

  UnusedEncoder unused_encoder;
  UnusedTransport unused_transport;
  VerifyNewVideoSendStreamsRespectNetworkState(
      MediaType::AUDIO, &unused_encoder, &unused_transport);
}

TEST_F(NetworkStateEndToEndTest, NewVideoSendStreamsIgnoreAudioNetworkDown) {
  class RequiredEncoder : public test::FakeEncoder {
   public:
    RequiredEncoder()
        : FakeEncoder(Clock::GetRealTimeClock()), encoded_frame_(false) {}
    ~RequiredEncoder() {
      if (!encoded_frame_) {
        ADD_FAILURE() << "Didn't encode an expected frame";
      }
    }
    int32_t Encode(const VideoFrame& input_image,
                   const std::vector<VideoFrameType>* frame_types) override {
      encoded_frame_ = true;
      return test::FakeEncoder::Encode(input_image, frame_types);
    }

   private:
    bool encoded_frame_;
  };

  RequiredTransport required_transport(true /*rtp*/, false /*rtcp*/);
  RequiredEncoder required_encoder;
  VerifyNewVideoSendStreamsRespectNetworkState(
      MediaType::VIDEO, &required_encoder, &required_transport);
}

TEST_F(NetworkStateEndToEndTest,
       NewVideoReceiveStreamsRespectVideoNetworkDown) {
  UnusedTransport transport;
  VerifyNewVideoReceiveStreamsRespectNetworkState(MediaType::AUDIO, &transport);
}

TEST_F(NetworkStateEndToEndTest, NewVideoReceiveStreamsIgnoreAudioNetworkDown) {
  RequiredTransport transport(false /*rtp*/, true /*rtcp*/);
  VerifyNewVideoReceiveStreamsRespectNetworkState(MediaType::VIDEO, &transport);
}

}  // namespace webrtc<|MERGE_RESOLUTION|>--- conflicted
+++ resolved
@@ -19,10 +19,7 @@
 #include "call/fake_network_pipe.h"
 #include "call/simulated_network.h"
 #include "modules/rtp_rtcp/source/rtp_packet.h"
-<<<<<<< HEAD
-=======
 #include "rtc_base/location.h"
->>>>>>> cbad18b1
 #include "rtc_base/synchronization/mutex.h"
 #include "rtc_base/task_queue_for_test.h"
 #include "rtc_base/task_utils/to_queued_task.h"
@@ -362,12 +359,8 @@
       }
     }
 
-<<<<<<< HEAD
-    TaskQueueBase* const task_queue_;
-=======
     TaskQueueBase* const e2e_test_task_queue_;
     std::unique_ptr<TaskQueueBase, TaskQueueDeleter> task_queue_;
->>>>>>> cbad18b1
     Mutex test_mutex_;
     rtc::Event encoded_frames_;
     rtc::Event packet_event_;
