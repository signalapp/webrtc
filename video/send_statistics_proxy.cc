--- conflicted
+++ resolved
@@ -670,10 +670,7 @@
 void SendStatisticsProxy::OnEncoderReconfigured(
     const VideoEncoderConfig& config,
     const std::vector<VideoStream>& streams) {
-<<<<<<< HEAD
-=======
   // Called on VideoStreamEncoder's encoder_queue_.
->>>>>>> cbad18b1
   MutexLock lock(&mutex_);
 
   if (content_type_ != config.content_type) {
@@ -974,21 +971,12 @@
   VideoSendStream::StreamStats* stats = GetStatsEntry(ssrc);
   if (!stats)
     return;
-<<<<<<< HEAD
-  if (encoded_frame_rate_trackers_.count(simulcast_idx) == 0) {
-    encoded_frame_rate_trackers_[simulcast_idx] =
-        std::make_unique<rtc::RateTracker>(kBucketSizeMs, kBucketCount);
-  }
-  stats->encode_frame_rate =
-      encoded_frame_rate_trackers_[simulcast_idx]->ComputeRate();
-=======
 
   if (encoded_frame_rate_trackers_.count(ssrc) == 0) {
     encoded_frame_rate_trackers_[ssrc] =
         std::make_unique<rtc::RateTracker>(kBucketSizeMs, kBucketCount);
   }
 
->>>>>>> cbad18b1
   stats->frames_encoded++;
   stats->total_encode_time_ms += encoded_image.timing_.encode_finish_ms -
                                  encoded_image.timing_.encode_start_ms;
@@ -1039,11 +1027,7 @@
   media_byte_rate_tracker_.AddSamples(encoded_image.size());
 
   if (uma_container_->InsertEncodedFrame(encoded_image, simulcast_idx)) {
-<<<<<<< HEAD
-    encoded_frame_rate_trackers_[simulcast_idx]->AddSamples(1);
-=======
     // First frame seen with this timestamp, track overall fps.
->>>>>>> cbad18b1
     encoded_frame_rate_tracker_.AddSamples(1);
   }
   // is_top_spatial_layer pertains only to SVC, will always be true for
@@ -1257,11 +1241,7 @@
 }
 
 // Informes observer if an internal encoder scaler has reduced video
-<<<<<<< HEAD
-// resolution or not. |is_scaled| is a flag indicating if the video is scaled
-=======
 // resolution or not. `is_scaled` is a flag indicating if the video is scaled
->>>>>>> cbad18b1
 // down.
 void SendStatisticsProxy::OnEncoderInternalScalerUpdate(bool is_scaled) {
   MutexLock lock(&mutex_);
@@ -1317,20 +1297,6 @@
     uma_container_->first_rtcp_stats_time_ms_ = clock_->TimeInMilliseconds();
 }
 
-<<<<<<< HEAD
-void SendStatisticsProxy::StatisticsUpdated(const RtcpStatistics& statistics,
-                                            uint32_t ssrc) {
-  MutexLock lock(&mutex_);
-  VideoSendStream::StreamStats* stats = GetStatsEntry(ssrc);
-  if (!stats)
-    return;
-
-  stats->rtcp_stats = statistics;
-  uma_container_->report_block_stats_.Store(ssrc, statistics);
-}
-
-=======
->>>>>>> cbad18b1
 void SendStatisticsProxy::OnReportBlockDataUpdated(
     ReportBlockData report_block_data) {
   MutexLock lock(&mutex_);
