--- conflicted
+++ resolved
@@ -110,11 +110,7 @@
 }
 
 absl::optional<int> GetFallbackMaxPixelsIfFieldTrialEnabled(
-<<<<<<< HEAD
-    const webrtc::WebRtcKeyValueConfig& field_trials) {
-=======
     const webrtc::FieldTrialsView& field_trials) {
->>>>>>> 8f9b44ba
   std::string group = field_trials.Lookup(kVp8ForcedFallbackEncoderFieldTrial);
   return (absl::StartsWith(group, "Enabled"))
              ? GetFallbackMaxPixels(group.substr(7))
@@ -122,11 +118,7 @@
 }
 
 absl::optional<int> GetFallbackMaxPixelsIfFieldTrialDisabled(
-<<<<<<< HEAD
-    const webrtc::WebRtcKeyValueConfig& field_trials) {
-=======
     const webrtc::FieldTrialsView& field_trials) {
->>>>>>> 8f9b44ba
   std::string group = field_trials.Lookup(kVp8ForcedFallbackEncoderFieldTrial);
   return (absl::StartsWith(group, "Disabled"))
              ? GetFallbackMaxPixels(group.substr(8))
@@ -140,11 +132,7 @@
     Clock* clock,
     const VideoSendStream::Config& config,
     VideoEncoderConfig::ContentType content_type,
-<<<<<<< HEAD
-    const WebRtcKeyValueConfig& field_trials)
-=======
     const FieldTrialsView& field_trials)
->>>>>>> 8f9b44ba
     : clock_(clock),
       payload_name_(config.rtp.payload_name),
       rtp_config_(config.rtp),
