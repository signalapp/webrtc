/*
 *  Copyright (c) 2020 The WebRTC project authors. All Rights Reserved.
 *
 *  Use of this source code is governed by a BSD-style license
 *  that can be found in the LICENSE file in the root of the source
 *  tree. An additional intellectual property rights grant can be found
 *  in the file PATENTS.  All contributing project authors may
 *  be found in the AUTHORS file in the root of the source tree.
 */

#ifndef VIDEO_RECEIVE_STATISTICS_PROXY2_H_
#define VIDEO_RECEIVE_STATISTICS_PROXY2_H_

#include <map>
#include <memory>
#include <string>
#include <vector>

#include "absl/types/optional.h"
#include "api/field_trials_view.h"
#include "api/sequence_checker.h"
#include "api/task_queue/task_queue_base.h"
#include "api/units/timestamp.h"
#include "api/webrtc_key_value_config.h"
#include "call/video_receive_stream.h"
#include "modules/include/module_common_types.h"
#include "modules/video_coding/include/video_coding_defines.h"
#include "rtc_base/numerics/histogram_percentile_counter.h"
#include "rtc_base/numerics/moving_max_counter.h"
#include "rtc_base/numerics/sample_counter.h"
#include "rtc_base/rate_statistics.h"
#include "rtc_base/rate_tracker.h"
#include "rtc_base/system/no_unique_address.h"
#include "rtc_base/task_utils/pending_task_safety_flag.h"
#include "rtc_base/thread_annotations.h"
#include "video/quality_threshold.h"
#include "video/stats_counter.h"
#include "video/video_quality_observer2.h"

namespace webrtc {

class Clock;
struct CodecSpecificInfo;

namespace internal {
// Declared in video_receive_stream2.h.
struct VideoFrameMetaData;

class ReceiveStatisticsProxy : public VCMReceiveStatisticsCallback,
                               public RtcpCnameCallback,
                               public RtcpPacketTypeCounterObserver {
 public:
  ReceiveStatisticsProxy(uint32_t remote_ssrc,
                         Clock* clock,
                         TaskQueueBase* worker_thread,
<<<<<<< HEAD
                         const WebRtcKeyValueConfig& field_trials);
=======
                         const FieldTrialsView& field_trials);
>>>>>>> 8f9b44ba
  ~ReceiveStatisticsProxy() override;

  VideoReceiveStream::Stats GetStats() const;

  void OnDecodedFrame(const VideoFrame& frame,
                      absl::optional<uint8_t> qp,
                      int32_t decode_time_ms,
                      VideoContentType content_type);

  // Called asyncronously on the worker thread as a result of a call to the
  // above OnDecodedFrame method, which is called back on the thread where
  // the actual decoding happens.
  void OnDecodedFrame(const VideoFrameMetaData& frame_meta,
                      absl::optional<uint8_t> qp,
                      int32_t decode_time_ms,
                      VideoContentType content_type);

  void OnSyncOffsetUpdated(int64_t video_playout_ntp_ms,
                           int64_t sync_offset_ms,
                           double estimated_freq_khz);
  void OnRenderedFrame(const VideoFrameMetaData& frame_meta);
  void OnIncomingPayloadType(int payload_type);
  void OnDecoderImplementationName(const char* implementation_name);

  void OnPreDecode(VideoCodecType codec_type, int qp);

  void OnUniqueFramesCounted(int num_unique_frames);

  // Indicates video stream has been paused (no incoming packets).
  void OnStreamInactive();

  // Overrides VCMReceiveStatisticsCallback.
  void OnCompleteFrame(bool is_keyframe,
                       size_t size_bytes,
                       VideoContentType content_type) override;
  void OnDroppedFrames(uint32_t frames_dropped) override;
  void OnFrameBufferTimingsUpdated(int max_decode_ms,
                                   int current_delay_ms,
                                   int target_delay_ms,
                                   int jitter_buffer_ms,
                                   int min_playout_delay_ms,
                                   int render_delay_ms) override;

  void OnTimingFrameInfoUpdated(const TimingFrameInfo& info) override;

  // Overrides RtcpCnameCallback.
  void OnCname(uint32_t ssrc, absl::string_view cname) override;

  // Overrides RtcpPacketTypeCounterObserver.
  void RtcpPacketTypesCounterUpdated(
      uint32_t ssrc,
      const RtcpPacketTypeCounter& packet_counter) override;

  void OnRttUpdate(int64_t avg_rtt_ms);

  // Notification methods that are used to check our internal state and validate
  // threading assumptions. These are called by VideoReceiveStream.
  void DecoderThreadStarting();
  void DecoderThreadStopped();

  // Produce histograms. Must be called after DecoderThreadStopped(), typically
  // at the end of the call.
  void UpdateHistograms(absl::optional<int> fraction_lost,
                        const StreamDataCounters& rtp_stats,
                        const StreamDataCounters* rtx_stats);

 private:
  struct QpCounters {
    rtc::SampleCounter vp8;
  };

  struct ContentSpecificStats {
    ContentSpecificStats();
    ~ContentSpecificStats();

    void Add(const ContentSpecificStats& other);

    rtc::SampleCounter e2e_delay_counter;
    rtc::SampleCounter interframe_delay_counter;
    int64_t flow_duration_ms = 0;
    int64_t total_media_bytes = 0;
    rtc::SampleCounter received_width;
    rtc::SampleCounter received_height;
    rtc::SampleCounter qp_counter;
    FrameCounts frame_counts;
    rtc::HistogramPercentileCounter interframe_delay_percentiles;
  };

  void QualitySample(Timestamp now);

  // Removes info about old frames and then updates the framerate.
  void UpdateFramerate(int64_t now_ms) const;

  void UpdateDecodeTimeHistograms(int width,
                                  int height,
                                  int decode_time_ms) const;

  absl::optional<int64_t> GetCurrentEstimatedPlayoutNtpTimestampMs(
      int64_t now_ms) const;

  Clock* const clock_;
  const int64_t start_ms_;
  const bool enable_decode_time_histograms_;

  int64_t last_sample_time_ RTC_GUARDED_BY(main_thread_);

  QualityThreshold fps_threshold_ RTC_GUARDED_BY(main_thread_);
  QualityThreshold qp_threshold_ RTC_GUARDED_BY(main_thread_);
  QualityThreshold variance_threshold_ RTC_GUARDED_BY(main_thread_);
  rtc::SampleCounter qp_sample_ RTC_GUARDED_BY(main_thread_);
  int num_bad_states_ RTC_GUARDED_BY(main_thread_);
  int num_certain_states_ RTC_GUARDED_BY(main_thread_);
  // Note: The `stats_.rtp_stats` member is not used or populated by this class.
  mutable VideoReceiveStream::Stats stats_ RTC_GUARDED_BY(main_thread_);
  // Same as stats_.ssrc, but const (no lock required).
  const uint32_t remote_ssrc_;
  RateStatistics decode_fps_estimator_ RTC_GUARDED_BY(main_thread_);
  RateStatistics renders_fps_estimator_ RTC_GUARDED_BY(main_thread_);
  rtc::RateTracker render_fps_tracker_ RTC_GUARDED_BY(main_thread_);
  rtc::RateTracker render_pixel_tracker_ RTC_GUARDED_BY(main_thread_);
  rtc::SampleCounter sync_offset_counter_ RTC_GUARDED_BY(main_thread_);
  rtc::SampleCounter decode_time_counter_ RTC_GUARDED_BY(main_thread_);
  rtc::SampleCounter jitter_buffer_delay_counter_ RTC_GUARDED_BY(main_thread_);
  rtc::SampleCounter target_delay_counter_ RTC_GUARDED_BY(main_thread_);
  rtc::SampleCounter current_delay_counter_ RTC_GUARDED_BY(main_thread_);
  rtc::SampleCounter delay_counter_ RTC_GUARDED_BY(main_thread_);
  std::unique_ptr<VideoQualityObserver> video_quality_observer_
      RTC_GUARDED_BY(main_thread_);
  mutable rtc::MovingMaxCounter<int> interframe_delay_max_moving_
      RTC_GUARDED_BY(main_thread_);
  std::map<VideoContentType, ContentSpecificStats> content_specific_stats_
      RTC_GUARDED_BY(main_thread_);
  MaxCounter freq_offset_counter_ RTC_GUARDED_BY(main_thread_);
  QpCounters qp_counters_ RTC_GUARDED_BY(main_thread_);
  int64_t avg_rtt_ms_ RTC_GUARDED_BY(main_thread_) = 0;
  mutable std::map<int64_t, size_t> frame_window_ RTC_GUARDED_BY(main_thread_);
  VideoContentType last_content_type_ RTC_GUARDED_BY(&main_thread_);
  VideoCodecType last_codec_type_ RTC_GUARDED_BY(main_thread_);
  absl::optional<int64_t> first_frame_received_time_ms_
      RTC_GUARDED_BY(main_thread_);
  absl::optional<int64_t> first_decoded_frame_time_ms_
      RTC_GUARDED_BY(main_thread_);
  absl::optional<int64_t> last_decoded_frame_time_ms_
      RTC_GUARDED_BY(main_thread_);
  size_t num_delayed_frames_rendered_ RTC_GUARDED_BY(main_thread_);
  int64_t sum_missed_render_deadline_ms_ RTC_GUARDED_BY(main_thread_);
  // Mutable because calling Max() on MovingMaxCounter is not const. Yet it is
  // called from const GetStats().
  mutable rtc::MovingMaxCounter<TimingFrameInfo> timing_frame_info_counter_
      RTC_GUARDED_BY(main_thread_);
  absl::optional<int> num_unique_frames_ RTC_GUARDED_BY(main_thread_);
  absl::optional<int64_t> last_estimated_playout_ntp_timestamp_ms_
      RTC_GUARDED_BY(main_thread_);
  absl::optional<int64_t> last_estimated_playout_time_ms_
      RTC_GUARDED_BY(main_thread_);

  // The thread on which this instance is constructed and some of its main
  // methods are invoked on such as GetStats().
  TaskQueueBase* const worker_thread_;

  ScopedTaskSafety task_safety_;

  RTC_NO_UNIQUE_ADDRESS SequenceChecker decode_queue_;
  SequenceChecker main_thread_;
  RTC_NO_UNIQUE_ADDRESS SequenceChecker incoming_render_queue_;
};

}  // namespace internal
}  // namespace webrtc
#endif  // VIDEO_RECEIVE_STATISTICS_PROXY2_H_<|MERGE_RESOLUTION|>--- conflicted
+++ resolved
@@ -53,11 +53,7 @@
   ReceiveStatisticsProxy(uint32_t remote_ssrc,
                          Clock* clock,
                          TaskQueueBase* worker_thread,
-<<<<<<< HEAD
-                         const WebRtcKeyValueConfig& field_trials);
-=======
                          const FieldTrialsView& field_trials);
->>>>>>> 8f9b44ba
   ~ReceiveStatisticsProxy() override;
 
   VideoReceiveStream::Stats GetStats() const;
