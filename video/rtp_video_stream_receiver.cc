--- conflicted
+++ resolved
@@ -19,11 +19,7 @@
 #include "absl/algorithm/container.h"
 #include "absl/memory/memory.h"
 #include "absl/types/optional.h"
-<<<<<<< HEAD
-#include "api/webrtc_key_value_config.h"
-=======
 #include "api/field_trials_view.h"
->>>>>>> 8f9b44ba
 #include "media/base/media_constants.h"
 #include "modules/pacing/packet_router.h"
 #include "modules/remote_bitrate_estimator/include/remote_bitrate_estimator.h"
@@ -63,11 +59,7 @@
 constexpr int kPacketBufferStartSize = 512;
 constexpr int kPacketBufferMaxSize = 2048;
 
-<<<<<<< HEAD
-int PacketBufferMaxSize(const WebRtcKeyValueConfig& field_trials) {
-=======
 int PacketBufferMaxSize(const FieldTrialsView& field_trials) {
->>>>>>> 8f9b44ba
   // The group here must be a positive power of 2, in which case that is used as
   // size. All other values shall result in the default value being used.
   const std::string group_name =
@@ -220,11 +212,7 @@
     OnCompleteFrameCallback* complete_frame_callback,
     rtc::scoped_refptr<FrameDecryptorInterface> frame_decryptor,
     rtc::scoped_refptr<FrameTransformerInterface> frame_transformer,
-<<<<<<< HEAD
-    const WebRtcKeyValueConfig* field_trials)
-=======
     const FieldTrialsView* field_trials)
->>>>>>> 8f9b44ba
     : RtpVideoStreamReceiver(clock,
                              transport,
                              rtt_stats,
@@ -256,11 +244,7 @@
     OnCompleteFrameCallback* complete_frame_callback,
     rtc::scoped_refptr<FrameDecryptorInterface> frame_decryptor,
     rtc::scoped_refptr<FrameTransformerInterface> frame_transformer,
-<<<<<<< HEAD
-    const WebRtcKeyValueConfig* field_trials)
-=======
     const FieldTrialsView* field_trials)
->>>>>>> 8f9b44ba
     : field_trials_(field_trials ? *field_trials : owned_field_trials_),
       clock_(clock),
       config_(*config),
