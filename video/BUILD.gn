# Copyright (c) 2014 The WebRTC project authors. All Rights Reserved.
#
# Use of this source code is governed by a BSD-style license
# that can be found in the LICENSE file in the root of the source
# tree. An additional intellectual property rights grant can be found
# in the file PATENTS.  All contributing project authors may
# be found in the AUTHORS file in the root of the source tree.

import("../webrtc.gni")

rtc_library("video") {
  sources = [
    "buffered_frame_decryptor.cc",
    "buffered_frame_decryptor.h",
    "call_stats2.cc",
    "call_stats2.h",
    "encoder_rtcp_feedback.cc",
    "encoder_rtcp_feedback.h",
    "quality_limitation_reason_tracker.cc",
    "quality_limitation_reason_tracker.h",
    "quality_threshold.cc",
    "quality_threshold.h",
    "receive_statistics_proxy2.cc",
    "receive_statistics_proxy2.h",
    "report_block_stats.cc",
    "report_block_stats.h",
    "rtp_streams_synchronizer2.cc",
    "rtp_streams_synchronizer2.h",
    "rtp_video_stream_receiver2.cc",
    "rtp_video_stream_receiver2.h",
    "rtp_video_stream_receiver_frame_transformer_delegate.cc",
    "rtp_video_stream_receiver_frame_transformer_delegate.h",
    "send_delay_stats.cc",
    "send_delay_stats.h",
    "send_statistics_proxy.cc",
    "send_statistics_proxy.h",
    "stats_counter.cc",
    "stats_counter.h",
    "stream_synchronization.cc",
    "stream_synchronization.h",
    "transport_adapter.cc",
    "transport_adapter.h",
    "video_quality_observer2.cc",
    "video_quality_observer2.h",
    "video_receive_stream2.cc",
    "video_receive_stream2.h",
    "video_send_stream.cc",
    "video_send_stream.h",
    "video_send_stream_impl.cc",
    "video_send_stream_impl.h",
    "video_stream_decoder2.cc",
    "video_stream_decoder2.h",
  ]

  deps = [
    ":frame_buffer_proxy",
    ":frame_cadence_adapter",
    ":frame_decode_scheduler",
    ":frame_dumping_decoder",
    ":video_receive_stream_timeout_tracker",
    ":video_stream_encoder_impl",
    "../api:array_view",
    "../api:fec_controller_api",
    "../api:field_trials_view",
    "../api:frame_transformer_interface",
    "../api:libjingle_peerconnection_api",
    "../api:rtp_parameters",
    "../api:scoped_refptr",
    "../api:sequence_checker",
    "../api:transport_api",
    "../api:webrtc_key_value_config",
    "../api/crypto:frame_decryptor_interface",
    "../api/crypto:options",
    "../api/rtc_event_log",
    "../api/task_queue",
    "../api/units:time_delta",
    "../api/units:timestamp",
    "../api/video:encoded_image",
    "../api/video:recordable_encoded_frame",
    "../api/video:video_bitrate_allocation",
    "../api/video:video_bitrate_allocator",
    "../api/video:video_codec_constants",
    "../api/video:video_frame",
    "../api/video:video_rtp_headers",
    "../api/video:video_stream_encoder",
    "../api/video_codecs:video_codecs_api",
    "../call:bitrate_allocator",
    "../call:call_interfaces",
    "../call:rtp_interfaces",
    "../call:rtp_receiver",  # For RtxReceiveStream.
    "../call:rtp_sender",
    "../call:video_stream_api",
    "../common_video",
    "../modules:module_api",
    "../modules:module_api_public",
    "../modules/pacing",
    "../modules/remote_bitrate_estimator",
    "../modules/rtp_rtcp",
    "../modules/rtp_rtcp:rtp_rtcp_format",
    "../modules/rtp_rtcp:rtp_video_header",
    "../modules/video_coding",
    "../modules/video_coding:codec_globals_headers",
    "../modules/video_coding:frame_buffer",
    "../modules/video_coding:frame_helpers",
    "../modules/video_coding:inter_frame_delay",
    "../modules/video_coding:jitter_estimator",
    "../modules/video_coding:nack_requester",
    "../modules/video_coding:packet_buffer",
    "../modules/video_coding:timing",
    "../modules/video_coding:video_codec_interface",
    "../modules/video_coding:video_coding_utility",
    "../modules/video_processing",
    "../rtc_base:atomicops",
    "../rtc_base:checks",
    "../rtc_base:logging",
    "../rtc_base:macromagic",
    "../rtc_base:rate_limiter",
    "../rtc_base:rtc_base",
    "../rtc_base:rtc_base_approved",
    "../rtc_base:rtc_event",
    "../rtc_base:rtc_numerics",
    "../rtc_base:rtc_task_queue",
    "../rtc_base:safe_conversions",
    "../rtc_base:stringutils",
    "../rtc_base:threading",
    "../rtc_base:timeutils",
    "../rtc_base:weak_ptr",
    "../rtc_base/experiments:alr_experiment",
    "../rtc_base/experiments:field_trial_parser",
    "../rtc_base/experiments:keyframe_interval_settings_experiment",
    "../rtc_base/experiments:min_video_bitrate_experiment",
    "../rtc_base/experiments:quality_scaling_experiment",
    "../rtc_base/experiments:rate_control_settings",
    "../rtc_base/experiments:rtt_mult_experiment",
    "../rtc_base/synchronization:mutex",
    "../rtc_base/system:no_unique_address",
    "../rtc_base/task_utils:pending_task_safety_flag",
    "../rtc_base/task_utils:repeating_task",
    "../rtc_base/task_utils:to_queued_task",
    "../rtc_base/time:timestamp_extrapolator",
    "../system_wrappers",
    "../system_wrappers:field_trial",
    "../system_wrappers:metrics",
    "./adaptation:video_adaptation",
  ]
  absl_deps = [
    "//third_party/abseil-cpp/absl/algorithm:container",
    "//third_party/abseil-cpp/absl/base:core_headers",
    "//third_party/abseil-cpp/absl/container:inlined_vector",
    "//third_party/abseil-cpp/absl/functional:bind_front",
    "//third_party/abseil-cpp/absl/memory",
    "//third_party/abseil-cpp/absl/strings",
    "//third_party/abseil-cpp/absl/types:optional",
  ]

  if (!build_with_mozilla) {
    deps += [ "../media:rtc_media_base" ]
  }
}

rtc_source_set("video_legacy") {
  sources = [
    "call_stats.cc",
    "call_stats.h",
    "receive_statistics_proxy.cc",
    "receive_statistics_proxy.h",
    "rtp_video_stream_receiver.cc",
    "rtp_video_stream_receiver.h",
    "video_quality_observer.cc",
    "video_quality_observer.h",
    "video_stream_decoder.cc",
    "video_stream_decoder.h",
  ]
  deps = [
    ":frame_dumping_decoder",
    ":video",
    "../api:array_view",
    "../api:field_trials_view",
    "../api:scoped_refptr",
    "../api:sequence_checker",
    "../api:webrtc_key_value_config",
    "../api/crypto:frame_decryptor_interface",
    "../api/task_queue",
    "../api/transport:field_trial_based_config",
    "../api/units:timestamp",
    "../api/video:encoded_image",
    "../api/video:recordable_encoded_frame",
    "../api/video:video_frame",
    "../api/video:video_rtp_headers",
    "../call:call_interfaces",
    "../call:rtp_interfaces",
    "../call:rtp_receiver",  # For RtxReceiveStream.
    "../call:video_stream_api",
    "../common_video",
    "../modules:module_api",
    "../modules/pacing",
    "../modules/remote_bitrate_estimator",
    "../modules/rtp_rtcp",
    "../modules/rtp_rtcp:rtp_rtcp_format",
    "../modules/rtp_rtcp:rtp_rtcp_legacy",
    "../modules/rtp_rtcp:rtp_video_header",
    "../modules/utility",
    "../modules/video_coding",
    "../modules/video_coding:packet_buffer",
    "../modules/video_coding:video_codec_interface",
    "../modules/video_coding:video_coding_utility",
    "../modules/video_coding/deprecated:nack_module",
    "../rtc_base:checks",
    "../rtc_base:logging",
    "../rtc_base:macromagic",
    "../rtc_base:rtc_base_approved",
    "../rtc_base:rtc_numerics",
    "../rtc_base:rtc_task_queue",
    "../rtc_base:stringutils",
    "../rtc_base:timeutils",
    "../rtc_base/experiments:field_trial_parser",
    "../rtc_base/experiments:keyframe_interval_settings_experiment",
    "../rtc_base/synchronization:mutex",
    "../rtc_base/system:no_unique_address",
    "../rtc_base/task_utils:to_queued_task",
    "../system_wrappers",
    "../system_wrappers:field_trial",
    "../system_wrappers:metrics",
  ]
  if (!build_with_mozilla) {
    deps += [ "../media:rtc_media_base" ]
  }
  absl_deps = [
    "//third_party/abseil-cpp/absl/algorithm:container",
    "//third_party/abseil-cpp/absl/types:optional",
  ]
}

rtc_library("video_stream_decoder_impl") {
  visibility = [ "*" ]

  sources = [
    "video_stream_decoder_impl.cc",
    "video_stream_decoder_impl.h",
  ]

  deps = [
    "../api:field_trials_view",
    "../api:sequence_checker",
    "../api/task_queue",
    "../api/transport:field_trial_based_config",
    "../api/video:encoded_frame",
    "../api/video:video_frame",
    "../api/video:video_rtp_headers",
    "../api/video:video_stream_decoder",
    "../api/video_codecs:video_codecs_api",
    "../modules/video_coding",
    "../modules/video_coding:timing",
<<<<<<< HEAD
=======
    "../rtc_base:logging",
>>>>>>> 8f9b44ba
    "../rtc_base:rtc_base_approved",
    "../rtc_base:rtc_task_queue",
    "../rtc_base:timeutils",
    "../rtc_base/memory:always_valid_pointer",
    "../rtc_base/synchronization:mutex",
    "../system_wrappers",
  ]
  absl_deps = [ "//third_party/abseil-cpp/absl/types:optional" ]
}

rtc_library("frame_dumping_decoder") {
  visibility = [ "*" ]

  sources = [
    "frame_dumping_decoder.cc",
    "frame_dumping_decoder.h",
  ]

  deps = [
    "../api/video:encoded_frame",
    "../api/video:encoded_image",
    "../api/video_codecs:video_codecs_api",
    "../modules/video_coding",
    "../modules/video_coding:video_codec_interface",
    "../modules/video_coding:video_coding_utility",
    "../rtc_base:rtc_base_approved",
    "../rtc_base/system:file_wrapper",
  ]
}

rtc_library("frame_cadence_adapter") {
  visibility = [ "*" ]
  sources = [
    "frame_cadence_adapter.cc",
    "frame_cadence_adapter.h",
  ]

  deps = [
<<<<<<< HEAD
    "../api:sequence_checker",
    "../api:webrtc_key_value_config",
=======
    "../api:field_trials_view",
    "../api:sequence_checker",
>>>>>>> 8f9b44ba
    "../api/task_queue",
    "../api/units:time_delta",
    "../api/video:video_frame",
    "../rtc_base:checks",
    "../rtc_base:logging",
    "../rtc_base:macromagic",
    "../rtc_base:rtc_base_approved",
<<<<<<< HEAD
=======
    "../rtc_base:timeutils",
>>>>>>> 8f9b44ba
    "../rtc_base/synchronization:mutex",
    "../rtc_base/system:no_unique_address",
    "../rtc_base/task_utils:pending_task_safety_flag",
    "../rtc_base/task_utils:to_queued_task",
    "../system_wrappers",
    "../system_wrappers:field_trial",
    "../system_wrappers:metrics",
  ]
  absl_deps = [
    "//third_party/abseil-cpp/absl/algorithm:container",
    "//third_party/abseil-cpp/absl/base:core_headers",
  ]
}

rtc_library("frame_buffer_proxy") {
  sources = [
    "frame_buffer_proxy.cc",
    "frame_buffer_proxy.h",
  ]
  deps = [
    ":decode_synchronizer",
    ":frame_decode_timing",
    ":task_queue_frame_decode_scheduler",
    ":video_receive_stream_timeout_tracker",
<<<<<<< HEAD
    "../api:sequence_checker",
    "../api:webrtc_key_value_config",
=======
    "../api:field_trials_view",
    "../api:sequence_checker",
>>>>>>> 8f9b44ba
    "../api/metronome",
    "../api/task_queue",
    "../api/units:data_size",
    "../api/video:encoded_frame",
    "../api/video:video_rtp_headers",
    "../modules/video_coding",
    "../modules/video_coding:frame_buffer",
    "../modules/video_coding:frame_helpers",
    "../modules/video_coding:timing",
    "../modules/video_coding:video_codec_interface",
    "../rtc_base:checks",
    "../rtc_base:logging",
    "../rtc_base:macromagic",
    "../rtc_base:rtc_task_queue",
    "../system_wrappers",
    "../system_wrappers:field_trial",
  ]
  absl_deps = [
    "//third_party/abseil-cpp/absl/functional:bind_front",
    "//third_party/abseil-cpp/absl/types:optional",
  ]
}

rtc_source_set("frame_decode_scheduler") {
  sources = [ "frame_decode_scheduler.h" ]
  deps = [
    ":frame_decode_timing",
    "../api/units:timestamp",
  ]
  absl_deps = [ "//third_party/abseil-cpp/absl/types:optional" ]
}

rtc_library("task_queue_frame_decode_scheduler") {
  sources = [
    "task_queue_frame_decode_scheduler.cc",
    "task_queue_frame_decode_scheduler.h",
  ]
  deps = [
    ":frame_decode_scheduler",
    ":frame_decode_timing",
    "../api:sequence_checker",
    "../api/task_queue",
    "../api/units:timestamp",
    "../rtc_base:checks",
    "../rtc_base/task_utils:pending_task_safety_flag",
    "../rtc_base/task_utils:to_queued_task",
    "../system_wrappers",
  ]
  absl_deps = [ "//third_party/abseil-cpp/absl/types:optional" ]
}

rtc_library("frame_decode_timing") {
  sources = [
    "frame_decode_timing.cc",
    "frame_decode_timing.h",
  ]
  deps = [
    "../api/task_queue",
    "../api/units:time_delta",
    "../modules/video_coding:timing",
    "../rtc_base:logging",
    "../rtc_base/task_utils:pending_task_safety_flag",
    "../system_wrappers",
  ]
  absl_deps = [ "//third_party/abseil-cpp/absl/types:optional" ]
}

rtc_library("video_receive_stream_timeout_tracker") {
  sources = [
    "video_receive_stream_timeout_tracker.cc",
    "video_receive_stream_timeout_tracker.h",
  ]
  deps = [
    "../api/task_queue",
    "../api/units:time_delta",
    "../rtc_base/task_utils:repeating_task",
    "../system_wrappers",
  ]
}

rtc_library("decode_synchronizer") {
  sources = [
    "decode_synchronizer.cc",
    "decode_synchronizer.h",
  ]
  deps = [
    ":frame_decode_scheduler",
    ":frame_decode_timing",
    "../api:sequence_checker",
    "../api/metronome",
    "../api/task_queue",
    "../api/units:time_delta",
    "../api/units:timestamp",
    "../rtc_base:checks",
    "../rtc_base:logging",
    "../rtc_base:macromagic",
  ]
  absl_deps = [ "//third_party/abseil-cpp/absl/types:optional" ]
}

rtc_library("video_stream_encoder_impl") {
  visibility = [ "*" ]

  # visibility = [ "../api/video:video_stream_encoder_create" ]
  sources = [
    "alignment_adjuster.cc",
    "alignment_adjuster.h",
    "encoder_bitrate_adjuster.cc",
    "encoder_bitrate_adjuster.h",
    "encoder_overshoot_detector.cc",
    "encoder_overshoot_detector.h",
    "frame_encode_metadata_writer.cc",
    "frame_encode_metadata_writer.h",
    "video_source_sink_controller.cc",
    "video_source_sink_controller.h",
    "video_stream_encoder.cc",
    "video_stream_encoder.h",
  ]

  deps = [
    ":frame_cadence_adapter",
<<<<<<< HEAD
=======
    "../api:field_trials_view",
>>>>>>> 8f9b44ba
    "../api:rtp_parameters",
    "../api:sequence_checker",
    "../api:webrtc_key_value_config",
    "../api/adaptation:resource_adaptation_api",
    "../api/task_queue:task_queue",
    "../api/units:data_rate",
    "../api/video:encoded_image",
    "../api/video:render_resolution",
    "../api/video:video_adaptation",
    "../api/video:video_bitrate_allocation",
    "../api/video:video_bitrate_allocator",
    "../api/video:video_bitrate_allocator_factory",
    "../api/video:video_codec_constants",
    "../api/video:video_frame",
    "../api/video:video_layers_allocation",
    "../api/video:video_rtp_headers",
    "../api/video:video_stream_encoder",
    "../api/video_codecs:video_codecs_api",
    "../call/adaptation:resource_adaptation",
    "../common_video",
    "../modules:module_api_public",
    "../modules/video_coding",
    "../modules/video_coding:video_codec_interface",
    "../modules/video_coding:video_coding_utility",
    "../modules/video_coding:webrtc_vp9_helpers",
    "../modules/video_coding/svc:scalability_structures",
    "../modules/video_coding/svc:svc_rate_allocator",
    "../rtc_base:checks",
    "../rtc_base:criticalsection",
    "../rtc_base:logging",
    "../rtc_base:macromagic",
    "../rtc_base:refcount",
    "../rtc_base:rtc_base_approved",
    "../rtc_base:rtc_event",
    "../rtc_base:rtc_numerics",
    "../rtc_base:rtc_task_queue",
    "../rtc_base:safe_conversions",
    "../rtc_base:stringutils",
    "../rtc_base:timeutils",
    "../rtc_base/experiments:alr_experiment",
    "../rtc_base/experiments:balanced_degradation_settings",
    "../rtc_base/experiments:encoder_info_settings",
    "../rtc_base/experiments:field_trial_parser",
    "../rtc_base/experiments:quality_rampup_experiment",
    "../rtc_base/experiments:quality_scaler_settings",
    "../rtc_base/experiments:quality_scaling_experiment",
    "../rtc_base/experiments:rate_control_settings",
    "../rtc_base/synchronization:mutex",
    "../rtc_base/system:no_unique_address",
    "../rtc_base/task_utils:pending_task_safety_flag",
    "../rtc_base/task_utils:repeating_task",
    "../rtc_base/task_utils:to_queued_task",
    "../system_wrappers",
    "../system_wrappers:field_trial",
    "../system_wrappers:metrics",
    "adaptation:video_adaptation",
  ]
  absl_deps = [
    "//third_party/abseil-cpp/absl/algorithm:container",
    "//third_party/abseil-cpp/absl/base:core_headers",
    "//third_party/abseil-cpp/absl/types:optional",
  ]
}

if (rtc_include_tests) {
  rtc_library("video_mocks") {
    testonly = true
    sources = [ "test/mock_video_stream_encoder.h" ]
    deps = [
      "../api/video:video_stream_encoder",
      "../test:test_support",
    ]
  }
  if (!build_with_chromium) {
    rtc_library("video_quality_test") {
      testonly = true

      # Only targets in this file and api/ can depend on this.
      visibility = [
        ":*",
        "../api:create_video_quality_test_fixture_api",
      ]
      sources = [
        "video_analyzer.cc",
        "video_analyzer.h",
        "video_quality_test.cc",
        "video_quality_test.h",
      ]
      deps = [
        ":frame_dumping_decoder",
        "../api:create_frame_generator",
        "../api:fec_controller_api",
        "../api:frame_generator_api",
        "../api:libjingle_peerconnection_api",
        "../api:rtc_event_log_output_file",
        "../api:test_dependency_factory",
        "../api:video_quality_test_fixture_api",
        "../api/numerics",
        "../api/rtc_event_log:rtc_event_log_factory",
        "../api/task_queue",
        "../api/task_queue:default_task_queue_factory",
        "../api/video:builtin_video_bitrate_allocator_factory",
        "../api/video:video_bitrate_allocator_factory",
        "../api/video:video_frame",
        "../api/video:video_rtp_headers",
        "../api/video_codecs:video_codecs_api",
        "../call:fake_network",
        "../call:simulated_network",
        "../common_video",
        "../media:rtc_audio_video",
        "../media:rtc_encoder_simulcast_proxy",
        "../media:rtc_internal_video_codecs",
        "../media:rtc_media_base",
        "../modules/audio_device:audio_device_api",
        "../modules/audio_device:audio_device_module_from_input_and_output",
        "../modules/audio_device:windows_core_audio_utility",
        "../modules/audio_mixer:audio_mixer_impl",
        "../modules/rtp_rtcp",
        "../modules/rtp_rtcp:rtp_rtcp_format",
        "../modules/video_coding",
        "../modules/video_coding:video_coding_utility",
        "../modules/video_coding:webrtc_h264",
        "../modules/video_coding:webrtc_multiplex",
        "../modules/video_coding:webrtc_vp8",
        "../modules/video_coding:webrtc_vp9",
        "../rtc_base:macromagic",
        "../rtc_base:rtc_base_approved",
        "../rtc_base:rtc_base_tests_utils",
        "../rtc_base:rtc_event",
        "../rtc_base:rtc_numerics",
        "../rtc_base:stringutils",
        "../rtc_base:task_queue_for_test",
        "../rtc_base:timeutils",
        "../rtc_base/synchronization:mutex",
        "../rtc_base/task_utils:repeating_task",
        "../system_wrappers",
        "../test:fake_video_codecs",
        "../test:fileutils",
        "../test:perf_test",
        "../test:platform_video_capturer",
        "../test:rtp_test_utils",
        "../test:test_common",
        "../test:test_renderer",
        "../test:test_support",
        "../test:test_support_test_artifacts",
        "../test:video_test_common",
        "../test:video_test_support",
      ]
      absl_deps = [
        "//third_party/abseil-cpp/absl/algorithm:container",
        "//third_party/abseil-cpp/absl/flags:flag",
        "//third_party/abseil-cpp/absl/flags:parse",
      ]

      if (is_mac || is_ios) {
        deps += [ "../test:video_test_mac" ]
      }
    }

    rtc_library("video_full_stack_tests") {
      testonly = true

      sources = [ "full_stack_tests.cc" ]
      deps = [
        ":video_quality_test",
        "../api:simulated_network_api",
        "../api:test_dependency_factory",
        "../api:video_quality_test_fixture_api",
        "../api/video_codecs:video_codecs_api",
        "../modules/pacing",
        "../modules/video_coding:webrtc_vp9",
        "../rtc_base/experiments:alr_experiment",
        "../system_wrappers:field_trial",
        "../test:field_trial",
        "../test:fileutils",
        "../test:test_common",
        "../test:test_support",
        "//testing/gtest",
      ]
      absl_deps = [
        "//third_party/abseil-cpp/absl/flags:flag",
        "//third_party/abseil-cpp/absl/flags:parse",
        "//third_party/abseil-cpp/absl/types:optional",
      ]
    }

    rtc_library("video_pc_full_stack_tests") {
      testonly = true

      sources = [ "pc_full_stack_tests.cc" ]
      deps = [
        "../api:create_network_emulation_manager",
        "../api:create_peer_connection_quality_test_frame_generator",
        "../api:create_peerconnection_quality_test_fixture",
        "../api:frame_generator_api",
        "../api:media_stream_interface",
        "../api:network_emulation_manager_api",
        "../api:peer_connection_quality_test_fixture_api",
        "../api:simulated_network_api",
        "../api:time_controller",
        "../api/video_codecs:video_codecs_api",
        "../call:simulated_network",
        "../modules/video_coding:webrtc_vp9",
        "../system_wrappers:field_trial",
        "../test:field_trial",
        "../test:fileutils",
        "../test:test_support",
        "../test/pc/e2e:network_quality_metrics_reporter",
      ]
    }

    rtc_library("video_loopback_lib") {
      testonly = true
      sources = [
        "video_loopback.cc",
        "video_loopback.h",
      ]
      deps = [
        ":video_quality_test",
        "../api:libjingle_peerconnection_api",
        "../api:simulated_network_api",
        "../api:video_quality_test_fixture_api",
        "../api/transport:bitrate_settings",
        "../api/video_codecs:video_codecs_api",
        "../rtc_base:checks",
        "../rtc_base:logging",
        "../system_wrappers:field_trial",
        "../test:field_trial",
        "../test:run_test",
        "../test:run_test_interface",
        "../test:test_common",
        "../test:test_renderer",
        "../test:test_support",
        "//testing/gtest",
      ]
      absl_deps = [
        "//third_party/abseil-cpp/absl/flags:flag",
        "//third_party/abseil-cpp/absl/flags:parse",
        "//third_party/abseil-cpp/absl/types:optional",
      ]
    }

    if (is_mac) {
      mac_app_bundle("video_loopback") {
        testonly = true
        sources = [ "video_loopback_main.mm" ]
        info_plist = "../test/mac/Info.plist"
        deps = [ ":video_loopback_lib" ]
      }
    } else {
      rtc_executable("video_loopback") {
        testonly = true
        sources = [ "video_loopback_main.cc" ]
        deps = [ ":video_loopback_lib" ]
      }
    }

    rtc_executable("screenshare_loopback") {
      testonly = true
      sources = [ "screenshare_loopback.cc" ]

      deps = [
        ":video_quality_test",
        "../api:libjingle_peerconnection_api",
        "../api:simulated_network_api",
        "../api:video_quality_test_fixture_api",
        "../api/transport:bitrate_settings",
        "../api/video_codecs:video_codecs_api",
        "../rtc_base:checks",
        "../rtc_base:logging",
        "../rtc_base:stringutils",
        "../system_wrappers:field_trial",
        "../test:field_trial",
        "../test:run_test",
        "../test:run_test_interface",
        "../test:test_common",
        "../test:test_renderer",
        "../test:test_support",
        "//third_party/abseil-cpp/absl/flags:flag",
        "//third_party/abseil-cpp/absl/flags:parse",
        "//third_party/abseil-cpp/absl/types:optional",
      ]
    }

    rtc_executable("sv_loopback") {
      testonly = true
      sources = [ "sv_loopback.cc" ]
      deps = [
        ":video_quality_test",
        "../api:libjingle_peerconnection_api",
        "../api:simulated_network_api",
        "../api:video_quality_test_fixture_api",
        "../api/transport:bitrate_settings",
        "../api/video_codecs:video_codecs_api",
        "../rtc_base:checks",
        "../rtc_base:logging",
        "../rtc_base:stringutils",
        "../system_wrappers:field_trial",
        "../test:field_trial",
        "../test:run_test",
        "../test:run_test_interface",
        "../test:test_common",
        "../test:test_renderer",
        "../test:test_support",
        "//testing/gtest",
        "//third_party/abseil-cpp/absl/flags:flag",
        "//third_party/abseil-cpp/absl/flags:parse",
        "//third_party/abseil-cpp/absl/types:optional",
      ]
    }
  }

  # TODO(pbos): Rename test suite.
  rtc_library("video_tests") {
    testonly = true

    defines = []
    sources = [
      "alignment_adjuster_unittest.cc",
      "buffered_frame_decryptor_unittest.cc",
      "call_stats2_unittest.cc",
      "cpu_scaling_tests.cc",
      "decode_synchronizer_unittest.cc",
      "encoder_bitrate_adjuster_unittest.cc",
      "encoder_overshoot_detector_unittest.cc",
      "encoder_rtcp_feedback_unittest.cc",
      "end_to_end_tests/bandwidth_tests.cc",
      "end_to_end_tests/call_operation_tests.cc",
      "end_to_end_tests/codec_tests.cc",
      "end_to_end_tests/config_tests.cc",
      "end_to_end_tests/extended_reports_tests.cc",
      "end_to_end_tests/fec_tests.cc",
      "end_to_end_tests/frame_encryption_tests.cc",
      "end_to_end_tests/histogram_tests.cc",
      "end_to_end_tests/multi_codec_receive_tests.cc",
      "end_to_end_tests/multi_stream_tester.cc",
      "end_to_end_tests/multi_stream_tester.h",
      "end_to_end_tests/multi_stream_tests.cc",
      "end_to_end_tests/network_state_tests.cc",
      "end_to_end_tests/resolution_bitrate_limits_tests.cc",
      "end_to_end_tests/retransmission_tests.cc",
      "end_to_end_tests/rtp_rtcp_tests.cc",
      "end_to_end_tests/ssrc_tests.cc",
      "end_to_end_tests/stats_tests.cc",
      "end_to_end_tests/transport_feedback_tests.cc",
      "frame_buffer_proxy_unittest.cc",
      "frame_cadence_adapter_unittest.cc",
      "frame_decode_timing_unittest.cc",
      "frame_encode_metadata_writer_unittest.cc",
      "picture_id_tests.cc",
      "quality_limitation_reason_tracker_unittest.cc",
      "quality_scaling_tests.cc",
      "quality_threshold_unittest.cc",
      "receive_statistics_proxy2_unittest.cc",
      "report_block_stats_unittest.cc",
      "rtp_video_stream_receiver2_unittest.cc",
      "rtp_video_stream_receiver_frame_transformer_delegate_unittest.cc",
      "send_delay_stats_unittest.cc",
      "send_statistics_proxy_unittest.cc",
      "stats_counter_unittest.cc",
      "stream_synchronization_unittest.cc",
      "task_queue_frame_decode_scheduler_unittest.cc",
      "video_receive_stream2_unittest.cc",
      "video_receive_stream_timeout_tracker_unittest.cc",
      "video_send_stream_impl_unittest.cc",
      "video_send_stream_tests.cc",
      "video_source_sink_controller_unittest.cc",
      "video_stream_decoder_impl_unittest.cc",
      "video_stream_encoder_unittest.cc",
    ]
    deps = [
      ":decode_synchronizer",
      ":frame_buffer_proxy",
      ":frame_cadence_adapter",
      ":frame_decode_scheduler",
      ":frame_decode_timing",
      ":task_queue_frame_decode_scheduler",
      ":video",
      ":video_mocks",
      ":video_receive_stream_timeout_tracker",
      ":video_stream_decoder_impl",
      ":video_stream_encoder_impl",
      "../api:create_frame_generator",
      "../api:fake_frame_decryptor",
      "../api:fake_frame_encryptor",
      "../api:frame_generator_api",
      "../api:libjingle_peerconnection_api",
      "../api:mock_fec_controller_override",
      "../api:mock_frame_decryptor",
      "../api:mock_video_codec_factory",
      "../api:mock_video_decoder",
      "../api:mock_video_encoder",
      "../api:rtp_headers",
      "../api:rtp_parameters",
      "../api:scoped_refptr",
      "../api:sequence_checker",
      "../api:simulated_network_api",
      "../api:transport_api",
      "../api/adaptation:resource_adaptation_api",
      "../api/crypto:options",
      "../api/metronome/test:fake_metronome",
      "../api/rtc_event_log",
      "../api/task_queue",
      "../api/task_queue:default_task_queue_factory",
      "../api/test/video:function_video_factory",
      "../api/units:data_rate",
      "../api/units:frequency",
      "../api/units:time_delta",
      "../api/units:timestamp",
      "../api/video:builtin_video_bitrate_allocator_factory",
      "../api/video:encoded_image",
      "../api/video:video_adaptation",
      "../api/video:video_bitrate_allocation",
      "../api/video:video_frame",
      "../api/video:video_frame_type",
      "../api/video:video_rtp_headers",
      "../api/video_codecs:video_codecs_api",
      "../api/video_codecs:vp8_temporal_layers_factory",
      "../call:call_interfaces",
      "../call:fake_network",
      "../call:mock_bitrate_allocator",
      "../call:mock_rtp_interfaces",
      "../call:rtp_interfaces",
      "../call:rtp_receiver",
      "../call:rtp_sender",
      "../call:simulated_network",
      "../call:simulated_packet_receiver",
      "../call:video_stream_api",
      "../call/adaptation:resource_adaptation",
      "../call/adaptation:resource_adaptation_test_utilities",
      "../common_video",
      "../common_video/test:utilities",
      "../media:rtc_audio_video",
      "../media:rtc_internal_video_codecs",
      "../media:rtc_media",
      "../media:rtc_media_base",
      "../media:rtc_media_tests_utils",
      "../media:rtc_simulcast_encoder_adapter",
      "../modules:module_api_public",
      "../modules/pacing",
      "../modules/rtp_rtcp",
      "../modules/rtp_rtcp:mock_rtp_rtcp",
      "../modules/rtp_rtcp:rtp_rtcp_format",
      "../modules/video_coding",
      "../modules/video_coding:codec_globals_headers",
      "../modules/video_coding:encoded_frame",
      "../modules/video_coding:packet_buffer",
      "../modules/video_coding:timing",
      "../modules/video_coding:video_codec_interface",
      "../modules/video_coding:video_coding_utility",
      "../modules/video_coding:webrtc_h264",
      "../modules/video_coding:webrtc_multiplex",
      "../modules/video_coding:webrtc_vp8",
      "../modules/video_coding:webrtc_vp9",
      "../modules/video_coding:webrtc_vp9_helpers",
      "../modules/video_coding/codecs/av1:libaom_av1_encoder_if_supported",
      "../rtc_base",
      "../rtc_base:checks",
      "../rtc_base:gunit_helpers",
      "../rtc_base:logging",
      "../rtc_base:macromagic",
      "../rtc_base:rate_limiter",
      "../rtc_base:refcount",
      "../rtc_base:rtc_base_approved",
      "../rtc_base:rtc_base_tests_utils",
      "../rtc_base:rtc_event",
      "../rtc_base:rtc_numerics",
      "../rtc_base:rtc_task_queue",
      "../rtc_base:safe_conversions",
      "../rtc_base:stringutils",
      "../rtc_base:task_queue_for_test",
      "../rtc_base:threading",
<<<<<<< HEAD
=======
      "../rtc_base:timeutils",
>>>>>>> 8f9b44ba
      "../rtc_base/containers:flat_map",
      "../rtc_base/experiments:alr_experiment",
      "../rtc_base/experiments:encoder_info_settings",
      "../rtc_base/synchronization:mutex",
      "../rtc_base/task_utils:to_queued_task",
      "../system_wrappers",
      "../system_wrappers:field_trial",
      "../system_wrappers:metrics",
      "../test:direct_transport",
      "../test:encoder_settings",
      "../test:fake_video_codecs",
      "../test:field_trial",
      "../test:fileutils",
      "../test:frame_utils",
      "../test:mock_frame_transformer",
      "../test:mock_transport",
      "../test:null_transport",
      "../test:perf_test",
      "../test:rtp_test_utils",
      "../test:scoped_key_value_config",
      "../test:test_common",
      "../test:test_support",
      "../test:video_test_common",
      "../test/time_controller",
      "adaptation:video_adaptation",
      "//testing/gtest",
    ]
    absl_deps = [
      "//third_party/abseil-cpp/absl/algorithm:container",
      "//third_party/abseil-cpp/absl/functional:bind_front",
      "//third_party/abseil-cpp/absl/memory",
      "//third_party/abseil-cpp/absl/types:optional",
      "//third_party/abseil-cpp/absl/types:variant",
    ]
    if (!build_with_mozilla) {
      deps += [ "../media:rtc_media_base" ]
    }
  }
  rtc_library("video_legacy_tests") {
    testonly = true
    sources = [
      "call_stats_unittest.cc",
      "receive_statistics_proxy_unittest.cc",
      "rtp_video_stream_receiver_unittest.cc",
    ]
    deps = [
      ":video_legacy",
      "../api:scoped_refptr",
      "../api/video:video_frame",
      "../api/video:video_frame_type",
      "../api/video:video_rtp_headers",
      "../call:mock_rtp_interfaces",
      "../common_video",
      "../media:rtc_media_base",
      "../modules/rtp_rtcp",
      "../modules/rtp_rtcp:rtp_rtcp_format",
      "../modules/utility",
      "../modules/video_coding",
      "../modules/video_coding:video_codec_interface",
<<<<<<< HEAD
      "../rtc_base:rtc_base_approved",
=======
      "../rtc_base:logging",
      "../rtc_base:rtc_base_approved",
      "../rtc_base:rtc_event",
>>>>>>> 8f9b44ba
      "../rtc_base/task_utils:to_queued_task",
      "../system_wrappers",
      "../system_wrappers:field_trial",
      "../system_wrappers:metrics",
      "../test:field_trial",
      "../test:mock_frame_transformer",
      "../test:mock_transport",
      "../test:scoped_key_value_config",
      "../test:test_support",
    ]
    absl_deps = [ "//third_party/abseil-cpp/absl/types:optional" ]
  }
}<|MERGE_RESOLUTION|>--- conflicted
+++ resolved
@@ -251,10 +251,7 @@
     "../api/video_codecs:video_codecs_api",
     "../modules/video_coding",
     "../modules/video_coding:timing",
-<<<<<<< HEAD
-=======
     "../rtc_base:logging",
->>>>>>> 8f9b44ba
     "../rtc_base:rtc_base_approved",
     "../rtc_base:rtc_task_queue",
     "../rtc_base:timeutils",
@@ -293,13 +290,8 @@
   ]
 
   deps = [
-<<<<<<< HEAD
-    "../api:sequence_checker",
-    "../api:webrtc_key_value_config",
-=======
     "../api:field_trials_view",
     "../api:sequence_checker",
->>>>>>> 8f9b44ba
     "../api/task_queue",
     "../api/units:time_delta",
     "../api/video:video_frame",
@@ -307,10 +299,7 @@
     "../rtc_base:logging",
     "../rtc_base:macromagic",
     "../rtc_base:rtc_base_approved",
-<<<<<<< HEAD
-=======
     "../rtc_base:timeutils",
->>>>>>> 8f9b44ba
     "../rtc_base/synchronization:mutex",
     "../rtc_base/system:no_unique_address",
     "../rtc_base/task_utils:pending_task_safety_flag",
@@ -335,13 +324,8 @@
     ":frame_decode_timing",
     ":task_queue_frame_decode_scheduler",
     ":video_receive_stream_timeout_tracker",
-<<<<<<< HEAD
-    "../api:sequence_checker",
-    "../api:webrtc_key_value_config",
-=======
     "../api:field_trials_view",
     "../api:sequence_checker",
->>>>>>> 8f9b44ba
     "../api/metronome",
     "../api/task_queue",
     "../api/units:data_size",
@@ -463,10 +447,7 @@
 
   deps = [
     ":frame_cadence_adapter",
-<<<<<<< HEAD
-=======
     "../api:field_trials_view",
->>>>>>> 8f9b44ba
     "../api:rtp_parameters",
     "../api:sequence_checker",
     "../api:webrtc_key_value_config",
@@ -939,10 +920,7 @@
       "../rtc_base:stringutils",
       "../rtc_base:task_queue_for_test",
       "../rtc_base:threading",
-<<<<<<< HEAD
-=======
       "../rtc_base:timeutils",
->>>>>>> 8f9b44ba
       "../rtc_base/containers:flat_map",
       "../rtc_base/experiments:alr_experiment",
       "../rtc_base/experiments:encoder_info_settings",
@@ -1002,13 +980,9 @@
       "../modules/utility",
       "../modules/video_coding",
       "../modules/video_coding:video_codec_interface",
-<<<<<<< HEAD
-      "../rtc_base:rtc_base_approved",
-=======
       "../rtc_base:logging",
       "../rtc_base:rtc_base_approved",
       "../rtc_base:rtc_event",
->>>>>>> 8f9b44ba
       "../rtc_base/task_utils:to_queued_task",
       "../system_wrappers",
       "../system_wrappers:field_trial",
