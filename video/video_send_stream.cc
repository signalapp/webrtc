/*
 *  Copyright (c) 2013 The WebRTC project authors. All Rights Reserved.
 *
 *  Use of this source code is governed by a BSD-style license
 *  that can be found in the LICENSE file in the root of the source
 *  tree. An additional intellectual property rights grant can be found
 *  in the file PATENTS.  All contributing project authors may
 *  be found in the AUTHORS file in the root of the source tree.
 */
#include "video/video_send_stream.h"

#include <utility>

#include "api/array_view.h"
#include "api/video/video_stream_encoder_settings.h"
#include "modules/rtp_rtcp/include/rtp_header_extension_map.h"
#include "modules/rtp_rtcp/source/rtp_header_extension_size.h"
#include "modules/rtp_rtcp/source/rtp_sender.h"
#include "rtc_base/checks.h"
#include "rtc_base/logging.h"
#include "rtc_base/strings/string_builder.h"
#include "rtc_base/task_utils/to_queued_task.h"
#include "system_wrappers/include/clock.h"
#include "system_wrappers/include/field_trial.h"
#include "video/adaptation/overuse_frame_detector.h"
<<<<<<< HEAD
#include "video/video_send_stream_impl.h"
=======
>>>>>>> cbad18b1
#include "video/video_stream_encoder.h"

namespace webrtc {

namespace {

size_t CalculateMaxHeaderSize(const RtpConfig& config) {
  size_t header_size = kRtpHeaderSize;
  size_t extensions_size = 0;
  size_t fec_extensions_size = 0;
  if (!config.extensions.empty()) {
    RtpHeaderExtensionMap extensions_map(config.extensions);
    extensions_size = RtpHeaderExtensionSize(RTPSender::VideoExtensionSizes(),
                                             extensions_map);
    fec_extensions_size =
        RtpHeaderExtensionSize(RTPSender::FecExtensionSizes(), extensions_map);
  }
  header_size += extensions_size;
  if (config.flexfec.payload_type >= 0) {
    // All FEC extensions again plus maximum FlexFec overhead.
    header_size += fec_extensions_size + 32;
  } else {
    if (config.ulpfec.ulpfec_payload_type >= 0) {
      // Header with all the FEC extensions will be repeated plus maximum
      // UlpFec overhead.
      header_size += fec_extensions_size + 18;
    }
    if (config.ulpfec.red_payload_type >= 0) {
      header_size += 1;  // RED header.
    }
  }
  // Additional room for Rtx.
  if (config.rtx.payload_type >= 0)
    header_size += kRtxHeaderSize;
  return header_size;
}

VideoStreamEncoder::BitrateAllocationCallbackType
GetBitrateAllocationCallbackType(const VideoSendStream::Config& config) {
  if (webrtc::RtpExtension::FindHeaderExtensionByUri(
          config.rtp.extensions,
<<<<<<< HEAD
          webrtc::RtpExtension::kVideoLayersAllocationUri)) {
=======
          webrtc::RtpExtension::kVideoLayersAllocationUri,
          config.crypto_options.srtp.enable_encrypted_rtp_header_extensions
              ? RtpExtension::Filter::kPreferEncryptedExtension
              : RtpExtension::Filter::kDiscardEncryptedExtension)) {
>>>>>>> cbad18b1
    return VideoStreamEncoder::BitrateAllocationCallbackType::
        kVideoLayersAllocation;
  }
  if (field_trial::IsEnabled("WebRTC-Target-Bitrate-Rtcp")) {
    return VideoStreamEncoder::BitrateAllocationCallbackType::
        kVideoBitrateAllocation;
  }
  return VideoStreamEncoder::BitrateAllocationCallbackType::
      kVideoBitrateAllocationWhenScreenSharing;
}

<<<<<<< HEAD
=======
RtpSenderFrameEncryptionConfig CreateFrameEncryptionConfig(
    const VideoSendStream::Config* config) {
  RtpSenderFrameEncryptionConfig frame_encryption_config;
  frame_encryption_config.frame_encryptor = config->frame_encryptor;
  frame_encryption_config.crypto_options = config->crypto_options;
  return frame_encryption_config;
}

RtpSenderObservers CreateObservers(RtcpRttStats* call_stats,
                                   EncoderRtcpFeedback* encoder_feedback,
                                   SendStatisticsProxy* stats_proxy,
                                   SendDelayStats* send_delay_stats) {
  RtpSenderObservers observers;
  observers.rtcp_rtt_stats = call_stats;
  observers.intra_frame_callback = encoder_feedback;
  observers.rtcp_loss_notification_observer = encoder_feedback;
  observers.report_block_data_observer = stats_proxy;
  observers.rtp_stats = stats_proxy;
  observers.bitrate_observer = stats_proxy;
  observers.frame_count_observer = stats_proxy;
  observers.rtcp_type_observer = stats_proxy;
  observers.send_delay_observer = stats_proxy;
  observers.send_packet_observer = send_delay_stats;
  return observers;
}

>>>>>>> cbad18b1
}  // namespace

namespace internal {

VideoSendStream::VideoSendStream(
    Clock* clock,
    int num_cpu_cores,
    TaskQueueFactory* task_queue_factory,
    RtcpRttStats* call_stats,
    RtpTransportControllerSendInterface* transport,
    BitrateAllocatorInterface* bitrate_allocator,
    SendDelayStats* send_delay_stats,
    RtcEventLog* event_log,
    VideoSendStream::Config config,
    VideoEncoderConfig encoder_config,
    const std::map<uint32_t, RtpState>& suspended_ssrcs,
    const std::map<uint32_t, RtpPayloadState>& suspended_payload_states,
    std::unique_ptr<FecController> fec_controller)
    : rtp_transport_queue_(transport->GetWorkerQueue()),
      transport_(transport),
      stats_proxy_(clock, config, encoder_config.content_type),
      config_(std::move(config)),
      content_type_(encoder_config.content_type),
      video_stream_encoder_(std::make_unique<VideoStreamEncoder>(
          clock,
          num_cpu_cores,
          &stats_proxy_,
          config_.encoder_settings,
          std::make_unique<OveruseFrameDetector>(&stats_proxy_),
          task_queue_factory,
          GetBitrateAllocationCallbackType(config_))),
      encoder_feedback_(
          clock,
          config_.rtp.ssrcs,
          video_stream_encoder_.get(),
          [this](uint32_t ssrc, const std::vector<uint16_t>& seq_nums) {
            return rtp_video_sender_->GetSentRtpPacketInfos(ssrc, seq_nums);
          }),
      rtp_video_sender_(
          transport->CreateRtpVideoSender(suspended_ssrcs,
                                          suspended_payload_states,
                                          config_.rtp,
                                          config_.rtcp_report_interval_ms,
                                          config_.send_transport,
                                          CreateObservers(call_stats,
                                                          &encoder_feedback_,
                                                          &stats_proxy_,
                                                          send_delay_stats),
                                          event_log,
                                          std::move(fec_controller),
                                          CreateFrameEncryptionConfig(&config_),
                                          config_.frame_transformer)),
      send_stream_(clock,
                   &stats_proxy_,
                   rtp_transport_queue_,
                   transport,
                   bitrate_allocator,
                   video_stream_encoder_.get(),
                   &config_,
                   encoder_config.max_bitrate_bps,
                   encoder_config.bitrate_priority,
                   encoder_config.content_type,
                   rtp_video_sender_) {
  RTC_DCHECK(config_.encoder_settings.encoder_factory);
  RTC_DCHECK(config_.encoder_settings.bitrate_allocator_factory);

<<<<<<< HEAD
  video_stream_encoder_ = std::make_unique<VideoStreamEncoder>(
      clock, num_cpu_cores, &stats_proxy_, config_.encoder_settings,
      std::make_unique<OveruseFrameDetector>(&stats_proxy_), task_queue_factory,
      GetBitrateAllocationCallbackType(config_));

  // TODO(srte): Initialization should not be done posted on a task queue.
  // Note that the posted task must not outlive this scope since the closure
  // references local variables.
  worker_queue_->PostTask(ToQueuedTask(
      [this, clock, call_stats, transport, bitrate_allocator, send_delay_stats,
       event_log, &suspended_ssrcs, &encoder_config, &suspended_payload_states,
       &fec_controller]() {
        send_stream_.reset(new VideoSendStreamImpl(
            clock, &stats_proxy_, worker_queue_, call_stats, transport,
            bitrate_allocator, send_delay_stats, video_stream_encoder_.get(),
            event_log, &config_, encoder_config.max_bitrate_bps,
            encoder_config.bitrate_priority, suspended_ssrcs,
            suspended_payload_states, encoder_config.content_type,
            std::move(fec_controller)));
      },
      [this]() { thread_sync_event_.Set(); }));

  // Wait for ConstructionTask to complete so that |send_stream_| can be used.
  // |module_process_thread| must be registered and deregistered on the thread
  // it was created on.
  thread_sync_event_.Wait(rtc::Event::kForever);
  send_stream_->RegisterProcessThread(module_process_thread);
=======
  video_stream_encoder_->SetFecControllerOverride(rtp_video_sender_);

>>>>>>> cbad18b1
  ReconfigureVideoEncoder(std::move(encoder_config));
}

VideoSendStream::~VideoSendStream() {
  RTC_DCHECK_RUN_ON(&thread_checker_);
  RTC_DCHECK(!running_);
  transport_->DestroyRtpVideoSender(rtp_video_sender_);
}

void VideoSendStream::UpdateActiveSimulcastLayers(
    const std::vector<bool> active_layers) {
  RTC_DCHECK_RUN_ON(&thread_checker_);
<<<<<<< HEAD

  rtc::StringBuilder active_layers_string;
  active_layers_string << "{";
  for (size_t i = 0; i < active_layers.size(); ++i) {
    if (active_layers[i]) {
      active_layers_string << "1";
    } else {
      active_layers_string << "0";
    }
    if (i < active_layers.size() - 1) {
      active_layers_string << ", ";
    }
  }
  active_layers_string << "}";
  RTC_LOG(LS_INFO) << "UpdateActiveSimulcastLayers: "
                   << active_layers_string.str();

  VideoSendStreamImpl* send_stream = send_stream_.get();
  worker_queue_->PostTask([this, send_stream, active_layers] {
    send_stream->UpdateActiveSimulcastLayers(active_layers);
    thread_sync_event_.Set();
  });
=======
>>>>>>> cbad18b1

  // Keep our `running_` flag expected state in sync with active layers since
  // the `send_stream_` will be implicitly stopped/started depending on the
  // state of the layers.
  bool running = false;

  rtc::StringBuilder active_layers_string;
  active_layers_string << "{";
  for (size_t i = 0; i < active_layers.size(); ++i) {
    if (active_layers[i]) {
      running = true;
      active_layers_string << "1";
    } else {
      active_layers_string << "0";
    }
    if (i < active_layers.size() - 1) {
      active_layers_string << ", ";
    }
  }
  active_layers_string << "}";
  RTC_LOG(LS_INFO) << "UpdateActiveSimulcastLayers: "
                   << active_layers_string.str();

  rtp_transport_queue_->PostTask(
      ToQueuedTask(transport_queue_safety_, [this, active_layers] {
        send_stream_.UpdateActiveSimulcastLayers(active_layers);
      }));

  running_ = running;
}

void VideoSendStream::Start() {
  RTC_DCHECK_RUN_ON(&thread_checker_);
  RTC_DLOG(LS_INFO) << "VideoSendStream::Start";
  if (running_)
    return;

  running_ = true;

  rtp_transport_queue_->PostTask(ToQueuedTask([this] {
    transport_queue_safety_->SetAlive();
    send_stream_.Start();
    thread_sync_event_.Set();
  }));

  // It is expected that after VideoSendStream::Start has been called, incoming
  // frames are not dropped in VideoStreamEncoder. To ensure this, Start has to
  // be synchronized.
  // TODO(tommi): ^^^ Validate if this still holds.
  thread_sync_event_.Wait(rtc::Event::kForever);
}

void VideoSendStream::Stop() {
  RTC_DCHECK_RUN_ON(&thread_checker_);
  if (!running_)
    return;
  RTC_DLOG(LS_INFO) << "VideoSendStream::Stop";
  running_ = false;
  rtp_transport_queue_->PostTask(ToQueuedTask(transport_queue_safety_, [this] {
    // As the stream can get re-used and implicitly restarted via changing
    // the state of the active layers, we do not mark the
    // `transport_queue_safety_` flag with `SetNotAlive()` here. That's only
    // done when we stop permanently via `StopPermanentlyAndGetRtpStates()`.
    send_stream_.Stop();
  }));
}

bool VideoSendStream::started() {
  RTC_DCHECK_RUN_ON(&thread_checker_);
  return running_;
}

void VideoSendStream::AddAdaptationResource(
    rtc::scoped_refptr<Resource> resource) {
  RTC_DCHECK_RUN_ON(&thread_checker_);
  video_stream_encoder_->AddAdaptationResource(resource);
}

std::vector<rtc::scoped_refptr<Resource>>
VideoSendStream::GetAdaptationResources() {
  RTC_DCHECK_RUN_ON(&thread_checker_);
  return video_stream_encoder_->GetAdaptationResources();
}

void VideoSendStream::AddAdaptationResource(
    rtc::scoped_refptr<Resource> resource) {
  RTC_DCHECK_RUN_ON(&thread_checker_);
  video_stream_encoder_->AddAdaptationResource(resource);
}

std::vector<rtc::scoped_refptr<Resource>>
VideoSendStream::GetAdaptationResources() {
  RTC_DCHECK_RUN_ON(&thread_checker_);
  return video_stream_encoder_->GetAdaptationResources();
}

void VideoSendStream::SetSource(
    rtc::VideoSourceInterface<webrtc::VideoFrame>* source,
    const DegradationPreference& degradation_preference) {
  RTC_DCHECK_RUN_ON(&thread_checker_);
  video_stream_encoder_->SetSource(source, degradation_preference);
}

void VideoSendStream::ReconfigureVideoEncoder(VideoEncoderConfig config) {
  RTC_DCHECK_RUN_ON(&thread_checker_);
  RTC_DCHECK_EQ(content_type_, config.content_type);
  video_stream_encoder_->ConfigureEncoder(
      std::move(config),
      config_.rtp.max_packet_size - CalculateMaxHeaderSize(config_.rtp));
}

VideoSendStream::Stats VideoSendStream::GetStats() {
  // TODO(perkj, solenberg): Some test cases in EndToEndTest call GetStats from
  // a network thread. See comment in Call::GetStats().
  // RTC_DCHECK_RUN_ON(&thread_checker_);
  return stats_proxy_.GetStats();
}

absl::optional<float> VideoSendStream::GetPacingFactorOverride() const {
  return send_stream_.configured_pacing_factor();
}

void VideoSendStream::StopPermanentlyAndGetRtpStates(
    VideoSendStream::RtpStateMap* rtp_state_map,
    VideoSendStream::RtpPayloadStateMap* payload_state_map) {
  RTC_DCHECK_RUN_ON(&thread_checker_);
  video_stream_encoder_->Stop();

  running_ = false;
  // Always run these cleanup steps regardless of whether running_ was set
  // or not. This will unregister callbacks before destruction.
  // See `VideoSendStreamImpl::StopVideoSendStream` for more.
  rtp_transport_queue_->PostTask([this, rtp_state_map, payload_state_map]() {
    transport_queue_safety_->SetNotAlive();
    send_stream_.Stop();
    *rtp_state_map = send_stream_.GetRtpStates();
    *payload_state_map = send_stream_.GetRtpPayloadStates();
    thread_sync_event_.Set();
  });
  thread_sync_event_.Wait(rtc::Event::kForever);
}

void VideoSendStream::DeliverRtcp(const uint8_t* packet, size_t length) {
  // Called on a network thread.
  send_stream_.DeliverRtcp(packet, length);
}

}  // namespace internal
}  // namespace webrtc<|MERGE_RESOLUTION|>--- conflicted
+++ resolved
@@ -23,10 +23,6 @@
 #include "system_wrappers/include/clock.h"
 #include "system_wrappers/include/field_trial.h"
 #include "video/adaptation/overuse_frame_detector.h"
-<<<<<<< HEAD
-#include "video/video_send_stream_impl.h"
-=======
->>>>>>> cbad18b1
 #include "video/video_stream_encoder.h"
 
 namespace webrtc {
@@ -68,14 +64,10 @@
 GetBitrateAllocationCallbackType(const VideoSendStream::Config& config) {
   if (webrtc::RtpExtension::FindHeaderExtensionByUri(
           config.rtp.extensions,
-<<<<<<< HEAD
-          webrtc::RtpExtension::kVideoLayersAllocationUri)) {
-=======
           webrtc::RtpExtension::kVideoLayersAllocationUri,
           config.crypto_options.srtp.enable_encrypted_rtp_header_extensions
               ? RtpExtension::Filter::kPreferEncryptedExtension
               : RtpExtension::Filter::kDiscardEncryptedExtension)) {
->>>>>>> cbad18b1
     return VideoStreamEncoder::BitrateAllocationCallbackType::
         kVideoLayersAllocation;
   }
@@ -87,8 +79,6 @@
       kVideoBitrateAllocationWhenScreenSharing;
 }
 
-<<<<<<< HEAD
-=======
 RtpSenderFrameEncryptionConfig CreateFrameEncryptionConfig(
     const VideoSendStream::Config* config) {
   RtpSenderFrameEncryptionConfig frame_encryption_config;
@@ -115,7 +105,6 @@
   return observers;
 }
 
->>>>>>> cbad18b1
 }  // namespace
 
 namespace internal {
@@ -182,38 +171,8 @@
   RTC_DCHECK(config_.encoder_settings.encoder_factory);
   RTC_DCHECK(config_.encoder_settings.bitrate_allocator_factory);
 
-<<<<<<< HEAD
-  video_stream_encoder_ = std::make_unique<VideoStreamEncoder>(
-      clock, num_cpu_cores, &stats_proxy_, config_.encoder_settings,
-      std::make_unique<OveruseFrameDetector>(&stats_proxy_), task_queue_factory,
-      GetBitrateAllocationCallbackType(config_));
-
-  // TODO(srte): Initialization should not be done posted on a task queue.
-  // Note that the posted task must not outlive this scope since the closure
-  // references local variables.
-  worker_queue_->PostTask(ToQueuedTask(
-      [this, clock, call_stats, transport, bitrate_allocator, send_delay_stats,
-       event_log, &suspended_ssrcs, &encoder_config, &suspended_payload_states,
-       &fec_controller]() {
-        send_stream_.reset(new VideoSendStreamImpl(
-            clock, &stats_proxy_, worker_queue_, call_stats, transport,
-            bitrate_allocator, send_delay_stats, video_stream_encoder_.get(),
-            event_log, &config_, encoder_config.max_bitrate_bps,
-            encoder_config.bitrate_priority, suspended_ssrcs,
-            suspended_payload_states, encoder_config.content_type,
-            std::move(fec_controller)));
-      },
-      [this]() { thread_sync_event_.Set(); }));
-
-  // Wait for ConstructionTask to complete so that |send_stream_| can be used.
-  // |module_process_thread| must be registered and deregistered on the thread
-  // it was created on.
-  thread_sync_event_.Wait(rtc::Event::kForever);
-  send_stream_->RegisterProcessThread(module_process_thread);
-=======
   video_stream_encoder_->SetFecControllerOverride(rtp_video_sender_);
 
->>>>>>> cbad18b1
   ReconfigureVideoEncoder(std::move(encoder_config));
 }
 
@@ -226,31 +185,6 @@
 void VideoSendStream::UpdateActiveSimulcastLayers(
     const std::vector<bool> active_layers) {
   RTC_DCHECK_RUN_ON(&thread_checker_);
-<<<<<<< HEAD
-
-  rtc::StringBuilder active_layers_string;
-  active_layers_string << "{";
-  for (size_t i = 0; i < active_layers.size(); ++i) {
-    if (active_layers[i]) {
-      active_layers_string << "1";
-    } else {
-      active_layers_string << "0";
-    }
-    if (i < active_layers.size() - 1) {
-      active_layers_string << ", ";
-    }
-  }
-  active_layers_string << "}";
-  RTC_LOG(LS_INFO) << "UpdateActiveSimulcastLayers: "
-                   << active_layers_string.str();
-
-  VideoSendStreamImpl* send_stream = send_stream_.get();
-  worker_queue_->PostTask([this, send_stream, active_layers] {
-    send_stream->UpdateActiveSimulcastLayers(active_layers);
-    thread_sync_event_.Set();
-  });
-=======
->>>>>>> cbad18b1
 
   // Keep our `running_` flag expected state in sync with active layers since
   // the `send_stream_` will be implicitly stopped/started depending on the
@@ -335,18 +269,6 @@
   return video_stream_encoder_->GetAdaptationResources();
 }
 
-void VideoSendStream::AddAdaptationResource(
-    rtc::scoped_refptr<Resource> resource) {
-  RTC_DCHECK_RUN_ON(&thread_checker_);
-  video_stream_encoder_->AddAdaptationResource(resource);
-}
-
-std::vector<rtc::scoped_refptr<Resource>>
-VideoSendStream::GetAdaptationResources() {
-  RTC_DCHECK_RUN_ON(&thread_checker_);
-  return video_stream_encoder_->GetAdaptationResources();
-}
-
 void VideoSendStream::SetSource(
     rtc::VideoSourceInterface<webrtc::VideoFrame>* source,
     const DegradationPreference& degradation_preference) {
