/*
 *  Copyright (c) 2012 The WebRTC project authors. All Rights Reserved.
 *
 *  Use of this source code is governed by a BSD-style license
 *  that can be found in the LICENSE file in the root of the source
 *  tree. An additional intellectual property rights grant can be found
 *  in the file PATENTS.  All contributing project authors may
 *  be found in the AUTHORS file in the root of the source tree.
 */

#include "video/rtp_video_stream_receiver2.h"

#include <algorithm>
#include <limits>
#include <memory>
#include <utility>
#include <vector>

#include "absl/algorithm/container.h"
#include "absl/memory/memory.h"
#include "absl/types/optional.h"
#include "api/video/video_codec_type.h"
#include "media/base/media_constants.h"
#include "modules/pacing/packet_router.h"
#include "modules/remote_bitrate_estimator/include/remote_bitrate_estimator.h"
#include "modules/rtp_rtcp/include/receive_statistics.h"
#include "modules/rtp_rtcp/include/rtp_cvo.h"
#include "modules/rtp_rtcp/include/ulpfec_receiver.h"
#include "modules/rtp_rtcp/source/create_video_rtp_depacketizer.h"
#include "modules/rtp_rtcp/source/rtp_dependency_descriptor_extension.h"
#include "modules/rtp_rtcp/source/rtp_format.h"
#include "modules/rtp_rtcp/source/rtp_generic_frame_descriptor.h"
#include "modules/rtp_rtcp/source/rtp_generic_frame_descriptor_extension.h"
#include "modules/rtp_rtcp/source/rtp_header_extensions.h"
#include "modules/rtp_rtcp/source/rtp_packet_received.h"
#include "modules/rtp_rtcp/source/rtp_rtcp_config.h"
#include "modules/rtp_rtcp/source/video_rtp_depacketizer.h"
#include "modules/rtp_rtcp/source/video_rtp_depacketizer_raw.h"
#include "modules/video_coding/frame_object.h"
#include "modules/video_coding/h264_sprop_parameter_sets.h"
#include "modules/video_coding/h264_sps_pps_tracker.h"
#include "modules/video_coding/nack_requester.h"
#include "modules/video_coding/packet_buffer.h"
#include "rtc_base/checks.h"
#include "rtc_base/location.h"
#include "rtc_base/logging.h"
#include "rtc_base/strings/string_builder.h"
#include "system_wrappers/include/metrics.h"
#include "system_wrappers/include/ntp_time.h"

namespace webrtc {

namespace {
// TODO(philipel): Change kPacketBufferStartSize back to 32 in M63 see:
//                 crbug.com/752886
constexpr int kPacketBufferStartSize = 512;
constexpr int kPacketBufferMaxSize = 2048;

<<<<<<< HEAD
int PacketBufferMaxSize(const WebRtcKeyValueConfig& field_trials) {
=======
int PacketBufferMaxSize(const FieldTrialsView& field_trials) {
>>>>>>> 8f9b44ba
  // The group here must be a positive power of 2, in which case that is used as
  // size. All other values shall result in the default value being used.
  const std::string group_name =
      field_trials.Lookup("WebRTC-PacketBufferMaxSize");
  int packet_buffer_max_size = kPacketBufferMaxSize;
  if (!group_name.empty() &&
      (sscanf(group_name.c_str(), "%d", &packet_buffer_max_size) != 1 ||
       packet_buffer_max_size <= 0 ||
       // Verify that the number is a positive power of 2.
       (packet_buffer_max_size & (packet_buffer_max_size - 1)) != 0)) {
    RTC_LOG(LS_WARNING) << "Invalid packet buffer max size: " << group_name;
    packet_buffer_max_size = kPacketBufferMaxSize;
  }
  return packet_buffer_max_size;
}

std::unique_ptr<ModuleRtpRtcpImpl2> CreateRtpRtcpModule(
    Clock* clock,
    ReceiveStatistics* receive_statistics,
    Transport* outgoing_transport,
    RtcpRttStats* rtt_stats,
    RtcpPacketTypeCounterObserver* rtcp_packet_type_counter_observer,
    RtcpCnameCallback* rtcp_cname_callback,
    bool non_sender_rtt_measurement,
    uint32_t local_ssrc) {
  RtpRtcpInterface::Configuration configuration;
  configuration.clock = clock;
  configuration.audio = false;
  configuration.receiver_only = true;
  configuration.receive_statistics = receive_statistics;
  configuration.outgoing_transport = outgoing_transport;
  configuration.rtt_stats = rtt_stats;
  configuration.rtcp_packet_type_counter_observer =
      rtcp_packet_type_counter_observer;
  configuration.rtcp_cname_callback = rtcp_cname_callback;
  configuration.local_media_ssrc = local_ssrc;
  configuration.non_sender_rtt_measurement = non_sender_rtt_measurement;

  std::unique_ptr<ModuleRtpRtcpImpl2> rtp_rtcp =
      ModuleRtpRtcpImpl2::Create(configuration);
  rtp_rtcp->SetRTCPStatus(RtcpMode::kCompound);

  return rtp_rtcp;
}

std::unique_ptr<NackRequester> MaybeConstructNackModule(
    TaskQueueBase* current_queue,
    NackPeriodicProcessor* nack_periodic_processor,
    const VideoReceiveStream::Config& config,
    Clock* clock,
    NackSender* nack_sender,
    KeyFrameRequestSender* keyframe_request_sender,
    const FieldTrialsView& field_trials) {
  if (config.rtp.nack.rtp_history_ms == 0)
    return nullptr;

  // TODO(bugs.webrtc.org/12420): pass rtp_history_ms to the nack module.
  return std::make_unique<NackRequester>(current_queue, nack_periodic_processor,
                                         clock, nack_sender,
                                         keyframe_request_sender, field_trials);
}

static const int kPacketLogIntervalMs = 10000;

}  // namespace

RtpVideoStreamReceiver2::RtcpFeedbackBuffer::RtcpFeedbackBuffer(
    KeyFrameRequestSender* key_frame_request_sender,
    NackSender* nack_sender,
    LossNotificationSender* loss_notification_sender)
    : key_frame_request_sender_(key_frame_request_sender),
      nack_sender_(nack_sender),
      loss_notification_sender_(loss_notification_sender),
      request_key_frame_(false) {
  RTC_DCHECK(key_frame_request_sender_);
  RTC_DCHECK(nack_sender_);
  RTC_DCHECK(loss_notification_sender_);
  packet_sequence_checker_.Detach();
}

void RtpVideoStreamReceiver2::RtcpFeedbackBuffer::RequestKeyFrame() {
  RTC_DCHECK_RUN_ON(&packet_sequence_checker_);
  request_key_frame_ = true;
}

void RtpVideoStreamReceiver2::RtcpFeedbackBuffer::SendNack(
    const std::vector<uint16_t>& sequence_numbers,
    bool buffering_allowed) {
  RTC_DCHECK_RUN_ON(&packet_sequence_checker_);
  RTC_DCHECK(!sequence_numbers.empty());
  nack_sequence_numbers_.insert(nack_sequence_numbers_.end(),
                                sequence_numbers.cbegin(),
                                sequence_numbers.cend());
  if (!buffering_allowed) {
    // Note that while *buffering* is not allowed, *batching* is, meaning that
    // previously buffered messages may be sent along with the current message.
    SendBufferedRtcpFeedback();
  }
}

void RtpVideoStreamReceiver2::RtcpFeedbackBuffer::SendLossNotification(
    uint16_t last_decoded_seq_num,
    uint16_t last_received_seq_num,
    bool decodability_flag,
    bool buffering_allowed) {
  RTC_DCHECK_RUN_ON(&packet_sequence_checker_);
  RTC_DCHECK(buffering_allowed);
  RTC_DCHECK(!lntf_state_)
      << "SendLossNotification() called twice in a row with no call to "
         "SendBufferedRtcpFeedback() in between.";
  lntf_state_ = absl::make_optional<LossNotificationState>(
      last_decoded_seq_num, last_received_seq_num, decodability_flag);
}

void RtpVideoStreamReceiver2::RtcpFeedbackBuffer::SendBufferedRtcpFeedback() {
  RTC_DCHECK_RUN_ON(&packet_sequence_checker_);

  bool request_key_frame = false;
  std::vector<uint16_t> nack_sequence_numbers;
  absl::optional<LossNotificationState> lntf_state;

  std::swap(request_key_frame, request_key_frame_);
  std::swap(nack_sequence_numbers, nack_sequence_numbers_);
  std::swap(lntf_state, lntf_state_);

  if (lntf_state) {
    // If either a NACK or a key frame request is sent, we should buffer
    // the LNTF and wait for them (NACK or key frame request) to trigger
    // the compound feedback message.
    // Otherwise, the LNTF should be sent out immediately.
    const bool buffering_allowed =
        request_key_frame || !nack_sequence_numbers.empty();

    loss_notification_sender_->SendLossNotification(
        lntf_state->last_decoded_seq_num, lntf_state->last_received_seq_num,
        lntf_state->decodability_flag, buffering_allowed);
  }

  if (request_key_frame) {
    key_frame_request_sender_->RequestKeyFrame();
  } else if (!nack_sequence_numbers.empty()) {
    nack_sender_->SendNack(nack_sequence_numbers, true);
  }
}

RtpVideoStreamReceiver2::RtpVideoStreamReceiver2(
    TaskQueueBase* current_queue,
    Clock* clock,
    Transport* transport,
    RtcpRttStats* rtt_stats,
    PacketRouter* packet_router,
    const VideoReceiveStream::Config* config,
    ReceiveStatistics* rtp_receive_statistics,
    RtcpPacketTypeCounterObserver* rtcp_packet_type_counter_observer,
    RtcpCnameCallback* rtcp_cname_callback,
    NackPeriodicProcessor* nack_periodic_processor,
    NackSender* nack_sender,
    KeyFrameRequestSender* keyframe_request_sender,
    OnCompleteFrameCallback* complete_frame_callback,
    rtc::scoped_refptr<FrameDecryptorInterface> frame_decryptor,
    rtc::scoped_refptr<FrameTransformerInterface> frame_transformer,
<<<<<<< HEAD
    const WebRtcKeyValueConfig& field_trials)
=======
    const FieldTrialsView& field_trials)
>>>>>>> 8f9b44ba
    : field_trials_(field_trials),
      clock_(clock),
      config_(*config),
      packet_router_(packet_router),
      ntp_estimator_(clock),
      rtp_header_extensions_(config_.rtp.extensions),
      forced_playout_delay_max_ms_("max_ms", absl::nullopt),
      forced_playout_delay_min_ms_("min_ms", absl::nullopt),
      rtp_receive_statistics_(rtp_receive_statistics),
      ulpfec_receiver_(UlpfecReceiver::Create(config->rtp.remote_ssrc,
                                              this,
                                              config->rtp.extensions)),
      receiving_(false),
      last_packet_log_ms_(-1),
      rtp_rtcp_(CreateRtpRtcpModule(
          clock,
          rtp_receive_statistics_,
          transport,
          rtt_stats,
          rtcp_packet_type_counter_observer,
          rtcp_cname_callback,
          config_.rtp.rtcp_xr.receiver_reference_time_report,
          config_.rtp.local_ssrc)),
      complete_frame_callback_(complete_frame_callback),
      keyframe_request_sender_(keyframe_request_sender),
      keyframe_request_method_(config_.rtp.keyframe_method),
      // TODO(bugs.webrtc.org/10336): Let `rtcp_feedback_buffer_` communicate
      // directly with `rtp_rtcp_`.
      rtcp_feedback_buffer_(this, nack_sender, this),
      nack_module_(MaybeConstructNackModule(current_queue,
                                            nack_periodic_processor,
                                            config_,
                                            clock_,
                                            &rtcp_feedback_buffer_,
<<<<<<< HEAD
                                            &rtcp_feedback_buffer_)),
=======
                                            &rtcp_feedback_buffer_,
                                            field_trials_)),
>>>>>>> 8f9b44ba
      packet_buffer_(kPacketBufferStartSize,
                     PacketBufferMaxSize(field_trials_)),
      reference_finder_(std::make_unique<RtpFrameReferenceFinder>()),
      has_received_frame_(false),
      frames_decryptable_(false),
      absolute_capture_time_interpolator_(clock) {
  packet_sequence_checker_.Detach();
  constexpr bool remb_candidate = true;
  if (packet_router_)
    packet_router_->AddReceiveRtpModule(rtp_rtcp_.get(), remb_candidate);

  RTC_DCHECK(config_.rtp.rtcp_mode != RtcpMode::kOff)
      << "A stream should not be configured with RTCP disabled. This value is "
         "reserved for internal usage.";
  // TODO(pbos): What's an appropriate local_ssrc for receive-only streams?
  RTC_DCHECK(config_.rtp.local_ssrc != 0);
  RTC_DCHECK(config_.rtp.remote_ssrc != config_.rtp.local_ssrc);

  rtp_rtcp_->SetRTCPStatus(config_.rtp.rtcp_mode);
  rtp_rtcp_->SetRemoteSSRC(config_.rtp.remote_ssrc);

  static const int kMaxPacketAgeToNack = 450;
  const int max_reordering_threshold = (config_.rtp.nack.rtp_history_ms > 0)
                                           ? kMaxPacketAgeToNack
                                           : kDefaultMaxReorderingThreshold;
  rtp_receive_statistics_->SetMaxReorderingThreshold(config_.rtp.remote_ssrc,
                                                     max_reordering_threshold);
  // TODO(nisse): For historic reasons, we applied the above
  // max_reordering_threshold also for RTX stats, which makes little sense since
  // we don't NACK rtx packets. Consider deleting the below block, and rely on
  // the default threshold.
  if (config_.rtp.rtx_ssrc) {
    rtp_receive_statistics_->SetMaxReorderingThreshold(
        config_.rtp.rtx_ssrc, max_reordering_threshold);
  }

  ParseFieldTrial(
      {&forced_playout_delay_max_ms_, &forced_playout_delay_min_ms_},
      field_trials_.Lookup("WebRTC-ForcePlayoutDelay"));

  if (config_.rtp.lntf.enabled) {
    loss_notification_controller_ =
        std::make_unique<LossNotificationController>(&rtcp_feedback_buffer_,
                                                     &rtcp_feedback_buffer_);
  }

  // Only construct the encrypted receiver if frame encryption is enabled.
  if (config_.crypto_options.sframe.require_frame_encryption) {
    buffered_frame_decryptor_ =
        std::make_unique<BufferedFrameDecryptor>(this, this, field_trials_);
    if (frame_decryptor != nullptr) {
      buffered_frame_decryptor_->SetFrameDecryptor(std::move(frame_decryptor));
    }
  }

  if (frame_transformer) {
    frame_transformer_delegate_ =
        rtc::make_ref_counted<RtpVideoStreamReceiverFrameTransformerDelegate>(
            this, std::move(frame_transformer), rtc::Thread::Current(),
            config_.rtp.remote_ssrc);
    frame_transformer_delegate_->Init();
  }
}

RtpVideoStreamReceiver2::~RtpVideoStreamReceiver2() {
  if (packet_router_)
    packet_router_->RemoveReceiveRtpModule(rtp_rtcp_.get());
  UpdateHistograms();
  if (frame_transformer_delegate_)
    frame_transformer_delegate_->Reset();
}

void RtpVideoStreamReceiver2::AddReceiveCodec(
    uint8_t payload_type,
    VideoCodecType video_codec,
    const std::map<std::string, std::string>& codec_params,
    bool raw_payload) {
  RTC_DCHECK_RUN_ON(&packet_sequence_checker_);
  if (codec_params.count(cricket::kH264FmtpSpsPpsIdrInKeyframe) ||
      field_trials_.IsEnabled("WebRTC-SpsPpsIdrIsH264Keyframe")) {
    packet_buffer_.ForceSpsPpsIdrIsH264Keyframe();
  }
  payload_type_map_.emplace(
      payload_type, raw_payload ? std::make_unique<VideoRtpDepacketizerRaw>()
                                : CreateVideoRtpDepacketizer(video_codec));
  pt_codec_params_.emplace(payload_type, codec_params);
}

absl::optional<Syncable::Info> RtpVideoStreamReceiver2::GetSyncInfo() const {
  RTC_DCHECK_RUN_ON(&packet_sequence_checker_);
  Syncable::Info info;
  if (rtp_rtcp_->RemoteNTP(&info.capture_time_ntp_secs,
                           &info.capture_time_ntp_frac,
                           /*rtcp_arrival_time_secs=*/nullptr,
                           /*rtcp_arrival_time_frac=*/nullptr,
                           &info.capture_time_source_clock) != 0) {
    return absl::nullopt;
  }

  if (!last_received_rtp_timestamp_ || !last_received_rtp_system_time_) {
    return absl::nullopt;
  }
  info.latest_received_capture_timestamp = *last_received_rtp_timestamp_;
  info.latest_receive_time_ms = last_received_rtp_system_time_->ms();

  // Leaves info.current_delay_ms uninitialized.
  return info;
}

// RTC_RUN_ON(packet_sequence_checker_)
RtpVideoStreamReceiver2::ParseGenericDependenciesResult
RtpVideoStreamReceiver2::ParseGenericDependenciesExtension(
    const RtpPacketReceived& rtp_packet,
    RTPVideoHeader* video_header) {
  if (rtp_packet.HasExtension<RtpDependencyDescriptorExtension>()) {
    webrtc::DependencyDescriptor dependency_descriptor;
    if (!rtp_packet.GetExtension<RtpDependencyDescriptorExtension>(
            video_structure_.get(), &dependency_descriptor)) {
      // Descriptor is there, but failed to parse. Either it is invalid,
      // or too old packet (after relevant video_structure_ changed),
      // or too new packet (before relevant video_structure_ arrived).
      // Drop such packet to be on the safe side.
      // TODO(bugs.webrtc.org/10342): Stash too new packet.
      RTC_LOG(LS_WARNING) << "ssrc: " << rtp_packet.Ssrc()
                          << " Failed to parse dependency descriptor.";
      return kDropPacket;
    }
    if (dependency_descriptor.attached_structure != nullptr &&
        !dependency_descriptor.first_packet_in_frame) {
      RTC_LOG(LS_WARNING) << "ssrc: " << rtp_packet.Ssrc()
                          << "Invalid dependency descriptor: structure "
                             "attached to non first packet of a frame.";
      return kDropPacket;
    }
    video_header->is_first_packet_in_frame =
        dependency_descriptor.first_packet_in_frame;
    video_header->is_last_packet_in_frame =
        dependency_descriptor.last_packet_in_frame;

    int64_t frame_id =
        frame_id_unwrapper_.Unwrap(dependency_descriptor.frame_number);
    auto& generic_descriptor_info = video_header->generic.emplace();
    generic_descriptor_info.frame_id = frame_id;
    generic_descriptor_info.spatial_index =
        dependency_descriptor.frame_dependencies.spatial_id;
    generic_descriptor_info.temporal_index =
        dependency_descriptor.frame_dependencies.temporal_id;
    for (int fdiff : dependency_descriptor.frame_dependencies.frame_diffs) {
      generic_descriptor_info.dependencies.push_back(frame_id - fdiff);
    }
    generic_descriptor_info.decode_target_indications =
        dependency_descriptor.frame_dependencies.decode_target_indications;
    if (dependency_descriptor.resolution) {
      video_header->width = dependency_descriptor.resolution->Width();
      video_header->height = dependency_descriptor.resolution->Height();
    }

    // FrameDependencyStructure is sent in dependency descriptor of the first
    // packet of a key frame and required for parsed dependency descriptor in
    // all the following packets until next key frame.
    // Save it if there is a (potentially) new structure.
    if (dependency_descriptor.attached_structure) {
      RTC_DCHECK(dependency_descriptor.first_packet_in_frame);
      if (video_structure_frame_id_ > frame_id) {
        RTC_LOG(LS_WARNING)
            << "Arrived key frame with id " << frame_id << " and structure id "
            << dependency_descriptor.attached_structure->structure_id
            << " is older than the latest received key frame with id "
            << *video_structure_frame_id_ << " and structure id "
            << video_structure_->structure_id;
        return kDropPacket;
      }
      video_structure_ = std::move(dependency_descriptor.attached_structure);
      video_structure_frame_id_ = frame_id;
      video_header->frame_type = VideoFrameType::kVideoFrameKey;
    } else {
      video_header->frame_type = VideoFrameType::kVideoFrameDelta;
    }
    return kHasGenericDescriptor;
  }

  RtpGenericFrameDescriptor generic_frame_descriptor;
  if (!rtp_packet.GetExtension<RtpGenericFrameDescriptorExtension00>(
          &generic_frame_descriptor)) {
    return kNoGenericDescriptor;
  }

  video_header->is_first_packet_in_frame =
      generic_frame_descriptor.FirstPacketInSubFrame();
  video_header->is_last_packet_in_frame =
      generic_frame_descriptor.LastPacketInSubFrame();

  if (generic_frame_descriptor.FirstPacketInSubFrame()) {
    video_header->frame_type =
        generic_frame_descriptor.FrameDependenciesDiffs().empty()
            ? VideoFrameType::kVideoFrameKey
            : VideoFrameType::kVideoFrameDelta;

    auto& generic_descriptor_info = video_header->generic.emplace();
    int64_t frame_id =
        frame_id_unwrapper_.Unwrap(generic_frame_descriptor.FrameId());
    generic_descriptor_info.frame_id = frame_id;
    generic_descriptor_info.spatial_index =
        generic_frame_descriptor.SpatialLayer();
    generic_descriptor_info.temporal_index =
        generic_frame_descriptor.TemporalLayer();
    for (uint16_t fdiff : generic_frame_descriptor.FrameDependenciesDiffs()) {
      generic_descriptor_info.dependencies.push_back(frame_id - fdiff);
    }
  }
  video_header->width = generic_frame_descriptor.Width();
  video_header->height = generic_frame_descriptor.Height();
  return kHasGenericDescriptor;
}

void RtpVideoStreamReceiver2::OnReceivedPayloadData(
    rtc::CopyOnWriteBuffer codec_payload,
    const RtpPacketReceived& rtp_packet,
    const RTPVideoHeader& video) {
  RTC_DCHECK_RUN_ON(&packet_sequence_checker_);

  auto packet =
      std::make_unique<video_coding::PacketBuffer::Packet>(rtp_packet, video);

  int64_t unwrapped_rtp_seq_num =
      rtp_seq_num_unwrapper_.Unwrap(rtp_packet.SequenceNumber());
  auto& packet_info =
      packet_infos_
          .emplace(
              unwrapped_rtp_seq_num,
              RtpPacketInfo(
                  rtp_packet.Ssrc(), rtp_packet.Csrcs(), rtp_packet.Timestamp(),
                  /*audio_level=*/absl::nullopt,
                  rtp_packet.GetExtension<AbsoluteCaptureTimeExtension>(),
                  /*receive_time_ms=*/clock_->CurrentTime()))
          .first->second;

  // Try to extrapolate absolute capture time if it is missing.
  packet_info.set_absolute_capture_time(
      absolute_capture_time_interpolator_.OnReceivePacket(
          AbsoluteCaptureTimeInterpolator::GetSource(packet_info.ssrc(),
                                                     packet_info.csrcs()),
          packet_info.rtp_timestamp(),
          // Assume frequency is the same one for all video frames.
          kVideoPayloadTypeFrequency, packet_info.absolute_capture_time()));

  RTPVideoHeader& video_header = packet->video_header;
  video_header.rotation = kVideoRotation_0;
  video_header.content_type = VideoContentType::UNSPECIFIED;
  video_header.video_timing.flags = VideoSendTiming::kInvalid;
  video_header.is_last_packet_in_frame |= rtp_packet.Marker();

  rtp_packet.GetExtension<VideoOrientation>(&video_header.rotation);
  rtp_packet.GetExtension<VideoContentTypeExtension>(
      &video_header.content_type);
  rtp_packet.GetExtension<VideoTimingExtension>(&video_header.video_timing);
  if (forced_playout_delay_max_ms_ && forced_playout_delay_min_ms_) {
    video_header.playout_delay.max_ms = *forced_playout_delay_max_ms_;
    video_header.playout_delay.min_ms = *forced_playout_delay_min_ms_;
  } else {
    rtp_packet.GetExtension<PlayoutDelayLimits>(&video_header.playout_delay);
  }

  ParseGenericDependenciesResult generic_descriptor_state =
      ParseGenericDependenciesExtension(rtp_packet, &video_header);

  if (!rtp_packet.recovered()) {
    UpdatePacketReceiveTimestamps(
        rtp_packet, video_header.frame_type == VideoFrameType::kVideoFrameKey);
  }

  if (generic_descriptor_state == kDropPacket)
    return;

  // Color space should only be transmitted in the last packet of a frame,
  // therefore, neglect it otherwise so that last_color_space_ is not reset by
  // mistake.
  if (video_header.is_last_packet_in_frame) {
    video_header.color_space = rtp_packet.GetExtension<ColorSpaceExtension>();
    if (video_header.color_space ||
        video_header.frame_type == VideoFrameType::kVideoFrameKey) {
      // Store color space since it's only transmitted when changed or for key
      // frames. Color space will be cleared if a key frame is transmitted
      // without color space information.
      last_color_space_ = video_header.color_space;
    } else if (last_color_space_) {
      video_header.color_space = last_color_space_;
    }
  }
  video_header.video_frame_tracking_id =
      rtp_packet.GetExtension<VideoFrameTrackingIdExtension>();

  if (loss_notification_controller_) {
    if (rtp_packet.recovered()) {
      // TODO(bugs.webrtc.org/10336): Implement support for reordering.
      RTC_LOG(LS_INFO)
          << "LossNotificationController does not support reordering.";
    } else if (generic_descriptor_state == kNoGenericDescriptor) {
      RTC_LOG(LS_WARNING) << "LossNotificationController requires generic "
                             "frame descriptor, but it is missing.";
    } else {
      if (video_header.is_first_packet_in_frame) {
        RTC_DCHECK(video_header.generic);
        LossNotificationController::FrameDetails frame;
        frame.is_keyframe =
            video_header.frame_type == VideoFrameType::kVideoFrameKey;
        frame.frame_id = video_header.generic->frame_id;
        frame.frame_dependencies = video_header.generic->dependencies;
        loss_notification_controller_->OnReceivedPacket(
            rtp_packet.SequenceNumber(), &frame);
      } else {
        loss_notification_controller_->OnReceivedPacket(
            rtp_packet.SequenceNumber(), nullptr);
      }
    }
  }

  if (nack_module_) {
    const bool is_keyframe =
        video_header.is_first_packet_in_frame &&
        video_header.frame_type == VideoFrameType::kVideoFrameKey;

    packet->times_nacked = nack_module_->OnReceivedPacket(
        rtp_packet.SequenceNumber(), is_keyframe, rtp_packet.recovered());
  } else {
    packet->times_nacked = -1;
  }

  if (codec_payload.size() == 0) {
    NotifyReceiverOfEmptyPacket(packet->seq_num);
    rtcp_feedback_buffer_.SendBufferedRtcpFeedback();
    return;
  }

  if (packet->codec() == kVideoCodecH264) {
    // Only when we start to receive packets will we know what payload type
    // that will be used. When we know the payload type insert the correct
    // sps/pps into the tracker.
    if (packet->payload_type != last_payload_type_) {
      last_payload_type_ = packet->payload_type;
      InsertSpsPpsIntoTracker(packet->payload_type);
    }

    video_coding::H264SpsPpsTracker::FixedBitstream fixed =
        tracker_.CopyAndFixBitstream(
            rtc::MakeArrayView(codec_payload.cdata(), codec_payload.size()),
            &packet->video_header);

    switch (fixed.action) {
      case video_coding::H264SpsPpsTracker::kRequestKeyframe:
        rtcp_feedback_buffer_.RequestKeyFrame();
        rtcp_feedback_buffer_.SendBufferedRtcpFeedback();
        [[fallthrough]];
      case video_coding::H264SpsPpsTracker::kDrop:
        return;
      case video_coding::H264SpsPpsTracker::kInsert:
        packet->video_payload = std::move(fixed.bitstream);
        break;
    }

  } else {
    packet->video_payload = std::move(codec_payload);
  }

  rtcp_feedback_buffer_.SendBufferedRtcpFeedback();
  frame_counter_.Add(packet->timestamp);
  OnInsertedPacket(packet_buffer_.InsertPacket(std::move(packet)));
}

void RtpVideoStreamReceiver2::OnRecoveredPacket(const uint8_t* rtp_packet,
                                                size_t rtp_packet_length) {
  RTC_DCHECK_RUN_ON(&packet_sequence_checker_);

  RtpPacketReceived packet;
  if (!packet.Parse(rtp_packet, rtp_packet_length))
    return;
  if (packet.PayloadType() == config_.rtp.red_payload_type) {
    RTC_LOG(LS_WARNING) << "Discarding recovered packet with RED encapsulation";
    return;
  }

  packet.IdentifyExtensions(rtp_header_extensions_);
  packet.set_payload_type_frequency(kVideoPayloadTypeFrequency);
  // TODO(nisse): UlpfecReceiverImpl::ProcessReceivedFec passes both
  // original (decapsulated) media packets and recovered packets to
  // this callback. We need a way to distinguish, for setting
  // packet.recovered() correctly. Ideally, move RED decapsulation out
  // of the Ulpfec implementation.

  ReceivePacket(packet);
}

// This method handles both regular RTP packets and packets recovered
// via FlexFEC.
void RtpVideoStreamReceiver2::OnRtpPacket(const RtpPacketReceived& packet) {
  RTC_DCHECK_RUN_ON(&packet_sequence_checker_);

  if (!receiving_)
    return;

  ReceivePacket(packet);

  // Update receive statistics after ReceivePacket.
  // Receive statistics will be reset if the payload type changes (make sure
  // that the first packet is included in the stats).
  if (!packet.recovered()) {
    rtp_receive_statistics_->OnRtpPacket(packet);
  }

  if (config_.rtp.packet_sink_) {
    config_.rtp.packet_sink_->OnRtpPacket(packet);
  }
}

void RtpVideoStreamReceiver2::RequestKeyFrame() {
  RTC_DCHECK_RUN_ON(&worker_task_checker_);
  // TODO(bugs.webrtc.org/10336): Allow the sender to ignore key frame requests
  // issued by anything other than the LossNotificationController if it (the
  // sender) is relying on LNTF alone.
  if (keyframe_request_sender_) {
    keyframe_request_sender_->RequestKeyFrame();
  } else if (keyframe_request_method_ == KeyFrameReqMethod::kPliRtcp) {
    rtp_rtcp_->SendPictureLossIndication();
  } else if (keyframe_request_method_ == KeyFrameReqMethod::kFirRtcp) {
    rtp_rtcp_->SendFullIntraRequest();
  }
}

void RtpVideoStreamReceiver2::SendLossNotification(
    uint16_t last_decoded_seq_num,
    uint16_t last_received_seq_num,
    bool decodability_flag,
    bool buffering_allowed) {
  RTC_DCHECK(config_.rtp.lntf.enabled);
  rtp_rtcp_->SendLossNotification(last_decoded_seq_num, last_received_seq_num,
                                  decodability_flag, buffering_allowed);
}

bool RtpVideoStreamReceiver2::IsUlpfecEnabled() const {
  return config_.rtp.ulpfec_payload_type != -1;
}

bool RtpVideoStreamReceiver2::IsRetransmissionsEnabled() const {
  return config_.rtp.nack.rtp_history_ms > 0;
}

void RtpVideoStreamReceiver2::RequestPacketRetransmit(
    const std::vector<uint16_t>& sequence_numbers) {
  RTC_DCHECK_RUN_ON(&worker_task_checker_);
  rtp_rtcp_->SendNack(sequence_numbers);
}

bool RtpVideoStreamReceiver2::IsDecryptable() const {
  RTC_DCHECK_RUN_ON(&worker_task_checker_);
  return frames_decryptable_;
}

// RTC_RUN_ON(packet_sequence_checker_)
void RtpVideoStreamReceiver2::OnInsertedPacket(
    video_coding::PacketBuffer::InsertResult result) {
  RTC_DCHECK_RUN_ON(&worker_task_checker_);
  video_coding::PacketBuffer::Packet* first_packet = nullptr;
  int max_nack_count;
  int64_t min_recv_time;
  int64_t max_recv_time;
  std::vector<rtc::ArrayView<const uint8_t>> payloads;
  RtpPacketInfos::vector_type packet_infos;

  bool frame_boundary = true;
  for (auto& packet : result.packets) {
    // PacketBuffer promisses frame boundaries are correctly set on each
    // packet. Document that assumption with the DCHECKs.
    RTC_DCHECK_EQ(frame_boundary, packet->is_first_packet_in_frame());
    int64_t unwrapped_rtp_seq_num =
        rtp_seq_num_unwrapper_.Unwrap(packet->seq_num);
    RTC_DCHECK(packet_infos_.count(unwrapped_rtp_seq_num) > 0);
    RtpPacketInfo& packet_info = packet_infos_[unwrapped_rtp_seq_num];
    if (packet->is_first_packet_in_frame()) {
      first_packet = packet.get();
      max_nack_count = packet->times_nacked;
      min_recv_time = packet_info.receive_time().ms();
      max_recv_time = packet_info.receive_time().ms();
    } else {
      max_nack_count = std::max(max_nack_count, packet->times_nacked);
      min_recv_time = std::min(min_recv_time, packet_info.receive_time().ms());
      max_recv_time = std::max(max_recv_time, packet_info.receive_time().ms());
    }
    payloads.emplace_back(packet->video_payload);
    packet_infos.push_back(packet_info);

    frame_boundary = packet->is_last_packet_in_frame();
    if (packet->is_last_packet_in_frame()) {
      auto depacketizer_it = payload_type_map_.find(first_packet->payload_type);
      RTC_CHECK(depacketizer_it != payload_type_map_.end());

      rtc::scoped_refptr<EncodedImageBuffer> bitstream =
          depacketizer_it->second->AssembleFrame(payloads);
      if (!bitstream) {
        // Failed to assemble a frame. Discard and continue.
        continue;
      }

      const video_coding::PacketBuffer::Packet& last_packet = *packet;
      OnAssembledFrame(std::make_unique<RtpFrameObject>(
          first_packet->seq_num,                             //
          last_packet.seq_num,                               //
          last_packet.marker_bit,                            //
          max_nack_count,                                    //
          min_recv_time,                                     //
          max_recv_time,                                     //
          first_packet->timestamp,                           //
          ntp_estimator_.Estimate(first_packet->timestamp),  //
          last_packet.video_header.video_timing,             //
          first_packet->payload_type,                        //
          first_packet->codec(),                             //
          last_packet.video_header.rotation,                 //
          last_packet.video_header.content_type,             //
          first_packet->video_header,                        //
          last_packet.video_header.color_space,              //
          RtpPacketInfos(std::move(packet_infos)),           //
          std::move(bitstream)));
      payloads.clear();
      packet_infos.clear();
    }
  }
  RTC_DCHECK(frame_boundary);
  if (result.buffer_cleared) {
    last_received_rtp_system_time_.reset();
    last_received_keyframe_rtp_system_time_.reset();
    last_received_keyframe_rtp_timestamp_.reset();
    packet_infos_.clear();
    RequestKeyFrame();
  }
}

// RTC_RUN_ON(packet_sequence_checker_)
void RtpVideoStreamReceiver2::OnAssembledFrame(
    std::unique_ptr<RtpFrameObject> frame) {
  RTC_DCHECK(frame);

  const absl::optional<RTPVideoHeader::GenericDescriptorInfo>& descriptor =
      frame->GetRtpVideoHeader().generic;

  if (loss_notification_controller_ && descriptor) {
    loss_notification_controller_->OnAssembledFrame(
        frame->first_seq_num(), descriptor->frame_id,
        absl::c_linear_search(descriptor->decode_target_indications,
                              DecodeTargetIndication::kDiscardable),
        descriptor->dependencies);
  }

  // If frames arrive before a key frame, they would not be decodable.
  // In that case, request a key frame ASAP.
  if (!has_received_frame_) {
    if (frame->FrameType() != VideoFrameType::kVideoFrameKey) {
      // `loss_notification_controller_`, if present, would have already
      // requested a key frame when the first packet for the non-key frame
      // had arrived, so no need to replicate the request.
      if (!loss_notification_controller_) {
        RequestKeyFrame();
      }
    }
    has_received_frame_ = true;
  }

  // Reset `reference_finder_` if `frame` is new and the codec have changed.
  if (current_codec_) {
    bool frame_is_newer =
        AheadOf(frame->Timestamp(), last_assembled_frame_rtp_timestamp_);

    if (frame->codec_type() != current_codec_) {
      if (frame_is_newer) {
        // When we reset the `reference_finder_` we don't want new picture ids
        // to overlap with old picture ids. To ensure that doesn't happen we
        // start from the `last_completed_picture_id_` and add an offset in case
        // of reordering.
        reference_finder_ = std::make_unique<RtpFrameReferenceFinder>(
            last_completed_picture_id_ + std::numeric_limits<uint16_t>::max());
        current_codec_ = frame->codec_type();
      } else {
        // Old frame from before the codec switch, discard it.
        return;
      }
    }

    if (frame_is_newer) {
      last_assembled_frame_rtp_timestamp_ = frame->Timestamp();
    }
  } else {
    current_codec_ = frame->codec_type();
    last_assembled_frame_rtp_timestamp_ = frame->Timestamp();
  }

  if (buffered_frame_decryptor_ != nullptr) {
    buffered_frame_decryptor_->ManageEncryptedFrame(std::move(frame));
  } else if (frame_transformer_delegate_) {
    frame_transformer_delegate_->TransformFrame(std::move(frame));
  } else {
    OnCompleteFrames(reference_finder_->ManageFrame(std::move(frame)));
  }
}

// RTC_RUN_ON(packet_sequence_checker_)
void RtpVideoStreamReceiver2::OnCompleteFrames(
    RtpFrameReferenceFinder::ReturnVector frames) {
  for (auto& frame : frames) {
    last_seq_num_for_pic_id_[frame->Id()] = frame->last_seq_num();

    last_completed_picture_id_ =
        std::max(last_completed_picture_id_, frame->Id());
    complete_frame_callback_->OnCompleteFrame(std::move(frame));
  }
}

void RtpVideoStreamReceiver2::OnDecryptedFrame(
    std::unique_ptr<RtpFrameObject> frame) {
  RTC_DCHECK_RUN_ON(&packet_sequence_checker_);
  OnCompleteFrames(reference_finder_->ManageFrame(std::move(frame)));
}

void RtpVideoStreamReceiver2::OnDecryptionStatusChange(
    FrameDecryptorInterface::Status status) {
  RTC_DCHECK_RUN_ON(&worker_task_checker_);
  // Called from BufferedFrameDecryptor::DecryptFrame.
  frames_decryptable_ =
      (status == FrameDecryptorInterface::Status::kOk) ||
      (status == FrameDecryptorInterface::Status::kRecoverable);
}

void RtpVideoStreamReceiver2::SetFrameDecryptor(
    rtc::scoped_refptr<FrameDecryptorInterface> frame_decryptor) {
  // TODO(bugs.webrtc.org/11993): Update callers or post the operation over to
  // the network thread.
  RTC_DCHECK_RUN_ON(&packet_sequence_checker_);
  if (buffered_frame_decryptor_ == nullptr) {
    buffered_frame_decryptor_ =
        std::make_unique<BufferedFrameDecryptor>(this, this, field_trials_);
  }
  buffered_frame_decryptor_->SetFrameDecryptor(std::move(frame_decryptor));
}

void RtpVideoStreamReceiver2::SetDepacketizerToDecoderFrameTransformer(
    rtc::scoped_refptr<FrameTransformerInterface> frame_transformer) {
  RTC_DCHECK_RUN_ON(&worker_task_checker_);
  frame_transformer_delegate_ =
      rtc::make_ref_counted<RtpVideoStreamReceiverFrameTransformerDelegate>(
          this, std::move(frame_transformer), rtc::Thread::Current(),
          config_.rtp.remote_ssrc);
  frame_transformer_delegate_->Init();
}

void RtpVideoStreamReceiver2::SetRtpExtensions(
    const std::vector<RtpExtension>& extensions) {
  RTC_DCHECK_RUN_ON(&packet_sequence_checker_);
  rtp_header_extensions_.Reset(extensions);
}

void RtpVideoStreamReceiver2::UpdateRtt(int64_t max_rtt_ms) {
  RTC_DCHECK_RUN_ON(&worker_task_checker_);
  if (nack_module_)
    nack_module_->UpdateRtt(max_rtt_ms);
}

absl::optional<int64_t> RtpVideoStreamReceiver2::LastReceivedPacketMs() const {
  RTC_DCHECK_RUN_ON(&packet_sequence_checker_);
  if (last_received_rtp_system_time_) {
    return absl::optional<int64_t>(last_received_rtp_system_time_->ms());
  }
  return absl::nullopt;
}

absl::optional<int64_t> RtpVideoStreamReceiver2::LastReceivedKeyframePacketMs()
    const {
  RTC_DCHECK_RUN_ON(&packet_sequence_checker_);
  if (last_received_keyframe_rtp_system_time_) {
    return absl::optional<int64_t>(
        last_received_keyframe_rtp_system_time_->ms());
  }
  return absl::nullopt;
}

void RtpVideoStreamReceiver2::ManageFrame(
    std::unique_ptr<RtpFrameObject> frame) {
  RTC_DCHECK_RUN_ON(&packet_sequence_checker_);
  OnCompleteFrames(reference_finder_->ManageFrame(std::move(frame)));
}

// RTC_RUN_ON(packet_sequence_checker_)
void RtpVideoStreamReceiver2::ReceivePacket(const RtpPacketReceived& packet) {
  RTC_DCHECK_RUN_ON(&worker_task_checker_);
  if (packet.payload_size() == 0) {
    // Padding or keep-alive packet.
    // TODO(nisse): Could drop empty packets earlier, but need to figure out how
    // they should be counted in stats.
    NotifyReceiverOfEmptyPacket(packet.SequenceNumber());
    return;
  }
  if (packet.PayloadType() == config_.rtp.red_payload_type) {
    ParseAndHandleEncapsulatingHeader(packet);
    return;
  }

  const auto type_it = payload_type_map_.find(packet.PayloadType());
  if (type_it == payload_type_map_.end()) {
    return;
  }
  absl::optional<VideoRtpDepacketizer::ParsedRtpPayload> parsed_payload =
      type_it->second->Parse(packet.PayloadBuffer());
  if (parsed_payload == absl::nullopt) {
    RTC_LOG(LS_WARNING) << "Failed parsing payload.";
    return;
  }

  OnReceivedPayloadData(std::move(parsed_payload->video_payload), packet,
                        parsed_payload->video_header);
}

// RTC_RUN_ON(packet_sequence_checker_)
void RtpVideoStreamReceiver2::ParseAndHandleEncapsulatingHeader(
    const RtpPacketReceived& packet) {
  if (packet.PayloadType() == config_.rtp.red_payload_type &&
      packet.payload_size() > 0) {
    if (packet.payload()[0] == config_.rtp.ulpfec_payload_type) {
      // Notify video_receiver about received FEC packets to avoid NACKing these
      // packets.
      NotifyReceiverOfEmptyPacket(packet.SequenceNumber());
    }
    if (!ulpfec_receiver_->AddReceivedRedPacket(
            packet, config_.rtp.ulpfec_payload_type)) {
      return;
    }
    ulpfec_receiver_->ProcessReceivedFec();
  }
}

// In the case of a video stream without picture ids and no rtx the
// RtpFrameReferenceFinder will need to know about padding to
// correctly calculate frame references.
// RTC_RUN_ON(packet_sequence_checker_)
void RtpVideoStreamReceiver2::NotifyReceiverOfEmptyPacket(uint16_t seq_num) {
  RTC_DCHECK_RUN_ON(&worker_task_checker_);

  OnCompleteFrames(reference_finder_->PaddingReceived(seq_num));

  OnInsertedPacket(packet_buffer_.InsertPadding(seq_num));
  if (nack_module_) {
    nack_module_->OnReceivedPacket(seq_num, /* is_keyframe = */ false,
                                   /* is _recovered = */ false);
  }
  if (loss_notification_controller_) {
    // TODO(bugs.webrtc.org/10336): Handle empty packets.
    RTC_LOG(LS_WARNING)
        << "LossNotificationController does not expect empty packets.";
  }
}

bool RtpVideoStreamReceiver2::DeliverRtcp(const uint8_t* rtcp_packet,
                                          size_t rtcp_packet_length) {
  RTC_DCHECK_RUN_ON(&packet_sequence_checker_);

  if (!receiving_) {
    return false;
  }

  rtp_rtcp_->IncomingRtcpPacket(rtcp_packet, rtcp_packet_length);

  int64_t rtt = 0;
  rtp_rtcp_->RTT(config_.rtp.remote_ssrc, &rtt, nullptr, nullptr, nullptr);
  if (rtt == 0) {
    // Waiting for valid rtt.
    return true;
  }
  uint32_t ntp_secs = 0;
  uint32_t ntp_frac = 0;
  uint32_t rtp_timestamp = 0;
  uint32_t received_ntp_secs = 0;
  uint32_t received_ntp_frac = 0;
  if (rtp_rtcp_->RemoteNTP(&ntp_secs, &ntp_frac, &received_ntp_secs,
                           &received_ntp_frac, &rtp_timestamp) != 0) {
    // Waiting for RTCP.
    return true;
  }
  NtpTime received_ntp(received_ntp_secs, received_ntp_frac);
  int64_t time_since_received =
      clock_->CurrentNtpInMilliseconds() - received_ntp.ToMs();
  // Don't use old SRs to estimate time.
  if (time_since_received <= 1) {
    ntp_estimator_.UpdateRtcpTimestamp(rtt, ntp_secs, ntp_frac, rtp_timestamp);
    absl::optional<int64_t> remote_to_local_clock_offset_ms =
        ntp_estimator_.EstimateRemoteToLocalClockOffsetMs();
    if (remote_to_local_clock_offset_ms.has_value()) {
      capture_clock_offset_updater_.SetRemoteToLocalClockOffset(
          Int64MsToQ32x32(*remote_to_local_clock_offset_ms));
    }
  }

  return true;
}

void RtpVideoStreamReceiver2::FrameContinuous(int64_t picture_id) {
  RTC_DCHECK_RUN_ON(&packet_sequence_checker_);
  if (!nack_module_)
    return;

  int seq_num = -1;
  auto seq_num_it = last_seq_num_for_pic_id_.find(picture_id);
  if (seq_num_it != last_seq_num_for_pic_id_.end())
    seq_num = seq_num_it->second;
  if (seq_num != -1)
    nack_module_->ClearUpTo(seq_num);
}

void RtpVideoStreamReceiver2::FrameDecoded(int64_t picture_id) {
  RTC_DCHECK_RUN_ON(&packet_sequence_checker_);
  int seq_num = -1;
  auto seq_num_it = last_seq_num_for_pic_id_.find(picture_id);
  if (seq_num_it != last_seq_num_for_pic_id_.end()) {
    seq_num = seq_num_it->second;
    last_seq_num_for_pic_id_.erase(last_seq_num_for_pic_id_.begin(),
                                   ++seq_num_it);
  }

  if (seq_num != -1) {
    int64_t unwrapped_rtp_seq_num = rtp_seq_num_unwrapper_.Unwrap(seq_num);
    packet_infos_.erase(packet_infos_.begin(),
                        packet_infos_.upper_bound(unwrapped_rtp_seq_num));
    packet_buffer_.ClearTo(seq_num);
    reference_finder_->ClearTo(seq_num);
  }
}

void RtpVideoStreamReceiver2::SignalNetworkState(NetworkState state) {
  RTC_DCHECK_RUN_ON(&worker_task_checker_);
  rtp_rtcp_->SetRTCPStatus(state == kNetworkUp ? config_.rtp.rtcp_mode
                                               : RtcpMode::kOff);
}

void RtpVideoStreamReceiver2::StartReceive() {
  RTC_DCHECK_RUN_ON(&packet_sequence_checker_);
  receiving_ = true;
}

void RtpVideoStreamReceiver2::StopReceive() {
  RTC_DCHECK_RUN_ON(&packet_sequence_checker_);
  receiving_ = false;
}

void RtpVideoStreamReceiver2::UpdateHistograms() {
  FecPacketCounter counter = ulpfec_receiver_->GetPacketCounter();
  if (counter.first_packet_time_ms == -1)
    return;

  int64_t elapsed_sec =
      (clock_->TimeInMilliseconds() - counter.first_packet_time_ms) / 1000;
  if (elapsed_sec < metrics::kMinRunTimeInSeconds)
    return;

  if (counter.num_packets > 0) {
    RTC_HISTOGRAM_PERCENTAGE(
        "WebRTC.Video.ReceivedFecPacketsInPercent",
        static_cast<int>(counter.num_fec_packets * 100 / counter.num_packets));
  }
  if (counter.num_fec_packets > 0) {
    RTC_HISTOGRAM_PERCENTAGE("WebRTC.Video.RecoveredMediaPacketsInPercentOfFec",
                             static_cast<int>(counter.num_recovered_packets *
                                              100 / counter.num_fec_packets));
  }
  if (config_.rtp.ulpfec_payload_type != -1) {
    RTC_HISTOGRAM_COUNTS_10000(
        "WebRTC.Video.FecBitrateReceivedInKbps",
        static_cast<int>(counter.num_bytes * 8 / elapsed_sec / 1000));
  }
}

// RTC_RUN_ON(packet_sequence_checker_)
void RtpVideoStreamReceiver2::InsertSpsPpsIntoTracker(uint8_t payload_type) {
  RTC_DCHECK_RUN_ON(&worker_task_checker_);

  auto codec_params_it = pt_codec_params_.find(payload_type);
  if (codec_params_it == pt_codec_params_.end())
    return;

  RTC_LOG(LS_INFO) << "Found out of band supplied codec parameters for"
                      " payload type: "
                   << static_cast<int>(payload_type);

  H264SpropParameterSets sprop_decoder;
  auto sprop_base64_it =
      codec_params_it->second.find(cricket::kH264FmtpSpropParameterSets);

  if (sprop_base64_it == codec_params_it->second.end())
    return;

  if (!sprop_decoder.DecodeSprop(sprop_base64_it->second.c_str()))
    return;

  tracker_.InsertSpsPpsNalus(sprop_decoder.sps_nalu(),
                             sprop_decoder.pps_nalu());
}

void RtpVideoStreamReceiver2::UpdatePacketReceiveTimestamps(
    const RtpPacketReceived& packet,
    bool is_keyframe) {
  Timestamp now = clock_->CurrentTime();
  if (is_keyframe ||
      last_received_keyframe_rtp_timestamp_ == packet.Timestamp()) {
    last_received_keyframe_rtp_timestamp_ = packet.Timestamp();
    last_received_keyframe_rtp_system_time_ = now;
  }
  last_received_rtp_system_time_ = now;
  last_received_rtp_timestamp_ = packet.Timestamp();

  // Periodically log the RTP header of incoming packets.
  if (now.ms() - last_packet_log_ms_ > kPacketLogIntervalMs) {
    rtc::StringBuilder ss;
    ss << "Packet received on SSRC: " << packet.Ssrc()
       << " with payload type: " << static_cast<int>(packet.PayloadType())
       << ", timestamp: " << packet.Timestamp()
       << ", sequence number: " << packet.SequenceNumber()
       << ", arrival time: " << ToString(packet.arrival_time());
    int32_t time_offset;
    if (packet.GetExtension<TransmissionOffset>(&time_offset)) {
      ss << ", toffset: " << time_offset;
    }
    uint32_t send_time;
    if (packet.GetExtension<AbsoluteSendTime>(&send_time)) {
      ss << ", abs send time: " << send_time;
    }
    RTC_LOG(LS_INFO) << ss.str();
    last_packet_log_ms_ = now.ms();
  }
}

}  // namespace webrtc<|MERGE_RESOLUTION|>--- conflicted
+++ resolved
@@ -56,11 +56,7 @@
 constexpr int kPacketBufferStartSize = 512;
 constexpr int kPacketBufferMaxSize = 2048;
 
-<<<<<<< HEAD
-int PacketBufferMaxSize(const WebRtcKeyValueConfig& field_trials) {
-=======
 int PacketBufferMaxSize(const FieldTrialsView& field_trials) {
->>>>>>> 8f9b44ba
   // The group here must be a positive power of 2, in which case that is used as
   // size. All other values shall result in the default value being used.
   const std::string group_name =
@@ -222,11 +218,7 @@
     OnCompleteFrameCallback* complete_frame_callback,
     rtc::scoped_refptr<FrameDecryptorInterface> frame_decryptor,
     rtc::scoped_refptr<FrameTransformerInterface> frame_transformer,
-<<<<<<< HEAD
-    const WebRtcKeyValueConfig& field_trials)
-=======
     const FieldTrialsView& field_trials)
->>>>>>> 8f9b44ba
     : field_trials_(field_trials),
       clock_(clock),
       config_(*config),
@@ -261,12 +253,8 @@
                                             config_,
                                             clock_,
                                             &rtcp_feedback_buffer_,
-<<<<<<< HEAD
-                                            &rtcp_feedback_buffer_)),
-=======
                                             &rtcp_feedback_buffer_,
                                             field_trials_)),
->>>>>>> 8f9b44ba
       packet_buffer_(kPacketBufferStartSize,
                      PacketBufferMaxSize(field_trials_)),
       reference_finder_(std::make_unique<RtpFrameReferenceFinder>()),
