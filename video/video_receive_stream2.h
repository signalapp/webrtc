--- conflicted
+++ resolved
@@ -100,11 +100,7 @@
                       VideoReceiveStream::Config config,
                       CallStats* call_stats,
                       Clock* clock,
-<<<<<<< HEAD
-                      VCMTiming* timing,
-=======
                       std::unique_ptr<VCMTiming> timing,
->>>>>>> 8f9b44ba
                       NackPeriodicProcessor* nack_periodic_processor,
                       DecodeSynchronizer* decode_sync);
   // Destruction happens on the worker thread. Prior to destruction the caller
