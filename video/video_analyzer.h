/*
 *  Copyright 2018 The WebRTC project authors. All Rights Reserved.
 *
 *  Use of this source code is governed by a BSD-style license
 *  that can be found in the LICENSE file in the root of the source
 *  tree. An additional intellectual property rights grant can be found
 *  in the file PATENTS.  All contributing project authors may
 *  be found in the AUTHORS file in the root of the source tree.
 */
#ifndef VIDEO_VIDEO_ANALYZER_H_
#define VIDEO_VIDEO_ANALYZER_H_

#include <deque>
#include <map>
#include <memory>
#include <string>
#include <vector>

#include "api/task_queue/task_queue_base.h"
#include "api/video/video_source_interface.h"
#include "modules/rtp_rtcp/source/rtp_packet.h"
#include "modules/rtp_rtcp/source/video_rtp_depacketizer.h"
#include "rtc_base/event.h"
#include "rtc_base/numerics/running_statistics.h"
#include "rtc_base/platform_thread.h"
#include "rtc_base/synchronization/mutex.h"
#include "rtc_base/time_utils.h"
#include "test/layer_filtering_transport.h"
#include "test/rtp_file_writer.h"
#include "test/testsupport/perf_test.h"

namespace webrtc {

class VideoAnalyzer : public PacketReceiver,
                      public Transport,
                      public rtc::VideoSinkInterface<VideoFrame> {
 public:
  using Statistics = webrtc_impl::RunningStatistics<double>;

  VideoAnalyzer(test::LayerFilteringTransport* transport,
                const std::string& test_label,
                double avg_psnr_threshold,
                double avg_ssim_threshold,
                int duration_frames,
                TimeDelta test_duration,
                FILE* graph_data_output_file,
                const std::string& graph_title,
                uint32_t ssrc_to_analyze,
                uint32_t rtx_ssrc_to_analyze,
                size_t selected_stream,
                int selected_sl,
                int selected_tl,
                bool is_quick_test_enabled,
                Clock* clock,
                std::string rtp_dump_name,
                TaskQueueBase* task_queue);
  ~VideoAnalyzer();

  virtual void SetReceiver(PacketReceiver* receiver);
  void SetSource(rtc::VideoSourceInterface<VideoFrame>* video_source,
                 bool respect_sink_wants);
  void SetCall(Call* call);
  void SetSendStream(VideoSendStream* stream);
  void SetReceiveStream(VideoReceiveStream* stream);
  void SetAudioReceiveStream(AudioReceiveStream* recv_stream);

  rtc::VideoSinkInterface<VideoFrame>* InputInterface();
  rtc::VideoSourceInterface<VideoFrame>* OutputInterface();

  DeliveryStatus DeliverPacket(MediaType media_type,
                               rtc::CopyOnWriteBuffer packet,
                               int64_t packet_time_us) override;

  void PreEncodeOnFrame(const VideoFrame& video_frame);
  void PostEncodeOnFrame(size_t stream_id, uint32_t timestamp);

  bool SendRtp(const uint8_t* packet,
               size_t length,
               const PacketOptions& options) override;

  bool SendRtcp(const uint8_t* packet, size_t length) override;
  void OnFrame(const VideoFrame& video_frame) override;
  void Wait();

  void StartMeasuringCpuProcessTime();
  void StopMeasuringCpuProcessTime();
  void StartExcludingCpuThreadTime() RTC_LOCKS_EXCLUDED(cpu_measurement_lock_);
  void StopExcludingCpuThreadTime() RTC_LOCKS_EXCLUDED(cpu_measurement_lock_);
  double GetCpuUsagePercent() RTC_LOCKS_EXCLUDED(cpu_measurement_lock_);

  test::LayerFilteringTransport* const transport_;
  PacketReceiver* receiver_;

 private:
  struct FrameComparison {
    FrameComparison();
    FrameComparison(const VideoFrame& reference,
                    const VideoFrame& render,
                    bool dropped,
                    int64_t input_time_ms,
                    int64_t send_time_ms,
                    int64_t recv_time_ms,
                    int64_t render_time_ms,
                    size_t encoded_frame_size);
    FrameComparison(bool dropped,
                    int64_t input_time_ms,
                    int64_t send_time_ms,
                    int64_t recv_time_ms,
                    int64_t render_time_ms,
                    size_t encoded_frame_size);

    absl::optional<VideoFrame> reference;
    absl::optional<VideoFrame> render;
    bool dropped;
    int64_t input_time_ms;
    int64_t send_time_ms;
    int64_t recv_time_ms;
    int64_t render_time_ms;
    size_t encoded_frame_size;
  };

  struct Sample {
    Sample(int dropped,
           int64_t input_time_ms,
           int64_t send_time_ms,
           int64_t recv_time_ms,
           int64_t render_time_ms,
           size_t encoded_frame_size,
           double psnr,
           double ssim);

    int dropped;
    int64_t input_time_ms;
    int64_t send_time_ms;
    int64_t recv_time_ms;
    int64_t render_time_ms;
    size_t encoded_frame_size;
    double psnr;
    double ssim;
  };

  // Implements VideoSinkInterface to receive captured frames from a
  // FrameGeneratorCapturer. Implements VideoSourceInterface to be able to act
  // as a source to VideoSendStream.
  // It forwards all input frames to the VideoAnalyzer for later comparison and
  // forwards the captured frames to the VideoSendStream.
  class CapturedFrameForwarder : public rtc::VideoSinkInterface<VideoFrame>,
                                 public rtc::VideoSourceInterface<VideoFrame> {
   public:
    CapturedFrameForwarder(VideoAnalyzer* analyzer,
                           Clock* clock,
                           int frames_to_capture,
                           TimeDelta test_duration);
    void SetSource(rtc::VideoSourceInterface<VideoFrame>* video_source);

   private:
    void OnFrame(const VideoFrame& video_frame)
        RTC_LOCKS_EXCLUDED(lock_) override;

    // Called when `send_stream_.SetSource()` is called.
    void AddOrUpdateSink(rtc::VideoSinkInterface<VideoFrame>* sink,
                         const rtc::VideoSinkWants& wants)
        RTC_LOCKS_EXCLUDED(lock_) override;

<<<<<<< HEAD
    // Called by |send_stream_| when |send_stream_.SetSource()| is called.
=======
    // Called by `send_stream_` when `send_stream_.SetSource()` is called.
>>>>>>> cbad18b1
    void RemoveSink(rtc::VideoSinkInterface<VideoFrame>* sink)
        RTC_LOCKS_EXCLUDED(lock_) override;

    VideoAnalyzer* const analyzer_;
    Mutex lock_;
    rtc::VideoSinkInterface<VideoFrame>* send_stream_input_
        RTC_GUARDED_BY(lock_);
    VideoSourceInterface<VideoFrame>* video_source_;
    Clock* clock_;
    int captured_frames_ RTC_GUARDED_BY(lock_);
    const int frames_to_capture_;
    const Timestamp test_end_;
  };

  struct FrameWithPsnr {
    double psnr;
    VideoFrame frame;
  };

  bool IsInSelectedSpatialAndTemporalLayer(const RtpPacket& rtp_packet);

  void AddFrameComparison(const VideoFrame& reference,
                          const VideoFrame& render,
                          bool dropped,
                          int64_t render_time_ms)
      RTC_EXCLUSIVE_LOCKS_REQUIRED(lock_);

  void PollStats() RTC_LOCKS_EXCLUDED(comparison_lock_);
  static void FrameComparisonThread(void* obj);
  bool CompareFrames();
  bool PopComparison(FrameComparison* comparison);
  // Increment counter for number of frames received for comparison.
  void FrameRecorded() RTC_EXCLUSIVE_LOCKS_REQUIRED(comparison_lock_);
  // Returns true if all frames to be compared have been taken from the queue.
  bool AllFramesRecorded() RTC_LOCKS_EXCLUDED(comparison_lock_);
  bool AllFramesRecordedLocked() RTC_EXCLUSIVE_LOCKS_REQUIRED(comparison_lock_);
  // Increase count of number of frames processed. Returns true if this was the
  // last frame to be processed.
  bool FrameProcessed() RTC_LOCKS_EXCLUDED(comparison_lock_);
  void PrintResults() RTC_LOCKS_EXCLUDED(lock_, comparison_lock_);
  void PerformFrameComparison(const FrameComparison& comparison)
      RTC_LOCKS_EXCLUDED(comparison_lock_);
  void PrintResult(const char* result_type,
                   Statistics stats,
                   const char* unit,
                   webrtc::test::ImproveDirection improve_direction);
  void PrintResultWithExternalMean(
      const char* result_type,
      double mean,
      Statistics stats,
      const char* unit,
      webrtc::test::ImproveDirection improve_direction);
  void PrintSamplesToFile(void) RTC_LOCKS_EXCLUDED(comparison_lock_);
  void AddCapturedFrameForComparison(const VideoFrame& video_frame)
      RTC_LOCKS_EXCLUDED(lock_, comparison_lock_);

  Call* call_;
  VideoSendStream* send_stream_;
  VideoReceiveStream* receive_stream_;
  AudioReceiveStream* audio_receive_stream_;
  CapturedFrameForwarder captured_frame_forwarder_;
  const std::string test_label_;
  FILE* const graph_data_output_file_;
  const std::string graph_title_;
  const uint32_t ssrc_to_analyze_;
  const uint32_t rtx_ssrc_to_analyze_;
  const size_t selected_stream_;
  const int selected_sl_;
  const int selected_tl_;

  Mutex comparison_lock_;
  std::vector<Sample> samples_ RTC_GUARDED_BY(comparison_lock_);
  Statistics sender_time_ RTC_GUARDED_BY(comparison_lock_);
  Statistics receiver_time_ RTC_GUARDED_BY(comparison_lock_);
  Statistics network_time_ RTC_GUARDED_BY(comparison_lock_);
  Statistics psnr_ RTC_GUARDED_BY(comparison_lock_);
  Statistics ssim_ RTC_GUARDED_BY(comparison_lock_);
  Statistics end_to_end_ RTC_GUARDED_BY(comparison_lock_);
  Statistics rendered_delta_ RTC_GUARDED_BY(comparison_lock_);
  Statistics encoded_frame_size_ RTC_GUARDED_BY(comparison_lock_);
  Statistics encode_frame_rate_ RTC_GUARDED_BY(comparison_lock_);
  Statistics encode_time_ms_ RTC_GUARDED_BY(comparison_lock_);
  Statistics encode_usage_percent_ RTC_GUARDED_BY(comparison_lock_);
  double mean_decode_time_ms_ RTC_GUARDED_BY(comparison_lock_);
  Statistics decode_time_ms_ RTC_GUARDED_BY(comparison_lock_);
  Statistics decode_time_max_ms_ RTC_GUARDED_BY(comparison_lock_);
  Statistics media_bitrate_bps_ RTC_GUARDED_BY(comparison_lock_);
  Statistics fec_bitrate_bps_ RTC_GUARDED_BY(comparison_lock_);
  Statistics send_bandwidth_bps_ RTC_GUARDED_BY(comparison_lock_);
  Statistics memory_usage_ RTC_GUARDED_BY(comparison_lock_);
  Statistics audio_expand_rate_ RTC_GUARDED_BY(comparison_lock_);
  Statistics audio_accelerate_rate_ RTC_GUARDED_BY(comparison_lock_);
  Statistics audio_jitter_buffer_ms_ RTC_GUARDED_BY(comparison_lock_);
  Statistics pixels_ RTC_GUARDED_BY(comparison_lock_);
  // Rendered frame with worst PSNR is saved for further analysis.
  absl::optional<FrameWithPsnr> worst_frame_ RTC_GUARDED_BY(comparison_lock_);
  // Freeze metrics.
  Statistics time_between_freezes_ RTC_GUARDED_BY(comparison_lock_);
  uint32_t freeze_count_ RTC_GUARDED_BY(comparison_lock_);
  uint32_t total_freezes_duration_ms_ RTC_GUARDED_BY(comparison_lock_);
  uint32_t total_frames_duration_ms_ RTC_GUARDED_BY(comparison_lock_);
  double sum_squared_frame_durations_ RTC_GUARDED_BY(comparison_lock_);

  double decode_frame_rate_ RTC_GUARDED_BY(comparison_lock_);
  double render_frame_rate_ RTC_GUARDED_BY(comparison_lock_);

  size_t last_fec_bytes_;

  Mutex lock_ RTC_ACQUIRED_BEFORE(comparison_lock_)
      RTC_ACQUIRED_BEFORE(cpu_measurement_lock_);
  const int frames_to_process_;
  const Timestamp test_end_;
  int frames_recorded_ RTC_GUARDED_BY(comparison_lock_);
  int frames_processed_ RTC_GUARDED_BY(comparison_lock_);
  int captured_frames_ RTC_GUARDED_BY(comparison_lock_);
  int dropped_frames_ RTC_GUARDED_BY(comparison_lock_);
  int dropped_frames_before_first_encode_ RTC_GUARDED_BY(lock_);
  int dropped_frames_before_rendering_ RTC_GUARDED_BY(lock_);
  int64_t last_render_time_ RTC_GUARDED_BY(comparison_lock_);
  int64_t last_render_delta_ms_ RTC_GUARDED_BY(comparison_lock_);
  int64_t last_unfreeze_time_ms_ RTC_GUARDED_BY(comparison_lock_);
  uint32_t rtp_timestamp_delta_ RTC_GUARDED_BY(lock_);

  Mutex cpu_measurement_lock_;
  int64_t cpu_time_ RTC_GUARDED_BY(cpu_measurement_lock_);
  int64_t wallclock_time_ RTC_GUARDED_BY(cpu_measurement_lock_);

  std::deque<VideoFrame> frames_ RTC_GUARDED_BY(lock_);
  absl::optional<VideoFrame> last_rendered_frame_ RTC_GUARDED_BY(lock_);
  rtc::TimestampWrapAroundHandler wrap_handler_ RTC_GUARDED_BY(lock_);
  std::map<int64_t, int64_t> send_times_ RTC_GUARDED_BY(lock_);
  std::map<int64_t, int64_t> recv_times_ RTC_GUARDED_BY(lock_);
  std::map<int64_t, size_t> encoded_frame_sizes_ RTC_GUARDED_BY(lock_);
  absl::optional<uint32_t> first_encoded_timestamp_ RTC_GUARDED_BY(lock_);
  absl::optional<uint32_t> first_sent_timestamp_ RTC_GUARDED_BY(lock_);
  const double avg_psnr_threshold_;
  const double avg_ssim_threshold_;
  bool is_quick_test_enabled_;

  std::vector<rtc::PlatformThread> comparison_thread_pool_;
  rtc::Event comparison_available_event_;
  std::deque<FrameComparison> comparisons_ RTC_GUARDED_BY(comparison_lock_);
  bool quit_ RTC_GUARDED_BY(comparison_lock_);
  rtc::Event done_;

  std::unique_ptr<VideoRtpDepacketizer> vp8_depacketizer_;
  std::unique_ptr<VideoRtpDepacketizer> vp9_depacketizer_;
  std::unique_ptr<test::RtpFileWriter> rtp_file_writer_;
  Clock* const clock_;
  const int64_t start_ms_;
  TaskQueueBase* task_queue_;
};

}  // namespace webrtc
#endif  // VIDEO_VIDEO_ANALYZER_H_<|MERGE_RESOLUTION|>--- conflicted
+++ resolved
@@ -162,11 +162,7 @@
                          const rtc::VideoSinkWants& wants)
         RTC_LOCKS_EXCLUDED(lock_) override;
 
-<<<<<<< HEAD
-    // Called by |send_stream_| when |send_stream_.SetSource()| is called.
-=======
     // Called by `send_stream_` when `send_stream_.SetSource()` is called.
->>>>>>> cbad18b1
     void RemoveSink(rtc::VideoSinkInterface<VideoFrame>* sink)
         RTC_LOCKS_EXCLUDED(lock_) override;
 
