--- conflicted
+++ resolved
@@ -29,18 +29,12 @@
 #include "media/engine/simulcast_encoder_adapter.h"
 #include "media/engine/webrtc_video_engine.h"
 #include "modules/rtp_rtcp/include/rtp_header_extension_map.h"
-<<<<<<< HEAD
-=======
 #include "modules/rtp_rtcp/source/create_video_rtp_depacketizer.h"
->>>>>>> cbad18b1
 #include "modules/rtp_rtcp/source/rtcp_sender.h"
 #include "modules/rtp_rtcp/source/rtp_header_extensions.h"
 #include "modules/rtp_rtcp/source/rtp_packet.h"
 #include "modules/rtp_rtcp/source/rtp_rtcp_impl2.h"
-<<<<<<< HEAD
-=======
 #include "modules/rtp_rtcp/source/rtp_util.h"
->>>>>>> cbad18b1
 #include "modules/rtp_rtcp/source/video_rtp_depacketizer_vp9.h"
 #include "modules/video_coding/codecs/interface/common_constants.h"
 #include "modules/video_coding/codecs/vp8/include/vp8.h"
@@ -52,10 +46,6 @@
 #include "rtc_base/platform_thread.h"
 #include "rtc_base/rate_limiter.h"
 #include "rtc_base/synchronization/mutex.h"
-<<<<<<< HEAD
-#include "rtc_base/synchronization/sequence_checker.h"
-=======
->>>>>>> cbad18b1
 #include "rtc_base/task_queue_for_test.h"
 #include "rtc_base/task_utils/to_queued_task.h"
 #include "rtc_base/time_utils.h"
@@ -970,11 +960,7 @@
             non_padding_sequence_numbers_.end() - kNackedPacketsAtOnceCount,
             non_padding_sequence_numbers_.end());
 
-<<<<<<< HEAD
-        RtpRtcpInterface::Configuration config;
-=======
         RTCPSender::Configuration config;
->>>>>>> cbad18b1
         config.clock = Clock::GetRealTimeClock();
         config.outgoing_transport = transport_adapter_.get();
         config.rtcp_report_interval = TimeDelta::Millis(kRtcpIntervalMs);
@@ -1190,11 +1176,7 @@
             kVideoSendSsrcs[0], rtp_packet.SequenceNumber(),
             packets_lost_,  // Cumulative lost.
             loss_ratio);    // Loss percent.
-<<<<<<< HEAD
-        RtpRtcpInterface::Configuration config;
-=======
         RTCPSender::Configuration config;
->>>>>>> cbad18b1
         config.clock = Clock::GetRealTimeClock();
         config.receive_statistics = &lossy_receive_stats;
         config.outgoing_transport = transport_adapter_.get();
@@ -1491,11 +1473,7 @@
           bitrate_capped_(false) {}
 
     ~BitrateObserver() override {
-<<<<<<< HEAD
-      // Make sure we free |rtp_rtcp_| in the same context as we constructed it.
-=======
       // Make sure we free `rtp_rtcp_` in the same context as we constructed it.
->>>>>>> cbad18b1
       SendTask(RTC_FROM_HERE, task_queue_, [this]() { rtp_rtcp_ = nullptr; });
     }
 
@@ -1711,11 +1689,7 @@
 
     ~RelayToDirectRouteTest() {
       // Block until all already posted tasks run to avoid 'use after free'
-<<<<<<< HEAD
-      // when such task accesses |this|.
-=======
       // when such task accesses `this`.
->>>>>>> cbad18b1
       SendTask(RTC_FROM_HERE, task_queue_, [] {});
     }
 
@@ -2060,10 +2034,6 @@
 
     Mutex mutex_;
     rtc::Event init_encode_called_;
-<<<<<<< HEAD
-    size_t number_of_initializations_ RTC_GUARDED_BY(&mutex_);
-=======
->>>>>>> cbad18b1
     int last_initialized_frame_width_ RTC_GUARDED_BY(&mutex_);
     int last_initialized_frame_height_ RTC_GUARDED_BY(&mutex_);
   };
@@ -2699,12 +2669,8 @@
 #define MAYBE_EncoderSetupPropagatesH264Config EncoderSetupPropagatesH264Config
 #endif
 TEST_F(VideoSendStreamTest, MAYBE_EncoderSetupPropagatesH264Config) {
-<<<<<<< HEAD
-  VideoCodecConfigObserver<VideoCodecH264> test(kVideoCodecH264, "H264");
-=======
   VideoCodecConfigObserver<VideoCodecH264> test(kVideoCodecH264, "H264",
                                                 task_queue());
->>>>>>> cbad18b1
   RunBaseTest(&test);
 }
 
@@ -3933,15 +3899,10 @@
     float pacing_factor =
         internal_send_peer.GetPacingFactorOverride().value_or(0.0f);
     float expected_pacing_factor = 1.1;  // Strict pacing factor.
-<<<<<<< HEAD
-    if (send_stream_->GetStats().content_type ==
-        webrtc::VideoContentType::SCREENSHARE) {
-=======
     VideoSendStream::Stats stats;
     SendTask(RTC_FROM_HERE, task_queue_,
              [&stats, stream = send_stream_]() { stats = stream->GetStats(); });
     if (stats.content_type == webrtc::VideoContentType::SCREENSHARE) {
->>>>>>> cbad18b1
       expected_pacing_factor = 1.0f;  // Currently used pacing factor in ALR.
     }
 
