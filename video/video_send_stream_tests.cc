--- conflicted
+++ resolved
@@ -105,15 +105,12 @@
   kVP8,
 };
 
-<<<<<<< HEAD
-=======
 struct Vp9TestParams {
   std::string scalability_mode;
   uint8_t num_spatial_layers;
   uint8_t num_temporal_layers;
   InterLayerPredMode inter_layer_pred;
 };
->>>>>>> 8f9b44ba
 }  // namespace
 
 class VideoSendStreamTest : public test::CallTest {
