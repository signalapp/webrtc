--- conflicted
+++ resolved
@@ -131,12 +131,8 @@
 
 // TODO(webrtc:12415): Flip this to a kill switch when this feature launches.
 bool EnableLowresBitrateInterpolation(const FieldTrialsView& trials) {
-<<<<<<< HEAD
   // RingRTC change to allow for 3 spatial layers when the highest layer is 640x480
   return true;
-=======
-  return trials.IsEnabled("WebRTC-LowresSimulcastBitrateInterpolation");
->>>>>>> 36ea4535
 }
 
 int GetDefaultSimulcastTemporalLayers(VideoCodecType codec) {
