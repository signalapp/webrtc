--- conflicted
+++ resolved
@@ -94,15 +94,10 @@
 
   // Attempt to decrypt the video frame.
   const FrameDecryptorInterface::Result decrypt_result =
-<<<<<<< HEAD
-      frame_decryptor_->Decrypt(cricket::MEDIA_TYPE_VIDEO, /*csrcs=*/{},
+      frame_decryptor_->Decrypt(webrtc::MediaType::VIDEO, /*csrcs=*/{},
                                 // RingRTC change to allow encryption without generic descriptor
                                 additional_data,
                                 encrypted_bitstream,
-=======
-      frame_decryptor_->Decrypt(webrtc::MediaType::VIDEO, /*csrcs=*/{},
-                                additional_data, *frame,
->>>>>>> 2c8f5be6
                                 inline_decrypted_bitstream);
   // Optionally call the callback if there was a change in status
   if (decrypt_result.status != last_status_) {
