/*
 *  Copyright (c) 2013 The WebRTC project authors. All Rights Reserved.
 *
 *  Use of this source code is governed by a BSD-style license
 *  that can be found in the LICENSE file in the root of the source
 *  tree. An additional intellectual property rights grant can be found
 *  in the file PATENTS.  All contributing project authors may
 *  be found in the AUTHORS file in the root of the source tree.
 */
#include <memory>
#include <string>
#include <utility>
#include <vector>

#include "api/media_stream_interface.h"
#include "api/test/create_network_emulation_manager.h"
#include "api/test/create_peer_connection_quality_test_frame_generator.h"
#include "api/test/create_peerconnection_quality_test_fixture.h"
#include "api/test/frame_generator_interface.h"
#include "api/test/network_emulation_manager.h"
#include "api/test/peerconnection_quality_test_fixture.h"
#include "api/test/simulated_network.h"
#include "api/test/time_controller.h"
<<<<<<< HEAD
=======
#include "api/video_codecs/vp9_profile.h"
>>>>>>> cbad18b1
#include "call/simulated_network.h"
#include "modules/video_coding/codecs/vp9/include/vp9.h"
#include "system_wrappers/include/field_trial.h"
#include "test/field_trial.h"
#include "test/gtest.h"
#include "test/pc/e2e/network_quality_metrics_reporter.h"
#include "test/testsupport/file_utils.h"

namespace webrtc {

using PeerConfigurer =
    webrtc_pc_e2e::PeerConnectionE2EQualityTestFixture::PeerConfigurer;
using RunParams = webrtc_pc_e2e::PeerConnectionE2EQualityTestFixture::RunParams;
using VideoConfig =
    webrtc_pc_e2e::PeerConnectionE2EQualityTestFixture::VideoConfig;
using AudioConfig =
    webrtc_pc_e2e::PeerConnectionE2EQualityTestFixture::AudioConfig;
using ScreenShareConfig =
    webrtc_pc_e2e::PeerConnectionE2EQualityTestFixture::ScreenShareConfig;
using VideoSimulcastConfig =
    webrtc_pc_e2e::PeerConnectionE2EQualityTestFixture::VideoSimulcastConfig;
using VideoCodecConfig =
    webrtc_pc_e2e::PeerConnectionE2EQualityTestFixture::VideoCodecConfig;

namespace {

constexpr int kTestDurationSec = 45;

EmulatedNetworkNode* CreateEmulatedNodeWithConfig(
    NetworkEmulationManager* emulation,
    const BuiltInNetworkBehaviorConfig& config) {
  return emulation->CreateEmulatedNode(
      std::make_unique<SimulatedNetwork>(config));
}

std::pair<EmulatedNetworkManagerInterface*, EmulatedNetworkManagerInterface*>
CreateTwoNetworkLinks(NetworkEmulationManager* emulation,
                      const BuiltInNetworkBehaviorConfig& config) {
  auto* alice_node = CreateEmulatedNodeWithConfig(emulation, config);
  auto* bob_node = CreateEmulatedNodeWithConfig(emulation, config);

  auto* alice_endpoint = emulation->CreateEndpoint(EmulatedEndpointConfig());
  auto* bob_endpoint = emulation->CreateEndpoint(EmulatedEndpointConfig());

  emulation->CreateRoute(alice_endpoint, {alice_node}, bob_endpoint);
  emulation->CreateRoute(bob_endpoint, {bob_node}, alice_endpoint);

  return {
      emulation->CreateEmulatedNetworkManagerInterface({alice_endpoint}),
      emulation->CreateEmulatedNetworkManagerInterface({bob_endpoint}),
  };
}

std::unique_ptr<webrtc_pc_e2e::PeerConnectionE2EQualityTestFixture>
CreateTestFixture(const std::string& test_case_name,
                  TimeController& time_controller,
                  std::pair<EmulatedNetworkManagerInterface*,
                            EmulatedNetworkManagerInterface*> network_links,
                  rtc::FunctionView<void(PeerConfigurer*)> alice_configurer,
                  rtc::FunctionView<void(PeerConfigurer*)> bob_configurer) {
  auto fixture = webrtc_pc_e2e::CreatePeerConnectionE2EQualityTestFixture(
      test_case_name, time_controller, /*audio_quality_analyzer=*/nullptr,
      /*video_quality_analyzer=*/nullptr);
  fixture->AddPeer(network_links.first->network_thread(),
                   network_links.first->network_manager(), alice_configurer);
  fixture->AddPeer(network_links.second->network_thread(),
                   network_links.second->network_manager(), bob_configurer);
  fixture->AddQualityMetricsReporter(
      std::make_unique<webrtc_pc_e2e::NetworkQualityMetricsReporter>(
          network_links.first, network_links.second));
  return fixture;
}

// Takes the current active field trials set, and appends some new trials.
std::string AppendFieldTrials(std::string new_trial_string) {
  return std::string(field_trial::GetFieldTrialString()) + new_trial_string;
}

std::string ClipNameToClipPath(const char* clip_name) {
  return test::ResourcePath(clip_name, "yuv");
}

}  // namespace

#if defined(RTC_ENABLE_VP9)
TEST(PCFullStackTest, Pc_Foreman_Cif_Net_Delay_0_0_Plr_0_VP9) {
  std::unique_ptr<NetworkEmulationManager> network_emulation_manager =
      CreateNetworkEmulationManager();
  auto fixture = CreateTestFixture(
      "pc_foreman_cif_net_delay_0_0_plr_0_VP9",
      *network_emulation_manager->time_controller(),
      CreateTwoNetworkLinks(network_emulation_manager.get(),
                            BuiltInNetworkBehaviorConfig()),
      [](PeerConfigurer* alice) {
        VideoConfig video(352, 288, 30);
        video.stream_label = "alice-video";
        auto frame_generator = CreateFromYuvFileFrameGenerator(
            video, ClipNameToClipPath("foreman_cif"));
        alice->AddVideoConfig(std::move(video), std::move(frame_generator));
<<<<<<< HEAD
      },
      [](PeerConfigurer* bob) {});
  RunParams run_params(TimeDelta::Seconds(kTestDurationSec));
  run_params.video_codecs = {VideoCodecConfig(
      /*name=*/cricket::kVp9CodecName, /*required_params=*/{
          {kVP9FmtpProfileId, VP9ProfileToString(VP9Profile::kProfile0)}})};
=======
        alice->SetVideoCodecs({VideoCodecConfig(
            /*name=*/cricket::kVp9CodecName, /*required_params=*/{
                {kVP9FmtpProfileId,
                 VP9ProfileToString(VP9Profile::kProfile0)}})});
      },
      [](PeerConfigurer* bob) {
        bob->SetVideoCodecs({VideoCodecConfig(
            /*name=*/cricket::kVp9CodecName, /*required_params=*/{
                {kVP9FmtpProfileId,
                 VP9ProfileToString(VP9Profile::kProfile0)}})});
      });
  RunParams run_params(TimeDelta::Seconds(kTestDurationSec));
>>>>>>> cbad18b1
  run_params.use_flex_fec = false;
  run_params.use_ulp_fec = false;
  fixture->Run(std::move(run_params));
}

TEST(PCGenericDescriptorTest,
     Pc_Foreman_Cif_Delay_50_0_Plr_5_VP9_Generic_Descriptor) {
  std::unique_ptr<NetworkEmulationManager> network_emulation_manager =
      CreateNetworkEmulationManager();
  BuiltInNetworkBehaviorConfig config;
  config.loss_percent = 5;
  config.queue_delay_ms = 50;
  auto fixture = CreateTestFixture(
      "pc_foreman_cif_delay_50_0_plr_5_VP9_generic_descriptor",
      *network_emulation_manager->time_controller(),
      CreateTwoNetworkLinks(network_emulation_manager.get(), config),
      [](PeerConfigurer* alice) {
        VideoConfig video(352, 288, 30);
        video.stream_label = "alice-video";
        auto frame_generator = CreateFromYuvFileFrameGenerator(
            video, ClipNameToClipPath("foreman_cif"));
        alice->AddVideoConfig(std::move(video), std::move(frame_generator));
<<<<<<< HEAD
      },
      [](PeerConfigurer* bob) {});
  RunParams run_params(TimeDelta::Seconds(kTestDurationSec));
  run_params.video_codecs = {VideoCodecConfig(
      /*name=*/cricket::kVp9CodecName, /*required_params=*/{
          {kVP9FmtpProfileId, VP9ProfileToString(VP9Profile::kProfile0)}})};
=======
        alice->SetVideoCodecs({VideoCodecConfig(
            /*name=*/cricket::kVp9CodecName, /*required_params=*/{
                {kVP9FmtpProfileId,
                 VP9ProfileToString(VP9Profile::kProfile0)}})});
      },
      [](PeerConfigurer* bob) {
        bob->SetVideoCodecs({VideoCodecConfig(
            /*name=*/cricket::kVp9CodecName, /*required_params=*/{
                {kVP9FmtpProfileId,
                 VP9ProfileToString(VP9Profile::kProfile0)}})});
      });
  RunParams run_params(TimeDelta::Seconds(kTestDurationSec));
>>>>>>> cbad18b1
  run_params.use_flex_fec = false;
  run_params.use_ulp_fec = false;
  fixture->Run(std::move(run_params));
}

// VP9 2nd profile isn't supported on android arm and arm 64.
#if (defined(WEBRTC_ANDROID) &&                                   \
     (defined(WEBRTC_ARCH_ARM64) || defined(WEBRTC_ARCH_ARM))) || \
    (defined(WEBRTC_IOS) && defined(WEBRTC_ARCH_ARM64))
#define MAYBE_Pc_Generator_Net_Delay_0_0_Plr_0_VP9Profile2 \
  DISABLED_Pc_Generator_Net_Delay_0_0_Plr_0_VP9Profile2
#else
#define MAYBE_Pc_Generator_Net_Delay_0_0_Plr_0_VP9Profile2 \
  Pc_Generator_Net_Delay_0_0_Plr_0_VP9Profile2
#endif
TEST(PCFullStackTest, MAYBE_Pc_Generator_Net_Delay_0_0_Plr_0_VP9Profile2) {
  std::unique_ptr<NetworkEmulationManager> network_emulation_manager =
      CreateNetworkEmulationManager();
  auto fixture = CreateTestFixture(
      "pc_generator_net_delay_0_0_plr_0_VP9Profile2",
      *network_emulation_manager->time_controller(),
      CreateTwoNetworkLinks(network_emulation_manager.get(),
                            BuiltInNetworkBehaviorConfig()),
      [](PeerConfigurer* alice) {
        VideoConfig video(352, 288, 30);
        video.stream_label = "alice-video";
        auto frame_generator = CreateSquareFrameGenerator(
            video, test::FrameGeneratorInterface::OutputType::kI010);
        alice->AddVideoConfig(std::move(video), std::move(frame_generator));
<<<<<<< HEAD
      },
      [](PeerConfigurer* bob) {});
  RunParams run_params(TimeDelta::Seconds(kTestDurationSec));
  run_params.video_codecs = {VideoCodecConfig(
      /*name=*/cricket::kVp9CodecName, /*required_params=*/{
          {kVP9FmtpProfileId, VP9ProfileToString(VP9Profile::kProfile2)}})};
=======
        alice->SetVideoCodecs({VideoCodecConfig(
            /*name=*/cricket::kVp9CodecName, /*required_params=*/{
                {kVP9FmtpProfileId,
                 VP9ProfileToString(VP9Profile::kProfile2)}})});
      },
      [](PeerConfigurer* bob) {
        bob->SetVideoCodecs({VideoCodecConfig(
            /*name=*/cricket::kVp9CodecName, /*required_params=*/{
                {kVP9FmtpProfileId,
                 VP9ProfileToString(VP9Profile::kProfile2)}})});
      });
  RunParams run_params(TimeDelta::Seconds(kTestDurationSec));
>>>>>>> cbad18b1
  run_params.use_flex_fec = false;
  run_params.use_ulp_fec = false;
  fixture->Run(std::move(run_params));
}

/*
// TODO(bugs.webrtc.org/10639) migrate commented out test, when required
// functionality will be supported in PeerConnection level framework.
TEST(PCFullStackTest, ForemanCifWithoutPacketLossMultiplexI420Frame) {
  auto fixture = CreateVideoQualityTestFixture();
  ParamsWithLogging foreman_cif;
  foreman_cif.call.send_side_bwe = true;
  foreman_cif.video[0] = {
      true,        352,    288,    30,
      700000,      700000, 700000, false,
      "multiplex", 1,      0,      0,
      false,       false,  false,  ClipNameToClipPath("foreman_cif")};
  foreman_cif.analyzer = {"foreman_cif_net_delay_0_0_plr_0_Multiplex", 0.0, 0.0,
                          kTestDurationSec};
  fixture->RunWithAnalyzer(foreman_cif);
}

TEST(PCFullStackTest, GeneratorWithoutPacketLossMultiplexI420AFrame) {
  auto fixture = CreateVideoQualityTestFixture();

  ParamsWithLogging generator;
  generator.call.send_side_bwe = true;
  generator.video[0] = {
      true,        352, 288, 30, 700000, 700000, 700000, false,
      "multiplex", 1,   0,   0,  false,  false,  false,  "GeneratorI420A"};
  generator.analyzer = {"generator_net_delay_0_0_plr_0_Multiplex", 0.0, 0.0,
                        kTestDurationSec};
  fixture->RunWithAnalyzer(generator);
}
*/
#endif  // defined(RTC_ENABLE_VP9)

TEST(PCFullStackTest, Pc_Net_Delay_0_0_Plr_0) {
  std::unique_ptr<NetworkEmulationManager> network_emulation_manager =
      CreateNetworkEmulationManager();
  auto fixture = CreateTestFixture(
      "pc_net_delay_0_0_plr_0", *network_emulation_manager->time_controller(),
      CreateTwoNetworkLinks(network_emulation_manager.get(),
                            BuiltInNetworkBehaviorConfig()),
      [](PeerConfigurer* alice) {
        VideoConfig video(176, 144, 30);
        video.stream_label = "alice-video";
        auto frame_generator = CreateFromYuvFileFrameGenerator(
            video, ClipNameToClipPath("paris_qcif"));
        alice->AddVideoConfig(std::move(video), std::move(frame_generator));
      },
      [](PeerConfigurer* bob) {});
  RunParams run_params(TimeDelta::Seconds(kTestDurationSec));
<<<<<<< HEAD
  run_params.video_codecs = {VideoCodecConfig(cricket::kVp8CodecName)};
=======
>>>>>>> cbad18b1
  run_params.use_flex_fec = false;
  run_params.use_ulp_fec = false;
  fixture->Run(std::move(run_params));
}

TEST(PCGenericDescriptorTest,
     Pc_Foreman_Cif_Net_Delay_0_0_Plr_0_Generic_Descriptor) {
  std::unique_ptr<NetworkEmulationManager> network_emulation_manager =
      CreateNetworkEmulationManager();
  auto fixture = CreateTestFixture(
      "pc_foreman_cif_net_delay_0_0_plr_0_generic_descriptor",
      *network_emulation_manager->time_controller(),
      CreateTwoNetworkLinks(network_emulation_manager.get(),
                            BuiltInNetworkBehaviorConfig()),
      [](PeerConfigurer* alice) {
        VideoConfig video(352, 288, 30);
        video.stream_label = "alice-video";
        auto frame_generator = CreateFromYuvFileFrameGenerator(
            video, ClipNameToClipPath("foreman_cif"));
        alice->AddVideoConfig(std::move(video), std::move(frame_generator));
      },
      [](PeerConfigurer* bob) {});
  RunParams run_params(TimeDelta::Seconds(kTestDurationSec));
<<<<<<< HEAD
  run_params.video_codecs = {VideoCodecConfig(cricket::kVp8CodecName)};
=======
>>>>>>> cbad18b1
  run_params.use_flex_fec = false;
  run_params.use_ulp_fec = false;
  fixture->Run(std::move(run_params));
}

TEST(PCGenericDescriptorTest,
     Pc_Foreman_Cif_30kbps_Net_Delay_0_0_Plr_0_Generic_Descriptor) {
  std::unique_ptr<NetworkEmulationManager> network_emulation_manager =
      CreateNetworkEmulationManager();
  BuiltInNetworkBehaviorConfig config;
  auto fixture = CreateTestFixture(
      "pc_foreman_cif_30kbps_net_delay_0_0_plr_0_generic_descriptor",
      *network_emulation_manager->time_controller(),
      CreateTwoNetworkLinks(network_emulation_manager.get(), config),
      [](PeerConfigurer* alice) {
        VideoConfig video(352, 288, 10);
        video.stream_label = "alice-video";
        auto frame_generator = CreateFromYuvFileFrameGenerator(
            video, ClipNameToClipPath("foreman_cif"));
        alice->AddVideoConfig(std::move(video), std::move(frame_generator));

        BitrateSettings bitrate_settings;
        bitrate_settings.min_bitrate_bps = 30000;
        bitrate_settings.start_bitrate_bps = 30000;
        bitrate_settings.max_bitrate_bps = 30000;
        alice->SetBitrateSettings(bitrate_settings);
      },
      [](PeerConfigurer* bob) {});
  RunParams run_params(TimeDelta::Seconds(kTestDurationSec));
<<<<<<< HEAD
  run_params.video_codecs = {VideoCodecConfig(cricket::kVp8CodecName)};
=======
>>>>>>> cbad18b1
  run_params.use_flex_fec = false;
  run_params.use_ulp_fec = false;
  fixture->Run(std::move(run_params));
}

// Link capacity below default start rate.
TEST(PCFullStackTest, Pc_Foreman_Cif_Link_150kbps_Net_Delay_0_0_Plr_0) {
  std::unique_ptr<NetworkEmulationManager> network_emulation_manager =
      CreateNetworkEmulationManager();
  BuiltInNetworkBehaviorConfig config;
  config.link_capacity_kbps = 150;
  auto fixture = CreateTestFixture(
      "pc_foreman_cif_link_150kbps_net_delay_0_0_plr_0",
      *network_emulation_manager->time_controller(),
      CreateTwoNetworkLinks(network_emulation_manager.get(), config),
      [](PeerConfigurer* alice) {
        VideoConfig video(352, 288, 30);
        video.stream_label = "alice-video";
        auto frame_generator = CreateFromYuvFileFrameGenerator(
            video, ClipNameToClipPath("foreman_cif"));
        alice->AddVideoConfig(std::move(video), std::move(frame_generator));
      },
      [](PeerConfigurer* bob) {});
  RunParams run_params(TimeDelta::Seconds(kTestDurationSec));
<<<<<<< HEAD
  run_params.video_codecs = {VideoCodecConfig(cricket::kVp8CodecName)};
=======
>>>>>>> cbad18b1
  run_params.use_flex_fec = false;
  run_params.use_ulp_fec = false;
  fixture->Run(std::move(run_params));
}

TEST(PCFullStackTest, Pc_Foreman_Cif_Link_130kbps_Delay100ms_Loss1_Ulpfec) {
  std::unique_ptr<NetworkEmulationManager> network_emulation_manager =
      CreateNetworkEmulationManager();
  BuiltInNetworkBehaviorConfig config;
  config.link_capacity_kbps = 130;
  config.queue_delay_ms = 100;
  config.loss_percent = 1;
  auto fixture = CreateTestFixture(
      "pc_foreman_cif_link_130kbps_delay100ms_loss1_ulpfec",
      *network_emulation_manager->time_controller(),
      CreateTwoNetworkLinks(network_emulation_manager.get(), config),
      [](PeerConfigurer* alice) {
        VideoConfig video(352, 288, 30);
        video.stream_label = "alice-video";
        auto frame_generator = CreateFromYuvFileFrameGenerator(
            video, ClipNameToClipPath("foreman_cif"));
        alice->AddVideoConfig(std::move(video), std::move(frame_generator));
      },
      [](PeerConfigurer* bob) {});
  RunParams run_params(TimeDelta::Seconds(kTestDurationSec));
<<<<<<< HEAD
  run_params.video_codecs = {VideoCodecConfig(cricket::kVp8CodecName)};
=======
>>>>>>> cbad18b1
  run_params.use_flex_fec = false;
  run_params.use_ulp_fec = true;
  fixture->Run(std::move(run_params));
}

TEST(PCFullStackTest, Pc_Foreman_Cif_Link_50kbps_Delay100ms_Loss1_Ulpfec) {
  std::unique_ptr<NetworkEmulationManager> network_emulation_manager =
      CreateNetworkEmulationManager();
  BuiltInNetworkBehaviorConfig config;
  config.link_capacity_kbps = 50;
  config.queue_delay_ms = 100;
  config.loss_percent = 1;
  auto fixture = CreateTestFixture(
      "pc_foreman_cif_link_50kbps_delay100ms_loss1_ulpfec",
      *network_emulation_manager->time_controller(),
      CreateTwoNetworkLinks(network_emulation_manager.get(), config),
      [](PeerConfigurer* alice) {
        VideoConfig video(352, 288, 30);
        video.stream_label = "alice-video";
        auto frame_generator = CreateFromYuvFileFrameGenerator(
            video, ClipNameToClipPath("foreman_cif"));
        alice->AddVideoConfig(std::move(video), std::move(frame_generator));
      },
      [](PeerConfigurer* bob) {});
  RunParams run_params(TimeDelta::Seconds(kTestDurationSec));
<<<<<<< HEAD
  run_params.video_codecs = {VideoCodecConfig(cricket::kVp8CodecName)};
=======
>>>>>>> cbad18b1
  run_params.use_flex_fec = false;
  run_params.use_ulp_fec = true;
  fixture->Run(std::move(run_params));
}

// Restricted network and encoder overproducing by 30%.
TEST(PCFullStackTest,
     Pc_Foreman_Cif_Link_150kbps_Delay100ms_30pkts_Queue_Overshoot30) {
  std::unique_ptr<NetworkEmulationManager> network_emulation_manager =
      CreateNetworkEmulationManager();
  BuiltInNetworkBehaviorConfig config;
  config.link_capacity_kbps = 150;
  config.queue_length_packets = 30;
  config.queue_delay_ms = 100;
  auto fixture = CreateTestFixture(
      "pc_foreman_cif_link_150kbps_delay100ms_30pkts_queue_overshoot30",
      *network_emulation_manager->time_controller(),
      CreateTwoNetworkLinks(network_emulation_manager.get(), config),
      [](PeerConfigurer* alice) {
        VideoConfig video(352, 288, 30);
        video.stream_label = "alice-video";
        auto frame_generator = CreateFromYuvFileFrameGenerator(
            video, ClipNameToClipPath("foreman_cif"));
        alice->AddVideoConfig(std::move(video), std::move(frame_generator));
      },
      [](PeerConfigurer* bob) {});
  RunParams run_params(TimeDelta::Seconds(kTestDurationSec));
<<<<<<< HEAD
  run_params.video_codecs = {VideoCodecConfig(cricket::kVp8CodecName)};
=======
>>>>>>> cbad18b1
  run_params.use_flex_fec = false;
  run_params.use_ulp_fec = false;
  run_params.video_encoder_bitrate_multiplier = 1.30;
  fixture->Run(std::move(run_params));
}

// Weak 3G-style link: 250kbps, 1% loss, 100ms delay, 15 packets queue.
// Packet rate and loss are low enough that loss will happen with ~3s interval.
// This triggers protection overhead to toggle between zero and non-zero.
// Link queue is restrictive enough to trigger loss on probes.
TEST(PCFullStackTest, Pc_Foreman_Cif_Link_250kbps_Delay100ms_10pkts_Loss1) {
  std::unique_ptr<NetworkEmulationManager> network_emulation_manager =
      CreateNetworkEmulationManager();
  BuiltInNetworkBehaviorConfig config;
  config.link_capacity_kbps = 250;
  config.queue_length_packets = 10;
  config.queue_delay_ms = 100;
  config.loss_percent = 1;
  auto fixture = CreateTestFixture(
      "pc_foreman_cif_link_250kbps_delay100ms_10pkts_loss1",
      *network_emulation_manager->time_controller(),
      CreateTwoNetworkLinks(network_emulation_manager.get(), config),
      [](PeerConfigurer* alice) {
        VideoConfig video(352, 288, 30);
        video.stream_label = "alice-video";
        auto frame_generator = CreateFromYuvFileFrameGenerator(
            video, ClipNameToClipPath("foreman_cif"));
        alice->AddVideoConfig(std::move(video), std::move(frame_generator));
      },
      [](PeerConfigurer* bob) {});
  RunParams run_params(TimeDelta::Seconds(kTestDurationSec));
<<<<<<< HEAD
  run_params.video_codecs = {VideoCodecConfig(cricket::kVp8CodecName)};
=======
>>>>>>> cbad18b1
  run_params.use_flex_fec = false;
  run_params.use_ulp_fec = false;
  run_params.video_encoder_bitrate_multiplier = 1.30;
  fixture->Run(std::move(run_params));
}

TEST(PCGenericDescriptorTest,
     Pc_Foreman_Cif_Delay_50_0_Plr_5_Generic_Descriptor) {
  std::unique_ptr<NetworkEmulationManager> network_emulation_manager =
      CreateNetworkEmulationManager();
  BuiltInNetworkBehaviorConfig config;
  config.loss_percent = 5;
  config.queue_delay_ms = 50;
  auto fixture = CreateTestFixture(
      "pc_foreman_cif_delay_50_0_plr_5_generic_descriptor",
      *network_emulation_manager->time_controller(),
      CreateTwoNetworkLinks(network_emulation_manager.get(), config),
      [](PeerConfigurer* alice) {
        VideoConfig video(352, 288, 30);
        video.stream_label = "alice-video";
        auto frame_generator = CreateFromYuvFileFrameGenerator(
            video, ClipNameToClipPath("foreman_cif"));
        alice->AddVideoConfig(std::move(video), std::move(frame_generator));
      },
      [](PeerConfigurer* bob) {});
  RunParams run_params(TimeDelta::Seconds(kTestDurationSec));
<<<<<<< HEAD
  run_params.video_codecs = {VideoCodecConfig(cricket::kVp8CodecName)};
=======
>>>>>>> cbad18b1
  run_params.use_flex_fec = false;
  run_params.use_ulp_fec = false;
  fixture->Run(std::move(run_params));
}

TEST(PCGenericDescriptorTest,
     Pc_Foreman_Cif_Delay_50_0_Plr_5_Ulpfec_Generic_Descriptor) {
  std::unique_ptr<NetworkEmulationManager> network_emulation_manager =
      CreateNetworkEmulationManager();
  BuiltInNetworkBehaviorConfig config;
  config.loss_percent = 5;
  config.queue_delay_ms = 50;
  auto fixture = CreateTestFixture(
      "pc_foreman_cif_delay_50_0_plr_5_ulpfec_generic_descriptor",
      *network_emulation_manager->time_controller(),
      CreateTwoNetworkLinks(network_emulation_manager.get(), config),
      [](PeerConfigurer* alice) {
        VideoConfig video(352, 288, 30);
        video.stream_label = "alice-video";
        auto frame_generator = CreateFromYuvFileFrameGenerator(
            video, ClipNameToClipPath("foreman_cif"));
        alice->AddVideoConfig(std::move(video), std::move(frame_generator));
      },
      [](PeerConfigurer* bob) {});
  RunParams run_params(TimeDelta::Seconds(kTestDurationSec));
<<<<<<< HEAD
  run_params.video_codecs = {VideoCodecConfig(cricket::kVp8CodecName)};
=======
>>>>>>> cbad18b1
  run_params.use_flex_fec = false;
  run_params.use_ulp_fec = true;
  fixture->Run(std::move(run_params));
}

TEST(PCFullStackTest, Pc_Foreman_Cif_Delay_50_0_Plr_5_Flexfec) {
  std::unique_ptr<NetworkEmulationManager> network_emulation_manager =
      CreateNetworkEmulationManager();
  BuiltInNetworkBehaviorConfig config;
  config.loss_percent = 5;
  config.queue_delay_ms = 50;
  auto fixture = CreateTestFixture(
      "pc_foreman_cif_delay_50_0_plr_5_flexfec",
      *network_emulation_manager->time_controller(),
      CreateTwoNetworkLinks(network_emulation_manager.get(), config),
      [](PeerConfigurer* alice) {
        VideoConfig video(352, 288, 30);
        video.stream_label = "alice-video";
        auto frame_generator = CreateFromYuvFileFrameGenerator(
            video, ClipNameToClipPath("foreman_cif"));
        alice->AddVideoConfig(std::move(video), std::move(frame_generator));
      },
      [](PeerConfigurer* bob) {});
  RunParams run_params(TimeDelta::Seconds(kTestDurationSec));
<<<<<<< HEAD
  run_params.video_codecs = {VideoCodecConfig(cricket::kVp8CodecName)};
=======
>>>>>>> cbad18b1
  run_params.use_flex_fec = true;
  run_params.use_ulp_fec = false;
  fixture->Run(std::move(run_params));
}

TEST(PCFullStackTest, Pc_Foreman_Cif_500kbps_Delay_50_0_Plr_3_Flexfec) {
  std::unique_ptr<NetworkEmulationManager> network_emulation_manager =
      CreateNetworkEmulationManager();
  BuiltInNetworkBehaviorConfig config;
  config.loss_percent = 3;
  config.link_capacity_kbps = 500;
  config.queue_delay_ms = 50;
  auto fixture = CreateTestFixture(
      "pc_foreman_cif_500kbps_delay_50_0_plr_3_flexfec",
      *network_emulation_manager->time_controller(),
      CreateTwoNetworkLinks(network_emulation_manager.get(), config),
      [](PeerConfigurer* alice) {
        VideoConfig video(352, 288, 30);
        video.stream_label = "alice-video";
        auto frame_generator = CreateFromYuvFileFrameGenerator(
            video, ClipNameToClipPath("foreman_cif"));
        alice->AddVideoConfig(std::move(video), std::move(frame_generator));
      },
      [](PeerConfigurer* bob) {});
  RunParams run_params(TimeDelta::Seconds(kTestDurationSec));
<<<<<<< HEAD
  run_params.video_codecs = {VideoCodecConfig(cricket::kVp8CodecName)};
=======
>>>>>>> cbad18b1
  run_params.use_flex_fec = true;
  run_params.use_ulp_fec = false;
  fixture->Run(std::move(run_params));
}

TEST(PCFullStackTest, Pc_Foreman_Cif_500kbps_Delay_50_0_Plr_3_Ulpfec) {
  std::unique_ptr<NetworkEmulationManager> network_emulation_manager =
      CreateNetworkEmulationManager();
  BuiltInNetworkBehaviorConfig config;
  config.loss_percent = 3;
  config.link_capacity_kbps = 500;
  config.queue_delay_ms = 50;
  auto fixture = CreateTestFixture(
      "pc_foreman_cif_500kbps_delay_50_0_plr_3_ulpfec",
      *network_emulation_manager->time_controller(),
      CreateTwoNetworkLinks(network_emulation_manager.get(), config),
      [](PeerConfigurer* alice) {
        VideoConfig video(352, 288, 30);
        video.stream_label = "alice-video";
        auto frame_generator = CreateFromYuvFileFrameGenerator(
            video, ClipNameToClipPath("foreman_cif"));
        alice->AddVideoConfig(std::move(video), std::move(frame_generator));
      },
      [](PeerConfigurer* bob) {});
  RunParams run_params(TimeDelta::Seconds(kTestDurationSec));
<<<<<<< HEAD
  run_params.video_codecs = {VideoCodecConfig(cricket::kVp8CodecName)};
=======
>>>>>>> cbad18b1
  run_params.use_flex_fec = false;
  run_params.use_ulp_fec = true;
  fixture->Run(std::move(run_params));
}

#if defined(WEBRTC_USE_H264)
TEST(PCFullStackTest, Pc_Foreman_Cif_Net_Delay_0_0_Plr_0_H264) {
  std::unique_ptr<NetworkEmulationManager> network_emulation_manager =
      CreateNetworkEmulationManager();
  auto fixture = CreateTestFixture(
      "pc_foreman_cif_net_delay_0_0_plr_0_H264",
      *network_emulation_manager->time_controller(),
      CreateTwoNetworkLinks(network_emulation_manager.get(),
                            BuiltInNetworkBehaviorConfig()),
      [](PeerConfigurer* alice) {
        VideoConfig video(352, 288, 30);
        video.stream_label = "alice-video";
        auto frame_generator = CreateFromYuvFileFrameGenerator(
            video, ClipNameToClipPath("foreman_cif"));
        alice->AddVideoConfig(std::move(video), std::move(frame_generator));
<<<<<<< HEAD
      },
      [](PeerConfigurer* bob) {});
  RunParams run_params(TimeDelta::Seconds(kTestDurationSec));
  run_params.video_codecs = {VideoCodecConfig(cricket::kH264CodecName)};
=======
        alice->SetVideoCodecs({VideoCodecConfig(cricket::kH264CodecName)});
      },
      [](PeerConfigurer* bob) {
        bob->SetVideoCodecs({VideoCodecConfig(cricket::kH264CodecName)});
      });
  RunParams run_params(TimeDelta::Seconds(kTestDurationSec));
>>>>>>> cbad18b1
  run_params.use_flex_fec = false;
  run_params.use_ulp_fec = false;
  fixture->Run(std::move(run_params));
}

TEST(PCFullStackTest, Pc_Foreman_Cif_30kbps_Net_Delay_0_0_Plr_0_H264) {
  std::unique_ptr<NetworkEmulationManager> network_emulation_manager =
      CreateNetworkEmulationManager();
  BuiltInNetworkBehaviorConfig config;
  auto fixture = CreateTestFixture(
      "pc_foreman_cif_30kbps_net_delay_0_0_plr_0_H264",
      *network_emulation_manager->time_controller(),
      CreateTwoNetworkLinks(network_emulation_manager.get(), config),
      [](PeerConfigurer* alice) {
        VideoConfig video(352, 288, 10);
        video.stream_label = "alice-video";
        auto frame_generator = CreateFromYuvFileFrameGenerator(
            video, ClipNameToClipPath("foreman_cif"));
        alice->AddVideoConfig(std::move(video), std::move(frame_generator));

        BitrateSettings bitrate_settings;
        bitrate_settings.min_bitrate_bps = 30000;
        bitrate_settings.start_bitrate_bps = 30000;
        bitrate_settings.max_bitrate_bps = 30000;
        alice->SetBitrateSettings(bitrate_settings);
<<<<<<< HEAD
      },
      [](PeerConfigurer* bob) {});
  RunParams run_params(TimeDelta::Seconds(kTestDurationSec));
  run_params.video_codecs = {VideoCodecConfig(cricket::kH264CodecName)};
=======
        alice->SetVideoCodecs({VideoCodecConfig(cricket::kH264CodecName)});
      },
      [](PeerConfigurer* bob) {
        bob->SetVideoCodecs({VideoCodecConfig(cricket::kH264CodecName)});
      });
  RunParams run_params(TimeDelta::Seconds(kTestDurationSec));
>>>>>>> cbad18b1
  run_params.use_flex_fec = false;
  run_params.use_ulp_fec = false;
  fixture->Run(std::move(run_params));
}

TEST(PCGenericDescriptorTest,
     Pc_Foreman_Cif_Delay_50_0_Plr_5_H264_Generic_Descriptor) {
  std::unique_ptr<NetworkEmulationManager> network_emulation_manager =
      CreateNetworkEmulationManager();
  BuiltInNetworkBehaviorConfig config;
  config.loss_percent = 5;
  config.queue_delay_ms = 50;
  auto fixture = CreateTestFixture(
      "pc_foreman_cif_delay_50_0_plr_5_H264_generic_descriptor",
      *network_emulation_manager->time_controller(),
      CreateTwoNetworkLinks(network_emulation_manager.get(), config),
      [](PeerConfigurer* alice) {
        VideoConfig video(352, 288, 30);
        video.stream_label = "alice-video";
        auto frame_generator = CreateFromYuvFileFrameGenerator(
            video, ClipNameToClipPath("foreman_cif"));
        alice->AddVideoConfig(std::move(video), std::move(frame_generator));
<<<<<<< HEAD
      },
      [](PeerConfigurer* bob) {});
  RunParams run_params(TimeDelta::Seconds(kTestDurationSec));
  run_params.video_codecs = {VideoCodecConfig(cricket::kH264CodecName)};
=======
        alice->SetVideoCodecs({VideoCodecConfig(cricket::kH264CodecName)});
      },
      [](PeerConfigurer* bob) {
        bob->SetVideoCodecs({VideoCodecConfig(cricket::kH264CodecName)});
      });
  RunParams run_params(TimeDelta::Seconds(kTestDurationSec));
>>>>>>> cbad18b1
  run_params.use_flex_fec = false;
  run_params.use_ulp_fec = false;
  fixture->Run(std::move(run_params));
}

TEST(PCFullStackTest, Pc_Foreman_Cif_Delay_50_0_Plr_5_H264_Sps_Pps_Idr) {
  test::ScopedFieldTrials override_field_trials(
      AppendFieldTrials("WebRTC-SpsPpsIdrIsH264Keyframe/Enabled/"));

  std::unique_ptr<NetworkEmulationManager> network_emulation_manager =
      CreateNetworkEmulationManager();
  BuiltInNetworkBehaviorConfig config;
  config.loss_percent = 5;
  config.queue_delay_ms = 50;
  auto fixture = CreateTestFixture(
      "pc_foreman_cif_delay_50_0_plr_5_H264_sps_pps_idr",
      *network_emulation_manager->time_controller(),
      CreateTwoNetworkLinks(network_emulation_manager.get(), config),
      [](PeerConfigurer* alice) {
        VideoConfig video(352, 288, 30);
        video.stream_label = "alice-video";
        auto frame_generator = CreateFromYuvFileFrameGenerator(
            video, ClipNameToClipPath("foreman_cif"));
        alice->AddVideoConfig(std::move(video), std::move(frame_generator));
<<<<<<< HEAD
      },
      [](PeerConfigurer* bob) {});
  RunParams run_params(TimeDelta::Seconds(kTestDurationSec));
  run_params.video_codecs = {VideoCodecConfig(cricket::kH264CodecName)};
=======
        alice->SetVideoCodecs({VideoCodecConfig(cricket::kH264CodecName)});
      },
      [](PeerConfigurer* bob) {
        bob->SetVideoCodecs({VideoCodecConfig(cricket::kH264CodecName)});
      });
  RunParams run_params(TimeDelta::Seconds(kTestDurationSec));
>>>>>>> cbad18b1
  run_params.use_flex_fec = false;
  run_params.use_ulp_fec = false;
  fixture->Run(std::move(run_params));
}

TEST(PCFullStackTest, Pc_Foreman_Cif_Delay_50_0_Plr_5_H264_Flexfec) {
  std::unique_ptr<NetworkEmulationManager> network_emulation_manager =
      CreateNetworkEmulationManager();
  BuiltInNetworkBehaviorConfig config;
  config.loss_percent = 5;
  config.queue_delay_ms = 50;
  auto fixture = CreateTestFixture(
      "pc_foreman_cif_delay_50_0_plr_5_H264_flexfec",
      *network_emulation_manager->time_controller(),
      CreateTwoNetworkLinks(network_emulation_manager.get(), config),
      [](PeerConfigurer* alice) {
        VideoConfig video(352, 288, 30);
        video.stream_label = "alice-video";
        auto frame_generator = CreateFromYuvFileFrameGenerator(
            video, ClipNameToClipPath("foreman_cif"));
        alice->AddVideoConfig(std::move(video), std::move(frame_generator));
<<<<<<< HEAD
      },
      [](PeerConfigurer* bob) {});
  RunParams run_params(TimeDelta::Seconds(kTestDurationSec));
  run_params.video_codecs = {VideoCodecConfig(cricket::kH264CodecName)};
=======
        alice->SetVideoCodecs({VideoCodecConfig(cricket::kH264CodecName)});
      },
      [](PeerConfigurer* bob) {
        bob->SetVideoCodecs({VideoCodecConfig(cricket::kH264CodecName)});
      });
  RunParams run_params(TimeDelta::Seconds(kTestDurationSec));
>>>>>>> cbad18b1
  run_params.use_flex_fec = true;
  run_params.use_ulp_fec = false;
  fixture->Run(std::move(run_params));
}

// Ulpfec with H264 is an unsupported combination, so this test is only useful
// for debugging. It is therefore disabled by default.
TEST(PCFullStackTest, DISABLED_Pc_Foreman_Cif_Delay_50_0_Plr_5_H264_Ulpfec) {
  std::unique_ptr<NetworkEmulationManager> network_emulation_manager =
      CreateNetworkEmulationManager();
  BuiltInNetworkBehaviorConfig config;
  config.loss_percent = 5;
  config.queue_delay_ms = 50;
  auto fixture = CreateTestFixture(
      "pc_foreman_cif_delay_50_0_plr_5_H264_ulpfec",
      *network_emulation_manager->time_controller(),
      CreateTwoNetworkLinks(network_emulation_manager.get(), config),
      [](PeerConfigurer* alice) {
        VideoConfig video(352, 288, 30);
        video.stream_label = "alice-video";
        auto frame_generator = CreateFromYuvFileFrameGenerator(
            video, ClipNameToClipPath("foreman_cif"));
        alice->AddVideoConfig(std::move(video), std::move(frame_generator));
<<<<<<< HEAD
      },
      [](PeerConfigurer* bob) {});
  RunParams run_params(TimeDelta::Seconds(kTestDurationSec));
  run_params.video_codecs = {VideoCodecConfig(cricket::kH264CodecName)};
=======
        alice->SetVideoCodecs({VideoCodecConfig(cricket::kH264CodecName)});
      },
      [](PeerConfigurer* bob) {
        bob->SetVideoCodecs({VideoCodecConfig(cricket::kH264CodecName)});
      });
  RunParams run_params(TimeDelta::Seconds(kTestDurationSec));
>>>>>>> cbad18b1
  run_params.use_flex_fec = false;
  run_params.use_ulp_fec = true;
  fixture->Run(std::move(run_params));
}
#endif  // defined(WEBRTC_USE_H264)

TEST(PCFullStackTest, Pc_Foreman_Cif_500kbps) {
  std::unique_ptr<NetworkEmulationManager> network_emulation_manager =
      CreateNetworkEmulationManager();
  BuiltInNetworkBehaviorConfig config;
  config.queue_length_packets = 0;
  config.queue_delay_ms = 0;
  config.link_capacity_kbps = 500;
  auto fixture = CreateTestFixture(
      "pc_foreman_cif_500kbps", *network_emulation_manager->time_controller(),
      CreateTwoNetworkLinks(network_emulation_manager.get(), config),
      [](PeerConfigurer* alice) {
        VideoConfig video(352, 288, 30);
        video.stream_label = "alice-video";
        auto frame_generator = CreateFromYuvFileFrameGenerator(
            video, ClipNameToClipPath("foreman_cif"));
        alice->AddVideoConfig(std::move(video), std::move(frame_generator));
      },
      [](PeerConfigurer* bob) {});
  RunParams run_params(TimeDelta::Seconds(kTestDurationSec));
<<<<<<< HEAD
  run_params.video_codecs = {VideoCodecConfig(cricket::kVp8CodecName)};
=======
>>>>>>> cbad18b1
  run_params.use_flex_fec = false;
  run_params.use_ulp_fec = false;
  fixture->Run(std::move(run_params));
}

TEST(PCFullStackTest, Pc_Foreman_Cif_500kbps_32pkts_Queue) {
  std::unique_ptr<NetworkEmulationManager> network_emulation_manager =
      CreateNetworkEmulationManager();
  BuiltInNetworkBehaviorConfig config;
  config.queue_length_packets = 32;
  config.queue_delay_ms = 0;
  config.link_capacity_kbps = 500;
  auto fixture = CreateTestFixture(
      "pc_foreman_cif_500kbps_32pkts_queue",
      *network_emulation_manager->time_controller(),
      CreateTwoNetworkLinks(network_emulation_manager.get(), config),
      [](PeerConfigurer* alice) {
        VideoConfig video(352, 288, 30);
        video.stream_label = "alice-video";
        auto frame_generator = CreateFromYuvFileFrameGenerator(
            video, ClipNameToClipPath("foreman_cif"));
        alice->AddVideoConfig(std::move(video), std::move(frame_generator));
      },
      [](PeerConfigurer* bob) {});
  RunParams run_params(TimeDelta::Seconds(kTestDurationSec));
<<<<<<< HEAD
  run_params.video_codecs = {VideoCodecConfig(cricket::kVp8CodecName)};
=======
>>>>>>> cbad18b1
  run_params.use_flex_fec = false;
  run_params.use_ulp_fec = false;
  fixture->Run(std::move(run_params));
}

TEST(PCFullStackTest, Pc_Foreman_Cif_500kbps_100ms) {
  std::unique_ptr<NetworkEmulationManager> network_emulation_manager =
      CreateNetworkEmulationManager();
  BuiltInNetworkBehaviorConfig config;
  config.queue_length_packets = 0;
  config.queue_delay_ms = 100;
  config.link_capacity_kbps = 500;
  auto fixture = CreateTestFixture(
      "pc_foreman_cif_500kbps_100ms",
      *network_emulation_manager->time_controller(),
      CreateTwoNetworkLinks(network_emulation_manager.get(), config),
      [](PeerConfigurer* alice) {
        VideoConfig video(352, 288, 30);
        video.stream_label = "alice-video";
        auto frame_generator = CreateFromYuvFileFrameGenerator(
            video, ClipNameToClipPath("foreman_cif"));
        alice->AddVideoConfig(std::move(video), std::move(frame_generator));
      },
      [](PeerConfigurer* bob) {});
  RunParams run_params(TimeDelta::Seconds(kTestDurationSec));
<<<<<<< HEAD
  run_params.video_codecs = {VideoCodecConfig(cricket::kVp8CodecName)};
=======
>>>>>>> cbad18b1
  run_params.use_flex_fec = false;
  run_params.use_ulp_fec = false;
  fixture->Run(std::move(run_params));
}

TEST(PCGenericDescriptorTest,
     Pc_Foreman_Cif_500kbps_100ms_32pkts_Queue_Generic_Descriptor) {
  std::unique_ptr<NetworkEmulationManager> network_emulation_manager =
      CreateNetworkEmulationManager();
  BuiltInNetworkBehaviorConfig config;
  config.queue_length_packets = 32;
  config.queue_delay_ms = 100;
  config.link_capacity_kbps = 500;
  auto fixture = CreateTestFixture(
      "pc_foreman_cif_500kbps_100ms_32pkts_queue_generic_descriptor",
      *network_emulation_manager->time_controller(),
      CreateTwoNetworkLinks(network_emulation_manager.get(), config),
      [](PeerConfigurer* alice) {
        VideoConfig video(352, 288, 30);
        video.stream_label = "alice-video";
        auto frame_generator = CreateFromYuvFileFrameGenerator(
            video, ClipNameToClipPath("foreman_cif"));
        alice->AddVideoConfig(std::move(video), std::move(frame_generator));
      },
      [](PeerConfigurer* bob) {});
  RunParams run_params(TimeDelta::Seconds(kTestDurationSec));
<<<<<<< HEAD
  run_params.video_codecs = {VideoCodecConfig(cricket::kVp8CodecName)};
=======
>>>>>>> cbad18b1
  run_params.use_flex_fec = false;
  run_params.use_ulp_fec = false;
  fixture->Run(std::move(run_params));
}

/*
// TODO(bugs.webrtc.org/10639) we need to disable send side bwe, but it isn't
// supported in PC level framework.
TEST(PCFullStackTest, ForemanCif500kbps100msLimitedQueueRecvBwe) {
  auto fixture = CreateVideoQualityTestFixture();
  ParamsWithLogging foreman_cif;
  foreman_cif.call.send_side_bwe = false;
  foreman_cif.video[0] = {
      true,  352,    288,     30,
      30000, 500000, 2000000, false,
      "VP8", 1,      0,       0,
      false, false,  true,    ClipNameToClipPath("foreman_cif")};
  foreman_cif.analyzer = {"foreman_cif_500kbps_100ms_32pkts_queue_recv_bwe",
                          0.0, 0.0, kTestDurationSec};
  foreman_cif.config->queue_length_packets = 32;
  foreman_cif.config->queue_delay_ms = 100;
  foreman_cif.config->link_capacity_kbps = 500;
  fixture->RunWithAnalyzer(foreman_cif);
}
*/

TEST(PCFullStackTest, Pc_Foreman_Cif_1000kbps_100ms_32pkts_Queue) {
  std::unique_ptr<NetworkEmulationManager> network_emulation_manager =
      CreateNetworkEmulationManager();
  BuiltInNetworkBehaviorConfig config;
  config.queue_length_packets = 32;
  config.queue_delay_ms = 100;
  config.link_capacity_kbps = 1000;
  auto fixture = CreateTestFixture(
      "pc_foreman_cif_1000kbps_100ms_32pkts_queue",
      *network_emulation_manager->time_controller(),
      CreateTwoNetworkLinks(network_emulation_manager.get(), config),
      [](PeerConfigurer* alice) {
        VideoConfig video(352, 288, 30);
        video.stream_label = "alice-video";
        auto frame_generator = CreateFromYuvFileFrameGenerator(
            video, ClipNameToClipPath("foreman_cif"));
        alice->AddVideoConfig(std::move(video), std::move(frame_generator));
      },
      [](PeerConfigurer* bob) {});
  RunParams run_params(TimeDelta::Seconds(kTestDurationSec));
<<<<<<< HEAD
  run_params.video_codecs = {VideoCodecConfig(cricket::kVp8CodecName)};
=======
>>>>>>> cbad18b1
  run_params.use_flex_fec = false;
  run_params.use_ulp_fec = false;
  fixture->Run(std::move(run_params));
}

// TODO(sprang): Remove this if we have the similar ModerateLimits below?
TEST(PCFullStackTest, Pc_Conference_Motion_Hd_2000kbps_100ms_32pkts_Queue) {
  std::unique_ptr<NetworkEmulationManager> network_emulation_manager =
      CreateNetworkEmulationManager();
  BuiltInNetworkBehaviorConfig config;
  config.queue_length_packets = 32;
  config.queue_delay_ms = 100;
  config.link_capacity_kbps = 2000;
  auto fixture = CreateTestFixture(
      "pc_conference_motion_hd_2000kbps_100ms_32pkts_queue",
      *network_emulation_manager->time_controller(),
      CreateTwoNetworkLinks(network_emulation_manager.get(), config),
      [](PeerConfigurer* alice) {
        VideoConfig video(1280, 720, 50);
        video.stream_label = "alice-video";
        auto frame_generator = CreateFromYuvFileFrameGenerator(
            video, ClipNameToClipPath("ConferenceMotion_1280_720_50"));
        alice->AddVideoConfig(std::move(video), std::move(frame_generator));
      },
      [](PeerConfigurer* bob) {});
  RunParams run_params(TimeDelta::Seconds(kTestDurationSec));
<<<<<<< HEAD
  run_params.video_codecs = {VideoCodecConfig(cricket::kVp8CodecName)};
=======
>>>>>>> cbad18b1
  run_params.use_flex_fec = false;
  run_params.use_ulp_fec = false;
  fixture->Run(std::move(run_params));
}

/*
// TODO(bugs.webrtc.org/10639) requires simulcast/SVC support in PC framework
TEST(PCGenericDescriptorTest, ConferenceMotionHd2TLModerateLimits) {
  auto fixture = CreateVideoQualityTestFixture();
  ParamsWithLogging conf_motion_hd;
  conf_motion_hd.call.send_side_bwe = true;
  conf_motion_hd.video[0] = {
      true,    1280,
      720,     50,
      30000,   3000000,
      3000000, false,
      "VP8",   2,
      -1,      0,
      false,   false,
      false,   ClipNameToClipPath("ConferenceMotion_1280_720_50")};
  conf_motion_hd.analyzer = {
      "conference_motion_hd_2tl_moderate_limits_generic_descriptor", 0.0, 0.0,
      kTestDurationSec};
  conf_motion_hd.config->queue_length_packets = 50;
  conf_motion_hd.config->loss_percent = 3;
  conf_motion_hd.config->queue_delay_ms = 100;
  conf_motion_hd.config->link_capacity_kbps = 2000;
  conf_motion_hd.call.generic_descriptor = GenericDescriptorEnabled();
  fixture->RunWithAnalyzer(conf_motion_hd);
}

// TODO(bugs.webrtc.org/10639) requires simulcast/SVC support in PC framework
TEST(PCFullStackTest, ConferenceMotionHd3TLModerateLimits) {
  auto fixture = CreateVideoQualityTestFixture();
  ParamsWithLogging conf_motion_hd;
  conf_motion_hd.call.send_side_bwe = true;
  conf_motion_hd.video[0] = {
      true,    1280,
      720,     50,
      30000,   3000000,
      3000000, false,
      "VP8",   3,
      -1,      0,
      false,   false,
      false,   ClipNameToClipPath("ConferenceMotion_1280_720_50")};
  conf_motion_hd.analyzer = {"conference_motion_hd_3tl_moderate_limits", 0.0,
                             0.0, kTestDurationSec};
  conf_motion_hd.config->queue_length_packets = 50;
  conf_motion_hd.config->loss_percent = 3;
  conf_motion_hd.config->queue_delay_ms = 100;
  conf_motion_hd.config->link_capacity_kbps = 2000;
  fixture->RunWithAnalyzer(conf_motion_hd);
}

// TODO(bugs.webrtc.org/10639) requires simulcast/SVC support in PC framework
TEST(PCFullStackTest, ConferenceMotionHd4TLModerateLimits) {
  auto fixture = CreateVideoQualityTestFixture();
  ParamsWithLogging conf_motion_hd;
  conf_motion_hd.call.send_side_bwe = true;
  conf_motion_hd.video[0] = {
      true,    1280,
      720,     50,
      30000,   3000000,
      3000000, false,
      "VP8",   4,
      -1,      0,
      false,   false,
      false,   ClipNameToClipPath("ConferenceMotion_1280_720_50")};
  conf_motion_hd.analyzer = {"conference_motion_hd_4tl_moderate_limits", 0.0,
                             0.0, kTestDurationSec};
  conf_motion_hd.config->queue_length_packets = 50;
  conf_motion_hd.config->loss_percent = 3;
  conf_motion_hd.config->queue_delay_ms = 100;
  conf_motion_hd.config->link_capacity_kbps = 2000;
  fixture->RunWithAnalyzer(conf_motion_hd);
}

// TODO(bugs.webrtc.org/10639) requires simulcast/SVC support in PC framework
TEST(PCFullStackTest, ConferenceMotionHd3TLModerateLimitsAltTLPattern) {
  test::ScopedFieldTrials field_trial(
      AppendFieldTrials("WebRTC-UseShortVP8TL3Pattern/Enabled/"));
  auto fixture = CreateVideoQualityTestFixture();
  ParamsWithLogging conf_motion_hd;
  conf_motion_hd.call.send_side_bwe = true;
  conf_motion_hd.video[0] = {
      true,    1280,
      720,     50,
      30000,   3000000,
      3000000, false,
      "VP8",   3,
      -1,      0,
      false,   false,
      false,   ClipNameToClipPath("ConferenceMotion_1280_720_50")};
  conf_motion_hd.analyzer = {"conference_motion_hd_3tl_alt_moderate_limits",
                             0.0, 0.0, kTestDurationSec};
  conf_motion_hd.config->queue_length_packets = 50;
  conf_motion_hd.config->loss_percent = 3;
  conf_motion_hd.config->queue_delay_ms = 100;
  conf_motion_hd.config->link_capacity_kbps = 2000;
  fixture->RunWithAnalyzer(conf_motion_hd);
}

// TODO(bugs.webrtc.org/10639) requires simulcast/SVC support in PC framework
TEST(PCFullStackTest,
     ConferenceMotionHd3TLModerateLimitsAltTLPatternAndBaseHeavyTLAllocation) {
  auto fixture = CreateVideoQualityTestFixture();
  test::ScopedFieldTrials field_trial(
      AppendFieldTrials("WebRTC-UseShortVP8TL3Pattern/Enabled/"
                        "WebRTC-UseBaseHeavyVP8TL3RateAllocation/Enabled/"));
  ParamsWithLogging conf_motion_hd;
  conf_motion_hd.call.send_side_bwe = true;
  conf_motion_hd.video[0] = {
      true,    1280,
      720,     50,
      30000,   3000000,
      3000000, false,
      "VP8",   3,
      -1,      0,
      false,   false,
      false,   ClipNameToClipPath("ConferenceMotion_1280_720_50")};
  conf_motion_hd.analyzer = {
      "conference_motion_hd_3tl_alt_heavy_moderate_limits", 0.0, 0.0,
      kTestDurationSec};
  conf_motion_hd.config->queue_length_packets = 50;
  conf_motion_hd.config->loss_percent = 3;
  conf_motion_hd.config->queue_delay_ms = 100;
  conf_motion_hd.config->link_capacity_kbps = 2000;
  fixture->RunWithAnalyzer(conf_motion_hd);
}
*/

#if defined(RTC_ENABLE_VP9)
TEST(PCFullStackTest, Pc_Conference_Motion_Hd_2000kbps_100ms_32pkts_Queue_Vp9) {
  std::unique_ptr<NetworkEmulationManager> network_emulation_manager =
      CreateNetworkEmulationManager();
  BuiltInNetworkBehaviorConfig config;
  config.queue_length_packets = 32;
  config.queue_delay_ms = 100;
  config.link_capacity_kbps = 2000;
  auto fixture = CreateTestFixture(
      "pc_conference_motion_hd_2000kbps_100ms_32pkts_queue_vp9",
      *network_emulation_manager->time_controller(),
      CreateTwoNetworkLinks(network_emulation_manager.get(), config),
      [](PeerConfigurer* alice) {
        VideoConfig video(1280, 720, 50);
        video.stream_label = "alice-video";
        auto frame_generator = CreateFromYuvFileFrameGenerator(
            video, ClipNameToClipPath("ConferenceMotion_1280_720_50"));
        alice->AddVideoConfig(std::move(video), std::move(frame_generator));
<<<<<<< HEAD
      },
      [](PeerConfigurer* bob) {});
  RunParams run_params(TimeDelta::Seconds(kTestDurationSec));
  run_params.video_codecs = {VideoCodecConfig(
      /*name=*/cricket::kVp9CodecName, /*required_params=*/{
          {kVP9FmtpProfileId, VP9ProfileToString(VP9Profile::kProfile0)}})};
=======
        alice->SetVideoCodecs({VideoCodecConfig(
            /*name=*/cricket::kVp9CodecName, /*required_params=*/{
                {kVP9FmtpProfileId,
                 VP9ProfileToString(VP9Profile::kProfile0)}})});
      },
      [](PeerConfigurer* bob) {
        bob->SetVideoCodecs({VideoCodecConfig(
            /*name=*/cricket::kVp9CodecName, /*required_params=*/{
                {kVP9FmtpProfileId,
                 VP9ProfileToString(VP9Profile::kProfile0)}})});
      });
  RunParams run_params(TimeDelta::Seconds(kTestDurationSec));
>>>>>>> cbad18b1
  run_params.use_flex_fec = false;
  run_params.use_ulp_fec = false;
  fixture->Run(std::move(run_params));
}
#endif

TEST(PCFullStackTest, Pc_Screenshare_Slides_No_Conference_Mode) {
  std::unique_ptr<NetworkEmulationManager> network_emulation_manager =
      CreateNetworkEmulationManager();
  auto fixture = CreateTestFixture(
      "pc_screenshare_slides_no_conference_mode",
      *network_emulation_manager->time_controller(),
      CreateTwoNetworkLinks(network_emulation_manager.get(),
                            BuiltInNetworkBehaviorConfig()),
      [](PeerConfigurer* alice) {
        VideoConfig video(1850, 1110, 5);
        video.stream_label = "alice-video";
        video.content_hint = VideoTrackInterface::ContentHint::kText;
        auto frame_generator = CreateScreenShareFrameGenerator(
            video, ScreenShareConfig(TimeDelta::Seconds(10)));
        alice->AddVideoConfig(std::move(video), std::move(frame_generator));
      },
      [](PeerConfigurer* bob) {});
  RunParams run_params(TimeDelta::Seconds(kTestDurationSec));
<<<<<<< HEAD
  run_params.video_codecs = {VideoCodecConfig(cricket::kVp8CodecName)};
=======
>>>>>>> cbad18b1
  run_params.use_flex_fec = false;
  run_params.use_ulp_fec = false;
  fixture->Run(std::move(run_params));
}

TEST(PCFullStackTest, Pc_Screenshare_Slides) {
  std::unique_ptr<NetworkEmulationManager> network_emulation_manager =
      CreateNetworkEmulationManager();
  auto fixture = CreateTestFixture(
      "pc_screenshare_slides", *network_emulation_manager->time_controller(),
      CreateTwoNetworkLinks(network_emulation_manager.get(),
                            BuiltInNetworkBehaviorConfig()),
      [](PeerConfigurer* alice) {
        VideoConfig video(1850, 1110, 5);
        video.stream_label = "alice-video";
        video.content_hint = VideoTrackInterface::ContentHint::kText;
        auto frame_generator = CreateScreenShareFrameGenerator(
            video, ScreenShareConfig(TimeDelta::Seconds(10)));
        alice->AddVideoConfig(std::move(video), std::move(frame_generator));
      },
      [](PeerConfigurer* bob) {});
  RunParams run_params(TimeDelta::Seconds(kTestDurationSec));
<<<<<<< HEAD
  run_params.video_codecs = {VideoCodecConfig(cricket::kVp8CodecName)};
=======
>>>>>>> cbad18b1
  run_params.use_flex_fec = false;
  run_params.use_ulp_fec = false;
  run_params.use_conference_mode = true;
  fixture->Run(std::move(run_params));
}

// TODO(bugs.webrtc.org/9840): Investigate why is this test flaky on Win/Mac.
#if !defined(WEBRTC_MAC) && !defined(WEBRTC_WIN)
TEST(PCFullStackTest, Pc_Screenshare_Slides_Simulcast_No_Conference_Mode) {
  std::unique_ptr<NetworkEmulationManager> network_emulation_manager =
      CreateNetworkEmulationManager();
  auto fixture = CreateTestFixture(
      "pc_screenshare_slides_simulcast_no_conference_mode",
      *network_emulation_manager->time_controller(),
      CreateTwoNetworkLinks(network_emulation_manager.get(),
                            BuiltInNetworkBehaviorConfig()),
      [](PeerConfigurer* alice) {
        VideoConfig video(1850, 1110, 30);
        video.simulcast_config = VideoSimulcastConfig(2, 1);
        video.temporal_layers_count = 2;
        video.stream_label = "alice-video";
        video.content_hint = VideoTrackInterface::ContentHint::kText;
        auto frame_generator = CreateScreenShareFrameGenerator(
            video, ScreenShareConfig(TimeDelta::Seconds(10)));
        alice->AddVideoConfig(std::move(video), std::move(frame_generator));
      },
      [](PeerConfigurer* bob) {});
  RunParams run_params(TimeDelta::Seconds(kTestDurationSec));
<<<<<<< HEAD
  run_params.video_codecs = {VideoCodecConfig(cricket::kVp8CodecName)};
=======
>>>>>>> cbad18b1
  run_params.use_flex_fec = false;
  run_params.use_ulp_fec = false;
  fixture->Run(std::move(run_params));
}

TEST(PCFullStackTest, Pc_Screenshare_Slides_Simulcast) {
  std::unique_ptr<NetworkEmulationManager> network_emulation_manager =
      CreateNetworkEmulationManager();
  auto fixture = CreateTestFixture(
      "pc_screenshare_slides_simulcast",
      *network_emulation_manager->time_controller(),
      CreateTwoNetworkLinks(network_emulation_manager.get(),
                            BuiltInNetworkBehaviorConfig()),
      [](PeerConfigurer* alice) {
        VideoConfig video(1850, 1110, 30);
        video.simulcast_config = VideoSimulcastConfig(2, 1);
        video.temporal_layers_count = 2;
        video.stream_label = "alice-video";
        video.content_hint = VideoTrackInterface::ContentHint::kText;
        auto frame_generator = CreateScreenShareFrameGenerator(
            video, ScreenShareConfig(TimeDelta::Seconds(10)));
        alice->AddVideoConfig(std::move(video), std::move(frame_generator));
      },
      [](PeerConfigurer* bob) {});
  RunParams run_params(TimeDelta::Seconds(kTestDurationSec));
<<<<<<< HEAD
  run_params.video_codecs = {VideoCodecConfig(cricket::kVp8CodecName)};
=======
>>>>>>> cbad18b1
  run_params.use_flex_fec = false;
  run_params.use_ulp_fec = false;
  run_params.use_conference_mode = true;
  fixture->Run(std::move(run_params));
}
#endif  // !defined(WEBRTC_MAC) && !defined(WEBRTC_WIN)

/*
#if !defined(WEBRTC_MAC)
// TODO(bugs.webrtc.org/9840): Investigate why is this test flaky on Win/Mac.
#if !defined(WEBRTC_WIN)
// TODO(bugs.webrtc.org/10639) requires simulcast/SVC support in PC framework
TEST(PCFullStackTest, ScreenshareSlidesVP8_2TL_Simulcast_low) {
  auto fixture = CreateVideoQualityTestFixture();
  ParamsWithLogging screenshare;
  screenshare.call.send_side_bwe = true;
  screenshare.screenshare[0] = {true, false, 10};
  screenshare.video[0] = {true,    1850,  1110,  30, 800000, 2500000,
                          2500000, false, "VP8", 2,  1,      400000,
                          false,   false, false, ""};
  screenshare.analyzer = {"screenshare_slides_simulcast_low", 0.0, 0.0,
                          kTestDurationSec};
  VideoQualityTest::Params screenshare_params_high;
  screenshare_params_high.video[0] = {
      true,  1850, 1110, 60,     600000, 1250000, 1250000, false,
      "VP8", 2,    0,    400000, false,  false,   false,   ""};
  VideoQualityTest::Params screenshare_params_low;
  screenshare_params_low.video[0] = {true,    1850,  1110,  5, 30000, 200000,
                                     1000000, false, "VP8", 2, 0,     400000,
                                     false,   false, false, ""};

  std::vector<VideoStream> streams = {
      VideoQualityTest::DefaultVideoStream(screenshare_params_low, 0),
      VideoQualityTest::DefaultVideoStream(screenshare_params_high, 0)};
  screenshare.ss[0] = {
      streams, 0, 1, 0, InterLayerPredMode::kOn, std::vector<SpatialLayer>(),
      false};
  fixture->RunWithAnalyzer(screenshare);
}

#endif  // !defined(WEBRTC_WIN)
#endif  // !defined(WEBRTC_MAC)

// TODO(bugs.webrtc.org/10639) requires simulcast/SVC support in PC framework
TEST(PCFullStackTest, ScreenshareSlidesVP8_2TL_Scroll) {
  auto fixture = CreateVideoQualityTestFixture();
  ParamsWithLogging config;
  config.call.send_side_bwe = true;
  config.video[0] = {true,    1850,  1110 / 2, 5, 50000, 200000,
                     1000000, false, "VP8",    2, 1,     400000,
                     false,   false, false,    ""};
  config.screenshare[0] = {true, false, 10, 2};
  config.analyzer = {"screenshare_slides_scrolling", 0.0, 0.0,
                     kTestDurationSec};
  fixture->RunWithAnalyzer(config);
}

// TODO(bugs.webrtc.org/10639) requires simulcast/SVC support in PC framework
TEST(PCGenericDescriptorTest, Screenshare_Slides_Lossy_Net_Generic_Descriptor) {
  auto fixture = CreateVideoQualityTestFixture();
  ParamsWithLogging screenshare;
  screenshare.call.send_side_bwe = true;
  screenshare.video[0] = {true,    1850,  1110,  5, 50000, 200000,
                          1000000, false, "VP8", 2, 1,     400000,
                          false,   false, false, ""};
  screenshare.screenshare[0] = {true, false, 10};
  screenshare.analyzer = {"screenshare_slides_lossy_net_generic_descriptor",
                          0.0, 0.0, kTestDurationSec};
  screenshare.config->loss_percent = 5;
  screenshare.config->queue_delay_ms = 200;
  screenshare.config->link_capacity_kbps = 500;
  screenshare.call.generic_descriptor = true;
  fixture->RunWithAnalyzer(screenshare);
}

// TODO(bugs.webrtc.org/10639) requires simulcast/SVC support in PC framework
TEST(PCFullStackTest, ScreenshareSlidesVP8_2TL_VeryLossyNet) {
  auto fixture = CreateVideoQualityTestFixture();
  ParamsWithLogging screenshare;
  screenshare.call.send_side_bwe = true;
  screenshare.video[0] = {true,    1850,  1110,  5, 50000, 200000,
                          1000000, false, "VP8", 2, 1,     400000,
                          false,   false, false, ""};
  screenshare.screenshare[0] = {true, false, 10};
  screenshare.analyzer = {"screenshare_slides_very_lossy", 0.0, 0.0,
                          kTestDurationSec};
  screenshare.config->loss_percent = 10;
  screenshare.config->queue_delay_ms = 200;
  screenshare.config->link_capacity_kbps = 500;
  fixture->RunWithAnalyzer(screenshare);
}

// TODO(bugs.webrtc.org/10639) requires simulcast/SVC support in PC framework
TEST(PCFullStackTest, ScreenshareSlidesVP8_2TL_LossyNetRestrictedQueue) {
  auto fixture = CreateVideoQualityTestFixture();
  ParamsWithLogging screenshare;
  screenshare.call.send_side_bwe = true;
  screenshare.video[0] = {true,    1850,  1110,  5, 50000, 200000,
                          1000000, false, "VP8", 2, 1,     400000,
                          false,   false, false, ""};
  screenshare.screenshare[0] = {true, false, 10};
  screenshare.analyzer = {"screenshare_slides_lossy_limited", 0.0, 0.0,
                          kTestDurationSec};
  screenshare.config->loss_percent = 5;
  screenshare.config->link_capacity_kbps = 200;
  screenshare.config->queue_length_packets = 30;

  fixture->RunWithAnalyzer(screenshare);
}

// TODO(bugs.webrtc.org/10639) requires simulcast/SVC support in PC framework
TEST(PCFullStackTest, ScreenshareSlidesVP8_2TL_ModeratelyRestricted) {
  auto fixture = CreateVideoQualityTestFixture();
  ParamsWithLogging screenshare;
  screenshare.call.send_side_bwe = true;
  screenshare.video[0] = {true,    1850,  1110,  5, 50000, 200000,
                          1000000, false, "VP8", 2, 1,     400000,
                          false,   false, false, ""};
  screenshare.screenshare[0] = {true, false, 10};
  screenshare.analyzer = {"screenshare_slides_moderately_restricted", 0.0, 0.0,
                          kTestDurationSec};
  screenshare.config->loss_percent = 1;
  screenshare.config->link_capacity_kbps = 1200;
  screenshare.config->queue_length_packets = 30;

  fixture->RunWithAnalyzer(screenshare);
}

namespace {
// TODO(bugs.webrtc.org/10639) requires simulcast/SVC support in PC framework
// Since ParamsWithLogging::Video is not trivially destructible, we can't
// store these structs as const globals.
ParamsWithLogging::Video SvcVp9Video() {
  return ParamsWithLogging::Video{
      true,    1280,
      720,     30,
      800000,  2500000,
      2500000, false,
      "VP9",   3,
      2,       400000,
      false,   false,
      false,   ClipNameToClipPath("ConferenceMotion_1280_720_50")};
}

ParamsWithLogging::Video SimulcastVp8VideoHigh() {
  return ParamsWithLogging::Video{
      true,    1280,
      720,     30,
      800000,  2500000,
      2500000, false,
      "VP8",   3,
      2,       400000,
      false,   false,
      false,   ClipNameToClipPath("ConferenceMotion_1280_720_50")};
}

ParamsWithLogging::Video SimulcastVp8VideoMedium() {
  return ParamsWithLogging::Video{
      true,   640,
      360,    30,
      150000, 500000,
      700000, false,
      "VP8",  3,
      2,      400000,
      false,  false,
      false,  ClipNameToClipPath("ConferenceMotion_1280_720_50")};
}

ParamsWithLogging::Video SimulcastVp8VideoLow() {
  return ParamsWithLogging::Video{
      true,   320,
      180,    30,
      30000,  150000,
      200000, false,
      "VP8",  3,
      2,      400000,
      false,  false,
      false,  ClipNameToClipPath("ConferenceMotion_1280_720_50")};
}
}  // namespace
*/

#if defined(RTC_ENABLE_VP9)

TEST(PCFullStackTest, Pc_Screenshare_Slides_Vp9_3sl_High_Fps) {
  webrtc::test::ScopedFieldTrials override_trials(
      AppendFieldTrials("WebRTC-Vp9InterLayerPred/"
                        "Enabled,inter_layer_pred_mode:on/"));
  std::unique_ptr<NetworkEmulationManager> network_emulation_manager =
      CreateNetworkEmulationManager();
  auto fixture = CreateTestFixture(
      "pc_screenshare_slides_vp9_3sl_high_fps",
      *network_emulation_manager->time_controller(),
      CreateTwoNetworkLinks(network_emulation_manager.get(),
                            BuiltInNetworkBehaviorConfig()),
      [](PeerConfigurer* alice) {
        VideoConfig video(1850, 1110, 30);
        video.stream_label = "alice-video";
        video.simulcast_config = VideoSimulcastConfig(3, 2);
        video.content_hint = VideoTrackInterface::ContentHint::kText;
        auto frame_generator = CreateScreenShareFrameGenerator(
            video, ScreenShareConfig(TimeDelta::Seconds(10)));
        alice->AddVideoConfig(std::move(video), std::move(frame_generator));
<<<<<<< HEAD
      },
      [](PeerConfigurer* bob) {});
  RunParams run_params(TimeDelta::Seconds(kTestDurationSec));
  run_params.video_codecs = {VideoCodecConfig(
      /*name=*/cricket::kVp9CodecName, /*required_params=*/{
          {kVP9FmtpProfileId, VP9ProfileToString(VP9Profile::kProfile0)}})};
=======
        alice->SetVideoCodecs({VideoCodecConfig(
            /*name=*/cricket::kVp9CodecName, /*required_params=*/{
                {kVP9FmtpProfileId,
                 VP9ProfileToString(VP9Profile::kProfile0)}})});
      },
      [](PeerConfigurer* bob) {
        bob->SetVideoCodecs({VideoCodecConfig(
            /*name=*/cricket::kVp9CodecName, /*required_params=*/{
                {kVP9FmtpProfileId,
                 VP9ProfileToString(VP9Profile::kProfile0)}})});
      });
  RunParams run_params(TimeDelta::Seconds(kTestDurationSec));
>>>>>>> cbad18b1
  run_params.use_flex_fec = false;
  run_params.use_ulp_fec = false;
  fixture->Run(std::move(run_params));
}

TEST(PCFullStackTest, Pc_Vp9svc_3sl_High) {
  webrtc::test::ScopedFieldTrials override_trials(
      AppendFieldTrials("WebRTC-Vp9InterLayerPred/"
                        "Enabled,inter_layer_pred_mode:on/"));
  std::unique_ptr<NetworkEmulationManager> network_emulation_manager =
      CreateNetworkEmulationManager();
  auto fixture = CreateTestFixture(
      "pc_vp9svc_3sl_high", *network_emulation_manager->time_controller(),
      CreateTwoNetworkLinks(network_emulation_manager.get(),
                            BuiltInNetworkBehaviorConfig()),
      [](PeerConfigurer* alice) {
        VideoConfig video(1280, 720, 30);
        video.stream_label = "alice-video";
        video.simulcast_config = VideoSimulcastConfig(3, 2);
        video.temporal_layers_count = 3;
        auto frame_generator = CreateFromYuvFileFrameGenerator(
            video, ClipNameToClipPath("ConferenceMotion_1280_720_50"));
        alice->AddVideoConfig(std::move(video), std::move(frame_generator));
<<<<<<< HEAD
      },
      [](PeerConfigurer* bob) {});
  RunParams run_params(TimeDelta::Seconds(kTestDurationSec));
  run_params.video_codecs = {VideoCodecConfig(
      /*name=*/cricket::kVp9CodecName, /*required_params=*/{
          {kVP9FmtpProfileId, VP9ProfileToString(VP9Profile::kProfile0)}})};
=======
        alice->SetVideoCodecs({VideoCodecConfig(
            /*name=*/cricket::kVp9CodecName, /*required_params=*/{
                {kVP9FmtpProfileId,
                 VP9ProfileToString(VP9Profile::kProfile0)}})});
      },
      [](PeerConfigurer* bob) {
        bob->SetVideoCodecs({VideoCodecConfig(
            /*name=*/cricket::kVp9CodecName, /*required_params=*/{
                {kVP9FmtpProfileId,
                 VP9ProfileToString(VP9Profile::kProfile0)}})});
      });
  RunParams run_params(TimeDelta::Seconds(kTestDurationSec));
>>>>>>> cbad18b1
  run_params.use_flex_fec = false;
  run_params.use_ulp_fec = false;
  fixture->Run(std::move(run_params));
}

TEST(PCFullStackTest, Pc_Vp9svc_3sl_Low) {
  webrtc::test::ScopedFieldTrials override_trials(
      AppendFieldTrials("WebRTC-Vp9InterLayerPred/"
                        "Enabled,inter_layer_pred_mode:on/"));
  std::unique_ptr<NetworkEmulationManager> network_emulation_manager =
      CreateNetworkEmulationManager();
  auto fixture = CreateTestFixture(
      "pc_vp9svc_3sl_low", *network_emulation_manager->time_controller(),
      CreateTwoNetworkLinks(network_emulation_manager.get(),
                            BuiltInNetworkBehaviorConfig()),
      [](PeerConfigurer* alice) {
        VideoConfig video(1280, 720, 30);
        video.stream_label = "alice-video";
        video.simulcast_config = VideoSimulcastConfig(3, 0);
        video.temporal_layers_count = 3;
        auto frame_generator = CreateFromYuvFileFrameGenerator(
            video, ClipNameToClipPath("ConferenceMotion_1280_720_50"));
        alice->AddVideoConfig(std::move(video), std::move(frame_generator));
<<<<<<< HEAD
      },
      [](PeerConfigurer* bob) {});
  RunParams run_params(TimeDelta::Seconds(kTestDurationSec));
  run_params.video_codecs = {VideoCodecConfig(
      /*name=*/cricket::kVp9CodecName, /*required_params=*/{
          {kVP9FmtpProfileId, VP9ProfileToString(VP9Profile::kProfile0)}})};
=======
        alice->SetVideoCodecs({VideoCodecConfig(
            /*name=*/cricket::kVp9CodecName, /*required_params=*/{
                {kVP9FmtpProfileId,
                 VP9ProfileToString(VP9Profile::kProfile0)}})});
      },
      [](PeerConfigurer* bob) {
        bob->SetVideoCodecs({VideoCodecConfig(
            /*name=*/cricket::kVp9CodecName, /*required_params=*/{
                {kVP9FmtpProfileId,
                 VP9ProfileToString(VP9Profile::kProfile0)}})});
      });
  RunParams run_params(TimeDelta::Seconds(kTestDurationSec));
>>>>>>> cbad18b1
  run_params.use_flex_fec = false;
  run_params.use_ulp_fec = false;
  fixture->Run(std::move(run_params));
}

#endif  // defined(RTC_ENABLE_VP9)

/*
// bugs.webrtc.org/9506
#if !defined(WEBRTC_MAC)

// TODO(bugs.webrtc.org/10639) requires simulcast/SVC support in PC framework
TEST(PCFullStackTest, VP9KSVC_3SL_High) {
  webrtc::test::ScopedFieldTrials override_trials(
      AppendFieldTrials("WebRTC-Vp9IssueKeyFrameOnLayerDeactivation/Enabled/"));
  auto fixture = CreateVideoQualityTestFixture();
  ParamsWithLogging simulcast;
  simulcast.call.send_side_bwe = true;
  simulcast.video[0] = SvcVp9Video();
  simulcast.analyzer = {"vp9ksvc_3sl_high", 0.0, 0.0, kTestDurationSec};
  simulcast.ss[0] = {
      std::vector<VideoStream>(),  0,    3, 2, InterLayerPredMode::kOnKeyPic,
      std::vector<SpatialLayer>(), false};
  fixture->RunWithAnalyzer(simulcast);
}

// TODO(bugs.webrtc.org/10639) requires simulcast/SVC support in PC framework
TEST(PCFullStackTest, VP9KSVC_3SL_Medium) {
  webrtc::test::ScopedFieldTrials override_trials(
      AppendFieldTrials("WebRTC-Vp9IssueKeyFrameOnLayerDeactivation/Enabled/"));
  auto fixture = CreateVideoQualityTestFixture();
  ParamsWithLogging simulcast;
  simulcast.call.send_side_bwe = true;
  simulcast.video[0] = SvcVp9Video();
  simulcast.analyzer = {"vp9ksvc_3sl_medium", 0.0, 0.0, kTestDurationSec};
  simulcast.ss[0] = {
      std::vector<VideoStream>(),  0,    3, 1, InterLayerPredMode::kOnKeyPic,
      std::vector<SpatialLayer>(), false};
  fixture->RunWithAnalyzer(simulcast);
}

// TODO(bugs.webrtc.org/10639) requires simulcast/SVC support in PC framework
TEST(PCFullStackTest, VP9KSVC_3SL_Low) {
  webrtc::test::ScopedFieldTrials override_trials(
      AppendFieldTrials("WebRTC-Vp9IssueKeyFrameOnLayerDeactivation/Enabled/"));
  auto fixture = CreateVideoQualityTestFixture();
  ParamsWithLogging simulcast;
  simulcast.call.send_side_bwe = true;
  simulcast.video[0] = SvcVp9Video();
  simulcast.analyzer = {"vp9ksvc_3sl_low", 0.0, 0.0, kTestDurationSec};
  simulcast.ss[0] = {
      std::vector<VideoStream>(),  0,    3, 0, InterLayerPredMode::kOnKeyPic,
      std::vector<SpatialLayer>(), false};
  fixture->RunWithAnalyzer(simulcast);
}

// TODO(bugs.webrtc.org/10639) requires simulcast/SVC support in PC framework
TEST(PCFullStackTest, VP9KSVC_3SL_Medium_Network_Restricted) {
  webrtc::test::ScopedFieldTrials override_trials(
      AppendFieldTrials("WebRTC-Vp9IssueKeyFrameOnLayerDeactivation/Enabled/"));
  auto fixture = CreateVideoQualityTestFixture();
  ParamsWithLogging simulcast;
  simulcast.call.send_side_bwe = true;
  simulcast.video[0] = SvcVp9Video();
  simulcast.analyzer = {"vp9ksvc_3sl_medium_network_restricted", 0.0, 0.0,
                        kTestDurationSec};
  simulcast.ss[0] = {
      std::vector<VideoStream>(),  0,    3, -1, InterLayerPredMode::kOnKeyPic,
      std::vector<SpatialLayer>(), false};
  simulcast.config->link_capacity_kbps = 1000;
  simulcast.config->queue_delay_ms = 100;
  fixture->RunWithAnalyzer(simulcast);
}

// TODO(bugs.webrtc.org/10639) requires simulcast/SVC support in PC framework
// TODO(webrtc:9722): Remove when experiment is cleaned up.
TEST(PCFullStackTest, VP9KSVC_3SL_Medium_Network_Restricted_Trusted_Rate) {
  webrtc::test::ScopedFieldTrials override_trials(
      AppendFieldTrials("WebRTC-Vp9IssueKeyFrameOnLayerDeactivation/Enabled/"));
  auto fixture = CreateVideoQualityTestFixture();
  ParamsWithLogging simulcast;
  simulcast.call.send_side_bwe = true;
  simulcast.video[0] = SvcVp9Video();
  simulcast.analyzer = {"vp9ksvc_3sl_medium_network_restricted_trusted_rate",
                        0.0, 0.0, kTestDurationSec};
  simulcast.ss[0] = {
      std::vector<VideoStream>(),  0,    3, -1, InterLayerPredMode::kOnKeyPic,
      std::vector<SpatialLayer>(), false};
  simulcast.config->link_capacity_kbps = 1000;
  simulcast.config->queue_delay_ms = 100;
  fixture->RunWithAnalyzer(simulcast);
}
#endif  // !defined(WEBRTC_MAC)

#endif  // defined(RTC_ENABLE_VP9)
*/

// Android bots can't handle FullHD, so disable the test.
// TODO(bugs.webrtc.org/9220): Investigate source of flakiness on Mac.
#if defined(WEBRTC_ANDROID) || defined(WEBRTC_MAC)
#define MAYBE_Pc_Simulcast_HD_High DISABLED_Pc_Simulcast_HD_High
#else
#define MAYBE_Pc_Simulcast_HD_High Pc_Simulcast_HD_High
#endif
TEST(PCFullStackTest, MAYBE_Pc_Simulcast_HD_High) {
  webrtc::test::ScopedFieldTrials override_trials(AppendFieldTrials(
      "WebRTC-ForceSimulatedOveruseIntervalMs/1000-50000-300/"));
  std::unique_ptr<NetworkEmulationManager> network_emulation_manager =
      CreateNetworkEmulationManager();
  BuiltInNetworkBehaviorConfig config;
  config.loss_percent = 0;
  config.queue_delay_ms = 100;
  auto fixture = CreateTestFixture(
      "pc_simulcast_HD_high", *network_emulation_manager->time_controller(),
      CreateTwoNetworkLinks(network_emulation_manager.get(), config),
      [](PeerConfigurer* alice) {
        VideoConfig video(1920, 1080, 30);
        video.simulcast_config = VideoSimulcastConfig(3, 2);
        video.temporal_layers_count = 3;
        video.stream_label = "alice-video";
        alice->AddVideoConfig(std::move(video));
      },
      [](PeerConfigurer* bob) {});
  RunParams run_params(TimeDelta::Seconds(kTestDurationSec));
<<<<<<< HEAD
  run_params.video_codecs = {VideoCodecConfig(cricket::kVp8CodecName)};
=======
>>>>>>> cbad18b1
  run_params.use_flex_fec = false;
  run_params.use_ulp_fec = false;
  fixture->Run(std::move(run_params));
}

TEST(PCFullStackTest, Pc_Simulcast_Vp8_3sl_High) {
  std::unique_ptr<NetworkEmulationManager> network_emulation_manager =
      CreateNetworkEmulationManager();
  BuiltInNetworkBehaviorConfig config;
  config.loss_percent = 0;
  config.queue_delay_ms = 100;
  auto fixture = CreateTestFixture(
      "pc_simulcast_vp8_3sl_high",
      *network_emulation_manager->time_controller(),
      CreateTwoNetworkLinks(network_emulation_manager.get(), config),
      [](PeerConfigurer* alice) {
        VideoConfig video(1280, 720, 30);
        video.simulcast_config = VideoSimulcastConfig(3, 2);
        video.stream_label = "alice-video";
        auto frame_generator = CreateFromYuvFileFrameGenerator(
            video, ClipNameToClipPath("ConferenceMotion_1280_720_50"));
        alice->AddVideoConfig(std::move(video), std::move(frame_generator));
      },
      [](PeerConfigurer* bob) {});
  RunParams run_params(TimeDelta::Seconds(kTestDurationSec));
<<<<<<< HEAD
  run_params.video_codecs = {VideoCodecConfig(cricket::kVp8CodecName)};
=======
>>>>>>> cbad18b1
  run_params.use_flex_fec = false;
  run_params.use_ulp_fec = false;
  fixture->Run(std::move(run_params));
}

TEST(PCFullStackTest, Pc_Simulcast_Vp8_3sl_Low) {
  std::unique_ptr<NetworkEmulationManager> network_emulation_manager =
      CreateNetworkEmulationManager();
  BuiltInNetworkBehaviorConfig config;
  config.loss_percent = 0;
  config.queue_delay_ms = 100;
  auto fixture = CreateTestFixture(
      "pc_simulcast_vp8_3sl_low", *network_emulation_manager->time_controller(),
      CreateTwoNetworkLinks(network_emulation_manager.get(), config),
      [](PeerConfigurer* alice) {
        VideoConfig video(1280, 720, 30);
        video.simulcast_config = VideoSimulcastConfig(3, 0);
        video.stream_label = "alice-video";
        auto frame_generator = CreateFromYuvFileFrameGenerator(
            video, ClipNameToClipPath("ConferenceMotion_1280_720_50"));
        alice->AddVideoConfig(std::move(video), std::move(frame_generator));
      },
      [](PeerConfigurer* bob) {});
  RunParams run_params(TimeDelta::Seconds(kTestDurationSec));
<<<<<<< HEAD
  run_params.video_codecs = {VideoCodecConfig(cricket::kVp8CodecName)};
=======
>>>>>>> cbad18b1
  run_params.use_flex_fec = false;
  run_params.use_ulp_fec = false;
  fixture->Run(std::move(run_params));
}

/*
// This test assumes ideal network conditions with target bandwidth being
// available and exercises WebRTC calls with a high target bitrate(100 Mbps).
// Android32 bots can't handle this high bitrate, so disable test for those.
#if defined(WEBRTC_ANDROID)
#define MAYBE_HighBitrateWithFakeCodec DISABLED_HighBitrateWithFakeCodec
#else
#define MAYBE_HighBitrateWithFakeCodec HighBitrateWithFakeCodec
#endif  // defined(WEBRTC_ANDROID)
// TODO(bugs.webrtc.org/10639) Disabled because target bitrate can't be
configured yet. TEST(PCFullStackTest, MAYBE_HighBitrateWithFakeCodec) { auto
fixture = CreateVideoQualityTestFixture(); const int target_bitrate = 100000000;
  ParamsWithLogging generator;
  generator.call.send_side_bwe = true;
  generator.call.call_bitrate_config.min_bitrate_bps = target_bitrate;
  generator.call.call_bitrate_config.start_bitrate_bps = target_bitrate;
  generator.call.call_bitrate_config.max_bitrate_bps = target_bitrate;
  generator.video[0] = {true,
                        360,
                        240,
                        30,
                        target_bitrate / 2,
                        target_bitrate,
                        target_bitrate * 2,
                        false,
                        "FakeCodec",
                        1,
                        0,
                        0,
                        false,
                        false,
                        false,
                        "Generator"};
  generator.analyzer = {"high_bitrate_with_fake_codec", 0.0, 0.0,
                        kTestDurationSec};
  fixture->RunWithAnalyzer(generator);
}

// TODO(bugs.webrtc.org/10639) requires simulcast/SVC support in PC framework
TEST(PCFullStackTest, LargeRoomVP8_5thumb) {
  auto fixture = CreateVideoQualityTestFixture();
  ParamsWithLogging large_room;
  large_room.call.send_side_bwe = true;
  large_room.video[0] = SimulcastVp8VideoHigh();
  large_room.analyzer = {"largeroom_5thumb", 0.0, 0.0, kTestDurationSec};
  large_room.config->loss_percent = 0;
  large_room.config->queue_delay_ms = 100;
  ParamsWithLogging video_params_high;
  video_params_high.video[0] = SimulcastVp8VideoHigh();
  ParamsWithLogging video_params_medium;
  video_params_medium.video[0] = SimulcastVp8VideoMedium();
  ParamsWithLogging video_params_low;
  video_params_low.video[0] = SimulcastVp8VideoLow();

  std::vector<VideoStream> streams = {
      VideoQualityTest::DefaultVideoStream(video_params_low, 0),
      VideoQualityTest::DefaultVideoStream(video_params_medium, 0),
      VideoQualityTest::DefaultVideoStream(video_params_high, 0)};
  large_room.call.num_thumbnails = 5;
  large_room.ss[0] = {
      streams, 2, 1, 0, InterLayerPredMode::kOn, std::vector<SpatialLayer>(),
      false};
  fixture->RunWithAnalyzer(large_room);
}

#if defined(WEBRTC_ANDROID) || defined(WEBRTC_IOS)
// Fails on mobile devices:
// https://bugs.chromium.org/p/webrtc/issues/detail?id=7301
#define MAYBE_LargeRoomVP8_50thumb DISABLED_LargeRoomVP8_50thumb
#define MAYBE_LargeRoomVP8_15thumb DISABLED_LargeRoomVP8_15thumb
#else
#define MAYBE_LargeRoomVP8_50thumb LargeRoomVP8_50thumb
#define MAYBE_LargeRoomVP8_15thumb LargeRoomVP8_15thumb
#endif
// TODO(bugs.webrtc.org/10639) requires simulcast/SVC support in PC framework
TEST(PCFullStackTest, MAYBE_LargeRoomVP8_15thumb) {
  auto fixture = CreateVideoQualityTestFixture();
  ParamsWithLogging large_room;
  large_room.call.send_side_bwe = true;
  large_room.video[0] = SimulcastVp8VideoHigh();
  large_room.analyzer = {"largeroom_15thumb", 0.0, 0.0, kTestDurationSec};
  large_room.config->loss_percent = 0;
  large_room.config->queue_delay_ms = 100;
  ParamsWithLogging video_params_high;
  video_params_high.video[0] = SimulcastVp8VideoHigh();
  ParamsWithLogging video_params_medium;
  video_params_medium.video[0] = SimulcastVp8VideoMedium();
  ParamsWithLogging video_params_low;
  video_params_low.video[0] = SimulcastVp8VideoLow();

  std::vector<VideoStream> streams = {
      VideoQualityTest::DefaultVideoStream(video_params_low, 0),
      VideoQualityTest::DefaultVideoStream(video_params_medium, 0),
      VideoQualityTest::DefaultVideoStream(video_params_high, 0)};
  large_room.call.num_thumbnails = 15;
  large_room.ss[0] = {
      streams, 2, 1, 0, InterLayerPredMode::kOn, std::vector<SpatialLayer>(),
      false};
  fixture->RunWithAnalyzer(large_room);
}

// TODO(bugs.webrtc.org/10639) requires simulcast/SVC support in PC framework
TEST(PCFullStackTest, MAYBE_LargeRoomVP8_50thumb) {
  auto fixture = CreateVideoQualityTestFixture();
  ParamsWithLogging large_room;
  large_room.call.send_side_bwe = true;
  large_room.video[0] = SimulcastVp8VideoHigh();
  large_room.analyzer = {"largeroom_50thumb", 0.0, 0.0, kTestDurationSec};
  large_room.config->loss_percent = 0;
  large_room.config->queue_delay_ms = 100;
  ParamsWithLogging video_params_high;
  video_params_high.video[0] = SimulcastVp8VideoHigh();
  ParamsWithLogging video_params_medium;
  video_params_medium.video[0] = SimulcastVp8VideoMedium();
  ParamsWithLogging video_params_low;
  video_params_low.video[0] = SimulcastVp8VideoLow();

  std::vector<VideoStream> streams = {
      VideoQualityTest::DefaultVideoStream(video_params_low, 0),
      VideoQualityTest::DefaultVideoStream(video_params_medium, 0),
      VideoQualityTest::DefaultVideoStream(video_params_high, 0)};
  large_room.call.num_thumbnails = 50;
  large_room.ss[0] = {
      streams, 2, 1, 0, InterLayerPredMode::kOn, std::vector<SpatialLayer>(),
      false};
  fixture->RunWithAnalyzer(large_room);
}
*/

<<<<<<< HEAD
=======
/*
>>>>>>> cbad18b1
class PCDualStreamsTest : public ::testing::TestWithParam<int> {};

// Disable dual video test on mobile device becuase it's too heavy.
// TODO(bugs.webrtc.org/9840): Investigate why is this test flaky on MAC.
#if !defined(WEBRTC_ANDROID) && !defined(WEBRTC_IOS) && !defined(WEBRTC_MAC)
// TODO(bugs.webrtc.org/10639) requires simulcast/SVC support in PC framework
TEST_P(PCDualStreamsTest,
       ModeratelyRestricted_SlidesVp8_2TL_Simulcast_Video_Simulcast_High) {
  const int first_stream = GetParam();
  ParamsWithLogging dual_streams;

  // Screenshare Settings.
  dual_streams.screenshare[first_stream] = {true, false, 10};
  dual_streams.video[first_stream] = {true,    1850,  1110,  5, 800000, 2500000,
                                      2500000, false, "VP8", 2, 1,      400000,
                                      false,   false, false, ""};

  ParamsWithLogging screenshare_params_high;
  screenshare_params_high.video[0] = {
      true,  1850, 1110, 60,     600000, 1250000, 1250000, false,
      "VP8", 2,    0,    400000, false,  false,   false,   ""};
  VideoQualityTest::Params screenshare_params_low;
  screenshare_params_low.video[0] = {true,    1850,  1110,  5, 30000, 200000,
                                     1000000, false, "VP8", 2, 0,     400000,
                                     false,   false, false, ""};
  std::vector<VideoStream> screenhsare_streams = {
      VideoQualityTest::DefaultVideoStream(screenshare_params_low, 0),
      VideoQualityTest::DefaultVideoStream(screenshare_params_high, 0)};

  dual_streams.ss[first_stream] = {
      screenhsare_streams,         1,    1, 0, InterLayerPredMode::kOn,
      std::vector<SpatialLayer>(), false};

  // Video settings.
  dual_streams.video[1 - first_stream] = SimulcastVp8VideoHigh();

  ParamsWithLogging video_params_high;
  video_params_high.video[0] = SimulcastVp8VideoHigh();
  ParamsWithLogging video_params_medium;
  video_params_medium.video[0] = SimulcastVp8VideoMedium();
  ParamsWithLogging video_params_low;
  video_params_low.video[0] = SimulcastVp8VideoLow();
  std::vector<VideoStream> streams = {
      VideoQualityTest::DefaultVideoStream(video_params_low, 0),
      VideoQualityTest::DefaultVideoStream(video_params_medium, 0),
      VideoQualityTest::DefaultVideoStream(video_params_high, 0)};

  dual_streams.ss[1 - first_stream] = {
      streams, 2, 1, 0, InterLayerPredMode::kOn, std::vector<SpatialLayer>(),
      false};

  // Call settings.
  dual_streams.call.send_side_bwe = true;
  dual_streams.call.dual_video = true;
  std::string test_label = "dualstreams_moderately_restricted_screenshare_" +
                           std::to_string(first_stream);
  dual_streams.analyzer = {test_label, 0.0, 0.0, kTestDurationSec};
  dual_streams.config->loss_percent = 1;
  dual_streams.config->link_capacity_kbps = 7500;
  dual_streams.config->queue_length_packets = 30;
  dual_streams.config->queue_delay_ms = 100;

  auto fixture = CreateVideoQualityTestFixture();
  fixture->RunWithAnalyzer(dual_streams);
}
#endif  // !defined(WEBRTC_ANDROID) && !defined(WEBRTC_IOS) &&
        // !defined(WEBRTC_MAC)

// TODO(bugs.webrtc.org/10639) requires simulcast/SVC support in PC framework
TEST_P(PCDualStreamsTest, Conference_Restricted) {
  const int first_stream = GetParam();
  ParamsWithLogging dual_streams;

  // Screenshare Settings.
  dual_streams.screenshare[first_stream] = {true, false, 10};
  dual_streams.video[first_stream] = {true,    1850,  1110,  5, 800000, 2500000,
                                      2500000, false, "VP8", 3, 2,      400000,
                                      false,   false, false, ""};
  // Video settings.
  dual_streams.video[1 - first_stream] = {
      true,   1280,
      720,    30,
      150000, 500000,
      700000, false,
      "VP8",  3,
      2,      400000,
      false,  false,
      false,  ClipNameToClipPath("ConferenceMotion_1280_720_50")};

  // Call settings.
  dual_streams.call.send_side_bwe = true;
  dual_streams.call.dual_video = true;
  std::string test_label = "dualstreams_conference_restricted_screenshare_" +
                           std::to_string(first_stream);
  dual_streams.analyzer = {test_label, 0.0, 0.0, kTestDurationSec};
  dual_streams.config->loss_percent = 1;
  dual_streams.config->link_capacity_kbps = 5000;
  dual_streams.config->queue_length_packets = 30;
  dual_streams.config->queue_delay_ms = 100;

  auto fixture = CreateVideoQualityTestFixture();
  fixture->RunWithAnalyzer(dual_streams);
}

INSTANTIATE_TEST_SUITE_P(PCFullStackTest,
                         PCDualStreamsTest,
                         ::testing::Values(0, 1));
*/

}  // namespace webrtc<|MERGE_RESOLUTION|>--- conflicted
+++ resolved
@@ -21,10 +21,7 @@
 #include "api/test/peerconnection_quality_test_fixture.h"
 #include "api/test/simulated_network.h"
 #include "api/test/time_controller.h"
-<<<<<<< HEAD
-=======
 #include "api/video_codecs/vp9_profile.h"
->>>>>>> cbad18b1
 #include "call/simulated_network.h"
 #include "modules/video_coding/codecs/vp9/include/vp9.h"
 #include "system_wrappers/include/field_trial.h"
@@ -124,14 +121,6 @@
         auto frame_generator = CreateFromYuvFileFrameGenerator(
             video, ClipNameToClipPath("foreman_cif"));
         alice->AddVideoConfig(std::move(video), std::move(frame_generator));
-<<<<<<< HEAD
-      },
-      [](PeerConfigurer* bob) {});
-  RunParams run_params(TimeDelta::Seconds(kTestDurationSec));
-  run_params.video_codecs = {VideoCodecConfig(
-      /*name=*/cricket::kVp9CodecName, /*required_params=*/{
-          {kVP9FmtpProfileId, VP9ProfileToString(VP9Profile::kProfile0)}})};
-=======
         alice->SetVideoCodecs({VideoCodecConfig(
             /*name=*/cricket::kVp9CodecName, /*required_params=*/{
                 {kVP9FmtpProfileId,
@@ -144,7 +133,6 @@
                  VP9ProfileToString(VP9Profile::kProfile0)}})});
       });
   RunParams run_params(TimeDelta::Seconds(kTestDurationSec));
->>>>>>> cbad18b1
   run_params.use_flex_fec = false;
   run_params.use_ulp_fec = false;
   fixture->Run(std::move(run_params));
@@ -167,14 +155,6 @@
         auto frame_generator = CreateFromYuvFileFrameGenerator(
             video, ClipNameToClipPath("foreman_cif"));
         alice->AddVideoConfig(std::move(video), std::move(frame_generator));
-<<<<<<< HEAD
-      },
-      [](PeerConfigurer* bob) {});
-  RunParams run_params(TimeDelta::Seconds(kTestDurationSec));
-  run_params.video_codecs = {VideoCodecConfig(
-      /*name=*/cricket::kVp9CodecName, /*required_params=*/{
-          {kVP9FmtpProfileId, VP9ProfileToString(VP9Profile::kProfile0)}})};
-=======
         alice->SetVideoCodecs({VideoCodecConfig(
             /*name=*/cricket::kVp9CodecName, /*required_params=*/{
                 {kVP9FmtpProfileId,
@@ -187,7 +167,6 @@
                  VP9ProfileToString(VP9Profile::kProfile0)}})});
       });
   RunParams run_params(TimeDelta::Seconds(kTestDurationSec));
->>>>>>> cbad18b1
   run_params.use_flex_fec = false;
   run_params.use_ulp_fec = false;
   fixture->Run(std::move(run_params));
@@ -217,14 +196,6 @@
         auto frame_generator = CreateSquareFrameGenerator(
             video, test::FrameGeneratorInterface::OutputType::kI010);
         alice->AddVideoConfig(std::move(video), std::move(frame_generator));
-<<<<<<< HEAD
-      },
-      [](PeerConfigurer* bob) {});
-  RunParams run_params(TimeDelta::Seconds(kTestDurationSec));
-  run_params.video_codecs = {VideoCodecConfig(
-      /*name=*/cricket::kVp9CodecName, /*required_params=*/{
-          {kVP9FmtpProfileId, VP9ProfileToString(VP9Profile::kProfile2)}})};
-=======
         alice->SetVideoCodecs({VideoCodecConfig(
             /*name=*/cricket::kVp9CodecName, /*required_params=*/{
                 {kVP9FmtpProfileId,
@@ -237,7 +208,6 @@
                  VP9ProfileToString(VP9Profile::kProfile2)}})});
       });
   RunParams run_params(TimeDelta::Seconds(kTestDurationSec));
->>>>>>> cbad18b1
   run_params.use_flex_fec = false;
   run_params.use_ulp_fec = false;
   fixture->Run(std::move(run_params));
@@ -291,10 +261,6 @@
       },
       [](PeerConfigurer* bob) {});
   RunParams run_params(TimeDelta::Seconds(kTestDurationSec));
-<<<<<<< HEAD
-  run_params.video_codecs = {VideoCodecConfig(cricket::kVp8CodecName)};
-=======
->>>>>>> cbad18b1
   run_params.use_flex_fec = false;
   run_params.use_ulp_fec = false;
   fixture->Run(std::move(run_params));
@@ -318,10 +284,6 @@
       },
       [](PeerConfigurer* bob) {});
   RunParams run_params(TimeDelta::Seconds(kTestDurationSec));
-<<<<<<< HEAD
-  run_params.video_codecs = {VideoCodecConfig(cricket::kVp8CodecName)};
-=======
->>>>>>> cbad18b1
   run_params.use_flex_fec = false;
   run_params.use_ulp_fec = false;
   fixture->Run(std::move(run_params));
@@ -351,10 +313,6 @@
       },
       [](PeerConfigurer* bob) {});
   RunParams run_params(TimeDelta::Seconds(kTestDurationSec));
-<<<<<<< HEAD
-  run_params.video_codecs = {VideoCodecConfig(cricket::kVp8CodecName)};
-=======
->>>>>>> cbad18b1
   run_params.use_flex_fec = false;
   run_params.use_ulp_fec = false;
   fixture->Run(std::move(run_params));
@@ -379,10 +337,6 @@
       },
       [](PeerConfigurer* bob) {});
   RunParams run_params(TimeDelta::Seconds(kTestDurationSec));
-<<<<<<< HEAD
-  run_params.video_codecs = {VideoCodecConfig(cricket::kVp8CodecName)};
-=======
->>>>>>> cbad18b1
   run_params.use_flex_fec = false;
   run_params.use_ulp_fec = false;
   fixture->Run(std::move(run_params));
@@ -408,10 +362,6 @@
       },
       [](PeerConfigurer* bob) {});
   RunParams run_params(TimeDelta::Seconds(kTestDurationSec));
-<<<<<<< HEAD
-  run_params.video_codecs = {VideoCodecConfig(cricket::kVp8CodecName)};
-=======
->>>>>>> cbad18b1
   run_params.use_flex_fec = false;
   run_params.use_ulp_fec = true;
   fixture->Run(std::move(run_params));
@@ -437,10 +387,6 @@
       },
       [](PeerConfigurer* bob) {});
   RunParams run_params(TimeDelta::Seconds(kTestDurationSec));
-<<<<<<< HEAD
-  run_params.video_codecs = {VideoCodecConfig(cricket::kVp8CodecName)};
-=======
->>>>>>> cbad18b1
   run_params.use_flex_fec = false;
   run_params.use_ulp_fec = true;
   fixture->Run(std::move(run_params));
@@ -468,10 +414,6 @@
       },
       [](PeerConfigurer* bob) {});
   RunParams run_params(TimeDelta::Seconds(kTestDurationSec));
-<<<<<<< HEAD
-  run_params.video_codecs = {VideoCodecConfig(cricket::kVp8CodecName)};
-=======
->>>>>>> cbad18b1
   run_params.use_flex_fec = false;
   run_params.use_ulp_fec = false;
   run_params.video_encoder_bitrate_multiplier = 1.30;
@@ -503,10 +445,6 @@
       },
       [](PeerConfigurer* bob) {});
   RunParams run_params(TimeDelta::Seconds(kTestDurationSec));
-<<<<<<< HEAD
-  run_params.video_codecs = {VideoCodecConfig(cricket::kVp8CodecName)};
-=======
->>>>>>> cbad18b1
   run_params.use_flex_fec = false;
   run_params.use_ulp_fec = false;
   run_params.video_encoder_bitrate_multiplier = 1.30;
@@ -533,10 +471,6 @@
       },
       [](PeerConfigurer* bob) {});
   RunParams run_params(TimeDelta::Seconds(kTestDurationSec));
-<<<<<<< HEAD
-  run_params.video_codecs = {VideoCodecConfig(cricket::kVp8CodecName)};
-=======
->>>>>>> cbad18b1
   run_params.use_flex_fec = false;
   run_params.use_ulp_fec = false;
   fixture->Run(std::move(run_params));
@@ -562,10 +496,6 @@
       },
       [](PeerConfigurer* bob) {});
   RunParams run_params(TimeDelta::Seconds(kTestDurationSec));
-<<<<<<< HEAD
-  run_params.video_codecs = {VideoCodecConfig(cricket::kVp8CodecName)};
-=======
->>>>>>> cbad18b1
   run_params.use_flex_fec = false;
   run_params.use_ulp_fec = true;
   fixture->Run(std::move(run_params));
@@ -590,10 +520,6 @@
       },
       [](PeerConfigurer* bob) {});
   RunParams run_params(TimeDelta::Seconds(kTestDurationSec));
-<<<<<<< HEAD
-  run_params.video_codecs = {VideoCodecConfig(cricket::kVp8CodecName)};
-=======
->>>>>>> cbad18b1
   run_params.use_flex_fec = true;
   run_params.use_ulp_fec = false;
   fixture->Run(std::move(run_params));
@@ -619,10 +545,6 @@
       },
       [](PeerConfigurer* bob) {});
   RunParams run_params(TimeDelta::Seconds(kTestDurationSec));
-<<<<<<< HEAD
-  run_params.video_codecs = {VideoCodecConfig(cricket::kVp8CodecName)};
-=======
->>>>>>> cbad18b1
   run_params.use_flex_fec = true;
   run_params.use_ulp_fec = false;
   fixture->Run(std::move(run_params));
@@ -648,10 +570,6 @@
       },
       [](PeerConfigurer* bob) {});
   RunParams run_params(TimeDelta::Seconds(kTestDurationSec));
-<<<<<<< HEAD
-  run_params.video_codecs = {VideoCodecConfig(cricket::kVp8CodecName)};
-=======
->>>>>>> cbad18b1
   run_params.use_flex_fec = false;
   run_params.use_ulp_fec = true;
   fixture->Run(std::move(run_params));
@@ -672,19 +590,12 @@
         auto frame_generator = CreateFromYuvFileFrameGenerator(
             video, ClipNameToClipPath("foreman_cif"));
         alice->AddVideoConfig(std::move(video), std::move(frame_generator));
-<<<<<<< HEAD
-      },
-      [](PeerConfigurer* bob) {});
-  RunParams run_params(TimeDelta::Seconds(kTestDurationSec));
-  run_params.video_codecs = {VideoCodecConfig(cricket::kH264CodecName)};
-=======
         alice->SetVideoCodecs({VideoCodecConfig(cricket::kH264CodecName)});
       },
       [](PeerConfigurer* bob) {
         bob->SetVideoCodecs({VideoCodecConfig(cricket::kH264CodecName)});
       });
   RunParams run_params(TimeDelta::Seconds(kTestDurationSec));
->>>>>>> cbad18b1
   run_params.use_flex_fec = false;
   run_params.use_ulp_fec = false;
   fixture->Run(std::move(run_params));
@@ -710,19 +621,12 @@
         bitrate_settings.start_bitrate_bps = 30000;
         bitrate_settings.max_bitrate_bps = 30000;
         alice->SetBitrateSettings(bitrate_settings);
-<<<<<<< HEAD
-      },
-      [](PeerConfigurer* bob) {});
-  RunParams run_params(TimeDelta::Seconds(kTestDurationSec));
-  run_params.video_codecs = {VideoCodecConfig(cricket::kH264CodecName)};
-=======
         alice->SetVideoCodecs({VideoCodecConfig(cricket::kH264CodecName)});
       },
       [](PeerConfigurer* bob) {
         bob->SetVideoCodecs({VideoCodecConfig(cricket::kH264CodecName)});
       });
   RunParams run_params(TimeDelta::Seconds(kTestDurationSec));
->>>>>>> cbad18b1
   run_params.use_flex_fec = false;
   run_params.use_ulp_fec = false;
   fixture->Run(std::move(run_params));
@@ -745,19 +649,12 @@
         auto frame_generator = CreateFromYuvFileFrameGenerator(
             video, ClipNameToClipPath("foreman_cif"));
         alice->AddVideoConfig(std::move(video), std::move(frame_generator));
-<<<<<<< HEAD
-      },
-      [](PeerConfigurer* bob) {});
-  RunParams run_params(TimeDelta::Seconds(kTestDurationSec));
-  run_params.video_codecs = {VideoCodecConfig(cricket::kH264CodecName)};
-=======
         alice->SetVideoCodecs({VideoCodecConfig(cricket::kH264CodecName)});
       },
       [](PeerConfigurer* bob) {
         bob->SetVideoCodecs({VideoCodecConfig(cricket::kH264CodecName)});
       });
   RunParams run_params(TimeDelta::Seconds(kTestDurationSec));
->>>>>>> cbad18b1
   run_params.use_flex_fec = false;
   run_params.use_ulp_fec = false;
   fixture->Run(std::move(run_params));
@@ -782,19 +679,12 @@
         auto frame_generator = CreateFromYuvFileFrameGenerator(
             video, ClipNameToClipPath("foreman_cif"));
         alice->AddVideoConfig(std::move(video), std::move(frame_generator));
-<<<<<<< HEAD
-      },
-      [](PeerConfigurer* bob) {});
-  RunParams run_params(TimeDelta::Seconds(kTestDurationSec));
-  run_params.video_codecs = {VideoCodecConfig(cricket::kH264CodecName)};
-=======
         alice->SetVideoCodecs({VideoCodecConfig(cricket::kH264CodecName)});
       },
       [](PeerConfigurer* bob) {
         bob->SetVideoCodecs({VideoCodecConfig(cricket::kH264CodecName)});
       });
   RunParams run_params(TimeDelta::Seconds(kTestDurationSec));
->>>>>>> cbad18b1
   run_params.use_flex_fec = false;
   run_params.use_ulp_fec = false;
   fixture->Run(std::move(run_params));
@@ -816,19 +706,12 @@
         auto frame_generator = CreateFromYuvFileFrameGenerator(
             video, ClipNameToClipPath("foreman_cif"));
         alice->AddVideoConfig(std::move(video), std::move(frame_generator));
-<<<<<<< HEAD
-      },
-      [](PeerConfigurer* bob) {});
-  RunParams run_params(TimeDelta::Seconds(kTestDurationSec));
-  run_params.video_codecs = {VideoCodecConfig(cricket::kH264CodecName)};
-=======
         alice->SetVideoCodecs({VideoCodecConfig(cricket::kH264CodecName)});
       },
       [](PeerConfigurer* bob) {
         bob->SetVideoCodecs({VideoCodecConfig(cricket::kH264CodecName)});
       });
   RunParams run_params(TimeDelta::Seconds(kTestDurationSec));
->>>>>>> cbad18b1
   run_params.use_flex_fec = true;
   run_params.use_ulp_fec = false;
   fixture->Run(std::move(run_params));
@@ -852,19 +735,12 @@
         auto frame_generator = CreateFromYuvFileFrameGenerator(
             video, ClipNameToClipPath("foreman_cif"));
         alice->AddVideoConfig(std::move(video), std::move(frame_generator));
-<<<<<<< HEAD
-      },
-      [](PeerConfigurer* bob) {});
-  RunParams run_params(TimeDelta::Seconds(kTestDurationSec));
-  run_params.video_codecs = {VideoCodecConfig(cricket::kH264CodecName)};
-=======
         alice->SetVideoCodecs({VideoCodecConfig(cricket::kH264CodecName)});
       },
       [](PeerConfigurer* bob) {
         bob->SetVideoCodecs({VideoCodecConfig(cricket::kH264CodecName)});
       });
   RunParams run_params(TimeDelta::Seconds(kTestDurationSec));
->>>>>>> cbad18b1
   run_params.use_flex_fec = false;
   run_params.use_ulp_fec = true;
   fixture->Run(std::move(run_params));
@@ -890,10 +766,6 @@
       },
       [](PeerConfigurer* bob) {});
   RunParams run_params(TimeDelta::Seconds(kTestDurationSec));
-<<<<<<< HEAD
-  run_params.video_codecs = {VideoCodecConfig(cricket::kVp8CodecName)};
-=======
->>>>>>> cbad18b1
   run_params.use_flex_fec = false;
   run_params.use_ulp_fec = false;
   fixture->Run(std::move(run_params));
@@ -919,10 +791,6 @@
       },
       [](PeerConfigurer* bob) {});
   RunParams run_params(TimeDelta::Seconds(kTestDurationSec));
-<<<<<<< HEAD
-  run_params.video_codecs = {VideoCodecConfig(cricket::kVp8CodecName)};
-=======
->>>>>>> cbad18b1
   run_params.use_flex_fec = false;
   run_params.use_ulp_fec = false;
   fixture->Run(std::move(run_params));
@@ -948,10 +816,6 @@
       },
       [](PeerConfigurer* bob) {});
   RunParams run_params(TimeDelta::Seconds(kTestDurationSec));
-<<<<<<< HEAD
-  run_params.video_codecs = {VideoCodecConfig(cricket::kVp8CodecName)};
-=======
->>>>>>> cbad18b1
   run_params.use_flex_fec = false;
   run_params.use_ulp_fec = false;
   fixture->Run(std::move(run_params));
@@ -978,10 +842,6 @@
       },
       [](PeerConfigurer* bob) {});
   RunParams run_params(TimeDelta::Seconds(kTestDurationSec));
-<<<<<<< HEAD
-  run_params.video_codecs = {VideoCodecConfig(cricket::kVp8CodecName)};
-=======
->>>>>>> cbad18b1
   run_params.use_flex_fec = false;
   run_params.use_ulp_fec = false;
   fixture->Run(std::move(run_params));
@@ -1028,10 +888,6 @@
       },
       [](PeerConfigurer* bob) {});
   RunParams run_params(TimeDelta::Seconds(kTestDurationSec));
-<<<<<<< HEAD
-  run_params.video_codecs = {VideoCodecConfig(cricket::kVp8CodecName)};
-=======
->>>>>>> cbad18b1
   run_params.use_flex_fec = false;
   run_params.use_ulp_fec = false;
   fixture->Run(std::move(run_params));
@@ -1058,10 +914,6 @@
       },
       [](PeerConfigurer* bob) {});
   RunParams run_params(TimeDelta::Seconds(kTestDurationSec));
-<<<<<<< HEAD
-  run_params.video_codecs = {VideoCodecConfig(cricket::kVp8CodecName)};
-=======
->>>>>>> cbad18b1
   run_params.use_flex_fec = false;
   run_params.use_ulp_fec = false;
   fixture->Run(std::move(run_params));
@@ -1211,14 +1063,6 @@
         auto frame_generator = CreateFromYuvFileFrameGenerator(
             video, ClipNameToClipPath("ConferenceMotion_1280_720_50"));
         alice->AddVideoConfig(std::move(video), std::move(frame_generator));
-<<<<<<< HEAD
-      },
-      [](PeerConfigurer* bob) {});
-  RunParams run_params(TimeDelta::Seconds(kTestDurationSec));
-  run_params.video_codecs = {VideoCodecConfig(
-      /*name=*/cricket::kVp9CodecName, /*required_params=*/{
-          {kVP9FmtpProfileId, VP9ProfileToString(VP9Profile::kProfile0)}})};
-=======
         alice->SetVideoCodecs({VideoCodecConfig(
             /*name=*/cricket::kVp9CodecName, /*required_params=*/{
                 {kVP9FmtpProfileId,
@@ -1231,7 +1075,6 @@
                  VP9ProfileToString(VP9Profile::kProfile0)}})});
       });
   RunParams run_params(TimeDelta::Seconds(kTestDurationSec));
->>>>>>> cbad18b1
   run_params.use_flex_fec = false;
   run_params.use_ulp_fec = false;
   fixture->Run(std::move(run_params));
@@ -1256,10 +1099,6 @@
       },
       [](PeerConfigurer* bob) {});
   RunParams run_params(TimeDelta::Seconds(kTestDurationSec));
-<<<<<<< HEAD
-  run_params.video_codecs = {VideoCodecConfig(cricket::kVp8CodecName)};
-=======
->>>>>>> cbad18b1
   run_params.use_flex_fec = false;
   run_params.use_ulp_fec = false;
   fixture->Run(std::move(run_params));
@@ -1282,10 +1121,6 @@
       },
       [](PeerConfigurer* bob) {});
   RunParams run_params(TimeDelta::Seconds(kTestDurationSec));
-<<<<<<< HEAD
-  run_params.video_codecs = {VideoCodecConfig(cricket::kVp8CodecName)};
-=======
->>>>>>> cbad18b1
   run_params.use_flex_fec = false;
   run_params.use_ulp_fec = false;
   run_params.use_conference_mode = true;
@@ -1314,10 +1149,6 @@
       },
       [](PeerConfigurer* bob) {});
   RunParams run_params(TimeDelta::Seconds(kTestDurationSec));
-<<<<<<< HEAD
-  run_params.video_codecs = {VideoCodecConfig(cricket::kVp8CodecName)};
-=======
->>>>>>> cbad18b1
   run_params.use_flex_fec = false;
   run_params.use_ulp_fec = false;
   fixture->Run(std::move(run_params));
@@ -1343,10 +1174,6 @@
       },
       [](PeerConfigurer* bob) {});
   RunParams run_params(TimeDelta::Seconds(kTestDurationSec));
-<<<<<<< HEAD
-  run_params.video_codecs = {VideoCodecConfig(cricket::kVp8CodecName)};
-=======
->>>>>>> cbad18b1
   run_params.use_flex_fec = false;
   run_params.use_ulp_fec = false;
   run_params.use_conference_mode = true;
@@ -1550,14 +1377,6 @@
         auto frame_generator = CreateScreenShareFrameGenerator(
             video, ScreenShareConfig(TimeDelta::Seconds(10)));
         alice->AddVideoConfig(std::move(video), std::move(frame_generator));
-<<<<<<< HEAD
-      },
-      [](PeerConfigurer* bob) {});
-  RunParams run_params(TimeDelta::Seconds(kTestDurationSec));
-  run_params.video_codecs = {VideoCodecConfig(
-      /*name=*/cricket::kVp9CodecName, /*required_params=*/{
-          {kVP9FmtpProfileId, VP9ProfileToString(VP9Profile::kProfile0)}})};
-=======
         alice->SetVideoCodecs({VideoCodecConfig(
             /*name=*/cricket::kVp9CodecName, /*required_params=*/{
                 {kVP9FmtpProfileId,
@@ -1570,7 +1389,6 @@
                  VP9ProfileToString(VP9Profile::kProfile0)}})});
       });
   RunParams run_params(TimeDelta::Seconds(kTestDurationSec));
->>>>>>> cbad18b1
   run_params.use_flex_fec = false;
   run_params.use_ulp_fec = false;
   fixture->Run(std::move(run_params));
@@ -1594,14 +1412,6 @@
         auto frame_generator = CreateFromYuvFileFrameGenerator(
             video, ClipNameToClipPath("ConferenceMotion_1280_720_50"));
         alice->AddVideoConfig(std::move(video), std::move(frame_generator));
-<<<<<<< HEAD
-      },
-      [](PeerConfigurer* bob) {});
-  RunParams run_params(TimeDelta::Seconds(kTestDurationSec));
-  run_params.video_codecs = {VideoCodecConfig(
-      /*name=*/cricket::kVp9CodecName, /*required_params=*/{
-          {kVP9FmtpProfileId, VP9ProfileToString(VP9Profile::kProfile0)}})};
-=======
         alice->SetVideoCodecs({VideoCodecConfig(
             /*name=*/cricket::kVp9CodecName, /*required_params=*/{
                 {kVP9FmtpProfileId,
@@ -1614,7 +1424,6 @@
                  VP9ProfileToString(VP9Profile::kProfile0)}})});
       });
   RunParams run_params(TimeDelta::Seconds(kTestDurationSec));
->>>>>>> cbad18b1
   run_params.use_flex_fec = false;
   run_params.use_ulp_fec = false;
   fixture->Run(std::move(run_params));
@@ -1638,14 +1447,6 @@
         auto frame_generator = CreateFromYuvFileFrameGenerator(
             video, ClipNameToClipPath("ConferenceMotion_1280_720_50"));
         alice->AddVideoConfig(std::move(video), std::move(frame_generator));
-<<<<<<< HEAD
-      },
-      [](PeerConfigurer* bob) {});
-  RunParams run_params(TimeDelta::Seconds(kTestDurationSec));
-  run_params.video_codecs = {VideoCodecConfig(
-      /*name=*/cricket::kVp9CodecName, /*required_params=*/{
-          {kVP9FmtpProfileId, VP9ProfileToString(VP9Profile::kProfile0)}})};
-=======
         alice->SetVideoCodecs({VideoCodecConfig(
             /*name=*/cricket::kVp9CodecName, /*required_params=*/{
                 {kVP9FmtpProfileId,
@@ -1658,7 +1459,6 @@
                  VP9ProfileToString(VP9Profile::kProfile0)}})});
       });
   RunParams run_params(TimeDelta::Seconds(kTestDurationSec));
->>>>>>> cbad18b1
   run_params.use_flex_fec = false;
   run_params.use_ulp_fec = false;
   fixture->Run(std::move(run_params));
@@ -1783,10 +1583,6 @@
       },
       [](PeerConfigurer* bob) {});
   RunParams run_params(TimeDelta::Seconds(kTestDurationSec));
-<<<<<<< HEAD
-  run_params.video_codecs = {VideoCodecConfig(cricket::kVp8CodecName)};
-=======
->>>>>>> cbad18b1
   run_params.use_flex_fec = false;
   run_params.use_ulp_fec = false;
   fixture->Run(std::move(run_params));
@@ -1812,10 +1608,6 @@
       },
       [](PeerConfigurer* bob) {});
   RunParams run_params(TimeDelta::Seconds(kTestDurationSec));
-<<<<<<< HEAD
-  run_params.video_codecs = {VideoCodecConfig(cricket::kVp8CodecName)};
-=======
->>>>>>> cbad18b1
   run_params.use_flex_fec = false;
   run_params.use_ulp_fec = false;
   fixture->Run(std::move(run_params));
@@ -1840,10 +1632,6 @@
       },
       [](PeerConfigurer* bob) {});
   RunParams run_params(TimeDelta::Seconds(kTestDurationSec));
-<<<<<<< HEAD
-  run_params.video_codecs = {VideoCodecConfig(cricket::kVp8CodecName)};
-=======
->>>>>>> cbad18b1
   run_params.use_flex_fec = false;
   run_params.use_ulp_fec = false;
   fixture->Run(std::move(run_params));
@@ -1978,10 +1766,7 @@
 }
 */
 
-<<<<<<< HEAD
-=======
 /*
->>>>>>> cbad18b1
 class PCDualStreamsTest : public ::testing::TestWithParam<int> {};
 
 // Disable dual video test on mobile device becuase it's too heavy.
