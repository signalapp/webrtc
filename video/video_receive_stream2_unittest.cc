/*
 *  Copyright 2017 The WebRTC Project Authors. All rights reserved.
 *
 *  Use of this source code is governed by a BSD-style license
 *  that can be found in the LICENSE file in the root of the source
 *  tree. An additional intellectual property rights grant can be found
 *  in the file PATENTS.  All contributing project authors may
 *  be found in the AUTHORS file in the root of the source tree.
 */

#include "video/video_receive_stream2.h"

#include <algorithm>
#include <limits>
#include <memory>
#include <tuple>
#include <utility>
#include <vector>

#include "absl/memory/memory.h"
#include "api/task_queue/default_task_queue_factory.h"
#include "api/test/mock_video_decoder.h"
#include "api/test/mock_video_decoder_factory.h"
#include "api/test/video/function_video_decoder_factory.h"
#include "api/video/video_frame.h"
#include "api/video_codecs/video_decoder.h"
#include "call/rtp_stream_receiver_controller.h"
#include "common_video/test/utilities.h"
#include "media/base/fake_video_renderer.h"
#include "media/engine/fake_webrtc_call.h"
#include "modules/pacing/packet_router.h"
#include "modules/rtp_rtcp/source/rtp_packet_to_send.h"
#include "modules/video_coding/encoded_frame.h"
#include "rtc_base/event.h"
#include "system_wrappers/include/clock.h"
#include "test/fake_decoder.h"
#include "test/gmock.h"
#include "test/gtest.h"
#include "test/mock_transport.h"
#include "test/run_loop.h"
#include "test/scoped_key_value_config.h"
#include "test/time_controller/simulated_time_controller.h"
#include "test/video_decoder_proxy_factory.h"
#include "video/call_stats2.h"

namespace webrtc {
namespace {

using ::testing::_;
using ::testing::AllOf;
using ::testing::ElementsAreArray;
using ::testing::Field;
using ::testing::InSequence;
using ::testing::Invoke;
using ::testing::IsEmpty;
using ::testing::Property;
using ::testing::SizeIs;
using ::testing::WithoutArgs;

constexpr int kDefaultTimeOutMs = 50;

class FrameObjectFake : public EncodedFrame {
 public:
  void SetPayloadType(uint8_t payload_type) { _payloadType = payload_type; }

  void SetRotation(const VideoRotation& rotation) { rotation_ = rotation; }

  void SetNtpTime(int64_t ntp_time_ms) { ntp_time_ms_ = ntp_time_ms; }

  int64_t ReceivedTime() const override { return 0; }

  int64_t RenderTime() const override { return _renderTimeMs; }
};

}  // namespace

class VideoReceiveStream2Test : public ::testing::Test {
 public:
  VideoReceiveStream2Test()
      : task_queue_factory_(CreateDefaultTaskQueueFactory()),
        h264_decoder_factory_(&mock_h264_video_decoder_),
        config_(&mock_transport_, &h264_decoder_factory_),
        call_stats_(Clock::GetRealTimeClock(), loop_.task_queue()) {
    fake_call_.SetFieldTrial("WebRTC-FrameBuffer3/arm:FrameBuffer3/");
  }
  ~VideoReceiveStream2Test() override {
    if (video_receive_stream_)
      video_receive_stream_->UnregisterFromTransport();
  }

  void SetUp() override {
    constexpr int kDefaultNumCpuCores = 2;
    config_.rtp.remote_ssrc = 1111;
    config_.rtp.local_ssrc = 2222;
    config_.renderer = &fake_renderer_;
    VideoReceiveStream::Decoder h264_decoder;
    h264_decoder.payload_type = 99;
    h264_decoder.video_format = SdpVideoFormat("H264");
    h264_decoder.video_format.parameters.insert(
        {"sprop-parameter-sets", "Z0IACpZTBYmI,aMljiA=="});
    config_.decoders.clear();
    config_.decoders.push_back(h264_decoder);

    clock_ = Clock::GetRealTimeClock();
    timing_ = new VCMTiming(clock_, fake_call_.trials());

    video_receive_stream_ =
        std::make_unique<webrtc::internal::VideoReceiveStream2>(
            task_queue_factory_.get(), &fake_call_, kDefaultNumCpuCores,
<<<<<<< HEAD
            &packet_router_, config_.Copy(), &call_stats_, clock_, timing_,
            &nack_periodic_processor_, nullptr);
=======
            &packet_router_, config_.Copy(), &call_stats_, clock_,
            absl::WrapUnique(timing_), &nack_periodic_processor_, nullptr);
>>>>>>> 8f9b44ba
    video_receive_stream_->RegisterWithTransport(
        &rtp_stream_receiver_controller_);
  }

 protected:
  test::RunLoop loop_;
  const std::unique_ptr<TaskQueueFactory> task_queue_factory_;
  test::VideoDecoderProxyFactory h264_decoder_factory_;
  NackPeriodicProcessor nack_periodic_processor_;
  VideoReceiveStream::Config config_;
  internal::CallStats call_stats_;
  MockVideoDecoder mock_h264_video_decoder_;
  cricket::FakeVideoRenderer fake_renderer_;
  cricket::FakeCall fake_call_;
  MockTransport mock_transport_;
  PacketRouter packet_router_;
  RtpStreamReceiverController rtp_stream_receiver_controller_;
  std::unique_ptr<webrtc::internal::VideoReceiveStream2> video_receive_stream_;
  Clock* clock_;
  VCMTiming* timing_;
};

TEST_F(VideoReceiveStream2Test, CreateFrameFromH264FmtpSpropAndIdr) {
  constexpr uint8_t idr_nalu[] = {0x05, 0xFF, 0xFF, 0xFF};
  RtpPacketToSend rtppacket(nullptr);
  uint8_t* payload = rtppacket.AllocatePayload(sizeof(idr_nalu));
  memcpy(payload, idr_nalu, sizeof(idr_nalu));
  rtppacket.SetMarker(true);
  rtppacket.SetSsrc(1111);
  rtppacket.SetPayloadType(99);
  rtppacket.SetSequenceNumber(1);
  rtppacket.SetTimestamp(0);
  rtc::Event init_decode_event;
  EXPECT_CALL(mock_h264_video_decoder_, Configure).WillOnce(WithoutArgs([&] {
    init_decode_event.Set();
    return true;
  }));
  EXPECT_CALL(mock_h264_video_decoder_, RegisterDecodeCompleteCallback(_));
  video_receive_stream_->Start();
  EXPECT_CALL(mock_h264_video_decoder_, Decode(_, false, _));
  RtpPacketReceived parsed_packet;
  ASSERT_TRUE(parsed_packet.Parse(rtppacket.data(), rtppacket.size()));
  rtp_stream_receiver_controller_.OnRtpPacket(parsed_packet);
  EXPECT_CALL(mock_h264_video_decoder_, Release());
  // Make sure the decoder thread had a chance to run.
  init_decode_event.Wait(kDefaultTimeOutMs);
}

TEST_F(VideoReceiveStream2Test, PlayoutDelay) {
  const VideoPlayoutDelay kPlayoutDelayMs = {123, 321};
  std::unique_ptr<FrameObjectFake> test_frame(new FrameObjectFake());
  test_frame->SetId(0);
  test_frame->SetPlayoutDelay(kPlayoutDelayMs);

  video_receive_stream_->OnCompleteFrame(std::move(test_frame));
<<<<<<< HEAD
  EXPECT_EQ(kPlayoutDelayMs.min_ms, timing_->min_playout_delay().ms());
  EXPECT_EQ(kPlayoutDelayMs.max_ms, timing_->max_playout_delay().ms());

  // Check that the biggest minimum delay is chosen.
  video_receive_stream_->SetMinimumPlayoutDelay(400);
  EXPECT_EQ(400, timing_->min_playout_delay().ms());
=======
  auto timings = timing_->GetTimings();
  EXPECT_EQ(kPlayoutDelayMs.min_ms, timings.min_playout_delay.ms());
  EXPECT_EQ(kPlayoutDelayMs.max_ms, timings.max_playout_delay.ms());

  // Check that the biggest minimum delay is chosen.
  video_receive_stream_->SetMinimumPlayoutDelay(400);
  timings = timing_->GetTimings();
  EXPECT_EQ(400, timings.min_playout_delay.ms());
>>>>>>> 8f9b44ba

  // Check base minimum delay validation.
  EXPECT_FALSE(video_receive_stream_->SetBaseMinimumPlayoutDelayMs(12345));
  EXPECT_FALSE(video_receive_stream_->SetBaseMinimumPlayoutDelayMs(-1));
  EXPECT_TRUE(video_receive_stream_->SetBaseMinimumPlayoutDelayMs(500));
<<<<<<< HEAD
  EXPECT_EQ(500, timing_->min_playout_delay().ms());
=======
  timings = timing_->GetTimings();
  EXPECT_EQ(500, timings.min_playout_delay.ms());
>>>>>>> 8f9b44ba

  // Check that intermidiate values are remembered and the biggest remembered
  // is chosen.
  video_receive_stream_->SetBaseMinimumPlayoutDelayMs(0);
<<<<<<< HEAD
  EXPECT_EQ(400, timing_->min_playout_delay().ms());

  video_receive_stream_->SetMinimumPlayoutDelay(0);
  EXPECT_EQ(123, timing_->min_playout_delay().ms());
}

TEST_F(VideoReceiveStream2Test, PlayoutDelayPreservesDefaultMaxValue) {
  const TimeDelta default_max_playout_latency = timing_->max_playout_delay();
=======
  timings = timing_->GetTimings();
  EXPECT_EQ(400, timings.min_playout_delay.ms());

  video_receive_stream_->SetMinimumPlayoutDelay(0);
  timings = timing_->GetTimings();
  EXPECT_EQ(123, timings.min_playout_delay.ms());
}

TEST_F(VideoReceiveStream2Test, PlayoutDelayPreservesDefaultMaxValue) {
  const TimeDelta default_max_playout_latency =
      timing_->GetTimings().max_playout_delay;
>>>>>>> 8f9b44ba
  const VideoPlayoutDelay kPlayoutDelayMs = {123, -1};

  std::unique_ptr<FrameObjectFake> test_frame(new FrameObjectFake());
  test_frame->SetId(0);
  test_frame->SetPlayoutDelay(kPlayoutDelayMs);

  video_receive_stream_->OnCompleteFrame(std::move(test_frame));

  // Ensure that -1 preserves default maximum value from `timing_`.
<<<<<<< HEAD
  EXPECT_EQ(kPlayoutDelayMs.min_ms, timing_->min_playout_delay().ms());
  EXPECT_NE(kPlayoutDelayMs.max_ms, timing_->max_playout_delay().ms());
  EXPECT_EQ(default_max_playout_latency, timing_->max_playout_delay());
}

TEST_F(VideoReceiveStream2Test, PlayoutDelayPreservesDefaultMinValue) {
  const TimeDelta default_min_playout_latency = timing_->min_playout_delay();
=======
  auto timings = timing_->GetTimings();
  EXPECT_EQ(kPlayoutDelayMs.min_ms, timings.min_playout_delay.ms());
  EXPECT_NE(kPlayoutDelayMs.max_ms, timings.max_playout_delay.ms());
  EXPECT_EQ(default_max_playout_latency, timings.max_playout_delay);
}

TEST_F(VideoReceiveStream2Test, PlayoutDelayPreservesDefaultMinValue) {
  const TimeDelta default_min_playout_latency =
      timing_->GetTimings().min_playout_delay;
>>>>>>> 8f9b44ba
  const VideoPlayoutDelay kPlayoutDelayMs = {-1, 321};

  std::unique_ptr<FrameObjectFake> test_frame(new FrameObjectFake());
  test_frame->SetId(0);
  test_frame->SetPlayoutDelay(kPlayoutDelayMs);

  video_receive_stream_->OnCompleteFrame(std::move(test_frame));

  // Ensure that -1 preserves default minimum value from `timing_`.
<<<<<<< HEAD
  EXPECT_NE(kPlayoutDelayMs.min_ms, timing_->min_playout_delay().ms());
  EXPECT_EQ(kPlayoutDelayMs.max_ms, timing_->max_playout_delay().ms());
  EXPECT_EQ(default_min_playout_latency, timing_->min_playout_delay());
=======
  auto timings = timing_->GetTimings();
  EXPECT_NE(kPlayoutDelayMs.min_ms, timings.min_playout_delay.ms());
  EXPECT_EQ(kPlayoutDelayMs.max_ms, timings.max_playout_delay.ms());
  EXPECT_EQ(default_min_playout_latency, timings.min_playout_delay);
>>>>>>> 8f9b44ba
}

TEST_F(VideoReceiveStream2Test, MaxCompositionDelayNotSetByDefault) {
  // Default with no playout delay set.
  std::unique_ptr<FrameObjectFake> test_frame0(new FrameObjectFake());
  test_frame0->SetId(0);
  video_receive_stream_->OnCompleteFrame(std::move(test_frame0));
  EXPECT_FALSE(timing_->MaxCompositionDelayInFrames());

  // Max composition delay not set for playout delay 0,0.
  std::unique_ptr<FrameObjectFake> test_frame1(new FrameObjectFake());
  test_frame1->SetId(1);
  test_frame1->SetPlayoutDelay({0, 0});
  video_receive_stream_->OnCompleteFrame(std::move(test_frame1));
  EXPECT_FALSE(timing_->MaxCompositionDelayInFrames());

  // Max composition delay not set for playout delay X,Y, where X,Y>0.
  std::unique_ptr<FrameObjectFake> test_frame2(new FrameObjectFake());
  test_frame2->SetId(2);
  test_frame2->SetPlayoutDelay({10, 30});
  video_receive_stream_->OnCompleteFrame(std::move(test_frame2));
  EXPECT_FALSE(timing_->MaxCompositionDelayInFrames());
}

TEST_F(VideoReceiveStream2Test, MaxCompositionDelaySetFromMaxPlayoutDelay) {
  // Max composition delay set if playout delay X,Y, where X=0,Y>0.
  const VideoPlayoutDelay kPlayoutDelayMs = {0, 50};
  const int kExpectedMaxCompositionDelayInFrames = 3;  // ~50 ms at 60 fps.
  std::unique_ptr<FrameObjectFake> test_frame(new FrameObjectFake());
  test_frame->SetId(0);
  test_frame->SetPlayoutDelay(kPlayoutDelayMs);
  video_receive_stream_->OnCompleteFrame(std::move(test_frame));
  EXPECT_EQ(kExpectedMaxCompositionDelayInFrames,
            timing_->MaxCompositionDelayInFrames());
}

class VideoReceiveStream2TestWithFakeDecoder : public ::testing::Test {
 public:
  VideoReceiveStream2TestWithFakeDecoder()
      : fake_decoder_factory_(
            []() { return std::make_unique<test::FakeDecoder>(); }),
        task_queue_factory_(CreateDefaultTaskQueueFactory()),
        config_(&mock_transport_, &fake_decoder_factory_),
        call_stats_(Clock::GetRealTimeClock(), loop_.task_queue()) {}
  ~VideoReceiveStream2TestWithFakeDecoder() override {
    if (video_receive_stream_)
      video_receive_stream_->UnregisterFromTransport();
  }

  void SetUp() override {
    config_.rtp.remote_ssrc = 1111;
    config_.rtp.local_ssrc = 2222;
    config_.renderer = &fake_renderer_;
    VideoReceiveStream::Decoder fake_decoder;
    fake_decoder.payload_type = 99;
    fake_decoder.video_format = SdpVideoFormat("VP8");
    config_.decoders.push_back(fake_decoder);
    clock_ = Clock::GetRealTimeClock();
    ReCreateReceiveStream(VideoReceiveStream::RecordingState());
  }

  void ReCreateReceiveStream(VideoReceiveStream::RecordingState state) {
    constexpr int kDefaultNumCpuCores = 2;
    if (video_receive_stream_) {
      video_receive_stream_->UnregisterFromTransport();
      video_receive_stream_ = nullptr;
    }
<<<<<<< HEAD
    timing_ = new VCMTiming(clock_);
    video_receive_stream_.reset(new webrtc::internal::VideoReceiveStream2(
        task_queue_factory_.get(), &fake_call_, kDefaultNumCpuCores,
        &packet_router_, config_.Copy(), &call_stats_, clock_, timing_,
        &nack_periodic_processor_, nullptr));
=======
    timing_ = new VCMTiming(clock_, fake_call_.trials());
    video_receive_stream_ =
        std::make_unique<webrtc::internal::VideoReceiveStream2>(
            task_queue_factory_.get(), &fake_call_, kDefaultNumCpuCores,
            &packet_router_, config_.Copy(), &call_stats_, clock_,
            absl::WrapUnique(timing_), &nack_periodic_processor_, nullptr);
>>>>>>> 8f9b44ba
    video_receive_stream_->RegisterWithTransport(
        &rtp_stream_receiver_controller_);
    video_receive_stream_->SetAndGetRecordingState(std::move(state), false);
  }

 protected:
  test::RunLoop loop_;
  test::FunctionVideoDecoderFactory fake_decoder_factory_;
  const std::unique_ptr<TaskQueueFactory> task_queue_factory_;
  NackPeriodicProcessor nack_periodic_processor_;
  VideoReceiveStream::Config config_;
  internal::CallStats call_stats_;
  cricket::FakeVideoRenderer fake_renderer_;
  MockTransport mock_transport_;
  PacketRouter packet_router_;
  RtpStreamReceiverController rtp_stream_receiver_controller_;
  cricket::FakeCall fake_call_;
  std::unique_ptr<webrtc::internal::VideoReceiveStream2> video_receive_stream_;
  Clock* clock_;
  VCMTiming* timing_;
};

TEST_F(VideoReceiveStream2TestWithFakeDecoder, PassesNtpTime) {
  const int64_t kNtpTimestamp = 12345;
  auto test_frame = std::make_unique<FrameObjectFake>();
  test_frame->SetPayloadType(99);
  test_frame->SetId(0);
  test_frame->SetNtpTime(kNtpTimestamp);

  video_receive_stream_->Start();
  video_receive_stream_->OnCompleteFrame(std::move(test_frame));
  EXPECT_TRUE(fake_renderer_.WaitForRenderedFrame(kDefaultTimeOutMs));
  EXPECT_EQ(kNtpTimestamp, fake_renderer_.ntp_time_ms());
}

TEST_F(VideoReceiveStream2TestWithFakeDecoder, PassesRotation) {
  const webrtc::VideoRotation kRotation = webrtc::kVideoRotation_180;
  auto test_frame = std::make_unique<FrameObjectFake>();
  test_frame->SetPayloadType(99);
  test_frame->SetId(0);
  test_frame->SetRotation(kRotation);

  video_receive_stream_->Start();
  video_receive_stream_->OnCompleteFrame(std::move(test_frame));
  EXPECT_TRUE(fake_renderer_.WaitForRenderedFrame(kDefaultTimeOutMs));

  EXPECT_EQ(kRotation, fake_renderer_.rotation());
}

TEST_F(VideoReceiveStream2TestWithFakeDecoder, PassesPacketInfos) {
  auto test_frame = std::make_unique<FrameObjectFake>();
  test_frame->SetPayloadType(99);
  test_frame->SetId(0);
  RtpPacketInfos packet_infos = CreatePacketInfos(3);
  test_frame->SetPacketInfos(packet_infos);

  video_receive_stream_->Start();
  video_receive_stream_->OnCompleteFrame(std::move(test_frame));
  EXPECT_TRUE(fake_renderer_.WaitForRenderedFrame(kDefaultTimeOutMs));

  EXPECT_THAT(fake_renderer_.packet_infos(), ElementsAreArray(packet_infos));
}

TEST_F(VideoReceiveStream2TestWithFakeDecoder, RenderedFrameUpdatesGetSources) {
  constexpr uint32_t kSsrc = 1111;
  constexpr uint32_t kCsrc = 9001;
  constexpr uint32_t kRtpTimestamp = 12345;

  // Prepare one video frame with per-packet information.
  auto test_frame = std::make_unique<FrameObjectFake>();
  test_frame->SetPayloadType(99);
  test_frame->SetId(0);
  RtpPacketInfos packet_infos;
  {
    RtpPacketInfos::vector_type infos;

    RtpPacketInfo info;
    info.set_ssrc(kSsrc);
    info.set_csrcs({kCsrc});
    info.set_rtp_timestamp(kRtpTimestamp);

    info.set_receive_time(clock_->CurrentTime() - TimeDelta::Millis(5000));
    infos.push_back(info);

    info.set_receive_time(clock_->CurrentTime() - TimeDelta::Millis(3000));
    infos.push_back(info);

    info.set_receive_time(clock_->CurrentTime() - TimeDelta::Millis(2000));
    infos.push_back(info);

    info.set_receive_time(clock_->CurrentTime() - TimeDelta::Millis(1000));
    infos.push_back(info);

    packet_infos = RtpPacketInfos(std::move(infos));
  }
  test_frame->SetPacketInfos(packet_infos);

  // Start receive stream.
  video_receive_stream_->Start();
  EXPECT_THAT(video_receive_stream_->GetSources(), IsEmpty());

  // Render one video frame.
  int64_t timestamp_ms_min = clock_->TimeInMilliseconds();
  video_receive_stream_->OnCompleteFrame(std::move(test_frame));
  EXPECT_TRUE(fake_renderer_.WaitForRenderedFrame(kDefaultTimeOutMs));
  int64_t timestamp_ms_max = clock_->TimeInMilliseconds();

  // Verify that the per-packet information is passed to the renderer.
  EXPECT_THAT(fake_renderer_.packet_infos(), ElementsAreArray(packet_infos));

  // Verify that the per-packet information also updates `GetSources()`.
  std::vector<RtpSource> sources = video_receive_stream_->GetSources();
  ASSERT_THAT(sources, SizeIs(2));
  {
    auto it = std::find_if(sources.begin(), sources.end(),
                           [](const RtpSource& source) {
                             return source.source_type() == RtpSourceType::SSRC;
                           });
    ASSERT_NE(it, sources.end());

    EXPECT_EQ(it->source_id(), kSsrc);
    EXPECT_EQ(it->source_type(), RtpSourceType::SSRC);
    EXPECT_EQ(it->rtp_timestamp(), kRtpTimestamp);
    EXPECT_GE(it->timestamp_ms(), timestamp_ms_min);
    EXPECT_LE(it->timestamp_ms(), timestamp_ms_max);
  }
  {
    auto it = std::find_if(sources.begin(), sources.end(),
                           [](const RtpSource& source) {
                             return source.source_type() == RtpSourceType::CSRC;
                           });
    ASSERT_NE(it, sources.end());

    EXPECT_EQ(it->source_id(), kCsrc);
    EXPECT_EQ(it->source_type(), RtpSourceType::CSRC);
    EXPECT_EQ(it->rtp_timestamp(), kRtpTimestamp);
    EXPECT_GE(it->timestamp_ms(), timestamp_ms_min);
    EXPECT_LE(it->timestamp_ms(), timestamp_ms_max);
  }
}

std::unique_ptr<FrameObjectFake> MakeFrameWithResolution(
    VideoFrameType frame_type,
    int picture_id,
    int width,
    int height) {
  auto frame = std::make_unique<FrameObjectFake>();
  frame->SetPayloadType(99);
  frame->SetId(picture_id);
  frame->SetFrameType(frame_type);
  frame->_encodedWidth = width;
  frame->_encodedHeight = height;
  return frame;
}

std::unique_ptr<FrameObjectFake> MakeFrame(VideoFrameType frame_type,
                                           int picture_id) {
  return MakeFrameWithResolution(frame_type, picture_id, 320, 240);
}

TEST_F(VideoReceiveStream2TestWithFakeDecoder,
       PassesFrameWhenEncodedFramesCallbackSet) {
  testing::MockFunction<void(const RecordableEncodedFrame&)> callback;
  video_receive_stream_->Start();
  // Expect a keyframe request to be generated
  EXPECT_CALL(mock_transport_, SendRtcp);
  EXPECT_CALL(callback, Call);
  video_receive_stream_->SetAndGetRecordingState(
      VideoReceiveStream::RecordingState(callback.AsStdFunction()), true);
  video_receive_stream_->OnCompleteFrame(
      MakeFrame(VideoFrameType::kVideoFrameKey, 0));
  EXPECT_TRUE(fake_renderer_.WaitForRenderedFrame(kDefaultTimeOutMs));
  video_receive_stream_->Stop();
}

TEST_F(VideoReceiveStream2TestWithFakeDecoder,
       MovesEncodedFrameDispatchStateWhenReCreating) {
  testing::MockFunction<void(const RecordableEncodedFrame&)> callback;
  video_receive_stream_->Start();
  // Expect a key frame request over RTCP.
  EXPECT_CALL(mock_transport_, SendRtcp).Times(1);
  video_receive_stream_->SetAndGetRecordingState(
      VideoReceiveStream::RecordingState(callback.AsStdFunction()), true);
  video_receive_stream_->Stop();
  VideoReceiveStream::RecordingState old_state =
      video_receive_stream_->SetAndGetRecordingState(
          VideoReceiveStream::RecordingState(), false);
  ReCreateReceiveStream(std::move(old_state));
  video_receive_stream_->Stop();
}

class VideoReceiveStream2TestWithSimulatedClock
    : public ::testing::TestWithParam<std::tuple<int, bool>> {
 public:
  class FakeRenderer : public rtc::VideoSinkInterface<webrtc::VideoFrame> {
   public:
    void SignalDoneAfterFrames(int num_frames_received) {
      signal_after_frame_count_ = num_frames_received;
      if (frame_count_ == signal_after_frame_count_)
        event_.Set();
    }

    void OnFrame(const webrtc::VideoFrame& frame) override {
      if (++frame_count_ == signal_after_frame_count_)
        event_.Set();
    }

    void WaitUntilDone() { event_.Wait(rtc::Event::kForever); }

   private:
    int signal_after_frame_count_ = std::numeric_limits<int>::max();
    int frame_count_ = 0;
    rtc::Event event_;
  };

  class FakeDecoder2 : public test::FakeDecoder {
   public:
    explicit FakeDecoder2(std::function<void()> decode_callback)
        : callback_(decode_callback) {}

    int32_t Decode(const EncodedImage& input,
                   bool missing_frames,
                   int64_t render_time_ms) override {
      int32_t result =
          FakeDecoder::Decode(input, missing_frames, render_time_ms);
      callback_();
      return result;
    }

   private:
    std::function<void()> callback_;
  };

  static VideoReceiveStream::Config GetConfig(
      Transport* transport,
      VideoDecoderFactory* decoder_factory,
      rtc::VideoSinkInterface<webrtc::VideoFrame>* renderer) {
    VideoReceiveStream::Config config(transport, decoder_factory);
    config.rtp.remote_ssrc = 1111;
    config.rtp.local_ssrc = 2222;
    config.rtp.nack.rtp_history_ms = std::get<0>(GetParam());  // rtx-time.
    config.renderer = renderer;
    VideoReceiveStream::Decoder fake_decoder;
    fake_decoder.payload_type = 99;
    fake_decoder.video_format = SdpVideoFormat("VP8");
    config.decoders.push_back(fake_decoder);
    return config;
  }

  VideoReceiveStream2TestWithSimulatedClock()
      : time_controller_(Timestamp::Millis(4711)),
        fake_decoder_factory_([this] {
          return std::make_unique<FakeDecoder2>([this] { OnFrameDecoded(); });
        }),
        config_(GetConfig(&mock_transport_,
                          &fake_decoder_factory_,
                          &fake_renderer_)),
        call_stats_(time_controller_.GetClock(), loop_.task_queue()),
<<<<<<< HEAD
        video_receive_stream_(time_controller_.GetTaskQueueFactory(),
                              &fake_call_,
                              /*num_cores=*/2,
                              &packet_router_,
                              config_.Copy(),
                              &call_stats_,
                              time_controller_.GetClock(),
                              new VCMTiming(time_controller_.GetClock()),
                              &nack_periodic_processor_,
                              nullptr) {
=======
        video_receive_stream_(
            time_controller_.GetTaskQueueFactory(),
            &fake_call_,
            /*num_cores=*/2,
            &packet_router_,
            config_.Copy(),
            &call_stats_,
            time_controller_.GetClock(),
            std::make_unique<VCMTiming>(time_controller_.GetClock(),
                                        fake_call_.trials()),
            &nack_periodic_processor_,
            nullptr) {
>>>>>>> 8f9b44ba
    if (std::get<1>(GetParam())) {
      fake_call_.SetFieldTrial("WebRTC-FrameBuffer3/arm:FrameBuffer3/");
    } else {
      fake_call_.SetFieldTrial("WebRTC-FrameBuffer3/arm:FrameBuffer2/");
    }
    video_receive_stream_.RegisterWithTransport(
        &rtp_stream_receiver_controller_);
    video_receive_stream_.Start();
  }

  ~VideoReceiveStream2TestWithSimulatedClock() override {
    video_receive_stream_.UnregisterFromTransport();
  }

  void OnFrameDecoded() { event_->Set(); }

  void PassEncodedFrameAndWait(std::unique_ptr<EncodedFrame> frame) {
    event_ = std::make_unique<rtc::Event>();
    // This call will eventually end up in the Decoded method where the
    // event is set.
    video_receive_stream_.OnCompleteFrame(std::move(frame));
    // FrameBuffer3 runs on the test sequence so flush to ensure that decoding
    // happens.
    loop_.Flush();
    ASSERT_TRUE(event_->Wait(1000));
  }

 protected:
  GlobalSimulatedTimeController time_controller_;
  test::RunLoop loop_;
  test::FunctionVideoDecoderFactory fake_decoder_factory_;
  MockTransport mock_transport_;
  FakeRenderer fake_renderer_;
  cricket::FakeCall fake_call_;
  NackPeriodicProcessor nack_periodic_processor_;
  VideoReceiveStream::Config config_;
  internal::CallStats call_stats_;
  PacketRouter packet_router_;
  RtpStreamReceiverController rtp_stream_receiver_controller_;
  webrtc::internal::VideoReceiveStream2 video_receive_stream_;
  std::unique_ptr<rtc::Event> event_;
};

TEST_P(VideoReceiveStream2TestWithSimulatedClock,
       RequestsKeyFramesUntilKeyFrameReceived) {
  auto tick = TimeDelta::Millis(std::get<0>(GetParam()) / 2);
  bool sent_rtcp = false;
  EXPECT_CALL(mock_transport_, SendRtcp)
      .Times(1)
      .WillOnce(Invoke([&sent_rtcp]() {
        sent_rtcp = true;
        return 0;
      }));
  video_receive_stream_.GenerateKeyFrame();
  PassEncodedFrameAndWait(MakeFrame(VideoFrameType::kVideoFrameDelta, 0));
  time_controller_.AdvanceTime(tick);
  loop_.Flush();
  PassEncodedFrameAndWait(MakeFrame(VideoFrameType::kVideoFrameDelta, 1));
  testing::Mock::VerifyAndClearExpectations(&mock_transport_);
  EXPECT_TRUE(sent_rtcp);

  // T+keyframetimeout: still no key frame received, expect key frame request
  // sent again.
  sent_rtcp = false;
  EXPECT_CALL(mock_transport_, SendRtcp)
      .Times(1)
      .WillOnce(Invoke([&sent_rtcp]() {
        sent_rtcp = true;
        return 0;
      }));
  time_controller_.AdvanceTime(tick);
  PassEncodedFrameAndWait(MakeFrame(VideoFrameType::kVideoFrameDelta, 2));
  loop_.PostTask([this]() { loop_.Quit(); });
  loop_.Run();
  testing::Mock::VerifyAndClearExpectations(&mock_transport_);
  EXPECT_TRUE(sent_rtcp);

  // T+keyframetimeout: now send a key frame - we should not observe new key
  // frame requests after this.
  EXPECT_CALL(mock_transport_, SendRtcp).Times(0);
  PassEncodedFrameAndWait(MakeFrame(VideoFrameType::kVideoFrameKey, 3));
  time_controller_.AdvanceTime(2 * tick);
  PassEncodedFrameAndWait(MakeFrame(VideoFrameType::kVideoFrameDelta, 4));
  loop_.PostTask([this]() { loop_.Quit(); });
  loop_.Run();
}

TEST_P(VideoReceiveStream2TestWithSimulatedClock,
       DispatchesEncodedFrameSequenceStartingWithKeyframeWithoutResolution) {
  video_receive_stream_.Start();
  testing::MockFunction<void(const RecordableEncodedFrame&)> callback;
  video_receive_stream_.SetAndGetRecordingState(
      VideoReceiveStream::RecordingState(callback.AsStdFunction()),
      /*generate_key_frame=*/false);

  InSequence s;
  EXPECT_CALL(
      callback,
      Call(AllOf(
          Property(&RecordableEncodedFrame::resolution,
                   Field(&RecordableEncodedFrame::EncodedResolution::width,
                         test::FakeDecoder::kDefaultWidth)),
          Property(&RecordableEncodedFrame::resolution,
                   Field(&RecordableEncodedFrame::EncodedResolution::height,
                         test::FakeDecoder::kDefaultHeight)))));
  EXPECT_CALL(callback, Call);

  fake_renderer_.SignalDoneAfterFrames(2);
  PassEncodedFrameAndWait(
      MakeFrameWithResolution(VideoFrameType::kVideoFrameKey, 0, 0, 0));
  PassEncodedFrameAndWait(
      MakeFrameWithResolution(VideoFrameType::kVideoFrameDelta, 1, 0, 0));
  fake_renderer_.WaitUntilDone();

  video_receive_stream_.Stop();
}

TEST_P(VideoReceiveStream2TestWithSimulatedClock,
       DispatchesEncodedFrameSequenceStartingWithKeyframeWithResolution) {
  video_receive_stream_.Start();
  testing::MockFunction<void(const RecordableEncodedFrame&)> callback;
  video_receive_stream_.SetAndGetRecordingState(
      VideoReceiveStream::RecordingState(callback.AsStdFunction()),
      /*generate_key_frame=*/false);

  InSequence s;
  EXPECT_CALL(
      callback,
      Call(AllOf(
          Property(
              &RecordableEncodedFrame::resolution,
              Field(&RecordableEncodedFrame::EncodedResolution::width, 1080)),
          Property(&RecordableEncodedFrame::resolution,
                   Field(&RecordableEncodedFrame::EncodedResolution::height,
                         720)))));
  EXPECT_CALL(callback, Call);

  fake_renderer_.SignalDoneAfterFrames(2);
  PassEncodedFrameAndWait(
      MakeFrameWithResolution(VideoFrameType::kVideoFrameKey, 0, 1080, 720));
  PassEncodedFrameAndWait(
      MakeFrameWithResolution(VideoFrameType::kVideoFrameDelta, 1, 0, 0));
  fake_renderer_.WaitUntilDone();

  video_receive_stream_.Stop();
}

INSTANTIATE_TEST_SUITE_P(
    RtxTime,
    VideoReceiveStream2TestWithSimulatedClock,
    ::testing::Combine(
        ::testing::Values(internal::VideoReceiveStream2::kMaxWaitForKeyFrameMs,
                          50 /*ms*/),
        ::testing::Bool()));

class VideoReceiveStream2TestWithLazyDecoderCreation : public ::testing::Test {
 public:
  VideoReceiveStream2TestWithLazyDecoderCreation()
      : task_queue_factory_(CreateDefaultTaskQueueFactory()),
        config_(&mock_transport_, &mock_h264_decoder_factory_),
        call_stats_(Clock::GetRealTimeClock(), loop_.task_queue()) {}

  ~VideoReceiveStream2TestWithLazyDecoderCreation() override {
    video_receive_stream_->UnregisterFromTransport();
  }

  void SetUp() override {
    fake_call_.SetFieldTrial("WebRTC-PreStreamDecoders/max:0/");
    constexpr int kDefaultNumCpuCores = 2;
    config_.rtp.remote_ssrc = 1111;
    config_.rtp.local_ssrc = 2222;
    config_.renderer = &fake_renderer_;
    VideoReceiveStream::Decoder h264_decoder;
    h264_decoder.payload_type = 99;
    h264_decoder.video_format = SdpVideoFormat("H264");
    h264_decoder.video_format.parameters.insert(
        {"sprop-parameter-sets", "Z0IACpZTBYmI,aMljiA=="});
    config_.decoders.clear();
    config_.decoders.push_back(h264_decoder);

    clock_ = Clock::GetRealTimeClock();
    timing_ = new VCMTiming(clock_, fake_call_.trials());

    video_receive_stream_ =
        std::make_unique<webrtc::internal::VideoReceiveStream2>(
            task_queue_factory_.get(), &fake_call_, kDefaultNumCpuCores,
<<<<<<< HEAD
            &packet_router_, config_.Copy(), &call_stats_, clock_, timing_,
            &nack_periodic_processor_, nullptr);
=======
            &packet_router_, config_.Copy(), &call_stats_, clock_,
            absl::WrapUnique(timing_), &nack_periodic_processor_, nullptr);
>>>>>>> 8f9b44ba
    video_receive_stream_->RegisterWithTransport(
        &rtp_stream_receiver_controller_);
  }

 protected:
  test::RunLoop loop_;
  const std::unique_ptr<TaskQueueFactory> task_queue_factory_;
  MockVideoDecoderFactory mock_h264_decoder_factory_;
  NackPeriodicProcessor nack_periodic_processor_;
  VideoReceiveStream::Config config_;
  internal::CallStats call_stats_;
  MockVideoDecoder mock_h264_video_decoder_;
  cricket::FakeVideoRenderer fake_renderer_;
  cricket::FakeCall fake_call_;
  MockTransport mock_transport_;
  PacketRouter packet_router_;
  RtpStreamReceiverController rtp_stream_receiver_controller_;
  std::unique_ptr<webrtc::internal::VideoReceiveStream2> video_receive_stream_;
  Clock* clock_;
  VCMTiming* timing_;
};

TEST_F(VideoReceiveStream2TestWithLazyDecoderCreation, LazyDecoderCreation) {
  constexpr uint8_t idr_nalu[] = {0x05, 0xFF, 0xFF, 0xFF};
  RtpPacketToSend rtppacket(nullptr);
  uint8_t* payload = rtppacket.AllocatePayload(sizeof(idr_nalu));
  memcpy(payload, idr_nalu, sizeof(idr_nalu));
  rtppacket.SetMarker(true);
  rtppacket.SetSsrc(1111);
  rtppacket.SetPayloadType(99);
  rtppacket.SetSequenceNumber(1);
  rtppacket.SetTimestamp(0);

  // No decoder is created here.
  EXPECT_CALL(mock_h264_decoder_factory_, CreateVideoDecoder(_)).Times(0);
  video_receive_stream_->Start();

  EXPECT_CALL(mock_h264_decoder_factory_, CreateVideoDecoder(_))
      .WillOnce(Invoke([this](const SdpVideoFormat& format) {
        test::VideoDecoderProxyFactory h264_decoder_factory(
            &mock_h264_video_decoder_);
        return h264_decoder_factory.CreateVideoDecoder(format);
      }));
  rtc::Event init_decode_event;
  EXPECT_CALL(mock_h264_video_decoder_, Configure).WillOnce(WithoutArgs([&] {
    init_decode_event.Set();
    return true;
  }));
  EXPECT_CALL(mock_h264_video_decoder_, RegisterDecodeCompleteCallback(_));
  EXPECT_CALL(mock_h264_video_decoder_, Decode(_, false, _));
  RtpPacketReceived parsed_packet;
  ASSERT_TRUE(parsed_packet.Parse(rtppacket.data(), rtppacket.size()));
  rtp_stream_receiver_controller_.OnRtpPacket(parsed_packet);
  EXPECT_CALL(mock_h264_video_decoder_, Release());

  // Make sure the decoder thread had a chance to run.
  init_decode_event.Wait(kDefaultTimeOutMs);
}

TEST_F(VideoReceiveStream2TestWithLazyDecoderCreation,
       DeregisterDecoderThatsNotCreated) {
  // No decoder is created here.
  EXPECT_CALL(mock_h264_decoder_factory_, CreateVideoDecoder(_)).Times(0);
  video_receive_stream_->Start();
  video_receive_stream_->Stop();
}

}  // namespace webrtc<|MERGE_RESOLUTION|>--- conflicted
+++ resolved
@@ -107,13 +107,8 @@
     video_receive_stream_ =
         std::make_unique<webrtc::internal::VideoReceiveStream2>(
             task_queue_factory_.get(), &fake_call_, kDefaultNumCpuCores,
-<<<<<<< HEAD
-            &packet_router_, config_.Copy(), &call_stats_, clock_, timing_,
-            &nack_periodic_processor_, nullptr);
-=======
             &packet_router_, config_.Copy(), &call_stats_, clock_,
             absl::WrapUnique(timing_), &nack_periodic_processor_, nullptr);
->>>>>>> 8f9b44ba
     video_receive_stream_->RegisterWithTransport(
         &rtp_stream_receiver_controller_);
   }
@@ -169,14 +164,6 @@
   test_frame->SetPlayoutDelay(kPlayoutDelayMs);
 
   video_receive_stream_->OnCompleteFrame(std::move(test_frame));
-<<<<<<< HEAD
-  EXPECT_EQ(kPlayoutDelayMs.min_ms, timing_->min_playout_delay().ms());
-  EXPECT_EQ(kPlayoutDelayMs.max_ms, timing_->max_playout_delay().ms());
-
-  // Check that the biggest minimum delay is chosen.
-  video_receive_stream_->SetMinimumPlayoutDelay(400);
-  EXPECT_EQ(400, timing_->min_playout_delay().ms());
-=======
   auto timings = timing_->GetTimings();
   EXPECT_EQ(kPlayoutDelayMs.min_ms, timings.min_playout_delay.ms());
   EXPECT_EQ(kPlayoutDelayMs.max_ms, timings.max_playout_delay.ms());
@@ -185,32 +172,17 @@
   video_receive_stream_->SetMinimumPlayoutDelay(400);
   timings = timing_->GetTimings();
   EXPECT_EQ(400, timings.min_playout_delay.ms());
->>>>>>> 8f9b44ba
 
   // Check base minimum delay validation.
   EXPECT_FALSE(video_receive_stream_->SetBaseMinimumPlayoutDelayMs(12345));
   EXPECT_FALSE(video_receive_stream_->SetBaseMinimumPlayoutDelayMs(-1));
   EXPECT_TRUE(video_receive_stream_->SetBaseMinimumPlayoutDelayMs(500));
-<<<<<<< HEAD
-  EXPECT_EQ(500, timing_->min_playout_delay().ms());
-=======
   timings = timing_->GetTimings();
   EXPECT_EQ(500, timings.min_playout_delay.ms());
->>>>>>> 8f9b44ba
 
   // Check that intermidiate values are remembered and the biggest remembered
   // is chosen.
   video_receive_stream_->SetBaseMinimumPlayoutDelayMs(0);
-<<<<<<< HEAD
-  EXPECT_EQ(400, timing_->min_playout_delay().ms());
-
-  video_receive_stream_->SetMinimumPlayoutDelay(0);
-  EXPECT_EQ(123, timing_->min_playout_delay().ms());
-}
-
-TEST_F(VideoReceiveStream2Test, PlayoutDelayPreservesDefaultMaxValue) {
-  const TimeDelta default_max_playout_latency = timing_->max_playout_delay();
-=======
   timings = timing_->GetTimings();
   EXPECT_EQ(400, timings.min_playout_delay.ms());
 
@@ -222,7 +194,6 @@
 TEST_F(VideoReceiveStream2Test, PlayoutDelayPreservesDefaultMaxValue) {
   const TimeDelta default_max_playout_latency =
       timing_->GetTimings().max_playout_delay;
->>>>>>> 8f9b44ba
   const VideoPlayoutDelay kPlayoutDelayMs = {123, -1};
 
   std::unique_ptr<FrameObjectFake> test_frame(new FrameObjectFake());
@@ -232,15 +203,6 @@
   video_receive_stream_->OnCompleteFrame(std::move(test_frame));
 
   // Ensure that -1 preserves default maximum value from `timing_`.
-<<<<<<< HEAD
-  EXPECT_EQ(kPlayoutDelayMs.min_ms, timing_->min_playout_delay().ms());
-  EXPECT_NE(kPlayoutDelayMs.max_ms, timing_->max_playout_delay().ms());
-  EXPECT_EQ(default_max_playout_latency, timing_->max_playout_delay());
-}
-
-TEST_F(VideoReceiveStream2Test, PlayoutDelayPreservesDefaultMinValue) {
-  const TimeDelta default_min_playout_latency = timing_->min_playout_delay();
-=======
   auto timings = timing_->GetTimings();
   EXPECT_EQ(kPlayoutDelayMs.min_ms, timings.min_playout_delay.ms());
   EXPECT_NE(kPlayoutDelayMs.max_ms, timings.max_playout_delay.ms());
@@ -250,7 +212,6 @@
 TEST_F(VideoReceiveStream2Test, PlayoutDelayPreservesDefaultMinValue) {
   const TimeDelta default_min_playout_latency =
       timing_->GetTimings().min_playout_delay;
->>>>>>> 8f9b44ba
   const VideoPlayoutDelay kPlayoutDelayMs = {-1, 321};
 
   std::unique_ptr<FrameObjectFake> test_frame(new FrameObjectFake());
@@ -260,16 +221,10 @@
   video_receive_stream_->OnCompleteFrame(std::move(test_frame));
 
   // Ensure that -1 preserves default minimum value from `timing_`.
-<<<<<<< HEAD
-  EXPECT_NE(kPlayoutDelayMs.min_ms, timing_->min_playout_delay().ms());
-  EXPECT_EQ(kPlayoutDelayMs.max_ms, timing_->max_playout_delay().ms());
-  EXPECT_EQ(default_min_playout_latency, timing_->min_playout_delay());
-=======
   auto timings = timing_->GetTimings();
   EXPECT_NE(kPlayoutDelayMs.min_ms, timings.min_playout_delay.ms());
   EXPECT_EQ(kPlayoutDelayMs.max_ms, timings.max_playout_delay.ms());
   EXPECT_EQ(default_min_playout_latency, timings.min_playout_delay);
->>>>>>> 8f9b44ba
 }
 
 TEST_F(VideoReceiveStream2Test, MaxCompositionDelayNotSetByDefault) {
@@ -337,20 +292,12 @@
       video_receive_stream_->UnregisterFromTransport();
       video_receive_stream_ = nullptr;
     }
-<<<<<<< HEAD
-    timing_ = new VCMTiming(clock_);
-    video_receive_stream_.reset(new webrtc::internal::VideoReceiveStream2(
-        task_queue_factory_.get(), &fake_call_, kDefaultNumCpuCores,
-        &packet_router_, config_.Copy(), &call_stats_, clock_, timing_,
-        &nack_periodic_processor_, nullptr));
-=======
     timing_ = new VCMTiming(clock_, fake_call_.trials());
     video_receive_stream_ =
         std::make_unique<webrtc::internal::VideoReceiveStream2>(
             task_queue_factory_.get(), &fake_call_, kDefaultNumCpuCores,
             &packet_router_, config_.Copy(), &call_stats_, clock_,
             absl::WrapUnique(timing_), &nack_periodic_processor_, nullptr);
->>>>>>> 8f9b44ba
     video_receive_stream_->RegisterWithTransport(
         &rtp_stream_receiver_controller_);
     video_receive_stream_->SetAndGetRecordingState(std::move(state), false);
@@ -609,18 +556,6 @@
                           &fake_decoder_factory_,
                           &fake_renderer_)),
         call_stats_(time_controller_.GetClock(), loop_.task_queue()),
-<<<<<<< HEAD
-        video_receive_stream_(time_controller_.GetTaskQueueFactory(),
-                              &fake_call_,
-                              /*num_cores=*/2,
-                              &packet_router_,
-                              config_.Copy(),
-                              &call_stats_,
-                              time_controller_.GetClock(),
-                              new VCMTiming(time_controller_.GetClock()),
-                              &nack_periodic_processor_,
-                              nullptr) {
-=======
         video_receive_stream_(
             time_controller_.GetTaskQueueFactory(),
             &fake_call_,
@@ -633,7 +568,6 @@
                                         fake_call_.trials()),
             &nack_periodic_processor_,
             nullptr) {
->>>>>>> 8f9b44ba
     if (std::get<1>(GetParam())) {
       fake_call_.SetFieldTrial("WebRTC-FrameBuffer3/arm:FrameBuffer3/");
     } else {
@@ -820,13 +754,8 @@
     video_receive_stream_ =
         std::make_unique<webrtc::internal::VideoReceiveStream2>(
             task_queue_factory_.get(), &fake_call_, kDefaultNumCpuCores,
-<<<<<<< HEAD
-            &packet_router_, config_.Copy(), &call_stats_, clock_, timing_,
-            &nack_periodic_processor_, nullptr);
-=======
             &packet_router_, config_.Copy(), &call_stats_, clock_,
             absl::WrapUnique(timing_), &nack_periodic_processor_, nullptr);
->>>>>>> 8f9b44ba
     video_receive_stream_->RegisterWithTransport(
         &rtp_stream_receiver_controller_);
   }
