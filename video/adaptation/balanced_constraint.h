/*
 *  Copyright 2020 The WebRTC Project Authors. All rights reserved.
 *
 *  Use of this source code is governed by a BSD-style license
 *  that can be found in the LICENSE file in the root of the source
 *  tree. An additional intellectual property rights grant can be found
 *  in the file PATENTS.  All contributing project authors may
 *  be found in the AUTHORS file in the root of the source tree.
 */

#ifndef VIDEO_ADAPTATION_BALANCED_CONSTRAINT_H_
#define VIDEO_ADAPTATION_BALANCED_CONSTRAINT_H_

#include <string>

#include "absl/types/optional.h"
#include "api/field_trials_view.h"
#include "api/sequence_checker.h"
#include "api/webrtc_key_value_config.h"
#include "call/adaptation/adaptation_constraint.h"
#include "call/adaptation/degradation_preference_provider.h"
#include "rtc_base/experiments/balanced_degradation_settings.h"
#include "rtc_base/system/no_unique_address.h"

namespace webrtc {

class BalancedConstraint : public AdaptationConstraint {
 public:
  BalancedConstraint(
      DegradationPreferenceProvider* degradation_preference_provider,
<<<<<<< HEAD
      const WebRtcKeyValueConfig& field_trials);
=======
      const FieldTrialsView& field_trials);
>>>>>>> 8f9b44ba
  ~BalancedConstraint() override = default;

  void OnEncoderTargetBitrateUpdated(
      absl::optional<uint32_t> encoder_target_bitrate_bps);

  // AdaptationConstraint implementation.
  std::string Name() const override { return "BalancedConstraint"; }
  bool IsAdaptationUpAllowed(
      const VideoStreamInputState& input_state,
      const VideoSourceRestrictions& restrictions_before,
      const VideoSourceRestrictions& restrictions_after) const override;

 private:
  RTC_NO_UNIQUE_ADDRESS SequenceChecker sequence_checker_;
  absl::optional<uint32_t> encoder_target_bitrate_bps_
      RTC_GUARDED_BY(&sequence_checker_);
  const BalancedDegradationSettings balanced_settings_;
  const DegradationPreferenceProvider* degradation_preference_provider_;
};

}  // namespace webrtc

#endif  // VIDEO_ADAPTATION_BALANCED_CONSTRAINT_H_<|MERGE_RESOLUTION|>--- conflicted
+++ resolved
@@ -28,11 +28,7 @@
  public:
   BalancedConstraint(
       DegradationPreferenceProvider* degradation_preference_provider,
-<<<<<<< HEAD
-      const WebRtcKeyValueConfig& field_trials);
-=======
       const FieldTrialsView& field_trials);
->>>>>>> 8f9b44ba
   ~BalancedConstraint() override = default;
 
   void OnEncoderTargetBitrateUpdated(
