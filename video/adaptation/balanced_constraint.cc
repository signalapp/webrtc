--- conflicted
+++ resolved
@@ -20,11 +20,7 @@
 
 BalancedConstraint::BalancedConstraint(
     DegradationPreferenceProvider* degradation_preference_provider,
-<<<<<<< HEAD
-    const WebRtcKeyValueConfig& field_trials)
-=======
     const FieldTrialsView& field_trials)
->>>>>>> 8f9b44ba
     : encoder_target_bitrate_bps_(absl::nullopt),
       balanced_settings_(field_trials),
       degradation_preference_provider_(degradation_preference_provider) {
