/*
 *  Copyright 2020 The WebRTC Project Authors. All rights reserved.
 *
 *  Use of this source code is governed by a BSD-style license
 *  that can be found in the LICENSE file in the root of the source
 *  tree. An additional intellectual property rights grant can be found
 *  in the file PATENTS.  All contributing project authors may
 *  be found in the AUTHORS file in the root of the source tree.
 */

#include "video/adaptation/video_stream_encoder_resource_manager.h"

#include <stdio.h>

#include <algorithm>
#include <cmath>
#include <limits>
#include <memory>
#include <utility>

#include "absl/algorithm/container.h"
#include "absl/base/macros.h"
#include "api/adaptation/resource.h"
#include "api/sequence_checker.h"
#include "api/task_queue/task_queue_base.h"
#include "api/video/video_adaptation_reason.h"
#include "api/video/video_source_interface.h"
#include "call/adaptation/video_source_restrictions.h"
#include "rtc_base/checks.h"
#include "rtc_base/logging.h"
#include "rtc_base/numerics/safe_conversions.h"
#include "rtc_base/ref_counted_object.h"
#include "rtc_base/strings/string_builder.h"
#include "rtc_base/time_utils.h"
#include "rtc_base/trace_event.h"
#include "video/adaptation/quality_scaler_resource.h"

namespace webrtc {

const int kDefaultInputPixelsWidth = 176;
const int kDefaultInputPixelsHeight = 144;

namespace {

constexpr const char* kPixelLimitResourceFieldTrialName =
    "WebRTC-PixelLimitResource";

bool IsResolutionScalingEnabled(DegradationPreference degradation_preference) {
  return degradation_preference == DegradationPreference::MAINTAIN_FRAMERATE ||
         degradation_preference == DegradationPreference::BALANCED;
}

bool IsFramerateScalingEnabled(DegradationPreference degradation_preference) {
  return degradation_preference == DegradationPreference::MAINTAIN_RESOLUTION ||
         degradation_preference == DegradationPreference::BALANCED;
}

std::string ToString(VideoAdaptationReason reason) {
  switch (reason) {
    case VideoAdaptationReason::kQuality:
      return "quality";
    case VideoAdaptationReason::kCpu:
      return "cpu";
  }
  RTC_CHECK_NOTREACHED();
}

std::vector<bool> GetActiveLayersFlags(const VideoCodec& codec) {
  std::vector<bool> flags;
  if (codec.codecType == VideoCodecType::kVideoCodecVP9) {
    flags.resize(codec.VP9().numberOfSpatialLayers);
    for (size_t i = 0; i < flags.size(); ++i) {
      flags[i] = codec.spatialLayers[i].active;
    }
  } else {
    flags.resize(codec.numberOfSimulcastStreams);
    for (size_t i = 0; i < flags.size(); ++i) {
      flags[i] = codec.simulcastStream[i].active;
    }
  }
  return flags;
}

bool EqualFlags(const std::vector<bool>& a, const std::vector<bool>& b) {
  if (a.size() != b.size())
    return false;
  return std::equal(a.begin(), a.end(), b.begin());
}

absl::optional<DataRate> GetSingleActiveLayerMaxBitrate(
    const VideoCodec& codec) {
  int num_active = 0;
  absl::optional<DataRate> max_bitrate;
  if (codec.codecType == VideoCodecType::kVideoCodecVP9) {
    for (int i = 0; i < codec.VP9().numberOfSpatialLayers; ++i) {
      if (codec.spatialLayers[i].active) {
        ++num_active;
        max_bitrate =
            DataRate::KilobitsPerSec(codec.spatialLayers[i].maxBitrate);
      }
    }
  } else {
    for (int i = 0; i < codec.numberOfSimulcastStreams; ++i) {
      if (codec.simulcastStream[i].active) {
        ++num_active;
        max_bitrate =
            DataRate::KilobitsPerSec(codec.simulcastStream[i].maxBitrate);
      }
    }
  }
  return (num_active > 1) ? absl::nullopt : max_bitrate;
}

}  // namespace

class VideoStreamEncoderResourceManager::InitialFrameDropper {
 public:
  explicit InitialFrameDropper(
      rtc::scoped_refptr<QualityScalerResource> quality_scaler_resource)
      : quality_scaler_resource_(quality_scaler_resource),
        quality_scaler_settings_(QualityScalerSettings::ParseFromFieldTrials()),
        has_seen_first_bwe_drop_(false),
        set_start_bitrate_(DataRate::Zero()),
        set_start_bitrate_time_ms_(0),
        initial_framedrop_(0),
        use_bandwidth_allocation_(false),
        bandwidth_allocation_(DataRate::Zero()),
        last_input_width_(0),
        last_input_height_(0),
        last_stream_configuration_changed_(false) {
    RTC_DCHECK(quality_scaler_resource_);
  }

  // Output signal.
  bool DropInitialFrames() const {
    return initial_framedrop_ < kMaxInitialFramedrop;
  }

  absl::optional<uint32_t> single_active_stream_pixels() const {
    return single_active_stream_pixels_;
  }

  absl::optional<uint32_t> UseBandwidthAllocationBps() const {
    return (use_bandwidth_allocation_ &&
            bandwidth_allocation_ > DataRate::Zero())
               ? absl::optional<uint32_t>(bandwidth_allocation_.bps())
               : absl::nullopt;
  }

  bool last_stream_configuration_changed() const {
    return last_stream_configuration_changed_;
  }

  // Input signals.
  void SetStartBitrate(DataRate start_bitrate, int64_t now_ms) {
    set_start_bitrate_ = start_bitrate;
    set_start_bitrate_time_ms_ = now_ms;
  }

  void SetBandwidthAllocation(DataRate bandwidth_allocation) {
    bandwidth_allocation_ = bandwidth_allocation;
  }

  void SetTargetBitrate(DataRate target_bitrate, int64_t now_ms) {
    if (set_start_bitrate_ > DataRate::Zero() && !has_seen_first_bwe_drop_ &&
        quality_scaler_resource_->is_started() &&
        quality_scaler_settings_.InitialBitrateIntervalMs() &&
        quality_scaler_settings_.InitialBitrateFactor()) {
      int64_t diff_ms = now_ms - set_start_bitrate_time_ms_;
      if (diff_ms <
              quality_scaler_settings_.InitialBitrateIntervalMs().value() &&
          (target_bitrate <
           (set_start_bitrate_ *
            quality_scaler_settings_.InitialBitrateFactor().value()))) {
        RTC_LOG(LS_INFO) << "Reset initial_framedrop_. Start bitrate: "
                         << set_start_bitrate_.bps()
                         << ", target bitrate: " << target_bitrate.bps();
        initial_framedrop_ = 0;
        has_seen_first_bwe_drop_ = true;
      }
    }
  }

  void OnEncoderSettingsUpdated(
      const VideoCodec& codec,
      const VideoAdaptationCounters& adaptation_counters) {
    last_stream_configuration_changed_ = false;
    std::vector<bool> active_flags = GetActiveLayersFlags(codec);
    // Check if the source resolution has changed for the external reasons,
    // i.e. without any adaptation from WebRTC.
    const bool source_resolution_changed =
        (last_input_width_ != codec.width ||
         last_input_height_ != codec.height) &&
        adaptation_counters.resolution_adaptations ==
            last_adaptation_counters_.resolution_adaptations;
    if (!EqualFlags(active_flags, last_active_flags_) ||
        source_resolution_changed) {
      // Streams configuration has changed.
      last_stream_configuration_changed_ = true;
      // Initial frame drop must be enabled because BWE might be way too low
      // for the selected resolution.
      if (quality_scaler_resource_->is_started()) {
        RTC_LOG(LS_INFO) << "Resetting initial_framedrop_ due to changed "
                            "stream parameters";
        initial_framedrop_ = 0;
        if (single_active_stream_pixels_ &&
            VideoStreamAdapter::GetSingleActiveLayerPixels(codec) >
                *single_active_stream_pixels_) {
          // Resolution increased.
          use_bandwidth_allocation_ = true;
        }
      }
    }
    last_adaptation_counters_ = adaptation_counters;
    last_active_flags_ = active_flags;
    last_input_width_ = codec.width;
    last_input_height_ = codec.height;
    single_active_stream_pixels_ =
        VideoStreamAdapter::GetSingleActiveLayerPixels(codec);
  }

  void OnFrameDroppedDueToSize() { ++initial_framedrop_; }

  void Disable() {
    initial_framedrop_ = kMaxInitialFramedrop;
    use_bandwidth_allocation_ = false;
  }

  void OnQualityScalerSettingsUpdated() {
    if (quality_scaler_resource_->is_started()) {
      // Restart frame drops due to size.
      initial_framedrop_ = 0;
    } else {
      // Quality scaling disabled so we shouldn't drop initial frames.
      Disable();
    }
  }

 private:
  // The maximum number of frames to drop at beginning of stream to try and
  // achieve desired bitrate.
  static const int kMaxInitialFramedrop = 4;

  const rtc::scoped_refptr<QualityScalerResource> quality_scaler_resource_;
  const QualityScalerSettings quality_scaler_settings_;
  bool has_seen_first_bwe_drop_;
  DataRate set_start_bitrate_;
  int64_t set_start_bitrate_time_ms_;
  // Counts how many frames we've dropped in the initial framedrop phase.
  int initial_framedrop_;
  absl::optional<uint32_t> single_active_stream_pixels_;
  bool use_bandwidth_allocation_;
  DataRate bandwidth_allocation_;

  std::vector<bool> last_active_flags_;
  VideoAdaptationCounters last_adaptation_counters_;
  int last_input_width_;
  int last_input_height_;
  bool last_stream_configuration_changed_;
};

VideoStreamEncoderResourceManager::VideoStreamEncoderResourceManager(
    VideoStreamInputStateProvider* input_state_provider,
    VideoStreamEncoderObserver* encoder_stats_observer,
    Clock* clock,
    bool experiment_cpu_load_estimator,
    std::unique_ptr<OveruseFrameDetector> overuse_detector,
    DegradationPreferenceProvider* degradation_preference_provider,
<<<<<<< HEAD
    const WebRtcKeyValueConfig& field_trials)
=======
    const FieldTrialsView& field_trials)
>>>>>>> 8f9b44ba
    : field_trials_(field_trials),
      degradation_preference_provider_(degradation_preference_provider),
      bitrate_constraint_(std::make_unique<BitrateConstraint>()),
      balanced_constraint_(
          std::make_unique<BalancedConstraint>(degradation_preference_provider_,
                                               field_trials)),
      encode_usage_resource_(
          EncodeUsageResource::Create(std::move(overuse_detector))),
      quality_scaler_resource_(QualityScalerResource::Create()),
      pixel_limit_resource_(nullptr),
      bandwidth_quality_scaler_resource_(
          BandwidthQualityScalerResource::Create()),
      encoder_queue_(nullptr),
      input_state_provider_(input_state_provider),
      adaptation_processor_(nullptr),
      encoder_stats_observer_(encoder_stats_observer),
      degradation_preference_(DegradationPreference::DISABLED),
      video_source_restrictions_(),
      balanced_settings_(field_trials),
      clock_(clock),
      experiment_cpu_load_estimator_(experiment_cpu_load_estimator),
      initial_frame_dropper_(
          std::make_unique<InitialFrameDropper>(quality_scaler_resource_)),
      quality_scaling_experiment_enabled_(QualityScalingExperiment::Enabled()),
      pixel_limit_resource_experiment_enabled_(
          field_trials.IsEnabled(kPixelLimitResourceFieldTrialName)),
      encoder_target_bitrate_bps_(absl::nullopt),
      quality_rampup_experiment_(
          QualityRampUpExperimentHelper::CreateIfEnabled(this, clock_)),
      encoder_settings_(absl::nullopt) {
  TRACE_EVENT0(
      "webrtc",
      "VideoStreamEncoderResourceManager::VideoStreamEncoderResourceManager");
  RTC_CHECK(degradation_preference_provider_);
  RTC_CHECK(encoder_stats_observer_);
}

VideoStreamEncoderResourceManager::~VideoStreamEncoderResourceManager() =
    default;

void VideoStreamEncoderResourceManager::Initialize(
    rtc::TaskQueue* encoder_queue) {
  RTC_DCHECK(!encoder_queue_);
  RTC_DCHECK(encoder_queue);
  encoder_queue_ = encoder_queue;
  encode_usage_resource_->RegisterEncoderTaskQueue(encoder_queue_->Get());
  quality_scaler_resource_->RegisterEncoderTaskQueue(encoder_queue_->Get());
  bandwidth_quality_scaler_resource_->RegisterEncoderTaskQueue(
      encoder_queue_->Get());
}

void VideoStreamEncoderResourceManager::SetAdaptationProcessor(
    ResourceAdaptationProcessorInterface* adaptation_processor,
    VideoStreamAdapter* stream_adapter) {
  RTC_DCHECK_RUN_ON(encoder_queue_);
  adaptation_processor_ = adaptation_processor;
  stream_adapter_ = stream_adapter;
}

void VideoStreamEncoderResourceManager::SetDegradationPreferences(
    DegradationPreference degradation_preference) {
  RTC_DCHECK_RUN_ON(encoder_queue_);
  degradation_preference_ = degradation_preference;
  UpdateStatsAdaptationSettings();
}

DegradationPreference
VideoStreamEncoderResourceManager::degradation_preference() const {
  RTC_DCHECK_RUN_ON(encoder_queue_);
  return degradation_preference_;
}

void VideoStreamEncoderResourceManager::ConfigureEncodeUsageResource() {
  RTC_DCHECK_RUN_ON(encoder_queue_);
  RTC_DCHECK(encoder_settings_.has_value());
  if (encode_usage_resource_->is_started()) {
    encode_usage_resource_->StopCheckForOveruse();
  } else {
    // If the resource has not yet started then it needs to be added.
    AddResource(encode_usage_resource_, VideoAdaptationReason::kCpu);
  }
  encode_usage_resource_->StartCheckForOveruse(GetCpuOveruseOptions());
}

void VideoStreamEncoderResourceManager::MaybeInitializePixelLimitResource() {
  RTC_DCHECK_RUN_ON(encoder_queue_);
  RTC_DCHECK(adaptation_processor_);
  RTC_DCHECK(!pixel_limit_resource_);
  if (!pixel_limit_resource_experiment_enabled_) {
    // The field trial is not running.
    return;
  }
  int max_pixels = 0;
  std::string pixel_limit_field_trial =
      field_trials_.Lookup(kPixelLimitResourceFieldTrialName);
  if (sscanf(pixel_limit_field_trial.c_str(), "Enabled-%d", &max_pixels) != 1) {
    RTC_LOG(LS_ERROR) << "Couldn't parse " << kPixelLimitResourceFieldTrialName
                      << " trial config: " << pixel_limit_field_trial;
    return;
  }
  RTC_LOG(LS_INFO) << "Running field trial "
                   << kPixelLimitResourceFieldTrialName << " configured to "
                   << max_pixels << " max pixels";
  // Configure the specified max pixels from the field trial. The pixel limit
  // resource is active for the lifetme of the stream (until
  // StopManagedResources() is called).
  pixel_limit_resource_ =
      PixelLimitResource::Create(encoder_queue_->Get(), input_state_provider_);
  pixel_limit_resource_->SetMaxPixels(max_pixels);
  AddResource(pixel_limit_resource_, VideoAdaptationReason::kCpu);
}

void VideoStreamEncoderResourceManager::StopManagedResources() {
  RTC_DCHECK_RUN_ON(encoder_queue_);
  RTC_DCHECK(adaptation_processor_);
  if (encode_usage_resource_->is_started()) {
    encode_usage_resource_->StopCheckForOveruse();
    RemoveResource(encode_usage_resource_);
  }
  if (quality_scaler_resource_->is_started()) {
    quality_scaler_resource_->StopCheckForOveruse();
    RemoveResource(quality_scaler_resource_);
  }
  if (pixel_limit_resource_) {
    RemoveResource(pixel_limit_resource_);
    pixel_limit_resource_ = nullptr;
  }
  if (bandwidth_quality_scaler_resource_->is_started()) {
    bandwidth_quality_scaler_resource_->StopCheckForOveruse();
    RemoveResource(bandwidth_quality_scaler_resource_);
  }
}

void VideoStreamEncoderResourceManager::AddResource(
    rtc::scoped_refptr<Resource> resource,
    VideoAdaptationReason reason) {
  RTC_DCHECK_RUN_ON(encoder_queue_);
  RTC_DCHECK(resource);
  bool inserted;
  std::tie(std::ignore, inserted) = resources_.emplace(resource, reason);
  RTC_DCHECK(inserted) << "Resource " << resource->Name()
                       << " already was inserted";
  adaptation_processor_->AddResource(resource);
}

void VideoStreamEncoderResourceManager::RemoveResource(
    rtc::scoped_refptr<Resource> resource) {
  {
    RTC_DCHECK_RUN_ON(encoder_queue_);
    RTC_DCHECK(resource);
    const auto& it = resources_.find(resource);
    RTC_DCHECK(it != resources_.end())
        << "Resource \"" << resource->Name() << "\" not found.";
    resources_.erase(it);
  }
  adaptation_processor_->RemoveResource(resource);
}

std::vector<AdaptationConstraint*>
VideoStreamEncoderResourceManager::AdaptationConstraints() const {
  RTC_DCHECK_RUN_ON(encoder_queue_);
  return {bitrate_constraint_.get(), balanced_constraint_.get()};
}

void VideoStreamEncoderResourceManager::SetEncoderSettings(
    EncoderSettings encoder_settings) {
  RTC_DCHECK_RUN_ON(encoder_queue_);
  encoder_settings_ = std::move(encoder_settings);
  bitrate_constraint_->OnEncoderSettingsUpdated(encoder_settings_);
  initial_frame_dropper_->OnEncoderSettingsUpdated(
      encoder_settings_->video_codec(), current_adaptation_counters_);
  MaybeUpdateTargetFrameRate();
  if (quality_rampup_experiment_) {
    quality_rampup_experiment_->ConfigureQualityRampupExperiment(
        initial_frame_dropper_->last_stream_configuration_changed(),
        initial_frame_dropper_->single_active_stream_pixels(),
        GetSingleActiveLayerMaxBitrate(encoder_settings_->video_codec()));
  }
}

void VideoStreamEncoderResourceManager::SetStartBitrate(
    DataRate start_bitrate) {
  RTC_DCHECK_RUN_ON(encoder_queue_);
  if (!start_bitrate.IsZero()) {
    encoder_target_bitrate_bps_ = start_bitrate.bps();
    bitrate_constraint_->OnEncoderTargetBitrateUpdated(
        encoder_target_bitrate_bps_);
    balanced_constraint_->OnEncoderTargetBitrateUpdated(
        encoder_target_bitrate_bps_);
  }
  initial_frame_dropper_->SetStartBitrate(start_bitrate,
                                          clock_->TimeInMicroseconds());
}

void VideoStreamEncoderResourceManager::SetTargetBitrate(
    DataRate target_bitrate) {
  RTC_DCHECK_RUN_ON(encoder_queue_);
  if (!target_bitrate.IsZero()) {
    encoder_target_bitrate_bps_ = target_bitrate.bps();
    bitrate_constraint_->OnEncoderTargetBitrateUpdated(
        encoder_target_bitrate_bps_);
    balanced_constraint_->OnEncoderTargetBitrateUpdated(
        encoder_target_bitrate_bps_);
  }
  initial_frame_dropper_->SetTargetBitrate(target_bitrate,
                                           clock_->TimeInMilliseconds());
}

void VideoStreamEncoderResourceManager::SetEncoderRates(
    const VideoEncoder::RateControlParameters& encoder_rates) {
  RTC_DCHECK_RUN_ON(encoder_queue_);
  encoder_rates_ = encoder_rates;
  initial_frame_dropper_->SetBandwidthAllocation(
      encoder_rates.bandwidth_allocation);
}

void VideoStreamEncoderResourceManager::OnFrameDroppedDueToSize() {
  RTC_DCHECK_RUN_ON(encoder_queue_);
  initial_frame_dropper_->OnFrameDroppedDueToSize();
  Adaptation reduce_resolution = stream_adapter_->GetAdaptDownResolution();
  if (reduce_resolution.status() == Adaptation::Status::kValid) {
    stream_adapter_->ApplyAdaptation(reduce_resolution,
                                     quality_scaler_resource_);
  }
}

void VideoStreamEncoderResourceManager::OnEncodeStarted(
    const VideoFrame& cropped_frame,
    int64_t time_when_first_seen_us) {
  RTC_DCHECK_RUN_ON(encoder_queue_);
  encode_usage_resource_->OnEncodeStarted(cropped_frame,
                                          time_when_first_seen_us);
}

void VideoStreamEncoderResourceManager::OnEncodeCompleted(
    const EncodedImage& encoded_image,
    int64_t time_sent_in_us,
    absl::optional<int> encode_duration_us,
    DataSize frame_size) {
  RTC_DCHECK_RUN_ON(encoder_queue_);
  // Inform `encode_usage_resource_` of the encode completed event.
  uint32_t timestamp = encoded_image.Timestamp();
  int64_t capture_time_us =
      encoded_image.capture_time_ms_ * rtc::kNumMicrosecsPerMillisec;
  encode_usage_resource_->OnEncodeCompleted(
      timestamp, time_sent_in_us, capture_time_us, encode_duration_us);
  quality_scaler_resource_->OnEncodeCompleted(encoded_image, time_sent_in_us);
  bandwidth_quality_scaler_resource_->OnEncodeCompleted(
      encoded_image, time_sent_in_us, frame_size.bytes());
}

void VideoStreamEncoderResourceManager::OnFrameDropped(
    EncodedImageCallback::DropReason reason) {
  RTC_DCHECK_RUN_ON(encoder_queue_);
  quality_scaler_resource_->OnFrameDropped(reason);
}

bool VideoStreamEncoderResourceManager::DropInitialFrames() const {
  RTC_DCHECK_RUN_ON(encoder_queue_);
  return initial_frame_dropper_->DropInitialFrames();
}

absl::optional<uint32_t>
VideoStreamEncoderResourceManager::SingleActiveStreamPixels() const {
  RTC_DCHECK_RUN_ON(encoder_queue_);
  return initial_frame_dropper_->single_active_stream_pixels();
}

absl::optional<uint32_t>
VideoStreamEncoderResourceManager::UseBandwidthAllocationBps() const {
  RTC_DCHECK_RUN_ON(encoder_queue_);
  return initial_frame_dropper_->UseBandwidthAllocationBps();
}

void VideoStreamEncoderResourceManager::OnMaybeEncodeFrame() {
  RTC_DCHECK_RUN_ON(encoder_queue_);
  initial_frame_dropper_->Disable();
  if (quality_rampup_experiment_ && quality_scaler_resource_->is_started()) {
    DataRate bandwidth = encoder_rates_.has_value()
                             ? encoder_rates_->bandwidth_allocation
                             : DataRate::Zero();
    quality_rampup_experiment_->PerformQualityRampupExperiment(
        quality_scaler_resource_, bandwidth,
        DataRate::BitsPerSec(encoder_target_bitrate_bps_.value_or(0)),
        GetSingleActiveLayerMaxBitrate(encoder_settings_->video_codec()));
  }
}

void VideoStreamEncoderResourceManager::UpdateQualityScalerSettings(
    absl::optional<VideoEncoder::QpThresholds> qp_thresholds) {
  RTC_DCHECK_RUN_ON(encoder_queue_);
  if (qp_thresholds.has_value()) {
    if (quality_scaler_resource_->is_started()) {
      quality_scaler_resource_->SetQpThresholds(qp_thresholds.value());
    } else {
      quality_scaler_resource_->StartCheckForOveruse(qp_thresholds.value());
      AddResource(quality_scaler_resource_, VideoAdaptationReason::kQuality);
    }
  } else if (quality_scaler_resource_->is_started()) {
    quality_scaler_resource_->StopCheckForOveruse();
    RemoveResource(quality_scaler_resource_);
  }
  initial_frame_dropper_->OnQualityScalerSettingsUpdated();
}

void VideoStreamEncoderResourceManager::UpdateBandwidthQualityScalerSettings(
    bool bandwidth_quality_scaling_allowed,
    const std::vector<VideoEncoder::ResolutionBitrateLimits>&
        resolution_bitrate_limits) {
  RTC_DCHECK_RUN_ON(encoder_queue_);

  if (!bandwidth_quality_scaling_allowed) {
    if (bandwidth_quality_scaler_resource_->is_started()) {
      bandwidth_quality_scaler_resource_->StopCheckForOveruse();
      RemoveResource(bandwidth_quality_scaler_resource_);
    }
  } else {
    if (!bandwidth_quality_scaler_resource_->is_started()) {
      // Before executing "StartCheckForOveruse",we must execute "AddResource"
      // firstly,because it can make the listener valid.
      AddResource(bandwidth_quality_scaler_resource_,
                  webrtc::VideoAdaptationReason::kQuality);
      bandwidth_quality_scaler_resource_->StartCheckForOveruse(
          resolution_bitrate_limits);
    }
  }
}

void VideoStreamEncoderResourceManager::ConfigureQualityScaler(
    const VideoEncoder::EncoderInfo& encoder_info) {
  RTC_DCHECK_RUN_ON(encoder_queue_);
  const auto scaling_settings = encoder_info.scaling_settings;
  const bool quality_scaling_allowed =
      IsResolutionScalingEnabled(degradation_preference_) &&
      (scaling_settings.thresholds.has_value() ||
       (encoder_settings_.has_value() &&
        encoder_settings_->encoder_config().is_quality_scaling_allowed)) &&
      encoder_info.is_qp_trusted.value_or(true);

  // TODO(https://crbug.com/webrtc/11222): Should this move to
  // QualityScalerResource?
  if (quality_scaling_allowed) {
    if (!quality_scaler_resource_->is_started()) {
      // Quality scaler has not already been configured.

      // Use experimental thresholds if available.
      absl::optional<VideoEncoder::QpThresholds> experimental_thresholds;
      if (quality_scaling_experiment_enabled_) {
        experimental_thresholds = QualityScalingExperiment::GetQpThresholds(
            GetVideoCodecTypeOrGeneric(encoder_settings_));
      }
      UpdateQualityScalerSettings(experimental_thresholds.has_value()
                                      ? experimental_thresholds
                                      : scaling_settings.thresholds);
    }
  } else {
    UpdateQualityScalerSettings(absl::nullopt);
  }

  // Set the qp-thresholds to the balanced settings if balanced mode.
  if (degradation_preference_ == DegradationPreference::BALANCED &&
      quality_scaler_resource_->is_started()) {
    absl::optional<VideoEncoder::QpThresholds> thresholds =
        balanced_settings_.GetQpThresholds(
            GetVideoCodecTypeOrGeneric(encoder_settings_),
            LastFrameSizeOrDefault());
    if (thresholds) {
      quality_scaler_resource_->SetQpThresholds(*thresholds);
    }
  }
  UpdateStatsAdaptationSettings();
}

void VideoStreamEncoderResourceManager::ConfigureBandwidthQualityScaler(
    const VideoEncoder::EncoderInfo& encoder_info) {
  RTC_DCHECK_RUN_ON(encoder_queue_);
  const bool bandwidth_quality_scaling_allowed =
      IsResolutionScalingEnabled(degradation_preference_) &&
      (encoder_settings_.has_value() &&
       encoder_settings_->encoder_config().is_quality_scaling_allowed) &&
      !encoder_info.is_qp_trusted.value_or(true);

  UpdateBandwidthQualityScalerSettings(bandwidth_quality_scaling_allowed,
                                       encoder_info.resolution_bitrate_limits);
  UpdateStatsAdaptationSettings();
}

VideoAdaptationReason VideoStreamEncoderResourceManager::GetReasonFromResource(
    rtc::scoped_refptr<Resource> resource) const {
  RTC_DCHECK_RUN_ON(encoder_queue_);
  const auto& registered_resource = resources_.find(resource);
  RTC_DCHECK(registered_resource != resources_.end())
      << resource->Name() << " not found.";
  return registered_resource->second;
}

// TODO(pbos): Lower these thresholds (to closer to 100%) when we handle
// pipelining encoders better (multiple input frames before something comes
// out). This should effectively turn off CPU adaptations for systems that
// remotely cope with the load right now.
CpuOveruseOptions VideoStreamEncoderResourceManager::GetCpuOveruseOptions()
    const {
  RTC_DCHECK_RUN_ON(encoder_queue_);
  // This is already ensured by the only caller of this method:
  // StartResourceAdaptation().
  RTC_DCHECK(encoder_settings_.has_value());
  CpuOveruseOptions options;
  // Hardware accelerated encoders are assumed to be pipelined; give them
  // additional overuse time.
  if (encoder_settings_->encoder_info().is_hardware_accelerated) {
    options.low_encode_usage_threshold_percent = 150;
    options.high_encode_usage_threshold_percent = 200;
  }
  if (experiment_cpu_load_estimator_) {
    options.filter_time_ms = 5 * rtc::kNumMillisecsPerSec;
  }
  return options;
}

int VideoStreamEncoderResourceManager::LastFrameSizeOrDefault() const {
  RTC_DCHECK_RUN_ON(encoder_queue_);
  return input_state_provider_->InputState()
      .single_active_stream_pixels()
      .value_or(
          input_state_provider_->InputState().frame_size_pixels().value_or(
              kDefaultInputPixelsWidth * kDefaultInputPixelsHeight));
}

void VideoStreamEncoderResourceManager::OnVideoSourceRestrictionsUpdated(
    VideoSourceRestrictions restrictions,
    const VideoAdaptationCounters& adaptation_counters,
    rtc::scoped_refptr<Resource> reason,
    const VideoSourceRestrictions& unfiltered_restrictions) {
  RTC_DCHECK_RUN_ON(encoder_queue_);
  current_adaptation_counters_ = adaptation_counters;

  // TODO(bugs.webrtc.org/11553) Remove reason parameter and add reset callback.
  if (!reason && adaptation_counters.Total() == 0) {
    // Adaptation was manually reset - clear the per-reason counters too.
    encoder_stats_observer_->ClearAdaptationStats();
  }

  video_source_restrictions_ = FilterRestrictionsByDegradationPreference(
      restrictions, degradation_preference_);
  MaybeUpdateTargetFrameRate();
}

void VideoStreamEncoderResourceManager::OnResourceLimitationChanged(
    rtc::scoped_refptr<Resource> resource,
    const std::map<rtc::scoped_refptr<Resource>, VideoAdaptationCounters>&
        resource_limitations) {
  RTC_DCHECK_RUN_ON(encoder_queue_);
  if (!resource) {
    encoder_stats_observer_->ClearAdaptationStats();
    return;
  }

  std::map<VideoAdaptationReason, VideoAdaptationCounters> limitations;
  for (auto& resource_counter : resource_limitations) {
    std::map<VideoAdaptationReason, VideoAdaptationCounters>::iterator it;
    bool inserted;
    std::tie(it, inserted) = limitations.emplace(
        GetReasonFromResource(resource_counter.first), resource_counter.second);
    if (!inserted && it->second.Total() < resource_counter.second.Total()) {
      it->second = resource_counter.second;
    }
  }

  VideoAdaptationReason adaptation_reason = GetReasonFromResource(resource);
  encoder_stats_observer_->OnAdaptationChanged(
      adaptation_reason, limitations[VideoAdaptationReason::kCpu],
      limitations[VideoAdaptationReason::kQuality]);

  if (quality_rampup_experiment_) {
    bool cpu_limited = limitations.at(VideoAdaptationReason::kCpu).Total() > 0;
    auto qp_resolution_adaptations =
        limitations.at(VideoAdaptationReason::kQuality).resolution_adaptations;
    quality_rampup_experiment_->cpu_adapted(cpu_limited);
    quality_rampup_experiment_->qp_resolution_adaptations(
        qp_resolution_adaptations);
  }

  RTC_LOG(LS_INFO) << ActiveCountsToString(limitations);
}

void VideoStreamEncoderResourceManager::MaybeUpdateTargetFrameRate() {
  RTC_DCHECK_RUN_ON(encoder_queue_);
  absl::optional<double> codec_max_frame_rate =
      encoder_settings_.has_value()
          ? absl::optional<double>(
                encoder_settings_->video_codec().maxFramerate)
          : absl::nullopt;
  // The current target framerate is the maximum frame rate as specified by
  // the current codec configuration or any limit imposed by the adaptation
  // module. This is used to make sure overuse detection doesn't needlessly
  // trigger in low and/or variable framerate scenarios.
  absl::optional<double> target_frame_rate =
      video_source_restrictions_.max_frame_rate();
  if (!target_frame_rate.has_value() ||
      (codec_max_frame_rate.has_value() &&
       codec_max_frame_rate.value() < target_frame_rate.value())) {
    target_frame_rate = codec_max_frame_rate;
  }
  encode_usage_resource_->SetTargetFrameRate(target_frame_rate);
}

void VideoStreamEncoderResourceManager::UpdateStatsAdaptationSettings() const {
  RTC_DCHECK_RUN_ON(encoder_queue_);
  VideoStreamEncoderObserver::AdaptationSettings cpu_settings(
      IsResolutionScalingEnabled(degradation_preference_),
      IsFramerateScalingEnabled(degradation_preference_));

  VideoStreamEncoderObserver::AdaptationSettings quality_settings =
      (quality_scaler_resource_->is_started() ||
       bandwidth_quality_scaler_resource_->is_started())
          ? cpu_settings
          : VideoStreamEncoderObserver::AdaptationSettings();
  encoder_stats_observer_->UpdateAdaptationSettings(cpu_settings,
                                                    quality_settings);
}

// static
std::string VideoStreamEncoderResourceManager::ActiveCountsToString(
    const std::map<VideoAdaptationReason, VideoAdaptationCounters>&
        active_counts) {
  rtc::StringBuilder ss;

  ss << "Downgrade counts: fps: {";
  for (auto& reason_count : active_counts) {
    ss << ToString(reason_count.first) << ":";
    ss << reason_count.second.fps_adaptations;
  }
  ss << "}, resolution {";
  for (auto& reason_count : active_counts) {
    ss << ToString(reason_count.first) << ":";
    ss << reason_count.second.resolution_adaptations;
  }
  ss << "}";

  return ss.Release();
}

void VideoStreamEncoderResourceManager::OnQualityRampUp() {
  RTC_DCHECK_RUN_ON(encoder_queue_);
  stream_adapter_->ClearRestrictions();
  quality_rampup_experiment_.reset();
}

bool VideoStreamEncoderResourceManager::IsSimulcast(
    const VideoEncoderConfig& encoder_config) {
  const std::vector<VideoStream>& simulcast_layers =
      encoder_config.simulcast_layers;
  if (simulcast_layers.size() <= 1) {
    return false;
  }

  if (simulcast_layers[0].active) {
    // We can't distinguish between simulcast and singlecast when only the
    // lowest spatial layer is active. Treat this case as simulcast.
    return true;
  }

  int num_active_layers =
      std::count_if(simulcast_layers.begin(), simulcast_layers.end(),
                    [](const VideoStream& layer) { return layer.active; });
  return num_active_layers > 1;
}

}  // namespace webrtc<|MERGE_RESOLUTION|>--- conflicted
+++ resolved
@@ -266,11 +266,7 @@
     bool experiment_cpu_load_estimator,
     std::unique_ptr<OveruseFrameDetector> overuse_detector,
     DegradationPreferenceProvider* degradation_preference_provider,
-<<<<<<< HEAD
-    const WebRtcKeyValueConfig& field_trials)
-=======
     const FieldTrialsView& field_trials)
->>>>>>> 8f9b44ba
     : field_trials_(field_trials),
       degradation_preference_provider_(degradation_preference_provider),
       bitrate_constraint_(std::make_unique<BitrateConstraint>()),
