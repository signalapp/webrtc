/*
 *  Copyright (c) 2012 The WebRTC project authors. All Rights Reserved.
 *
 *  Use of this source code is governed by a BSD-style license
 *  that can be found in the LICENSE file in the root of the source
 *  tree. An additional intellectual property rights grant can be found
 *  in the file PATENTS.  All contributing project authors may
 *  be found in the AUTHORS file in the root of the source tree.
 */

#include "video/encoder_rtcp_feedback.h"

#include <algorithm>
#include <utility>

#include "absl/types/optional.h"
#include "api/video_codecs/video_encoder.h"
#include "rtc_base/checks.h"
#include "rtc_base/experiments/keyframe_interval_settings.h"

namespace webrtc {

namespace {
constexpr int kMinKeyframeSendIntervalMs = 300;
}  // namespace

EncoderRtcpFeedback::EncoderRtcpFeedback(
    Clock* clock,
    const std::vector<uint32_t>& ssrcs,
    VideoStreamEncoderInterface* encoder,
    std::function<std::vector<RtpSequenceNumberMap::Info>(
        uint32_t ssrc,
        const std::vector<uint16_t>& seq_nums)> get_packet_infos)
    : clock_(clock),
      ssrcs_(ssrcs),
      get_packet_infos_(std::move(get_packet_infos)),
      video_stream_encoder_(encoder),
      time_last_packet_delivery_queue_(Timestamp::Millis(0)),
      min_keyframe_send_interval_(
          TimeDelta::Millis(KeyframeIntervalSettings::ParseFromFieldTrials()
                                .MinKeyframeSendIntervalMs()
                                .value_or(kMinKeyframeSendIntervalMs))) {
  RTC_DCHECK(!ssrcs.empty());
  packet_delivery_queue_.Detach();
}

// Called via Call::DeliverRtcp.
void EncoderRtcpFeedback::OnReceivedIntraFrameRequest(uint32_t ssrc) {
  RTC_DCHECK_RUN_ON(&packet_delivery_queue_);
  RTC_DCHECK(std::find(ssrcs_.begin(), ssrcs_.end(), ssrc) != ssrcs_.end());

  const Timestamp now = clock_->CurrentTime();
  if (time_last_packet_delivery_queue_ + min_keyframe_send_interval_ > now)
    return;

<<<<<<< HEAD
void EncoderRtcpFeedback::OnReceivedIntraFrameRequest(uint32_t ssrc) {
  RTC_DCHECK(HasSsrc(ssrc));
  {
    int64_t now_ms = clock_->TimeInMilliseconds();
    MutexLock lock(&mutex_);
    if (time_last_intra_request_ms_ + min_keyframe_send_interval_ms_ > now_ms) {
      return;
    }
    time_last_intra_request_ms_ = now_ms;
  }
=======
  time_last_packet_delivery_queue_ = now;
>>>>>>> cbad18b1

  // Always produce key frame for all streams.
  video_stream_encoder_->SendKeyFrame();
}

void EncoderRtcpFeedback::OnReceivedLossNotification(
    uint32_t ssrc,
    uint16_t seq_num_of_last_decodable,
    uint16_t seq_num_of_last_received,
    bool decodability_flag) {
  RTC_DCHECK(get_packet_infos_) << "Object initialization incomplete.";

  const std::vector<uint16_t> seq_nums = {seq_num_of_last_decodable,
                                          seq_num_of_last_received};
  const std::vector<RtpSequenceNumberMap::Info> infos =
      get_packet_infos_(ssrc, seq_nums);
  if (infos.empty()) {
    return;
  }
  RTC_DCHECK_EQ(infos.size(), 2u);

  const RtpSequenceNumberMap::Info& last_decodable = infos[0];
  const RtpSequenceNumberMap::Info& last_received = infos[1];

  VideoEncoder::LossNotification loss_notification;
  loss_notification.timestamp_of_last_decodable = last_decodable.timestamp;
  loss_notification.timestamp_of_last_received = last_received.timestamp;

  // Deduce decodability of the last received frame and of its dependencies.
  if (last_received.is_first && last_received.is_last) {
    // The frame consists of a single packet, and that packet has evidently
    // been received in full; the frame is therefore assemblable.
    // In this case, the decodability of the dependencies is communicated by
    // the decodability flag, and the frame itself is decodable if and only
    // if they are decodable.
    loss_notification.dependencies_of_last_received_decodable =
        decodability_flag;
    loss_notification.last_received_decodable = decodability_flag;
  } else if (last_received.is_first && !last_received.is_last) {
    // In this case, the decodability flag communicates the decodability of
    // the dependencies. If any is undecodable, we also know that the frame
    // itself will not be decodable; if all are decodable, the frame's own
    // decodability will remain unknown, as not all of its packets have
    // been received.
    loss_notification.dependencies_of_last_received_decodable =
        decodability_flag;
    loss_notification.last_received_decodable =
        !decodability_flag ? absl::make_optional(false) : absl::nullopt;
  } else if (!last_received.is_first && last_received.is_last) {
    if (decodability_flag) {
      // The frame has been received in full, and found to be decodable.
      // (Messages of this type are not sent by WebRTC at the moment, but are
      // theoretically possible, for example for serving as acks.)
      loss_notification.dependencies_of_last_received_decodable = true;
      loss_notification.last_received_decodable = true;
    } else {
      // It is impossible to tell whether some dependencies were undecodable,
      // or whether the frame was unassemblable, but in either case, the frame
      // itself was undecodable.
      loss_notification.dependencies_of_last_received_decodable = absl::nullopt;
      loss_notification.last_received_decodable = false;
    }
  } else {  // !last_received.is_first && !last_received.is_last
    if (decodability_flag) {
      // The frame has not yet been received in full, but no gaps have
      // been encountered so far, and the dependencies were all decodable.
      // (Messages of this type are not sent by WebRTC at the moment, but are
      // theoretically possible, for example for serving as acks.)
      loss_notification.dependencies_of_last_received_decodable = true;
      loss_notification.last_received_decodable = absl::nullopt;
    } else {
      // It is impossible to tell whether some dependencies were undecodable,
      // or whether the frame was unassemblable, but in either case, the frame
      // itself was undecodable.
      loss_notification.dependencies_of_last_received_decodable = absl::nullopt;
      loss_notification.last_received_decodable = false;
    }
  }

  video_stream_encoder_->OnLossNotification(loss_notification);
}

}  // namespace webrtc<|MERGE_RESOLUTION|>--- conflicted
+++ resolved
@@ -53,20 +53,7 @@
   if (time_last_packet_delivery_queue_ + min_keyframe_send_interval_ > now)
     return;
 
-<<<<<<< HEAD
-void EncoderRtcpFeedback::OnReceivedIntraFrameRequest(uint32_t ssrc) {
-  RTC_DCHECK(HasSsrc(ssrc));
-  {
-    int64_t now_ms = clock_->TimeInMilliseconds();
-    MutexLock lock(&mutex_);
-    if (time_last_intra_request_ms_ + min_keyframe_send_interval_ms_ > now_ms) {
-      return;
-    }
-    time_last_intra_request_ms_ = now_ms;
-  }
-=======
   time_last_packet_delivery_queue_ = now;
->>>>>>> cbad18b1
 
   // Always produce key frame for all streams.
   video_stream_encoder_->SendKeyFrame();
