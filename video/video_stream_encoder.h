--- conflicted
+++ resolved
@@ -40,11 +40,7 @@
 #include "rtc_base/task_queue.h"
 #include "rtc_base/thread_checker.h"
 #include "system_wrappers/include/clock.h"
-<<<<<<< HEAD
-#include "video/adaptation/resource_adaptation_processor.h"
-=======
 #include "video/adaptation/video_stream_encoder_resource_manager.h"
->>>>>>> 758c388d
 #include "video/encoder_bitrate_adjuster.h"
 #include "video/frame_encode_metadata_writer.h"
 #include "video/video_source_sink_controller.h"
@@ -110,12 +106,9 @@
   // Used for testing. For example the |ScalingObserverInterface| methods must
   // be called on |encoder_queue_|.
   rtc::TaskQueue* encoder_queue() { return &encoder_queue_; }
-<<<<<<< HEAD
-=======
   rtc::TaskQueue* resource_adaptation_queue() {
     return &resource_adaptation_queue_;
   }
->>>>>>> 758c388d
 
   void OnVideoSourceRestrictionsUpdated(
       VideoSourceRestrictions restrictions,
@@ -135,12 +128,6 @@
       ResourceAdaptationProcessorListener* adaptation_listener);
   void RemoveAdaptationListenerForTesting(
       ResourceAdaptationProcessorListener* adaptation_listener);
-
-  // Used for injected test resources.
-  // TODO(eshr): Move all adaptation tests out of VideoStreamEncoder tests.
-  void InjectAdaptationResource(Resource* resource,
-                                AdaptationObserverInterface::AdaptReason reason)
-      RTC_RUN_ON(&encoder_queue_);
 
  private:
   class VideoFrameInfo {
@@ -175,10 +162,7 @@
   };
 
   void ReconfigureEncoder() RTC_RUN_ON(&encoder_queue_);
-<<<<<<< HEAD
-=======
   void OnEncoderSettingsChanged() RTC_RUN_ON(&encoder_queue_);
->>>>>>> 758c388d
 
   // Implements VideoSinkInterface.
   void OnFrame(const VideoFrame& video_frame) override;
@@ -424,26 +408,6 @@
   // track of whether a request has been made or not.
   bool encoder_switch_requested_ RTC_GUARDED_BY(&encoder_queue_);
 
-<<<<<<< HEAD
-  // The controller updates the sink wants based on restrictions that come from
-  // the resource adaptation processor or adaptation due to bandwidth
-  // adaptation.
-  //
-  // This is used on the encoder queue, with a few exceptions:
-  // - VideoStreamEncoder::SetSource() invokes SetSource().
-  // - VideoStreamEncoder::SetSink() invokes SetRotationApplied() and
-  //   PushSourceSinkSettings().
-  // - VideoStreamEncoder::Stop() invokes SetSource().
-  // TODO(hbos): If these can be moved to the encoder queue,
-  // VideoSourceSinkController can be made single-threaded, and its lock can be
-  // replaced with a sequence checker.
-  std::unique_ptr<VideoSourceSinkController> video_source_sink_controller_;
-  std::unique_ptr<ResourceAdaptationProcessor> resource_adaptation_processor_
-      RTC_GUARDED_BY(&encoder_queue_);
-
-  // All public methods are proxied to |encoder_queue_|. It must must be
-  // destroyed first to make sure no tasks are run that use other members.
-=======
   // Provies video stream input states: current resolution and frame rate.
   // This class is thread-safe.
   VideoStreamInputStateProvider input_state_provider_;
@@ -473,7 +437,6 @@
   // ResourceAdaptationProcessor and its task queue to Call when processors are
   // multi-stream aware.
   rtc::TaskQueue resource_adaptation_queue_;
->>>>>>> 758c388d
   rtc::TaskQueue encoder_queue_;
 
   RTC_DISALLOW_COPY_AND_ASSIGN(VideoStreamEncoder);
