--- conflicted
+++ resolved
@@ -119,11 +119,7 @@
       const std::map<uint32_t, RtpPayloadState>& suspended_payload_states,
       FrameCountObserver* frame_count_observer,
       rtc::scoped_refptr<FrameTransformerInterface> frame_transformer,
-<<<<<<< HEAD
-      const WebRtcKeyValueConfig* field_trials = nullptr)
-=======
       const FieldTrialsView* field_trials = nullptr)
->>>>>>> 8f9b44ba
       : time_controller_(Timestamp::Millis(1000000)),
         config_(CreateVideoSendStreamConfig(&transport_,
                                             ssrcs,
@@ -166,11 +162,7 @@
       int payload_type,
       const std::map<uint32_t, RtpPayloadState>& suspended_payload_states,
       FrameCountObserver* frame_count_observer,
-<<<<<<< HEAD
-      const WebRtcKeyValueConfig* field_trials = nullptr)
-=======
       const FieldTrialsView* field_trials = nullptr)
->>>>>>> 8f9b44ba
       : RtpVideoSenderTestFixture(ssrcs,
                                   rtx_ssrcs,
                                   payload_type,
@@ -184,11 +176,7 @@
       const std::vector<uint32_t>& rtx_ssrcs,
       int payload_type,
       const std::map<uint32_t, RtpPayloadState>& suspended_payload_states,
-<<<<<<< HEAD
-      const WebRtcKeyValueConfig* field_trials = nullptr)
-=======
       const FieldTrialsView* field_trials = nullptr)
->>>>>>> 8f9b44ba
       : RtpVideoSenderTestFixture(ssrcs,
                                   rtx_ssrcs,
                                   payload_type,
