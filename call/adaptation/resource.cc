--- conflicted
+++ resolved
@@ -17,43 +17,6 @@
 
 ResourceListener::~ResourceListener() {}
 
-<<<<<<< HEAD
-Resource::Resource() : usage_state_(ResourceUsageState::kStable) {}
-
-Resource::~Resource() {
-  RTC_DCHECK(listeners_.empty());
-}
-
-void Resource::RegisterListener(ResourceListener* listener) {
-  RTC_DCHECK(listener);
-  RTC_DCHECK(absl::c_find(listeners_, listener) == listeners_.end())
-      << "ResourceListener was added twice.";
-  listeners_.push_back(listener);
-}
-
-void Resource::UnregisterListener(ResourceListener* listener) {
-  RTC_DCHECK(listener);
-  auto it = absl::c_find(listeners_, listener);
-  if (it != listeners_.end())
-    listeners_.erase(it);
-}
-
-ResourceUsageState Resource::usage_state() const {
-  return usage_state_;
-}
-
-ResourceListenerResponse Resource::OnResourceUsageStateMeasured(
-    ResourceUsageState usage_state) {
-  ResourceListenerResponse response = ResourceListenerResponse::kNothing;
-  usage_state_ = usage_state;
-  for (auto* listener : listeners_) {
-    ResourceListenerResponse listener_response =
-        listener->OnResourceUsageStateMeasured(*this);
-    if (listener_response != ResourceListenerResponse::kNothing)
-      response = listener_response;
-  }
-  return response;
-=======
 Resource::Resource()
     : encoder_queue_(nullptr),
       resource_adaptation_queue_(nullptr),
@@ -125,7 +88,6 @@
   if (!listener_)
     return;
   listener_->OnResourceUsageStateMeasured(this);
->>>>>>> 758c388d
 }
 
 }  // namespace webrtc