# Copyright (c) 2019 The WebRTC project authors. All Rights Reserved.
#
# Use of this source code is governed by a BSD-style license
# that can be found in the LICENSE file in the root of the source
# tree. An additional intellectual property rights grant can be found
# in the file PATENTS.  All contributing project authors may
# be found in the AUTHORS file in the root of the source tree.

import("../../webrtc.gni")

rtc_library("resource_adaptation") {
  sources = [
    "encoder_settings.cc",
    "encoder_settings.h",
<<<<<<< HEAD
    "new_resource_adaptation_processor_poc.cc",
    "new_resource_adaptation_processor_poc.h",
    "resource.cc",
    "resource.h",
    "resource_adaptation_processor_interface.cc",
    "resource_adaptation_processor_interface.h",
    "resource_consumer.cc",
    "resource_consumer.h",
    "resource_consumer_configuration.cc",
    "resource_consumer_configuration.h",
=======
    "resource.cc",
    "resource.h",
    "resource_adaptation_processor.cc",
    "resource_adaptation_processor.h",
    "resource_adaptation_processor_interface.cc",
    "resource_adaptation_processor_interface.h",
>>>>>>> 758c388d
    "video_source_restrictions.cc",
    "video_source_restrictions.h",
    "video_stream_adapter.cc",
    "video_stream_adapter.h",
    "video_stream_input_state.cc",
    "video_stream_input_state.h",
    "video_stream_input_state_provider.cc",
    "video_stream_input_state_provider.h",
  ]
  deps = [
    "../../api:rtp_parameters",
    "../../api:scoped_refptr",
    "../../api/video:video_adaptation",
    "../../api/video:video_frame",
    "../../api/video:video_stream_encoder",
    "../../api/video_codecs:video_codecs_api",
    "../../modules/video_coding:video_coding_utility",
    "../../rtc_base:checks",
    "../../rtc_base:rtc_base_approved",
<<<<<<< HEAD
=======
    "../../rtc_base:rtc_task_queue",
    "../../rtc_base/experiments:balanced_degradation_settings",
    "../../rtc_base/synchronization:sequence_checker",
>>>>>>> 758c388d
    "//third_party/abseil-cpp/absl/algorithm:container",
    "//third_party/abseil-cpp/absl/types:optional",
  ]
}

if (rtc_include_tests) {
  rtc_library("resource_adaptation_tests") {
    testonly = true

    sources = [
<<<<<<< HEAD
      "new_resource_adaptation_processor_poc_unittest.cc",
      "resource_unittest.cc",
=======
      "resource_adaptation_processor_unittest.cc",
      "resource_unittest.cc",
      "video_source_restrictions_unittest.cc",
      "video_stream_adapter_unittest.cc",
      "video_stream_input_state_provider_unittest.cc",
>>>>>>> 758c388d
    ]
    deps = [
      ":resource_adaptation",
      ":resource_adaptation_test_utilities",
      "../../api:scoped_refptr",
      "../../api/task_queue:default_task_queue_factory",
      "../../api/task_queue:task_queue",
      "../../api/video:video_adaptation",
      "../../api/video_codecs:video_codecs_api",
      "../../rtc_base:checks",
      "../../rtc_base:rtc_base_approved",
      "../../rtc_base:rtc_task_queue",
      "../../rtc_base:task_queue_for_test",
      "../../test:field_trial",
      "../../test:rtc_expect_death",
      "../../test:test_support",
      "//third_party/abseil-cpp/absl/types:optional",
    ]
  }

  rtc_source_set("resource_adaptation_test_utilities") {
    testonly = true

    sources = [
      "test/fake_frame_rate_provider.cc",
      "test/fake_frame_rate_provider.h",
      "test/fake_resource.cc",
      "test/fake_resource.h",
    ]
    deps = [
      ":resource_adaptation",
      "../../api/video:video_stream_encoder",
      "../../rtc_base:rtc_base_approved",
      "../../test:test_support",
    ]
  }
}<|MERGE_RESOLUTION|>--- conflicted
+++ resolved
@@ -12,25 +12,12 @@
   sources = [
     "encoder_settings.cc",
     "encoder_settings.h",
-<<<<<<< HEAD
-    "new_resource_adaptation_processor_poc.cc",
-    "new_resource_adaptation_processor_poc.h",
-    "resource.cc",
-    "resource.h",
-    "resource_adaptation_processor_interface.cc",
-    "resource_adaptation_processor_interface.h",
-    "resource_consumer.cc",
-    "resource_consumer.h",
-    "resource_consumer_configuration.cc",
-    "resource_consumer_configuration.h",
-=======
     "resource.cc",
     "resource.h",
     "resource_adaptation_processor.cc",
     "resource_adaptation_processor.h",
     "resource_adaptation_processor_interface.cc",
     "resource_adaptation_processor_interface.h",
->>>>>>> 758c388d
     "video_source_restrictions.cc",
     "video_source_restrictions.h",
     "video_stream_adapter.cc",
@@ -50,12 +37,9 @@
     "../../modules/video_coding:video_coding_utility",
     "../../rtc_base:checks",
     "../../rtc_base:rtc_base_approved",
-<<<<<<< HEAD
-=======
     "../../rtc_base:rtc_task_queue",
     "../../rtc_base/experiments:balanced_degradation_settings",
     "../../rtc_base/synchronization:sequence_checker",
->>>>>>> 758c388d
     "//third_party/abseil-cpp/absl/algorithm:container",
     "//third_party/abseil-cpp/absl/types:optional",
   ]
@@ -66,16 +50,11 @@
     testonly = true
 
     sources = [
-<<<<<<< HEAD
-      "new_resource_adaptation_processor_poc_unittest.cc",
-      "resource_unittest.cc",
-=======
       "resource_adaptation_processor_unittest.cc",
       "resource_unittest.cc",
       "video_source_restrictions_unittest.cc",
       "video_stream_adapter_unittest.cc",
       "video_stream_input_state_provider_unittest.cc",
->>>>>>> 758c388d
     ]
     deps = [
       ":resource_adaptation",
