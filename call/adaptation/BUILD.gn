--- conflicted
+++ resolved
@@ -34,10 +34,7 @@
   deps = [
     "../../api:rtp_parameters",
     "../../api:scoped_refptr",
-<<<<<<< HEAD
-=======
     "../../api:sequence_checker",
->>>>>>> cbad18b1
     "../../api/adaptation:resource_adaptation_api",
     "../../api/task_queue:task_queue",
     "../../api/video:video_adaptation",
@@ -50,10 +47,6 @@
     "../../rtc_base:rtc_task_queue",
     "../../rtc_base/experiments:balanced_degradation_settings",
     "../../rtc_base/synchronization:mutex",
-<<<<<<< HEAD
-    "../../rtc_base/synchronization:sequence_checker",
-=======
->>>>>>> cbad18b1
     "../../rtc_base/system:no_unique_address",
     "../../rtc_base/task_utils:to_queued_task",
   ]
@@ -115,18 +108,11 @@
     deps = [
       ":resource_adaptation",
       "../../api:scoped_refptr",
-<<<<<<< HEAD
-=======
       "../../api:sequence_checker",
->>>>>>> cbad18b1
       "../../api/adaptation:resource_adaptation_api",
       "../../api/task_queue:task_queue",
       "../../api/video:video_stream_encoder",
       "../../rtc_base:rtc_base_approved",
-<<<<<<< HEAD
-      "../../rtc_base/synchronization:sequence_checker",
-=======
->>>>>>> cbad18b1
       "../../rtc_base/task_utils:to_queued_task",
       "../../test:test_support",
     ]
