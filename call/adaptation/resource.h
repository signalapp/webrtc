--- conflicted
+++ resolved
@@ -15,14 +15,11 @@
 #include <vector>
 
 #include "absl/types/optional.h"
-<<<<<<< HEAD
-=======
 #include "api/scoped_refptr.h"
 #include "call/adaptation/video_source_restrictions.h"
 #include "call/adaptation/video_stream_input_state.h"
 #include "rtc_base/ref_count.h"
 #include "rtc_base/task_queue.h"
->>>>>>> 758c388d
 
 namespace webrtc {
 
@@ -35,77 +32,11 @@
   kUnderuse,
 };
 
-<<<<<<< HEAD
-enum class ResourceListenerResponse {
-  kNothing,
-  // This response is only applicable to QualityScaler-based resources.
-  // It tells the QualityScaler to increase its QP measurement frequency.
-  //
-  // This is modelled after AdaptationObserverInterface::AdaptDown()'s return
-  // value. The method comment says "Returns false if a downgrade was requested
-  // but the request did not result in a new limiting resolution or fps."
-  // However the actual implementation seems to be: Return false if
-  // !has_input_video_ or if we use balanced degradation preference and we DID
-  // adapt frame rate but the difference between input frame rate and balanced
-  // settings' min fps is less than the balanced settings' min fps diff - in all
-  // other cases, return true whether or not adaptation happened.
-  //
-  // For QualityScaler-based resources, kQualityScalerShouldIncreaseFrequency
-  // maps to "return false" and kNothing maps to "return true".
-  //
-  // TODO(https://crbug.com/webrtc/11222): Remove this enum. Resource
-  // measurements and adaptation decisions need to be separated in order to
-  // support injectable adaptation modules, multi-stream aware adaptation and
-  // decision-making logic based on multiple resources.
-  kQualityScalerShouldIncreaseFrequency,
-};
-
-=======
->>>>>>> 758c388d
 class ResourceListener {
  public:
   virtual ~ResourceListener();
 
   // Informs the listener of a new measurement of resource usage. This means
-<<<<<<< HEAD
-  // that |resource.usage_state()| is now up-to-date.
-  //
-  // The listener may influence the resource that signaled the measurement
-  // according to the returned ResourceListenerResponse enum.
-  virtual ResourceListenerResponse OnResourceUsageStateMeasured(
-      const Resource& resource) = 0;
-};
-
-// A Resource is something which can be measured as "overused", "stable" or
-// "underused". When the resource usage changes, listeners of the resource are
-// informed.
-//
-// Implementations of this interface are responsible for performing resource
-// usage measurements and invoking OnResourceUsageStateMeasured().
-class Resource {
- public:
-  // By default, usage_state() is kStable until a measurement is made.
-  Resource();
-  virtual ~Resource();
-
-  void RegisterListener(ResourceListener* listener);
-  void UnregisterListener(ResourceListener* listener);
-
-  ResourceUsageState usage_state() const;
-
-  virtual std::string name() const = 0;
-
- protected:
-  // Updates the usage state and informs all registered listeners.
-  // Returns the result of the last listener's OnResourceUsageStateMeasured()
-  // call that was not kNothing, else kNothing.
-  ResourceListenerResponse OnResourceUsageStateMeasured(
-      ResourceUsageState usage_state);
-
- private:
-  ResourceUsageState usage_state_;
-  std::vector<ResourceListener*> listeners_;
-=======
   // that |resource->usage_state()| is now up-to-date.
   virtual void OnResourceUsageStateMeasured(
       rtc::scoped_refptr<Resource> resource) = 0;
@@ -154,7 +85,6 @@
   absl::optional<ResourceUsageState> usage_state_
       RTC_GUARDED_BY(resource_adaptation_queue_);
   ResourceListener* listener_ RTC_GUARDED_BY(resource_adaptation_queue_);
->>>>>>> 758c388d
 };
 
 }  // namespace webrtc
