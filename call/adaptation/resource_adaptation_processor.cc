/*
 *  Copyright 2020 The WebRTC Project Authors. All rights reserved.
 *
 *  Use of this source code is governed by a BSD-style license
 *  that can be found in the LICENSE file in the root of the source
 *  tree. An additional intellectual property rights grant can be found
 *  in the file PATENTS.  All contributing project authors may
 *  be found in the AUTHORS file in the root of the source tree.
 */

#include "call/adaptation/resource_adaptation_processor.h"

#include <algorithm>
#include <string>
#include <utility>

#include "absl/algorithm/container.h"
<<<<<<< HEAD
=======
#include "api/sequence_checker.h"
>>>>>>> cbad18b1
#include "api/video/video_adaptation_counters.h"
#include "call/adaptation/video_stream_adapter.h"
#include "rtc_base/logging.h"
#include "rtc_base/ref_counted_object.h"
#include "rtc_base/strings/string_builder.h"
<<<<<<< HEAD
#include "rtc_base/synchronization/sequence_checker.h"
=======
>>>>>>> cbad18b1
#include "rtc_base/task_utils/to_queued_task.h"

namespace webrtc {

ResourceAdaptationProcessor::ResourceListenerDelegate::ResourceListenerDelegate(
    ResourceAdaptationProcessor* processor)
    : task_queue_(nullptr), processor_(processor) {}

void ResourceAdaptationProcessor::ResourceListenerDelegate::SetTaskQueue(
    TaskQueueBase* task_queue) {
  RTC_DCHECK(!task_queue_);
  RTC_DCHECK(task_queue);
  task_queue_ = task_queue;
  RTC_DCHECK_RUN_ON(task_queue_);
}

void ResourceAdaptationProcessor::ResourceListenerDelegate::
    OnProcessorDestroyed() {
  RTC_DCHECK_RUN_ON(task_queue_);
  processor_ = nullptr;
}

void ResourceAdaptationProcessor::ResourceListenerDelegate::
    OnResourceUsageStateMeasured(rtc::scoped_refptr<Resource> resource,
                                 ResourceUsageState usage_state) {
  if (!task_queue_->IsCurrent()) {
    task_queue_->PostTask(ToQueuedTask(
        [this_ref = rtc::scoped_refptr<ResourceListenerDelegate>(this),
         resource, usage_state] {
          this_ref->OnResourceUsageStateMeasured(resource, usage_state);
        }));
    return;
  }
  RTC_DCHECK_RUN_ON(task_queue_);
  if (processor_) {
    processor_->OnResourceUsageStateMeasured(resource, usage_state);
  }
}

ResourceAdaptationProcessor::MitigationResultAndLogMessage::
    MitigationResultAndLogMessage()
    : result(MitigationResult::kAdaptationApplied), message() {}

ResourceAdaptationProcessor::MitigationResultAndLogMessage::
    MitigationResultAndLogMessage(MitigationResult result, std::string message)
    : result(result), message(std::move(message)) {}

ResourceAdaptationProcessor::ResourceAdaptationProcessor(
    VideoStreamAdapter* stream_adapter)
    : task_queue_(nullptr),
      resource_listener_delegate_(
<<<<<<< HEAD
          new rtc::RefCountedObject<ResourceListenerDelegate>(this)),
=======
          rtc::make_ref_counted<ResourceListenerDelegate>(this)),
>>>>>>> cbad18b1
      resources_(),
      stream_adapter_(stream_adapter),
      last_reported_source_restrictions_(),
      previous_mitigation_results_() {
  RTC_DCHECK(stream_adapter_);
}

ResourceAdaptationProcessor::~ResourceAdaptationProcessor() {
  RTC_DCHECK_RUN_ON(task_queue_);
  RTC_DCHECK(resources_.empty())
      << "There are resource(s) attached to a ResourceAdaptationProcessor "
      << "being destroyed.";
  stream_adapter_->RemoveRestrictionsListener(this);
  resource_listener_delegate_->OnProcessorDestroyed();
}

void ResourceAdaptationProcessor::SetTaskQueue(TaskQueueBase* task_queue) {
  RTC_DCHECK(!task_queue_);
  RTC_DCHECK(task_queue);
  task_queue_ = task_queue;
  resource_listener_delegate_->SetTaskQueue(task_queue);
  RTC_DCHECK_RUN_ON(task_queue_);
  // Now that we have the queue we can attach as adaptation listener.
  stream_adapter_->AddRestrictionsListener(this);
}

void ResourceAdaptationProcessor::AddResourceLimitationsListener(
    ResourceLimitationsListener* limitations_listener) {
  RTC_DCHECK_RUN_ON(task_queue_);
  RTC_DCHECK(std::find(resource_limitations_listeners_.begin(),
                       resource_limitations_listeners_.end(),
                       limitations_listener) ==
             resource_limitations_listeners_.end());
  resource_limitations_listeners_.push_back(limitations_listener);
}

void ResourceAdaptationProcessor::RemoveResourceLimitationsListener(
    ResourceLimitationsListener* limitations_listener) {
  RTC_DCHECK_RUN_ON(task_queue_);
  auto it =
      std::find(resource_limitations_listeners_.begin(),
                resource_limitations_listeners_.end(), limitations_listener);
  RTC_DCHECK(it != resource_limitations_listeners_.end());
  resource_limitations_listeners_.erase(it);
}

void ResourceAdaptationProcessor::AddResource(
    rtc::scoped_refptr<Resource> resource) {
  RTC_DCHECK(resource);
  {
    MutexLock crit(&resources_lock_);
    RTC_DCHECK(absl::c_find(resources_, resource) == resources_.end())
        << "Resource \"" << resource->Name() << "\" was already registered.";
    resources_.push_back(resource);
  }
  resource->SetResourceListener(resource_listener_delegate_);
  RTC_LOG(INFO) << "Registered resource \"" << resource->Name() << "\".";
}

std::vector<rtc::scoped_refptr<Resource>>
ResourceAdaptationProcessor::GetResources() const {
  MutexLock crit(&resources_lock_);
  return resources_;
}

void ResourceAdaptationProcessor::RemoveResource(
    rtc::scoped_refptr<Resource> resource) {
  RTC_DCHECK(resource);
  RTC_LOG(INFO) << "Removing resource \"" << resource->Name() << "\".";
  resource->SetResourceListener(nullptr);
  {
    MutexLock crit(&resources_lock_);
    auto it = absl::c_find(resources_, resource);
    RTC_DCHECK(it != resources_.end()) << "Resource \"" << resource->Name()
                                       << "\" was not a registered resource.";
    resources_.erase(it);
  }
  RemoveLimitationsImposedByResource(std::move(resource));
}

void ResourceAdaptationProcessor::RemoveLimitationsImposedByResource(
    rtc::scoped_refptr<Resource> resource) {
  if (!task_queue_->IsCurrent()) {
    task_queue_->PostTask(ToQueuedTask(
        [this, resource]() { RemoveLimitationsImposedByResource(resource); }));
    return;
  }
  RTC_DCHECK_RUN_ON(task_queue_);
  auto resource_adaptation_limits =
      adaptation_limits_by_resources_.find(resource);
  if (resource_adaptation_limits != adaptation_limits_by_resources_.end()) {
    VideoStreamAdapter::RestrictionsWithCounters adaptation_limits =
        resource_adaptation_limits->second;
    adaptation_limits_by_resources_.erase(resource_adaptation_limits);
    if (adaptation_limits_by_resources_.empty()) {
      // Only the resource being removed was adapted so clear restrictions.
      stream_adapter_->ClearRestrictions();
      return;
    }

    VideoStreamAdapter::RestrictionsWithCounters most_limited =
        FindMostLimitedResources().second;

    if (adaptation_limits.counters.Total() <= most_limited.counters.Total()) {
      // The removed limitations were less limited than the most limited
      // resource. Don't change the current restrictions.
      return;
    }

    // Apply the new most limited resource as the next restrictions.
    Adaptation adapt_to = stream_adapter_->GetAdaptationTo(
        most_limited.counters, most_limited.restrictions);
    RTC_DCHECK_EQ(adapt_to.status(), Adaptation::Status::kValid);
    stream_adapter_->ApplyAdaptation(adapt_to, nullptr);

    RTC_LOG(INFO) << "Most limited resource removed. Restoring restrictions to "
                     "next most limited restrictions: "
                  << most_limited.restrictions.ToString() << " with counters "
                  << most_limited.counters.ToString();
  }
}

void ResourceAdaptationProcessor::OnResourceUsageStateMeasured(
    rtc::scoped_refptr<Resource> resource,
    ResourceUsageState usage_state) {
  RTC_DCHECK_RUN_ON(task_queue_);
  RTC_DCHECK(resource);
<<<<<<< HEAD
  // |resource| could have been removed after signalling.
=======
  // `resource` could have been removed after signalling.
>>>>>>> cbad18b1
  {
    MutexLock crit(&resources_lock_);
    if (absl::c_find(resources_, resource) == resources_.end()) {
      RTC_LOG(INFO) << "Ignoring signal from removed resource \""
                    << resource->Name() << "\".";
      return;
    }
  }
  MitigationResultAndLogMessage result_and_message;
  switch (usage_state) {
    case ResourceUsageState::kOveruse:
      result_and_message = OnResourceOveruse(resource);
      break;
    case ResourceUsageState::kUnderuse:
      result_and_message = OnResourceUnderuse(resource);
      break;
  }
  // Maybe log the result of the operation.
  auto it = previous_mitigation_results_.find(resource.get());
  if (it != previous_mitigation_results_.end() &&
      it->second == result_and_message.result) {
    // This resource has previously reported the same result and we haven't
    // successfully adapted since - don't log to avoid spam.
    return;
  }
  RTC_LOG(INFO) << "Resource \"" << resource->Name() << "\" signalled "
                << ResourceUsageStateToString(usage_state) << ". "
                << result_and_message.message;
  if (result_and_message.result == MitigationResult::kAdaptationApplied) {
    previous_mitigation_results_.clear();
  } else {
    previous_mitigation_results_.insert(
        std::make_pair(resource.get(), result_and_message.result));
  }
}

ResourceAdaptationProcessor::MitigationResultAndLogMessage
ResourceAdaptationProcessor::OnResourceUnderuse(
    rtc::scoped_refptr<Resource> reason_resource) {
  RTC_DCHECK_RUN_ON(task_queue_);
  // How can this stream be adapted up?
  Adaptation adaptation = stream_adapter_->GetAdaptationUp();
  if (adaptation.status() != Adaptation::Status::kValid) {
    rtc::StringBuilder message;
    message << "Not adapting up because VideoStreamAdapter returned "
            << Adaptation::StatusToString(adaptation.status());
    return MitigationResultAndLogMessage(MitigationResult::kRejectedByAdapter,
                                         message.Release());
  }
  // Check that resource is most limited.
  std::vector<rtc::scoped_refptr<Resource>> most_limited_resources;
  VideoStreamAdapter::RestrictionsWithCounters most_limited_restrictions;
  std::tie(most_limited_resources, most_limited_restrictions) =
      FindMostLimitedResources();

  // If the most restricted resource is less limited than current restrictions
  // then proceed with adapting up.
  if (!most_limited_resources.empty() &&
      most_limited_restrictions.counters.Total() >=
          stream_adapter_->adaptation_counters().Total()) {
<<<<<<< HEAD
    // If |reason_resource| is not one of the most limiting resources then abort
=======
    // If `reason_resource` is not one of the most limiting resources then abort
>>>>>>> cbad18b1
    // adaptation.
    if (absl::c_find(most_limited_resources, reason_resource) ==
        most_limited_resources.end()) {
      rtc::StringBuilder message;
      message << "Resource \"" << reason_resource->Name()
              << "\" was not the most limited resource.";
      return MitigationResultAndLogMessage(
          MitigationResult::kNotMostLimitedResource, message.Release());
    }

    if (most_limited_resources.size() > 1) {
      // If there are multiple most limited resources, all must signal underuse
      // before the adaptation is applied.
      UpdateResourceLimitations(reason_resource, adaptation.restrictions(),
                                adaptation.counters());
      rtc::StringBuilder message;
      message << "Resource \"" << reason_resource->Name()
              << "\" was not the only most limited resource.";
      return MitigationResultAndLogMessage(
          MitigationResult::kSharedMostLimitedResource, message.Release());
    }
  }
  // Apply adaptation.
  stream_adapter_->ApplyAdaptation(adaptation, reason_resource);
  rtc::StringBuilder message;
  message << "Adapted up successfully. Unfiltered adaptations: "
          << stream_adapter_->adaptation_counters().ToString();
  return MitigationResultAndLogMessage(MitigationResult::kAdaptationApplied,
                                       message.Release());
}

ResourceAdaptationProcessor::MitigationResultAndLogMessage
ResourceAdaptationProcessor::OnResourceOveruse(
    rtc::scoped_refptr<Resource> reason_resource) {
  RTC_DCHECK_RUN_ON(task_queue_);
  // How can this stream be adapted up?
  Adaptation adaptation = stream_adapter_->GetAdaptationDown();
  if (adaptation.status() == Adaptation::Status::kLimitReached) {
    // Add resource as most limited.
    VideoStreamAdapter::RestrictionsWithCounters restrictions;
    std::tie(std::ignore, restrictions) = FindMostLimitedResources();
    UpdateResourceLimitations(reason_resource, restrictions.restrictions,
                              restrictions.counters);
  }
  if (adaptation.status() != Adaptation::Status::kValid) {
    rtc::StringBuilder message;
    message << "Not adapting down because VideoStreamAdapter returned "
            << Adaptation::StatusToString(adaptation.status());
    return MitigationResultAndLogMessage(MitigationResult::kRejectedByAdapter,
                                         message.Release());
  }
  // Apply adaptation.
  UpdateResourceLimitations(reason_resource, adaptation.restrictions(),
                            adaptation.counters());
  stream_adapter_->ApplyAdaptation(adaptation, reason_resource);
  rtc::StringBuilder message;
  message << "Adapted down successfully. Unfiltered adaptations: "
          << stream_adapter_->adaptation_counters().ToString();
  return MitigationResultAndLogMessage(MitigationResult::kAdaptationApplied,
                                       message.Release());
}

std::pair<std::vector<rtc::scoped_refptr<Resource>>,
          VideoStreamAdapter::RestrictionsWithCounters>
ResourceAdaptationProcessor::FindMostLimitedResources() const {
  std::vector<rtc::scoped_refptr<Resource>> most_limited_resources;
  VideoStreamAdapter::RestrictionsWithCounters most_limited_restrictions{
      VideoSourceRestrictions(), VideoAdaptationCounters()};

  for (const auto& resource_and_adaptation_limit_ :
       adaptation_limits_by_resources_) {
    const auto& restrictions_with_counters =
        resource_and_adaptation_limit_.second;
    if (restrictions_with_counters.counters.Total() >
        most_limited_restrictions.counters.Total()) {
      most_limited_restrictions = restrictions_with_counters;
      most_limited_resources.clear();
      most_limited_resources.push_back(resource_and_adaptation_limit_.first);
    } else if (most_limited_restrictions.counters ==
               restrictions_with_counters.counters) {
      most_limited_resources.push_back(resource_and_adaptation_limit_.first);
    }
  }
  return std::make_pair(std::move(most_limited_resources),
                        most_limited_restrictions);
}

void ResourceAdaptationProcessor::UpdateResourceLimitations(
    rtc::scoped_refptr<Resource> reason_resource,
    const VideoSourceRestrictions& restrictions,
    const VideoAdaptationCounters& counters) {
  auto& adaptation_limits = adaptation_limits_by_resources_[reason_resource];
  if (adaptation_limits.restrictions == restrictions &&
      adaptation_limits.counters == counters) {
    return;
  }
  adaptation_limits = {restrictions, counters};

  std::map<rtc::scoped_refptr<Resource>, VideoAdaptationCounters> limitations;
  for (const auto& p : adaptation_limits_by_resources_) {
    limitations.insert(std::make_pair(p.first, p.second.counters));
  }
  for (auto limitations_listener : resource_limitations_listeners_) {
    limitations_listener->OnResourceLimitationChanged(reason_resource,
                                                      limitations);
  }
}

void ResourceAdaptationProcessor::OnVideoSourceRestrictionsUpdated(
    VideoSourceRestrictions restrictions,
    const VideoAdaptationCounters& adaptation_counters,
    rtc::scoped_refptr<Resource> reason,
    const VideoSourceRestrictions& unfiltered_restrictions) {
  RTC_DCHECK_RUN_ON(task_queue_);
  if (reason) {
    UpdateResourceLimitations(reason, unfiltered_restrictions,
                              adaptation_counters);
  } else if (adaptation_counters.Total() == 0) {
    // Adaptations are cleared.
    adaptation_limits_by_resources_.clear();
    previous_mitigation_results_.clear();
    for (auto limitations_listener : resource_limitations_listeners_) {
      limitations_listener->OnResourceLimitationChanged(nullptr, {});
    }
  }
}

}  // namespace webrtc<|MERGE_RESOLUTION|>--- conflicted
+++ resolved
@@ -15,19 +15,12 @@
 #include <utility>
 
 #include "absl/algorithm/container.h"
-<<<<<<< HEAD
-=======
 #include "api/sequence_checker.h"
->>>>>>> cbad18b1
 #include "api/video/video_adaptation_counters.h"
 #include "call/adaptation/video_stream_adapter.h"
 #include "rtc_base/logging.h"
 #include "rtc_base/ref_counted_object.h"
 #include "rtc_base/strings/string_builder.h"
-<<<<<<< HEAD
-#include "rtc_base/synchronization/sequence_checker.h"
-=======
->>>>>>> cbad18b1
 #include "rtc_base/task_utils/to_queued_task.h"
 
 namespace webrtc {
@@ -79,11 +72,7 @@
     VideoStreamAdapter* stream_adapter)
     : task_queue_(nullptr),
       resource_listener_delegate_(
-<<<<<<< HEAD
-          new rtc::RefCountedObject<ResourceListenerDelegate>(this)),
-=======
           rtc::make_ref_counted<ResourceListenerDelegate>(this)),
->>>>>>> cbad18b1
       resources_(),
       stream_adapter_(stream_adapter),
       last_reported_source_restrictions_(),
@@ -211,11 +200,7 @@
     ResourceUsageState usage_state) {
   RTC_DCHECK_RUN_ON(task_queue_);
   RTC_DCHECK(resource);
-<<<<<<< HEAD
-  // |resource| could have been removed after signalling.
-=======
   // `resource` could have been removed after signalling.
->>>>>>> cbad18b1
   {
     MutexLock crit(&resources_lock_);
     if (absl::c_find(resources_, resource) == resources_.end()) {
@@ -276,11 +261,7 @@
   if (!most_limited_resources.empty() &&
       most_limited_restrictions.counters.Total() >=
           stream_adapter_->adaptation_counters().Total()) {
-<<<<<<< HEAD
-    // If |reason_resource| is not one of the most limiting resources then abort
-=======
     // If `reason_resource` is not one of the most limiting resources then abort
->>>>>>> cbad18b1
     // adaptation.
     if (absl::c_find(most_limited_resources, reason_resource) ==
         most_limited_resources.end()) {
