/*
 *  Copyright 2019 The WebRTC Project Authors. All rights reserved.
 *
 *  Use of this source code is governed by a BSD-style license
 *  that can be found in the LICENSE file in the root of the source
 *  tree. An additional intellectual property rights grant can be found
 *  in the file PATENTS.  All contributing project authors may
 *  be found in the AUTHORS file in the root of the source tree.
 */

#ifndef CALL_ADAPTATION_TEST_FAKE_RESOURCE_H_
#define CALL_ADAPTATION_TEST_FAKE_RESOURCE_H_

#include <string>

#include "call/adaptation/resource.h"
#include "rtc_base/ref_counted_object.h"

namespace webrtc {

// Fake resource used for testing.
<<<<<<< HEAD
class FakeResource : public Resource {
 public:
  explicit FakeResource(ResourceUsageState usage_state);
  FakeResource(ResourceUsageState usage_state, const std::string& name);
  ~FakeResource() override;

  void set_usage_state(ResourceUsageState usage_state);

  absl::optional<ResourceListenerResponse> last_response() const {
    return last_response_;
  }

  std::string name() const override { return name_; }

 private:
  absl::optional<ResourceListenerResponse> last_response_;
  const std::string name_;
=======
class FakeResource : public rtc::RefCountedObject<Resource> {
 public:
  explicit FakeResource(std::string name);
  ~FakeResource() override;

  void set_usage_state(ResourceUsageState usage_state);
  void set_is_adaptation_up_allowed(bool is_adaptation_up_allowed);
  size_t num_adaptations_applied() const;

  // Resource implementation.
  std::string name() const override { return name_; }
  bool IsAdaptationUpAllowed(
      const VideoStreamInputState& input_state,
      const VideoSourceRestrictions& restrictions_before,
      const VideoSourceRestrictions& restrictions_after,
      rtc::scoped_refptr<Resource> reason_resource) const override;
  void OnAdaptationApplied(
      const VideoStreamInputState& input_state,
      const VideoSourceRestrictions& restrictions_before,
      const VideoSourceRestrictions& restrictions_after,
      rtc::scoped_refptr<Resource> reason_resource) override;

 private:
  const std::string name_;
  bool is_adaptation_up_allowed_;
  size_t num_adaptations_applied_;
>>>>>>> 758c388d
};

}  // namespace webrtc

#endif  // CALL_ADAPTATION_TEST_FAKE_RESOURCE_H_<|MERGE_RESOLUTION|>--- conflicted
+++ resolved
@@ -19,25 +19,6 @@
 namespace webrtc {
 
 // Fake resource used for testing.
-<<<<<<< HEAD
-class FakeResource : public Resource {
- public:
-  explicit FakeResource(ResourceUsageState usage_state);
-  FakeResource(ResourceUsageState usage_state, const std::string& name);
-  ~FakeResource() override;
-
-  void set_usage_state(ResourceUsageState usage_state);
-
-  absl::optional<ResourceListenerResponse> last_response() const {
-    return last_response_;
-  }
-
-  std::string name() const override { return name_; }
-
- private:
-  absl::optional<ResourceListenerResponse> last_response_;
-  const std::string name_;
-=======
 class FakeResource : public rtc::RefCountedObject<Resource> {
  public:
   explicit FakeResource(std::string name);
@@ -64,7 +45,6 @@
   const std::string name_;
   bool is_adaptation_up_allowed_;
   size_t num_adaptations_applied_;
->>>>>>> 758c388d
 };
 
 }  // namespace webrtc
