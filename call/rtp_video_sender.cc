/*
 *  Copyright (c) 2015 The WebRTC project authors. All Rights Reserved.
 *
 *  Use of this source code is governed by a BSD-style license
 *  that can be found in the LICENSE file in the root of the source
 *  tree. An additional intellectual property rights grant can be found
 *  in the file PATENTS.  All contributing project authors may
 *  be found in the AUTHORS file in the root of the source tree.
 */

#include "call/rtp_video_sender.h"

#include <algorithm>
#include <memory>
#include <string>
#include <utility>

#include "absl/algorithm/container.h"
#include "absl/strings/match.h"
#include "absl/strings/string_view.h"
#include "api/array_view.h"
#include "api/task_queue/task_queue_factory.h"
#include "api/transport/field_trial_based_config.h"
#include "api/video_codecs/video_codec.h"
#include "call/rtp_transport_controller_send_interface.h"
#include "modules/pacing/packet_router.h"
#include "modules/rtp_rtcp/include/rtp_rtcp_defines.h"
#include "modules/rtp_rtcp/source/rtp_rtcp_impl2.h"
#include "modules/rtp_rtcp/source/rtp_sender.h"
<<<<<<< HEAD
=======
#include "modules/utility/maybe_worker_thread.h"
>>>>>>> fb3bd4a0
#include "modules/video_coding/include/video_codec_interface.h"
#include "rtc_base/checks.h"
#include "rtc_base/logging.h"
#include "rtc_base/task_queue.h"
#include "rtc_base/trace_event.h"

namespace webrtc {

namespace webrtc_internal_rtp_video_sender {

RtpStreamSender::RtpStreamSender(
    std::unique_ptr<ModuleRtpRtcpImpl2> rtp_rtcp,
    std::unique_ptr<RTPSenderVideo> sender_video,
    std::unique_ptr<VideoFecGenerator> fec_generator)
    : rtp_rtcp(std::move(rtp_rtcp)),
      sender_video(std::move(sender_video)),
      fec_generator(std::move(fec_generator)) {}

RtpStreamSender::~RtpStreamSender() = default;

}  // namespace webrtc_internal_rtp_video_sender

namespace {
static const int kMinSendSidePacketHistorySize = 600;
// We don't do MTU discovery, so assume that we have the standard ethernet MTU.
static const size_t kPathMTU = 1500;

using webrtc_internal_rtp_video_sender::RtpStreamSender;

<<<<<<< HEAD
bool PayloadTypeSupportsSkippingFecPackets(const std::string& payload_name,
                                           const FieldTrialsView& trials) {
  const VideoCodecType codecType = PayloadStringToCodecType(payload_name);
=======
bool PayloadTypeSupportsSkippingFecPackets(absl::string_view payload_name,
                                           const FieldTrialsView& trials) {
  const VideoCodecType codecType =
      PayloadStringToCodecType(std::string(payload_name));
>>>>>>> fb3bd4a0
  if (codecType == kVideoCodecVP8 || codecType == kVideoCodecVP9) {
    return true;
  }
  if (codecType == kVideoCodecGeneric &&
      absl::StartsWith(trials.Lookup("WebRTC-GenericPictureId"), "Enabled")) {
    return true;
  }
  return false;
}

bool ShouldDisableRedAndUlpfec(bool flexfec_enabled,
                               const RtpConfig& rtp_config,
                               const FieldTrialsView& trials) {
  // Consistency of NACK and RED+ULPFEC parameters is checked in this function.
  const bool nack_enabled = rtp_config.nack.rtp_history_ms > 0;

  // Shorthands.
  auto IsRedEnabled = [&]() { return rtp_config.ulpfec.red_payload_type >= 0; };
  auto IsUlpfecEnabled = [&]() {
    return rtp_config.ulpfec.ulpfec_payload_type >= 0;
  };

  bool should_disable_red_and_ulpfec = false;

  if (absl::StartsWith(trials.Lookup("WebRTC-DisableUlpFecExperiment"),
                       "Enabled")) {
    RTC_LOG(LS_INFO) << "Experiment to disable sending ULPFEC is enabled.";
    should_disable_red_and_ulpfec = true;
  }

  // If enabled, FlexFEC takes priority over RED+ULPFEC.
  if (flexfec_enabled) {
    if (IsUlpfecEnabled()) {
      RTC_LOG(LS_INFO)
          << "Both FlexFEC and ULPFEC are configured. Disabling ULPFEC.";
    }
    should_disable_red_and_ulpfec = true;
  }

  // Payload types without picture ID cannot determine that a stream is complete
  // without retransmitting FEC, so using ULPFEC + NACK for H.264 (for instance)
  // is a waste of bandwidth since FEC packets still have to be transmitted.
  // Note that this is not the case with FlexFEC.
  if (nack_enabled && IsUlpfecEnabled() &&
      !PayloadTypeSupportsSkippingFecPackets(rtp_config.payload_name, trials)) {
    RTC_LOG(LS_INFO)
        << "Transmitting payload type without picture ID using "
           "NACK+ULPFEC is a waste of bandwidth since ULPFEC packets "
           "also have to be retransmitted. Disabling ULPFEC.";
    should_disable_red_and_ulpfec = true;
  }

  // Verify payload types.
  if (IsUlpfecEnabled() ^ IsRedEnabled()) {
    RTC_LOG(LS_INFO)
        << "Only RED or only ULPFEC enabled, but not both. Disabling both.";
    should_disable_red_and_ulpfec = true;
  }

  return should_disable_red_and_ulpfec;
}

// TODO(brandtr): Update this function when we support multistream protection.
std::unique_ptr<VideoFecGenerator> MaybeCreateFecGenerator(
    Clock* clock,
    const RtpConfig& rtp,
    const std::map<uint32_t, RtpState>& suspended_ssrcs,
    int simulcast_index,
    const FieldTrialsView& trials) {
  // If flexfec is configured that takes priority.
  if (rtp.flexfec.payload_type >= 0) {
    RTC_DCHECK_GE(rtp.flexfec.payload_type, 0);
    RTC_DCHECK_LE(rtp.flexfec.payload_type, 127);
    if (rtp.flexfec.ssrc == 0) {
      RTC_LOG(LS_WARNING) << "FlexFEC is enabled, but no FlexFEC SSRC given. "
                             "Therefore disabling FlexFEC.";
      return nullptr;
    }
    if (rtp.flexfec.protected_media_ssrcs.empty()) {
      RTC_LOG(LS_WARNING)
          << "FlexFEC is enabled, but no protected media SSRC given. "
             "Therefore disabling FlexFEC.";
      return nullptr;
    }

    if (rtp.flexfec.protected_media_ssrcs.size() > 1) {
      RTC_LOG(LS_WARNING)
          << "The supplied FlexfecConfig contained multiple protected "
             "media streams, but our implementation currently only "
             "supports protecting a single media stream. "
             "To avoid confusion, disabling FlexFEC completely.";
      return nullptr;
    }

    if (absl::c_find(rtp.flexfec.protected_media_ssrcs,
                     rtp.ssrcs[simulcast_index]) ==
        rtp.flexfec.protected_media_ssrcs.end()) {
      // Media SSRC not among flexfec protected SSRCs.
      return nullptr;
    }

    const RtpState* rtp_state = nullptr;
    auto it = suspended_ssrcs.find(rtp.flexfec.ssrc);
    if (it != suspended_ssrcs.end()) {
      rtp_state = &it->second;
    }

    RTC_DCHECK_EQ(1U, rtp.flexfec.protected_media_ssrcs.size());
    return std::make_unique<FlexfecSender>(
        rtp.flexfec.payload_type, rtp.flexfec.ssrc,
        rtp.flexfec.protected_media_ssrcs[0], rtp.mid, rtp.extensions,
        RTPSender::FecExtensionSizes(), rtp_state, clock);
  } else if (rtp.ulpfec.red_payload_type >= 0 &&
             rtp.ulpfec.ulpfec_payload_type >= 0 &&
             !ShouldDisableRedAndUlpfec(/*flexfec_enabled=*/false, rtp,
                                        trials)) {
    // Flexfec not configured, but ulpfec is and is not disabled.
    return std::make_unique<UlpfecGenerator>(
        rtp.ulpfec.red_payload_type, rtp.ulpfec.ulpfec_payload_type, clock);
  }

  // Not a single FEC is given.
  return nullptr;
}

std::vector<RtpStreamSender> CreateRtpStreamSenders(
    Clock* clock,
    const RtpConfig& rtp_config,
    const RtpSenderObservers& observers,
    int rtcp_report_interval_ms,
    Transport* send_transport,
    RtcpBandwidthObserver* bandwidth_callback,
    RtpTransportControllerSendInterface* transport,
    const std::map<uint32_t, RtpState>& suspended_ssrcs,
    RtcEventLog* event_log,
    RateLimiter* retransmission_rate_limiter,
    FrameEncryptorInterface* frame_encryptor,
    const CryptoOptions& crypto_options,
    rtc::scoped_refptr<FrameTransformerInterface> frame_transformer,
<<<<<<< HEAD
    const FieldTrialsView& trials) {
=======
    const FieldTrialsView& trials,
    TaskQueueFactory* task_queue_factory) {
>>>>>>> fb3bd4a0
  RTC_DCHECK_GT(rtp_config.ssrcs.size(), 0);
  RTC_DCHECK(task_queue_factory);

  RtpRtcpInterface::Configuration configuration;
  configuration.clock = clock;
  configuration.audio = false;
  configuration.receiver_only = false;
  configuration.outgoing_transport = send_transport;
  configuration.intra_frame_callback = observers.intra_frame_callback;
  configuration.rtcp_loss_notification_observer =
      observers.rtcp_loss_notification_observer;
  configuration.bandwidth_callback = bandwidth_callback;
  configuration.network_state_estimate_observer =
      transport->network_state_estimate_observer();
  configuration.transport_feedback_callback =
      transport->transport_feedback_observer();
  configuration.rtt_stats = observers.rtcp_rtt_stats;
  configuration.rtcp_packet_type_counter_observer =
      observers.rtcp_type_observer;
  configuration.report_block_data_observer =
      observers.report_block_data_observer;
  configuration.paced_sender = transport->packet_sender();
  configuration.send_bitrate_observer = observers.bitrate_observer;
  configuration.send_side_delay_observer = observers.send_delay_observer;
  configuration.send_packet_observer = observers.send_packet_observer;
  configuration.event_log = event_log;
  configuration.retransmission_rate_limiter = retransmission_rate_limiter;
  configuration.rtp_stats_callback = observers.rtp_stats;
  configuration.frame_encryptor = frame_encryptor;
  configuration.require_frame_encryption =
      crypto_options.sframe.require_frame_encryption;
  configuration.extmap_allow_mixed = rtp_config.extmap_allow_mixed;
  configuration.rtcp_report_interval_ms = rtcp_report_interval_ms;
  configuration.field_trials = &trials;

  std::vector<RtpStreamSender> rtp_streams;

  RTC_DCHECK(rtp_config.rtx.ssrcs.empty() ||
             rtp_config.rtx.ssrcs.size() == rtp_config.ssrcs.size());

  // Some streams could have been disabled, but the rids are still there.
  // This will occur when simulcast has been disabled for a codec (e.g. VP9)
  RTC_DCHECK(rtp_config.rids.empty() ||
             rtp_config.rids.size() >= rtp_config.ssrcs.size());

  for (size_t i = 0; i < rtp_config.ssrcs.size(); ++i) {
    RTPSenderVideo::Config video_config;
    configuration.local_media_ssrc = rtp_config.ssrcs[i];

    std::unique_ptr<VideoFecGenerator> fec_generator =
        MaybeCreateFecGenerator(clock, rtp_config, suspended_ssrcs, i, trials);
    configuration.fec_generator = fec_generator.get();

    configuration.rtx_send_ssrc =
        rtp_config.GetRtxSsrcAssociatedWithMediaSsrc(rtp_config.ssrcs[i]);
    RTC_DCHECK_EQ(configuration.rtx_send_ssrc.has_value(),
                  !rtp_config.rtx.ssrcs.empty());

    configuration.rid = (i < rtp_config.rids.size()) ? rtp_config.rids[i] : "";

    configuration.need_rtp_packet_infos = rtp_config.lntf.enabled;

    std::unique_ptr<ModuleRtpRtcpImpl2> rtp_rtcp(
        ModuleRtpRtcpImpl2::Create(configuration));
    rtp_rtcp->SetSendingStatus(false);
    rtp_rtcp->SetSendingMediaStatus(false);
    rtp_rtcp->SetRTCPStatus(RtcpMode::kCompound);
    // Set NACK.
    rtp_rtcp->SetStorePacketsStatus(true, kMinSendSidePacketHistorySize);

    video_config.clock = configuration.clock;
    video_config.rtp_sender = rtp_rtcp->RtpSender();
    video_config.frame_encryptor = frame_encryptor;
    video_config.require_frame_encryption =
        crypto_options.sframe.require_frame_encryption;
    video_config.enable_retransmit_all_layers = false;
    video_config.field_trials = &trials;

    const bool using_flexfec =
        fec_generator &&
        fec_generator->GetFecType() == VideoFecGenerator::FecType::kFlexFec;
    const bool should_disable_red_and_ulpfec =
        ShouldDisableRedAndUlpfec(using_flexfec, rtp_config, trials);
    if (!should_disable_red_and_ulpfec &&
        rtp_config.ulpfec.red_payload_type != -1) {
      video_config.red_payload_type = rtp_config.ulpfec.red_payload_type;
    }
    if (fec_generator) {
      video_config.fec_type = fec_generator->GetFecType();
      video_config.fec_overhead_bytes = fec_generator->MaxPacketOverhead();
    }
    video_config.frame_transformer = frame_transformer;
    video_config.task_queue_factory = task_queue_factory;
    auto sender_video = std::make_unique<RTPSenderVideo>(video_config);
    rtp_streams.emplace_back(std::move(rtp_rtcp), std::move(sender_video),
                             std::move(fec_generator));
  }
  return rtp_streams;
}

absl::optional<VideoCodecType> GetVideoCodecType(const RtpConfig& config) {
  if (config.raw_payload) {
    return absl::nullopt;
  }
  return PayloadStringToCodecType(config.payload_name);
}
bool TransportSeqNumExtensionConfigured(const RtpConfig& config) {
  return absl::c_any_of(config.extensions, [](const RtpExtension& ext) {
    return ext.uri == RtpExtension::kTransportSequenceNumberUri;
  });
}

// Returns true when some coded video sequence can be decoded starting with
// this frame without requiring any previous frames.
// e.g. it is the same as a key frame when spatial scalability is not used.
// When spatial scalability is used, then it is true for layer frames of
// a key frame without inter-layer dependencies.
bool IsFirstFrameOfACodedVideoSequence(
    const EncodedImage& encoded_image,
    const CodecSpecificInfo* codec_specific_info) {
  if (encoded_image._frameType != VideoFrameType::kVideoFrameKey) {
    return false;
  }

  if (codec_specific_info != nullptr) {
    if (codec_specific_info->generic_frame_info.has_value()) {
      // This function is used before
      // `codec_specific_info->generic_frame_info->frame_diffs` are calculated,
      // so need to use a more complicated way to check for presence of the
      // dependencies.
      return absl::c_none_of(
          codec_specific_info->generic_frame_info->encoder_buffers,
          [](const CodecBufferUsage& buffer) { return buffer.referenced; });
    }

    if (codec_specific_info->codecType == VideoCodecType::kVideoCodecVP8 ||
        codec_specific_info->codecType == VideoCodecType::kVideoCodecH264 ||
        codec_specific_info->codecType == VideoCodecType::kVideoCodecGeneric) {
      // These codecs do not support intra picture dependencies, so a frame
      // marked as a key frame should be a key frame.
      return true;
    }
  }

  // Without depenedencies described in generic format do an educated guess.
  // It might be wrong for VP9 with spatial layer 0 skipped or higher spatial
  // layer not depending on the spatial layer 0. This corner case is unimportant
  // for current usage of this helper function.

  // Use <= to accept both 0 (i.e. the first) and nullopt (i.e. the only).
  return encoded_image.SpatialIndex() <= 0;
}

}  // namespace

RtpVideoSender::RtpVideoSender(
    Clock* clock,
    const std::map<uint32_t, RtpState>& suspended_ssrcs,
    const std::map<uint32_t, RtpPayloadState>& states,
    const RtpConfig& rtp_config,
    int rtcp_report_interval_ms,
    Transport* send_transport,
    const RtpSenderObservers& observers,
    RtpTransportControllerSendInterface* transport,
    RtcEventLog* event_log,
    RateLimiter* retransmission_limiter,
    std::unique_ptr<FecController> fec_controller,
    FrameEncryptorInterface* frame_encryptor,
    const CryptoOptions& crypto_options,
    rtc::scoped_refptr<FrameTransformerInterface> frame_transformer,
<<<<<<< HEAD
    const FieldTrialsView& field_trials)
=======
    const FieldTrialsView& field_trials,
    TaskQueueFactory* task_queue_factory)
>>>>>>> fb3bd4a0
    : field_trials_(field_trials),
      send_side_bwe_with_overhead_(!absl::StartsWith(
          field_trials_.Lookup("WebRTC-SendSideBwe-WithOverhead"),
          "Disabled")),
      use_frame_rate_for_overhead_(absl::StartsWith(
          field_trials_.Lookup("WebRTC-Video-UseFrameRateForOverhead"),
          "Enabled")),
      has_packet_feedback_(TransportSeqNumExtensionConfigured(rtp_config)),
<<<<<<< HEAD
      simulate_generic_structure_(absl::StartsWith(
          field_trials_.Lookup("WebRTC-GenericCodecDependencyDescriptor"),
          "Enabled")),
=======
>>>>>>> fb3bd4a0
      active_(false),
      fec_controller_(std::move(fec_controller)),
      fec_allowed_(true),
      rtp_streams_(CreateRtpStreamSenders(clock,
                                          rtp_config,
                                          observers,
                                          rtcp_report_interval_ms,
                                          send_transport,
                                          transport->GetBandwidthObserver(),
                                          transport,
                                          suspended_ssrcs,
                                          event_log,
                                          retransmission_limiter,
                                          frame_encryptor,
                                          crypto_options,
                                          std::move(frame_transformer),
                                          field_trials_,
                                          task_queue_factory)),
      rtp_config_(rtp_config),
      codec_type_(GetVideoCodecType(rtp_config)),
      transport_(transport),
      transport_overhead_bytes_per_packet_(0),
      encoder_target_rate_bps_(0),
      frame_counts_(rtp_config.ssrcs.size()),
      frame_count_observer_(observers.frame_count_observer) {
  transport_checker_.Detach();
  RTC_DCHECK_EQ(rtp_config_.ssrcs.size(), rtp_streams_.size());
  if (send_side_bwe_with_overhead_ && has_packet_feedback_)
    transport_->IncludeOverheadInPacedSender();
  // SSRCs are assumed to be sorted in the same order as `rtp_modules`.
  for (uint32_t ssrc : rtp_config_.ssrcs) {
    // Restore state if it previously existed.
    const RtpPayloadState* state = nullptr;
    auto it = states.find(ssrc);
    if (it != states.end()) {
      state = &it->second;
      shared_frame_id_ = std::max(shared_frame_id_, state->shared_frame_id);
    }
    params_.push_back(RtpPayloadParams(ssrc, state, field_trials_));
  }

  // RTP/RTCP initialization.

  for (size_t i = 0; i < rtp_config_.extensions.size(); ++i) {
    const std::string& extension = rtp_config_.extensions[i].uri;
    int id = rtp_config_.extensions[i].id;
    RTC_DCHECK(RtpExtension::IsSupportedForVideo(extension));
    for (const RtpStreamSender& stream : rtp_streams_) {
      stream.rtp_rtcp->RegisterRtpHeaderExtension(extension, id);
    }
  }

  ConfigureSsrcs(suspended_ssrcs);
<<<<<<< HEAD
  ConfigureRids();
=======
>>>>>>> fb3bd4a0

  if (!rtp_config_.mid.empty()) {
    for (const RtpStreamSender& stream : rtp_streams_) {
      stream.rtp_rtcp->SetMid(rtp_config_.mid);
    }
  }

  bool fec_enabled = false;
  for (const RtpStreamSender& stream : rtp_streams_) {
    // Simulcast has one module for each layer. Set the CNAME on all modules.
    stream.rtp_rtcp->SetCNAME(rtp_config_.c_name.c_str());
    stream.rtp_rtcp->SetMaxRtpPacketSize(rtp_config_.max_packet_size);
    stream.rtp_rtcp->RegisterSendPayloadFrequency(rtp_config_.payload_type,
                                                  kVideoPayloadTypeFrequency);
    if (stream.fec_generator != nullptr) {
      fec_enabled = true;
    }
  }
  // Currently, both ULPFEC and FlexFEC use the same FEC rate calculation logic,
  // so enable that logic if either of those FEC schemes are enabled.
  fec_controller_->SetProtectionMethod(fec_enabled, NackEnabled());

  fec_controller_->SetProtectionCallback(this);

  // Construction happens on the worker thread (see Call::CreateVideoSendStream)
  // but subseqeuent calls to the RTP state will happen on one of two threads:
  // * The pacer thread for actually sending packets.
  // * The transport thread when tearing down and quering GetRtpState().
  // Detach thread checkers.
  for (const RtpStreamSender& stream : rtp_streams_) {
    stream.rtp_rtcp->OnPacketSendingThreadSwitched();
  }
}

RtpVideoSender::~RtpVideoSender() {
  // TODO(bugs.webrtc.org/13517): Remove once RtpVideoSender gets deleted on the
  // transport task queue.
  transport_checker_.Detach();

  SetActiveModulesLocked(
      std::vector<bool>(rtp_streams_.size(), /*active=*/false));

  RTC_DCHECK(!registered_for_feedback_);
}

void RtpVideoSender::SetActive(bool active) {
  RTC_DCHECK_RUN_ON(&transport_checker_);
  MutexLock lock(&mutex_);
  if (active_ == active)
    return;

  const std::vector<bool> active_modules(rtp_streams_.size(), active);
  SetActiveModulesLocked(active_modules);

  auto* feedback_provider = transport_->GetStreamFeedbackProvider();
  if (active && !registered_for_feedback_) {
    feedback_provider->RegisterStreamFeedbackObserver(rtp_config_.ssrcs, this);
    registered_for_feedback_ = true;
  } else if (!active && registered_for_feedback_) {
    feedback_provider->DeRegisterStreamFeedbackObserver(this);
    registered_for_feedback_ = false;
  }
}

void RtpVideoSender::SetActiveModules(const std::vector<bool> active_modules) {
  RTC_DCHECK_RUN_ON(&transport_checker_);
  MutexLock lock(&mutex_);
  return SetActiveModulesLocked(active_modules);
}

void RtpVideoSender::SetActiveModulesLocked(
    const std::vector<bool> active_modules) {
  RTC_DCHECK_RUN_ON(&transport_checker_);
  RTC_DCHECK_EQ(rtp_streams_.size(), active_modules.size());
  active_ = false;
  for (size_t i = 0; i < active_modules.size(); ++i) {
    if (active_modules[i]) {
      active_ = true;
    }

    RtpRtcpInterface& rtp_module = *rtp_streams_[i].rtp_rtcp;
    const bool was_active = rtp_module.Sending();
    const bool should_be_active = active_modules[i];

    // Sends a kRtcpByeCode when going from true to false.
    rtp_module.SetSendingStatus(active_modules[i]);

    if (was_active && !should_be_active) {
      // Disabling media, remove from packet router map to reduce size and
      // prevent any stray packets in the pacer from asynchronously arriving
      // to a disabled module.
      transport_->packet_router()->RemoveSendRtpModule(&rtp_module);
    }

    // If set to false this module won't send media.
    rtp_module.SetSendingMediaStatus(active_modules[i]);

    if (!was_active && should_be_active) {
      // Turning on media, register with packet router.
      transport_->packet_router()->AddSendRtpModule(&rtp_module,
                                                    /*remb_candidate=*/true);
    }
  }
}

bool RtpVideoSender::IsActive() {
  RTC_DCHECK_RUN_ON(&transport_checker_);
  MutexLock lock(&mutex_);
  return IsActiveLocked();
}

bool RtpVideoSender::IsActiveLocked() {
  return active_ && !rtp_streams_.empty();
}

EncodedImageCallback::Result RtpVideoSender::OnEncodedImage(
    const EncodedImage& encoded_image,
    const CodecSpecificInfo* codec_specific_info) {
  fec_controller_->UpdateWithEncodedData(encoded_image.size(),
                                         encoded_image._frameType);
  MutexLock lock(&mutex_);
  RTC_DCHECK(!rtp_streams_.empty());
  if (!active_)
    return Result(Result::ERROR_SEND_FAILED);

  shared_frame_id_++;
  size_t stream_index = 0;
  if (codec_specific_info &&
      (codec_specific_info->codecType == kVideoCodecVP8 ||
       codec_specific_info->codecType == kVideoCodecH264 ||
       codec_specific_info->codecType == kVideoCodecGeneric)) {
    // Map spatial index to simulcast.
    stream_index = encoded_image.SpatialIndex().value_or(0);
  }
  RTC_DCHECK_LT(stream_index, rtp_streams_.size());

  uint32_t rtp_timestamp =
      encoded_image.Timestamp() +
      rtp_streams_[stream_index].rtp_rtcp->StartTimestamp();

  // RTCPSender has it's own copy of the timestamp offset, added in
  // RTCPSender::BuildSR, hence we must not add the in the offset for this call.
  // TODO(nisse): Delete RTCPSender:timestamp_offset_, and see if we can confine
  // knowledge of the offset to a single place.
  if (!rtp_streams_[stream_index].rtp_rtcp->OnSendingRtpFrame(
          encoded_image.Timestamp(), encoded_image.capture_time_ms_,
          rtp_config_.payload_type,
          encoded_image._frameType == VideoFrameType::kVideoFrameKey)) {
    // The payload router could be active but this module isn't sending.
    return Result(Result::ERROR_SEND_FAILED);
  }

  absl::optional<int64_t> expected_retransmission_time_ms;
  if (encoded_image.RetransmissionAllowed()) {
    expected_retransmission_time_ms =
        rtp_streams_[stream_index].rtp_rtcp->ExpectedRetransmissionTimeMs();
  }

  if (IsFirstFrameOfACodedVideoSequence(encoded_image, codec_specific_info)) {
    // In order to use the dependency descriptor RTP header extension:
    //  - Pass along any `FrameDependencyStructure` templates produced by the
    //    encoder adapter.
    //  - If none were produced the `RtpPayloadParams::*ToGeneric` for the
    //    particular codec have simulated a dependency structure, so provide a
    //    minimal set of templates.
    //  - Otherwise, don't pass along any templates at all which will disable
    //    the generation of a dependency descriptor.
    RTPSenderVideo& sender_video = *rtp_streams_[stream_index].sender_video;
    if (codec_specific_info && codec_specific_info->template_structure) {
      sender_video.SetVideoStructure(&*codec_specific_info->template_structure);
<<<<<<< HEAD
    } else if (codec_specific_info &&
               codec_specific_info->codecType == kVideoCodecVP9) {
      const CodecSpecificInfoVP9& vp9 = codec_specific_info->codecSpecific.VP9;

      FrameDependencyStructure structure =
          RtpPayloadParams::MinimalisticStructure(vp9.num_spatial_layers,
                                                  kMaxTemporalStreams);
      if (vp9.ss_data_available && vp9.spatial_layer_resolution_present) {
        for (size_t i = 0; i < vp9.num_spatial_layers; ++i) {
          structure.resolutions.emplace_back(vp9.width[i], vp9.height[i]);
        }
      }
      sender_video.SetVideoStructure(&structure);
    } else if (simulate_generic_structure_ && codec_specific_info &&
               codec_specific_info->codecType == kVideoCodecGeneric) {
      FrameDependencyStructure structure =
          RtpPayloadParams::MinimalisticStructure(
              /*num_spatial_layers=*/1,
              /*num_temporal_layers=*/1);
      sender_video.SetVideoStructure(&structure);
=======
    } else if (absl::optional<FrameDependencyStructure> structure =
                   params_[stream_index].GenericStructure(
                       codec_specific_info)) {
      sender_video.SetVideoStructure(&*structure);
>>>>>>> fb3bd4a0
    } else {
      sender_video.SetVideoStructure(nullptr);
    }
  }

  bool send_result = rtp_streams_[stream_index].sender_video->SendEncodedImage(
      rtp_config_.payload_type, codec_type_, rtp_timestamp, encoded_image,
      params_[stream_index].GetRtpVideoHeader(
          encoded_image, codec_specific_info, shared_frame_id_),
      expected_retransmission_time_ms);
  if (frame_count_observer_) {
    FrameCounts& counts = frame_counts_[stream_index];
    if (encoded_image._frameType == VideoFrameType::kVideoFrameKey) {
      ++counts.key_frames;
    } else if (encoded_image._frameType == VideoFrameType::kVideoFrameDelta) {
      ++counts.delta_frames;
    } else {
      RTC_DCHECK(encoded_image._frameType == VideoFrameType::kEmptyFrame);
    }
    frame_count_observer_->FrameCountUpdated(counts,
                                             rtp_config_.ssrcs[stream_index]);
  }
  if (!send_result)
    return Result(Result::ERROR_SEND_FAILED);

  return Result(Result::OK, rtp_timestamp);
}

void RtpVideoSender::OnBitrateAllocationUpdated(
    const VideoBitrateAllocation& bitrate) {
  RTC_DCHECK_RUN_ON(&transport_checker_);
  MutexLock lock(&mutex_);
  if (IsActiveLocked()) {
    if (rtp_streams_.size() == 1) {
      // If spatial scalability is enabled, it is covered by a single stream.
      rtp_streams_[0].rtp_rtcp->SetVideoBitrateAllocation(bitrate);
    } else {
      std::vector<absl::optional<VideoBitrateAllocation>> layer_bitrates =
          bitrate.GetSimulcastAllocations();
      // Simulcast is in use, split the VideoBitrateAllocation into one struct
      // per rtp stream, moving over the temporal layer allocation.
      for (size_t i = 0; i < rtp_streams_.size(); ++i) {
        // The next spatial layer could be used if the current one is
        // inactive.
        if (layer_bitrates[i]) {
          rtp_streams_[i].rtp_rtcp->SetVideoBitrateAllocation(
              *layer_bitrates[i]);
        } else {
          // Signal a 0 bitrate on a simulcast stream.
          rtp_streams_[i].rtp_rtcp->SetVideoBitrateAllocation(
              VideoBitrateAllocation());
        }
      }
    }
  }
}
void RtpVideoSender::OnVideoLayersAllocationUpdated(
    const VideoLayersAllocation& allocation) {
  MutexLock lock(&mutex_);
  if (IsActiveLocked()) {
    for (size_t i = 0; i < rtp_streams_.size(); ++i) {
      VideoLayersAllocation stream_allocation = allocation;
      stream_allocation.rtp_stream_index = i;
      rtp_streams_[i].sender_video->SetVideoLayersAllocation(
          std::move(stream_allocation));
      // Only send video frames on the rtp module if the encoder is configured
      // to send. This is to prevent stray frames to be sent after an encoder
      // has been reconfigured.
      rtp_streams_[i].rtp_rtcp->SetSendingMediaStatus(
          absl::c_any_of(allocation.active_spatial_layers,
                         [&i](const VideoLayersAllocation::SpatialLayer layer) {
                           return layer.rtp_stream_index == static_cast<int>(i);
                         }));
    }
  }
}

bool RtpVideoSender::NackEnabled() const {
  const bool nack_enabled = rtp_config_.nack.rtp_history_ms > 0;
  return nack_enabled;
}

uint32_t RtpVideoSender::GetPacketizationOverheadRate() const {
  uint32_t packetization_overhead_bps = 0;
  for (size_t i = 0; i < rtp_streams_.size(); ++i) {
    if (rtp_streams_[i].rtp_rtcp->SendingMedia()) {
      packetization_overhead_bps +=
          rtp_streams_[i].sender_video->PacketizationOverheadBps();
    }
  }
  return packetization_overhead_bps;
}

void RtpVideoSender::DeliverRtcp(const uint8_t* packet, size_t length) {
  // Runs on a network thread.
  for (const RtpStreamSender& stream : rtp_streams_)
    stream.rtp_rtcp->IncomingRtcpPacket(packet, length);
}

void RtpVideoSender::ConfigureSsrcs(
    const std::map<uint32_t, RtpState>& suspended_ssrcs) {
  // Configure regular SSRCs.
  RTC_CHECK(ssrc_to_rtp_module_.empty());
  for (size_t i = 0; i < rtp_config_.ssrcs.size(); ++i) {
    uint32_t ssrc = rtp_config_.ssrcs[i];
    RtpRtcpInterface* const rtp_rtcp = rtp_streams_[i].rtp_rtcp.get();

    // Restore RTP state if previous existed.
    auto it = suspended_ssrcs.find(ssrc);
    if (it != suspended_ssrcs.end())
      rtp_rtcp->SetRtpState(it->second);

    ssrc_to_rtp_module_[ssrc] = rtp_rtcp;
  }

  // Set up RTX if available.
  if (rtp_config_.rtx.ssrcs.empty())
    return;

  RTC_DCHECK_EQ(rtp_config_.rtx.ssrcs.size(), rtp_config_.ssrcs.size());
  for (size_t i = 0; i < rtp_config_.rtx.ssrcs.size(); ++i) {
    uint32_t ssrc = rtp_config_.rtx.ssrcs[i];
    RtpRtcpInterface* const rtp_rtcp = rtp_streams_[i].rtp_rtcp.get();
    auto it = suspended_ssrcs.find(ssrc);
    if (it != suspended_ssrcs.end())
      rtp_rtcp->SetRtxState(it->second);
  }

  // Configure RTX payload types.
  RTC_DCHECK_GE(rtp_config_.rtx.payload_type, 0);
  for (const RtpStreamSender& stream : rtp_streams_) {
    stream.rtp_rtcp->SetRtxSendPayloadType(rtp_config_.rtx.payload_type,
                                           rtp_config_.payload_type);
    stream.rtp_rtcp->SetRtxSendStatus(kRtxRetransmitted |
                                      kRtxRedundantPayloads);
  }
  if (rtp_config_.ulpfec.red_payload_type != -1 &&
      rtp_config_.ulpfec.red_rtx_payload_type != -1) {
    for (const RtpStreamSender& stream : rtp_streams_) {
      stream.rtp_rtcp->SetRtxSendPayloadType(
          rtp_config_.ulpfec.red_rtx_payload_type,
          rtp_config_.ulpfec.red_payload_type);
    }
  }
}

void RtpVideoSender::OnNetworkAvailability(bool network_available) {
  for (const RtpStreamSender& stream : rtp_streams_) {
    stream.rtp_rtcp->SetRTCPStatus(network_available ? rtp_config_.rtcp_mode
                                                     : RtcpMode::kOff);
  }
}

std::map<uint32_t, RtpState> RtpVideoSender::GetRtpStates() const {
  std::map<uint32_t, RtpState> rtp_states;

  for (size_t i = 0; i < rtp_config_.ssrcs.size(); ++i) {
    uint32_t ssrc = rtp_config_.ssrcs[i];
    RTC_DCHECK_EQ(ssrc, rtp_streams_[i].rtp_rtcp->SSRC());
    rtp_states[ssrc] = rtp_streams_[i].rtp_rtcp->GetRtpState();

    // Only happens during shutdown, when RTP module is already inactive,
    // so OK to call fec generator here.
    if (rtp_streams_[i].fec_generator) {
      absl::optional<RtpState> fec_state =
          rtp_streams_[i].fec_generator->GetRtpState();
      if (fec_state) {
        uint32_t ssrc = rtp_config_.flexfec.ssrc;
        rtp_states[ssrc] = *fec_state;
      }
    }
  }

  for (size_t i = 0; i < rtp_config_.rtx.ssrcs.size(); ++i) {
    uint32_t ssrc = rtp_config_.rtx.ssrcs[i];
    rtp_states[ssrc] = rtp_streams_[i].rtp_rtcp->GetRtxState();
  }

  return rtp_states;
}

std::map<uint32_t, RtpPayloadState> RtpVideoSender::GetRtpPayloadStates()
    const {
  MutexLock lock(&mutex_);
  std::map<uint32_t, RtpPayloadState> payload_states;
  for (const auto& param : params_) {
    payload_states[param.ssrc()] = param.state();
    payload_states[param.ssrc()].shared_frame_id = shared_frame_id_;
  }
  return payload_states;
}

void RtpVideoSender::OnTransportOverheadChanged(
    size_t transport_overhead_bytes_per_packet) {
  MutexLock lock(&mutex_);
  transport_overhead_bytes_per_packet_ = transport_overhead_bytes_per_packet;

  size_t max_rtp_packet_size =
      std::min(rtp_config_.max_packet_size,
               kPathMTU - transport_overhead_bytes_per_packet_);
  for (const RtpStreamSender& stream : rtp_streams_) {
    stream.rtp_rtcp->SetMaxRtpPacketSize(max_rtp_packet_size);
  }
}

void RtpVideoSender::OnBitrateUpdated(BitrateAllocationUpdate update,
                                      int framerate) {
  // Substract overhead from bitrate.
  MutexLock lock(&mutex_);
  size_t num_active_streams = 0;
  size_t overhead_bytes_per_packet = 0;
  for (const auto& stream : rtp_streams_) {
    if (stream.rtp_rtcp->SendingMedia()) {
      overhead_bytes_per_packet += stream.rtp_rtcp->ExpectedPerPacketOverhead();
      ++num_active_streams;
    }
  }
  if (num_active_streams > 1) {
    overhead_bytes_per_packet /= num_active_streams;
  }

  DataSize packet_overhead = DataSize::Bytes(
      overhead_bytes_per_packet + transport_overhead_bytes_per_packet_);
  DataSize max_total_packet_size = DataSize::Bytes(
      rtp_config_.max_packet_size + transport_overhead_bytes_per_packet_);
  uint32_t payload_bitrate_bps = update.target_bitrate.bps();
  if (send_side_bwe_with_overhead_ && has_packet_feedback_) {
    DataRate overhead_rate =
        CalculateOverheadRate(update.target_bitrate, max_total_packet_size,
                              packet_overhead, Frequency::Hertz(framerate));
    // TODO(srte): We probably should not accept 0 payload bitrate here.
    payload_bitrate_bps = rtc::saturated_cast<uint32_t>(payload_bitrate_bps -
                                                        overhead_rate.bps());
  }

  // Get the encoder target rate. It is the estimated network rate -
  // protection overhead.
  // TODO(srte): We should multiply with 255 here.
  encoder_target_rate_bps_ = fec_controller_->UpdateFecRates(
      payload_bitrate_bps, framerate,
      rtc::saturated_cast<uint8_t>(update.packet_loss_ratio * 256),
      loss_mask_vector_, update.round_trip_time.ms());
  if (!fec_allowed_) {
    encoder_target_rate_bps_ = payload_bitrate_bps;
    // fec_controller_->UpdateFecRates() was still called so as to allow
    // `fec_controller_` to update whatever internal state it might have,
    // since `fec_allowed_` may be toggled back on at any moment.
  }

  // Subtract packetization overhead from the encoder target. If target rate
  // is really low, cap the overhead at 50%. This also avoids the case where
  // `encoder_target_rate_bps_` is 0 due to encoder pause event while the
  // packetization rate is positive since packets are still flowing.
  uint32_t packetization_rate_bps =
      std::min(GetPacketizationOverheadRate(), encoder_target_rate_bps_ / 2);
  encoder_target_rate_bps_ -= packetization_rate_bps;

  loss_mask_vector_.clear();

  uint32_t encoder_overhead_rate_bps = 0;
  if (send_side_bwe_with_overhead_ && has_packet_feedback_) {
    // TODO(srte): The packet size should probably be the same as in the
    // CalculateOverheadRate call above (just max_total_packet_size), it doesn't
    // make sense to use different packet rates for different overhead
    // calculations.
    DataRate encoder_overhead_rate = CalculateOverheadRate(
        DataRate::BitsPerSec(encoder_target_rate_bps_),
        max_total_packet_size - DataSize::Bytes(overhead_bytes_per_packet),
        packet_overhead, Frequency::Hertz(framerate));
    encoder_overhead_rate_bps = std::min(
        encoder_overhead_rate.bps<uint32_t>(),
        update.target_bitrate.bps<uint32_t>() - encoder_target_rate_bps_);
  }
  // When the field trial "WebRTC-SendSideBwe-WithOverhead" is enabled
  // protection_bitrate includes overhead.
  const uint32_t media_rate = encoder_target_rate_bps_ +
                              encoder_overhead_rate_bps +
                              packetization_rate_bps;
  RTC_DCHECK_GE(update.target_bitrate, DataRate::BitsPerSec(media_rate));
  protection_bitrate_bps_ = update.target_bitrate.bps() - media_rate;
}

uint32_t RtpVideoSender::GetPayloadBitrateBps() const {
  return encoder_target_rate_bps_;
}

uint32_t RtpVideoSender::GetProtectionBitrateBps() const {
  return protection_bitrate_bps_;
}

std::vector<RtpSequenceNumberMap::Info> RtpVideoSender::GetSentRtpPacketInfos(
    uint32_t ssrc,
    rtc::ArrayView<const uint16_t> sequence_numbers) const {
  for (const auto& rtp_stream : rtp_streams_) {
    if (ssrc == rtp_stream.rtp_rtcp->SSRC()) {
      return rtp_stream.rtp_rtcp->GetSentRtpPacketInfos(sequence_numbers);
    }
  }
  return std::vector<RtpSequenceNumberMap::Info>();
}

int RtpVideoSender::ProtectionRequest(const FecProtectionParams* delta_params,
                                      const FecProtectionParams* key_params,
                                      uint32_t* sent_video_rate_bps,
                                      uint32_t* sent_nack_rate_bps,
                                      uint32_t* sent_fec_rate_bps) {
  *sent_video_rate_bps = 0;
  *sent_nack_rate_bps = 0;
  *sent_fec_rate_bps = 0;
  for (const RtpStreamSender& stream : rtp_streams_) {
      stream.rtp_rtcp->SetFecProtectionParams(*delta_params, *key_params);

      auto send_bitrate = stream.rtp_rtcp->GetSendRates();
      *sent_video_rate_bps += send_bitrate[RtpPacketMediaType::kVideo].bps();
      *sent_fec_rate_bps +=
          send_bitrate[RtpPacketMediaType::kForwardErrorCorrection].bps();
      *sent_nack_rate_bps +=
          send_bitrate[RtpPacketMediaType::kRetransmission].bps();
  }
  return 0;
}

void RtpVideoSender::SetFecAllowed(bool fec_allowed) {
  MutexLock lock(&mutex_);
  fec_allowed_ = fec_allowed;
}

void RtpVideoSender::OnPacketFeedbackVector(
    std::vector<StreamPacketInfo> packet_feedback_vector) {
  if (fec_controller_->UseLossVectorMask()) {
    MutexLock lock(&mutex_);
    for (const StreamPacketInfo& packet : packet_feedback_vector) {
      loss_mask_vector_.push_back(!packet.received);
    }
  }

  // Map from SSRC to all acked packets for that RTP module.
  std::map<uint32_t, std::vector<uint16_t>> acked_packets_per_ssrc;
  for (const StreamPacketInfo& packet : packet_feedback_vector) {
    if (packet.received && packet.ssrc) {
      acked_packets_per_ssrc[*packet.ssrc].push_back(
          packet.rtp_sequence_number);
    }
  }

  // Map from SSRC to vector of RTP sequence numbers that are indicated as
  // lost by feedback, without being trailed by any received packets.
  std::map<uint32_t, std::vector<uint16_t>> early_loss_detected_per_ssrc;

  for (const StreamPacketInfo& packet : packet_feedback_vector) {
    // Only include new media packets, not retransmissions/padding/fec.
    if (!packet.received && packet.ssrc && !packet.is_retransmission) {
      // Last known lost packet, might not be detectable as lost by remote
      // jitter buffer.
      early_loss_detected_per_ssrc[*packet.ssrc].push_back(
          packet.rtp_sequence_number);
    } else {
      // Packet received, so any loss prior to this is already detectable.
      early_loss_detected_per_ssrc.erase(*packet.ssrc);
    }
  }

  for (const auto& kv : early_loss_detected_per_ssrc) {
    const uint32_t ssrc = kv.first;
    auto it = ssrc_to_rtp_module_.find(ssrc);
    RTC_CHECK(it != ssrc_to_rtp_module_.end());
    RTPSender* rtp_sender = it->second->RtpSender();
    for (uint16_t sequence_number : kv.second) {
      rtp_sender->ReSendPacket(sequence_number);
    }
  }

  for (const auto& kv : acked_packets_per_ssrc) {
    const uint32_t ssrc = kv.first;
    auto it = ssrc_to_rtp_module_.find(ssrc);
    if (it == ssrc_to_rtp_module_.end()) {
      // No media, likely FEC or padding. Ignore since there's no RTP history to
      // clean up anyway.
      continue;
    }
    rtc::ArrayView<const uint16_t> rtp_sequence_numbers(kv.second);
    it->second->OnPacketsAcknowledged(rtp_sequence_numbers);
  }
}

void RtpVideoSender::SetEncodingData(size_t width,
                                     size_t height,
                                     size_t num_temporal_layers) {
  fec_controller_->SetEncodingData(width, height, num_temporal_layers,
                                   rtp_config_.max_packet_size);
}

DataRate RtpVideoSender::CalculateOverheadRate(DataRate data_rate,
                                               DataSize packet_size,
                                               DataSize overhead_per_packet,
                                               Frequency framerate) const {
  Frequency packet_rate = data_rate / packet_size;
  if (use_frame_rate_for_overhead_) {
    framerate = std::max(framerate, Frequency::Hertz(1));
    DataSize frame_size = data_rate / framerate;
    int packets_per_frame = ceil(frame_size / packet_size);
    packet_rate = packets_per_frame * framerate;
  }
  return packet_rate.RoundUpTo(Frequency::Hertz(1)) * overhead_per_packet;
}

}  // namespace webrtc<|MERGE_RESOLUTION|>--- conflicted
+++ resolved
@@ -27,10 +27,7 @@
 #include "modules/rtp_rtcp/include/rtp_rtcp_defines.h"
 #include "modules/rtp_rtcp/source/rtp_rtcp_impl2.h"
 #include "modules/rtp_rtcp/source/rtp_sender.h"
-<<<<<<< HEAD
-=======
 #include "modules/utility/maybe_worker_thread.h"
->>>>>>> fb3bd4a0
 #include "modules/video_coding/include/video_codec_interface.h"
 #include "rtc_base/checks.h"
 #include "rtc_base/logging.h"
@@ -60,16 +57,10 @@
 
 using webrtc_internal_rtp_video_sender::RtpStreamSender;
 
-<<<<<<< HEAD
-bool PayloadTypeSupportsSkippingFecPackets(const std::string& payload_name,
-                                           const FieldTrialsView& trials) {
-  const VideoCodecType codecType = PayloadStringToCodecType(payload_name);
-=======
 bool PayloadTypeSupportsSkippingFecPackets(absl::string_view payload_name,
                                            const FieldTrialsView& trials) {
   const VideoCodecType codecType =
       PayloadStringToCodecType(std::string(payload_name));
->>>>>>> fb3bd4a0
   if (codecType == kVideoCodecVP8 || codecType == kVideoCodecVP9) {
     return true;
   }
@@ -209,12 +200,8 @@
     FrameEncryptorInterface* frame_encryptor,
     const CryptoOptions& crypto_options,
     rtc::scoped_refptr<FrameTransformerInterface> frame_transformer,
-<<<<<<< HEAD
-    const FieldTrialsView& trials) {
-=======
     const FieldTrialsView& trials,
     TaskQueueFactory* task_queue_factory) {
->>>>>>> fb3bd4a0
   RTC_DCHECK_GT(rtp_config.ssrcs.size(), 0);
   RTC_DCHECK(task_queue_factory);
 
@@ -385,12 +372,8 @@
     FrameEncryptorInterface* frame_encryptor,
     const CryptoOptions& crypto_options,
     rtc::scoped_refptr<FrameTransformerInterface> frame_transformer,
-<<<<<<< HEAD
-    const FieldTrialsView& field_trials)
-=======
     const FieldTrialsView& field_trials,
     TaskQueueFactory* task_queue_factory)
->>>>>>> fb3bd4a0
     : field_trials_(field_trials),
       send_side_bwe_with_overhead_(!absl::StartsWith(
           field_trials_.Lookup("WebRTC-SendSideBwe-WithOverhead"),
@@ -399,12 +382,6 @@
           field_trials_.Lookup("WebRTC-Video-UseFrameRateForOverhead"),
           "Enabled")),
       has_packet_feedback_(TransportSeqNumExtensionConfigured(rtp_config)),
-<<<<<<< HEAD
-      simulate_generic_structure_(absl::StartsWith(
-          field_trials_.Lookup("WebRTC-GenericCodecDependencyDescriptor"),
-          "Enabled")),
-=======
->>>>>>> fb3bd4a0
       active_(false),
       fec_controller_(std::move(fec_controller)),
       fec_allowed_(true),
@@ -458,10 +435,6 @@
   }
 
   ConfigureSsrcs(suspended_ssrcs);
-<<<<<<< HEAD
-  ConfigureRids();
-=======
->>>>>>> fb3bd4a0
 
   if (!rtp_config_.mid.empty()) {
     for (const RtpStreamSender& stream : rtp_streams_) {
@@ -632,33 +605,10 @@
     RTPSenderVideo& sender_video = *rtp_streams_[stream_index].sender_video;
     if (codec_specific_info && codec_specific_info->template_structure) {
       sender_video.SetVideoStructure(&*codec_specific_info->template_structure);
-<<<<<<< HEAD
-    } else if (codec_specific_info &&
-               codec_specific_info->codecType == kVideoCodecVP9) {
-      const CodecSpecificInfoVP9& vp9 = codec_specific_info->codecSpecific.VP9;
-
-      FrameDependencyStructure structure =
-          RtpPayloadParams::MinimalisticStructure(vp9.num_spatial_layers,
-                                                  kMaxTemporalStreams);
-      if (vp9.ss_data_available && vp9.spatial_layer_resolution_present) {
-        for (size_t i = 0; i < vp9.num_spatial_layers; ++i) {
-          structure.resolutions.emplace_back(vp9.width[i], vp9.height[i]);
-        }
-      }
-      sender_video.SetVideoStructure(&structure);
-    } else if (simulate_generic_structure_ && codec_specific_info &&
-               codec_specific_info->codecType == kVideoCodecGeneric) {
-      FrameDependencyStructure structure =
-          RtpPayloadParams::MinimalisticStructure(
-              /*num_spatial_layers=*/1,
-              /*num_temporal_layers=*/1);
-      sender_video.SetVideoStructure(&structure);
-=======
     } else if (absl::optional<FrameDependencyStructure> structure =
                    params_[stream_index].GenericStructure(
                        codec_specific_info)) {
       sender_video.SetVideoStructure(&*structure);
->>>>>>> fb3bd4a0
     } else {
       sender_video.SetVideoStructure(nullptr);
     }
