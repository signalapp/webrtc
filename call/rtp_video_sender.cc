/*
 *  Copyright (c) 2015 The WebRTC project authors. All Rights Reserved.
 *
 *  Use of this source code is governed by a BSD-style license
 *  that can be found in the LICENSE file in the root of the source
 *  tree. An additional intellectual property rights grant can be found
 *  in the file PATENTS.  All contributing project authors may
 *  be found in the AUTHORS file in the root of the source tree.
 */

#include "call/rtp_video_sender.h"

#include <algorithm>
#include <memory>
#include <string>
#include <utility>

#include "absl/algorithm/container.h"
#include "absl/strings/match.h"
#include "api/array_view.h"
#include "api/transport/field_trial_based_config.h"
#include "api/video_codecs/video_codec.h"
#include "call/rtp_transport_controller_send_interface.h"
#include "modules/pacing/packet_router.h"
#include "modules/rtp_rtcp/include/rtp_rtcp.h"
#include "modules/rtp_rtcp/include/rtp_rtcp_defines.h"
#include "modules/rtp_rtcp/source/rtp_sender.h"
#include "modules/utility/include/process_thread.h"
#include "modules/video_coding/include/video_codec_interface.h"
#include "rtc_base/checks.h"
#include "rtc_base/location.h"
#include "rtc_base/logging.h"
#include "rtc_base/task_queue.h"
<<<<<<< HEAD
#include "system_wrappers/include/field_trial.h"
=======
>>>>>>> 758c388d

namespace webrtc {

namespace webrtc_internal_rtp_video_sender {

RtpStreamSender::RtpStreamSender(
    std::unique_ptr<RtpRtcp> rtp_rtcp,
    std::unique_ptr<RTPSenderVideo> sender_video,
    std::unique_ptr<VideoFecGenerator> fec_generator)
    : rtp_rtcp(std::move(rtp_rtcp)),
      sender_video(std::move(sender_video)),
      fec_generator(std::move(fec_generator)) {}

RtpStreamSender::~RtpStreamSender() = default;

}  // namespace webrtc_internal_rtp_video_sender

namespace {
static const int kMinSendSidePacketHistorySize = 600;
// We don't do MTU discovery, so assume that we have the standard ethernet MTU.
static const size_t kPathMTU = 1500;

using webrtc_internal_rtp_video_sender::RtpStreamSender;

bool PayloadTypeSupportsSkippingFecPackets(const std::string& payload_name,
                                           const WebRtcKeyValueConfig& trials) {
  const VideoCodecType codecType = PayloadStringToCodecType(payload_name);
  if (codecType == kVideoCodecVP8 || codecType == kVideoCodecVP9) {
    return true;
  }
  if (codecType == kVideoCodecGeneric &&
      absl::StartsWith(trials.Lookup("WebRTC-GenericPictureId"), "Enabled")) {
    return true;
  }
  return false;
}

bool ShouldDisableRedAndUlpfec(bool flexfec_enabled,
                               const RtpConfig& rtp_config,
                               const WebRtcKeyValueConfig& trials) {
  // Consistency of NACK and RED+ULPFEC parameters is checked in this function.
  const bool nack_enabled = rtp_config.nack.rtp_history_ms > 0;

  // Shorthands.
  auto IsRedEnabled = [&]() { return rtp_config.ulpfec.red_payload_type >= 0; };
  auto IsUlpfecEnabled = [&]() {
    return rtp_config.ulpfec.ulpfec_payload_type >= 0;
  };

  bool should_disable_red_and_ulpfec = false;

  if (absl::StartsWith(trials.Lookup("WebRTC-DisableUlpFecExperiment"),
                       "Enabled")) {
    RTC_LOG(LS_INFO) << "Experiment to disable sending ULPFEC is enabled.";
    should_disable_red_and_ulpfec = true;
  }

  // If enabled, FlexFEC takes priority over RED+ULPFEC.
  if (flexfec_enabled) {
    if (IsUlpfecEnabled()) {
      RTC_LOG(LS_INFO)
          << "Both FlexFEC and ULPFEC are configured. Disabling ULPFEC.";
    }
    should_disable_red_and_ulpfec = true;
  }

  // Payload types without picture ID cannot determine that a stream is complete
  // without retransmitting FEC, so using ULPFEC + NACK for H.264 (for instance)
  // is a waste of bandwidth since FEC packets still have to be transmitted.
  // Note that this is not the case with FlexFEC.
  if (nack_enabled && IsUlpfecEnabled() &&
      !PayloadTypeSupportsSkippingFecPackets(rtp_config.payload_name, trials)) {
    RTC_LOG(LS_WARNING)
        << "Transmitting payload type without picture ID using "
           "NACK+ULPFEC is a waste of bandwidth since ULPFEC packets "
           "also have to be retransmitted. Disabling ULPFEC.";
    should_disable_red_and_ulpfec = true;
  }

  // Verify payload types.
  if (IsUlpfecEnabled() ^ IsRedEnabled()) {
    RTC_LOG(LS_WARNING)
        << "Only RED or only ULPFEC enabled, but not both. Disabling both.";
    should_disable_red_and_ulpfec = true;
  }

  return should_disable_red_and_ulpfec;
}

// TODO(brandtr): Update this function when we support multistream protection.
std::unique_ptr<VideoFecGenerator> MaybeCreateFecGenerator(
    Clock* clock,
    const RtpConfig& rtp,
    const std::map<uint32_t, RtpState>& suspended_ssrcs,
<<<<<<< HEAD
    int simulcast_index) {
=======
    int simulcast_index,
    const WebRtcKeyValueConfig& trials) {
>>>>>>> 758c388d
  // If flexfec is configured that takes priority.
  if (rtp.flexfec.payload_type >= 0) {
    RTC_DCHECK_GE(rtp.flexfec.payload_type, 0);
    RTC_DCHECK_LE(rtp.flexfec.payload_type, 127);
    if (rtp.flexfec.ssrc == 0) {
      RTC_LOG(LS_WARNING) << "FlexFEC is enabled, but no FlexFEC SSRC given. "
                             "Therefore disabling FlexFEC.";
      return nullptr;
    }
    if (rtp.flexfec.protected_media_ssrcs.empty()) {
      RTC_LOG(LS_WARNING)
          << "FlexFEC is enabled, but no protected media SSRC given. "
             "Therefore disabling FlexFEC.";
      return nullptr;
    }

    if (rtp.flexfec.protected_media_ssrcs.size() > 1) {
      RTC_LOG(LS_WARNING)
          << "The supplied FlexfecConfig contained multiple protected "
             "media streams, but our implementation currently only "
             "supports protecting a single media stream. "
             "To avoid confusion, disabling FlexFEC completely.";
      return nullptr;
    }

    if (absl::c_find(rtp.flexfec.protected_media_ssrcs,
                     rtp.ssrcs[simulcast_index]) ==
        rtp.flexfec.protected_media_ssrcs.end()) {
      // Media SSRC not among flexfec protected SSRCs.
      return nullptr;
    }

    const RtpState* rtp_state = nullptr;
    auto it = suspended_ssrcs.find(rtp.flexfec.ssrc);
    if (it != suspended_ssrcs.end()) {
      rtp_state = &it->second;
    }

    RTC_DCHECK_EQ(1U, rtp.flexfec.protected_media_ssrcs.size());
    return std::make_unique<FlexfecSender>(
        rtp.flexfec.payload_type, rtp.flexfec.ssrc,
        rtp.flexfec.protected_media_ssrcs[0], rtp.mid, rtp.extensions,
        RTPSender::FecExtensionSizes(), rtp_state, clock);
  } else if (rtp.ulpfec.red_payload_type >= 0 &&
             rtp.ulpfec.ulpfec_payload_type >= 0 &&
<<<<<<< HEAD
             !ShouldDisableRedAndUlpfec(/*flexfec_enabled=*/false, rtp)) {
=======
             !ShouldDisableRedAndUlpfec(/*flexfec_enabled=*/false, rtp,
                                        trials)) {
>>>>>>> 758c388d
    // Flexfec not configured, but ulpfec is and is not disabled.
    return std::make_unique<UlpfecGenerator>(
        rtp.ulpfec.red_payload_type, rtp.ulpfec.ulpfec_payload_type, clock);
  }

  // Not a single FEC is given.
  return nullptr;
}

std::vector<RtpStreamSender> CreateRtpStreamSenders(
    Clock* clock,
    const RtpConfig& rtp_config,
    const RtpSenderObservers& observers,
    int rtcp_report_interval_ms,
    Transport* send_transport,
    RtcpBandwidthObserver* bandwidth_callback,
    RtpTransportControllerSendInterface* transport,
    const std::map<uint32_t, RtpState>& suspended_ssrcs,
    RtcEventLog* event_log,
    RateLimiter* retransmission_rate_limiter,
    FrameEncryptorInterface* frame_encryptor,
    const CryptoOptions& crypto_options,
<<<<<<< HEAD
    rtc::scoped_refptr<FrameTransformerInterface> frame_transformer) {
=======
    rtc::scoped_refptr<FrameTransformerInterface> frame_transformer,
    const WebRtcKeyValueConfig& trials) {
>>>>>>> 758c388d
  RTC_DCHECK_GT(rtp_config.ssrcs.size(), 0);

  RtpRtcp::Configuration configuration;
  configuration.clock = clock;
  configuration.audio = false;
  configuration.receiver_only = false;
  configuration.outgoing_transport = send_transport;
  configuration.intra_frame_callback = observers.intra_frame_callback;
  configuration.rtcp_loss_notification_observer =
      observers.rtcp_loss_notification_observer;
  configuration.bandwidth_callback = bandwidth_callback;
  configuration.network_state_estimate_observer =
      transport->network_state_estimate_observer();
  configuration.transport_feedback_callback =
      transport->transport_feedback_observer();
  configuration.rtt_stats = observers.rtcp_rtt_stats;
  configuration.rtcp_packet_type_counter_observer =
      observers.rtcp_type_observer;
  configuration.rtcp_statistics_callback = observers.rtcp_stats;
  configuration.report_block_data_observer =
      observers.report_block_data_observer;
  configuration.paced_sender = transport->packet_sender();
  configuration.send_bitrate_observer = observers.bitrate_observer;
  configuration.send_side_delay_observer = observers.send_delay_observer;
  configuration.send_packet_observer = observers.send_packet_observer;
  configuration.event_log = event_log;
  configuration.retransmission_rate_limiter = retransmission_rate_limiter;
  configuration.rtp_stats_callback = observers.rtp_stats;
  configuration.frame_encryptor = frame_encryptor;
  configuration.require_frame_encryption =
      crypto_options.sframe.require_frame_encryption;
  configuration.extmap_allow_mixed = rtp_config.extmap_allow_mixed;
  configuration.rtcp_report_interval_ms = rtcp_report_interval_ms;
  configuration.field_trials = &trials;

  std::vector<RtpStreamSender> rtp_streams;

  RTC_DCHECK(rtp_config.rtx.ssrcs.empty() ||
             rtp_config.rtx.ssrcs.size() == rtp_config.ssrcs.size());
  for (size_t i = 0; i < rtp_config.ssrcs.size(); ++i) {
    RTPSenderVideo::Config video_config;
    configuration.local_media_ssrc = rtp_config.ssrcs[i];

    std::unique_ptr<VideoFecGenerator> fec_generator =
<<<<<<< HEAD
        MaybeCreateFecGenerator(clock, rtp_config, suspended_ssrcs, i);
=======
        MaybeCreateFecGenerator(clock, rtp_config, suspended_ssrcs, i, trials);
>>>>>>> 758c388d
    configuration.fec_generator = fec_generator.get();
    video_config.fec_generator = fec_generator.get();

    configuration.rtx_send_ssrc =
        rtp_config.GetRtxSsrcAssociatedWithMediaSsrc(rtp_config.ssrcs[i]);
    RTC_DCHECK_EQ(configuration.rtx_send_ssrc.has_value(),
                  !rtp_config.rtx.ssrcs.empty());

    configuration.need_rtp_packet_infos = rtp_config.lntf.enabled;

    auto rtp_rtcp = RtpRtcp::Create(configuration);
    rtp_rtcp->SetSendingStatus(false);
    rtp_rtcp->SetSendingMediaStatus(false);
    rtp_rtcp->SetRTCPStatus(RtcpMode::kCompound);
    // Set NACK.
    rtp_rtcp->SetStorePacketsStatus(true, kMinSendSidePacketHistorySize);

<<<<<<< HEAD
    FieldTrialBasedConfig field_trial_config;
=======
>>>>>>> 758c388d
    video_config.clock = configuration.clock;
    video_config.rtp_sender = rtp_rtcp->RtpSender();
    video_config.frame_encryptor = frame_encryptor;
    video_config.require_frame_encryption =
        crypto_options.sframe.require_frame_encryption;
    video_config.enable_retransmit_all_layers = false;
<<<<<<< HEAD
    video_config.field_trials = &field_trial_config;
=======
    video_config.field_trials = &trials;
>>>>>>> 758c388d

    const bool using_flexfec =
        fec_generator &&
        fec_generator->GetFecType() == VideoFecGenerator::FecType::kFlexFec;
    const bool should_disable_red_and_ulpfec =
<<<<<<< HEAD
        ShouldDisableRedAndUlpfec(using_flexfec, rtp_config);
=======
        ShouldDisableRedAndUlpfec(using_flexfec, rtp_config, trials);
>>>>>>> 758c388d
    if (!should_disable_red_and_ulpfec &&
        rtp_config.ulpfec.red_payload_type != -1) {
      video_config.red_payload_type = rtp_config.ulpfec.red_payload_type;
    }
<<<<<<< HEAD
=======
    if (fec_generator) {
      video_config.fec_type = fec_generator->GetFecType();
      video_config.fec_overhead_bytes = fec_generator->MaxPacketOverhead();
    }
>>>>>>> 758c388d
    video_config.frame_transformer = frame_transformer;
    video_config.worker_queue = transport->GetWorkerQueue()->Get();
    auto sender_video = std::make_unique<RTPSenderVideo>(video_config);
    rtp_streams.emplace_back(std::move(rtp_rtcp), std::move(sender_video),
                             std::move(fec_generator));
  }
  return rtp_streams;
}

DataRate CalculateOverheadRate(DataRate data_rate,
                               DataSize packet_size,
                               DataSize overhead_per_packet) {
  Frequency packet_rate = data_rate / packet_size;
  // TOSO(srte): We should not need to round to nearest whole packet per second
  // rate here.
  return packet_rate.RoundUpTo(Frequency::Hertz(1)) * overhead_per_packet;
}

absl::optional<VideoCodecType> GetVideoCodecType(const RtpConfig& config) {
  if (config.raw_payload) {
    return absl::nullopt;
  }
  return PayloadStringToCodecType(config.payload_name);
}
bool TransportSeqNumExtensionConfigured(const RtpConfig& config) {
  return absl::c_any_of(config.extensions, [](const RtpExtension& ext) {
    return ext.uri == RtpExtension::kTransportSequenceNumberUri;
  });
}
}  // namespace

RtpVideoSender::RtpVideoSender(
    Clock* clock,
    std::map<uint32_t, RtpState> suspended_ssrcs,
    const std::map<uint32_t, RtpPayloadState>& states,
    const RtpConfig& rtp_config,
    int rtcp_report_interval_ms,
    Transport* send_transport,
    const RtpSenderObservers& observers,
    RtpTransportControllerSendInterface* transport,
    RtcEventLog* event_log,
    RateLimiter* retransmission_limiter,
    std::unique_ptr<FecController> fec_controller,
    FrameEncryptorInterface* frame_encryptor,
    const CryptoOptions& crypto_options,
    rtc::scoped_refptr<FrameTransformerInterface> frame_transformer)
<<<<<<< HEAD
    : send_side_bwe_with_overhead_(
          webrtc::field_trial::IsEnabled("WebRTC-SendSideBwe-WithOverhead")),
      account_for_packetization_overhead_(!webrtc::field_trial::IsDisabled(
          "WebRTC-SubtractPacketizationOverhead")),
      use_early_loss_detection_(
          !webrtc::field_trial::IsDisabled("WebRTC-UseEarlyLossDetection")),
=======
    : send_side_bwe_with_overhead_(absl::StartsWith(
          field_trials_.Lookup("WebRTC-SendSideBwe-WithOverhead"),
          "Enabled")),
      account_for_packetization_overhead_(!absl::StartsWith(
          field_trials_.Lookup("WebRTC-SubtractPacketizationOverhead"),
          "Disabled")),
      use_early_loss_detection_(!absl::StartsWith(
          field_trials_.Lookup("WebRTC-UseEarlyLossDetection"),
          "Disabled")),
>>>>>>> 758c388d
      has_packet_feedback_(TransportSeqNumExtensionConfigured(rtp_config)),
      active_(false),
      module_process_thread_(nullptr),
      suspended_ssrcs_(std::move(suspended_ssrcs)),
      fec_controller_(std::move(fec_controller)),
      fec_allowed_(true),
      rtp_streams_(CreateRtpStreamSenders(clock,
                                          rtp_config,
                                          observers,
                                          rtcp_report_interval_ms,
                                          send_transport,
                                          transport->GetBandwidthObserver(),
                                          transport,
                                          suspended_ssrcs_,
                                          event_log,
                                          retransmission_limiter,
                                          frame_encryptor,
                                          crypto_options,
<<<<<<< HEAD
                                          std::move(frame_transformer))),
=======
                                          std::move(frame_transformer),
                                          field_trials_)),
>>>>>>> 758c388d
      rtp_config_(rtp_config),
      codec_type_(GetVideoCodecType(rtp_config)),
      transport_(transport),
      transport_overhead_bytes_per_packet_(0),
      encoder_target_rate_bps_(0),
      frame_counts_(rtp_config.ssrcs.size()),
      frame_count_observer_(observers.frame_count_observer) {
  RTC_DCHECK_EQ(rtp_config_.ssrcs.size(), rtp_streams_.size());
  if (send_side_bwe_with_overhead_ && has_packet_feedback_)
    transport_->IncludeOverheadInPacedSender();
  module_process_thread_checker_.Detach();
  // SSRCs are assumed to be sorted in the same order as |rtp_modules|.
  for (uint32_t ssrc : rtp_config_.ssrcs) {
    // Restore state if it previously existed.
    const RtpPayloadState* state = nullptr;
    auto it = states.find(ssrc);
    if (it != states.end()) {
      state = &it->second;
      shared_frame_id_ = std::max(shared_frame_id_, state->shared_frame_id);
    }
    params_.push_back(RtpPayloadParams(ssrc, state, field_trials_));
  }

  // RTP/RTCP initialization.

  // We add the highest spatial layer first to ensure it'll be prioritized
  // when sending padding, with the hope that the packet rate will be smaller,
  // and that it's more important to protect than the lower layers.

  // TODO(nisse): Consider moving registration with PacketRouter last, after the
  // modules are fully configured.
  for (const RtpStreamSender& stream : rtp_streams_) {
    constexpr bool remb_candidate = true;
    transport->packet_router()->AddSendRtpModule(stream.rtp_rtcp.get(),
                                                 remb_candidate);
  }

  for (size_t i = 0; i < rtp_config_.extensions.size(); ++i) {
    const std::string& extension = rtp_config_.extensions[i].uri;
    int id = rtp_config_.extensions[i].id;
    RTC_DCHECK(RtpExtension::IsSupportedForVideo(extension));
    for (const RtpStreamSender& stream : rtp_streams_) {
      stream.rtp_rtcp->RegisterRtpHeaderExtension(extension, id);
    }
  }

  ConfigureSsrcs();
  ConfigureRids();

  if (!rtp_config_.mid.empty()) {
    for (const RtpStreamSender& stream : rtp_streams_) {
      stream.rtp_rtcp->SetMid(rtp_config_.mid);
    }
  }

  bool fec_enabled = false;
  for (const RtpStreamSender& stream : rtp_streams_) {
    // Simulcast has one module for each layer. Set the CNAME on all modules.
    stream.rtp_rtcp->SetCNAME(rtp_config_.c_name.c_str());
    stream.rtp_rtcp->SetMaxRtpPacketSize(rtp_config_.max_packet_size);
    stream.rtp_rtcp->RegisterSendPayloadFrequency(rtp_config_.payload_type,
                                                  kVideoPayloadTypeFrequency);
    if (stream.fec_generator != nullptr) {
      fec_enabled = true;
    }
  }
  // Currently, both ULPFEC and FlexFEC use the same FEC rate calculation logic,
  // so enable that logic if either of those FEC schemes are enabled.
  fec_controller_->SetProtectionMethod(fec_enabled, NackEnabled());

  fec_controller_->SetProtectionCallback(this);
  // Signal congestion controller this object is ready for OnPacket* callbacks.
  transport_->GetStreamFeedbackProvider()->RegisterStreamFeedbackObserver(
      rtp_config_.ssrcs, this);
}

RtpVideoSender::~RtpVideoSender() {
  for (const RtpStreamSender& stream : rtp_streams_) {
    transport_->packet_router()->RemoveSendRtpModule(stream.rtp_rtcp.get());
  }
  transport_->GetStreamFeedbackProvider()->DeRegisterStreamFeedbackObserver(
      this);
}

void RtpVideoSender::RegisterProcessThread(
    ProcessThread* module_process_thread) {
  RTC_DCHECK_RUN_ON(&module_process_thread_checker_);
  RTC_DCHECK(!module_process_thread_);
  module_process_thread_ = module_process_thread;

  for (const RtpStreamSender& stream : rtp_streams_) {
    module_process_thread_->RegisterModule(stream.rtp_rtcp.get(),
                                           RTC_FROM_HERE);
  }
}

void RtpVideoSender::DeRegisterProcessThread() {
  RTC_DCHECK_RUN_ON(&module_process_thread_checker_);
  for (const RtpStreamSender& stream : rtp_streams_)
    module_process_thread_->DeRegisterModule(stream.rtp_rtcp.get());
}

void RtpVideoSender::SetActive(bool active) {
  rtc::CritScope lock(&crit_);
  if (active_ == active)
    return;
  const std::vector<bool> active_modules(rtp_streams_.size(), active);
  SetActiveModulesLocked(active_modules);
}

void RtpVideoSender::SetActiveModules(const std::vector<bool> active_modules) {
  rtc::CritScope lock(&crit_);
  return SetActiveModulesLocked(active_modules);
}

void RtpVideoSender::SetActiveModulesLocked(
    const std::vector<bool> active_modules) {
  RTC_DCHECK_EQ(rtp_streams_.size(), active_modules.size());
  active_ = false;
  for (size_t i = 0; i < active_modules.size(); ++i) {
    if (active_modules[i]) {
      active_ = true;
    }
    // Sends a kRtcpByeCode when going from true to false.
    rtp_streams_[i].rtp_rtcp->SetSendingStatus(active_modules[i]);
    // If set to false this module won't send media.
    rtp_streams_[i].rtp_rtcp->SetSendingMediaStatus(active_modules[i]);
  }
}

bool RtpVideoSender::IsActive() {
  rtc::CritScope lock(&crit_);
  return IsActiveLocked();
}

bool RtpVideoSender::IsActiveLocked() {
  return active_ && !rtp_streams_.empty();
}

EncodedImageCallback::Result RtpVideoSender::OnEncodedImage(
    const EncodedImage& encoded_image,
    const CodecSpecificInfo* codec_specific_info,
    const RTPFragmentationHeader* fragmentation) {
  fec_controller_->UpdateWithEncodedData(encoded_image.size(),
                                         encoded_image._frameType);
  rtc::CritScope lock(&crit_);
  RTC_DCHECK(!rtp_streams_.empty());
  if (!active_)
    return Result(Result::ERROR_SEND_FAILED);

  shared_frame_id_++;
  size_t stream_index = 0;
  if (codec_specific_info &&
      (codec_specific_info->codecType == kVideoCodecVP8 ||
       codec_specific_info->codecType == kVideoCodecH264 ||
       codec_specific_info->codecType == kVideoCodecGeneric)) {
    // Map spatial index to simulcast.
    stream_index = encoded_image.SpatialIndex().value_or(0);
  }
  RTC_DCHECK_LT(stream_index, rtp_streams_.size());

  uint32_t rtp_timestamp =
      encoded_image.Timestamp() +
      rtp_streams_[stream_index].rtp_rtcp->StartTimestamp();

  // RTCPSender has it's own copy of the timestamp offset, added in
  // RTCPSender::BuildSR, hence we must not add the in the offset for this call.
  // TODO(nisse): Delete RTCPSender:timestamp_offset_, and see if we can confine
  // knowledge of the offset to a single place.
  if (!rtp_streams_[stream_index].rtp_rtcp->OnSendingRtpFrame(
          encoded_image.Timestamp(), encoded_image.capture_time_ms_,
          rtp_config_.payload_type,
          encoded_image._frameType == VideoFrameType::kVideoFrameKey)) {
    // The payload router could be active but this module isn't sending.
    return Result(Result::ERROR_SEND_FAILED);
  }

  absl::optional<int64_t> expected_retransmission_time_ms;
  if (encoded_image.RetransmissionAllowed()) {
    expected_retransmission_time_ms =
        rtp_streams_[stream_index].rtp_rtcp->ExpectedRetransmissionTimeMs();
  }

  if (encoded_image._frameType == VideoFrameType::kVideoFrameKey) {
    // If encoder adapter produce FrameDependencyStructure, pass it so that
    // dependency descriptor rtp header extension can be used.
    // If not supported, disable using dependency descriptor by passing nullptr.
    rtp_streams_[stream_index].sender_video->SetVideoStructure(
        (codec_specific_info && codec_specific_info->template_structure)
            ? &*codec_specific_info->template_structure
            : nullptr);
  }

  bool send_result = rtp_streams_[stream_index].sender_video->SendEncodedImage(
      rtp_config_.payload_type, codec_type_, rtp_timestamp, encoded_image,
      fragmentation,
      params_[stream_index].GetRtpVideoHeader(
          encoded_image, codec_specific_info, shared_frame_id_),
      expected_retransmission_time_ms);
  if (frame_count_observer_) {
    FrameCounts& counts = frame_counts_[stream_index];
    if (encoded_image._frameType == VideoFrameType::kVideoFrameKey) {
      ++counts.key_frames;
    } else if (encoded_image._frameType == VideoFrameType::kVideoFrameDelta) {
      ++counts.delta_frames;
    } else {
      RTC_DCHECK(encoded_image._frameType == VideoFrameType::kEmptyFrame);
    }
    frame_count_observer_->FrameCountUpdated(counts,
                                             rtp_config_.ssrcs[stream_index]);
  }
  if (!send_result)
    return Result(Result::ERROR_SEND_FAILED);

  return Result(Result::OK, rtp_timestamp);
}

void RtpVideoSender::OnBitrateAllocationUpdated(
    const VideoBitrateAllocation& bitrate) {
  rtc::CritScope lock(&crit_);
  if (IsActiveLocked()) {
    if (rtp_streams_.size() == 1) {
      // If spatial scalability is enabled, it is covered by a single stream.
      rtp_streams_[0].rtp_rtcp->SetVideoBitrateAllocation(bitrate);
    } else {
      std::vector<absl::optional<VideoBitrateAllocation>> layer_bitrates =
          bitrate.GetSimulcastAllocations();
      // Simulcast is in use, split the VideoBitrateAllocation into one struct
      // per rtp stream, moving over the temporal layer allocation.
      for (size_t i = 0; i < rtp_streams_.size(); ++i) {
        // The next spatial layer could be used if the current one is
        // inactive.
        if (layer_bitrates[i]) {
          rtp_streams_[i].rtp_rtcp->SetVideoBitrateAllocation(
              *layer_bitrates[i]);
        } else {
          // Signal a 0 bitrate on a simulcast stream.
          rtp_streams_[i].rtp_rtcp->SetVideoBitrateAllocation(
              VideoBitrateAllocation());
        }
      }
    }
  }
}

bool RtpVideoSender::NackEnabled() const {
  const bool nack_enabled = rtp_config_.nack.rtp_history_ms > 0;
  return nack_enabled;
}

uint32_t RtpVideoSender::GetPacketizationOverheadRate() const {
  uint32_t packetization_overhead_bps = 0;
  for (size_t i = 0; i < rtp_streams_.size(); ++i) {
    if (rtp_streams_[i].rtp_rtcp->SendingMedia()) {
      packetization_overhead_bps +=
          rtp_streams_[i].sender_video->PacketizationOverheadBps();
    }
  }
  return packetization_overhead_bps;
}

void RtpVideoSender::DeliverRtcp(const uint8_t* packet, size_t length) {
  // Runs on a network thread.
  for (const RtpStreamSender& stream : rtp_streams_)
    stream.rtp_rtcp->IncomingRtcpPacket(packet, length);
}

void RtpVideoSender::ConfigureSsrcs() {
  // Configure regular SSRCs.
  RTC_CHECK(ssrc_to_rtp_module_.empty());
  for (size_t i = 0; i < rtp_config_.ssrcs.size(); ++i) {
    uint32_t ssrc = rtp_config_.ssrcs[i];
    RtpRtcp* const rtp_rtcp = rtp_streams_[i].rtp_rtcp.get();

    // Restore RTP state if previous existed.
    auto it = suspended_ssrcs_.find(ssrc);
    if (it != suspended_ssrcs_.end())
      rtp_rtcp->SetRtpState(it->second);

    ssrc_to_rtp_module_[ssrc] = rtp_rtcp;
  }

  // Set up RTX if available.
  if (rtp_config_.rtx.ssrcs.empty())
    return;

  RTC_DCHECK_EQ(rtp_config_.rtx.ssrcs.size(), rtp_config_.ssrcs.size());
  for (size_t i = 0; i < rtp_config_.rtx.ssrcs.size(); ++i) {
    uint32_t ssrc = rtp_config_.rtx.ssrcs[i];
    RtpRtcp* const rtp_rtcp = rtp_streams_[i].rtp_rtcp.get();
    auto it = suspended_ssrcs_.find(ssrc);
    if (it != suspended_ssrcs_.end())
      rtp_rtcp->SetRtxState(it->second);
  }

  // Configure RTX payload types.
  RTC_DCHECK_GE(rtp_config_.rtx.payload_type, 0);
  for (const RtpStreamSender& stream : rtp_streams_) {
    stream.rtp_rtcp->SetRtxSendPayloadType(rtp_config_.rtx.payload_type,
                                           rtp_config_.payload_type);
    stream.rtp_rtcp->SetRtxSendStatus(kRtxRetransmitted |
                                      kRtxRedundantPayloads);
  }
  if (rtp_config_.ulpfec.red_payload_type != -1 &&
      rtp_config_.ulpfec.red_rtx_payload_type != -1) {
    for (const RtpStreamSender& stream : rtp_streams_) {
      stream.rtp_rtcp->SetRtxSendPayloadType(
          rtp_config_.ulpfec.red_rtx_payload_type,
          rtp_config_.ulpfec.red_payload_type);
    }
  }
}

void RtpVideoSender::ConfigureRids() {
  if (rtp_config_.rids.empty())
    return;

  // Some streams could have been disabled, but the rids are still there.
  // This will occur when simulcast has been disabled for a codec (e.g. VP9)
  RTC_DCHECK(rtp_config_.rids.size() >= rtp_streams_.size());
  for (size_t i = 0; i < rtp_streams_.size(); ++i) {
    rtp_streams_[i].rtp_rtcp->SetRid(rtp_config_.rids[i]);
  }
}

void RtpVideoSender::OnNetworkAvailability(bool network_available) {
  for (const RtpStreamSender& stream : rtp_streams_) {
    stream.rtp_rtcp->SetRTCPStatus(network_available ? rtp_config_.rtcp_mode
                                                     : RtcpMode::kOff);
  }
}

std::map<uint32_t, RtpState> RtpVideoSender::GetRtpStates() const {
  std::map<uint32_t, RtpState> rtp_states;

  for (size_t i = 0; i < rtp_config_.ssrcs.size(); ++i) {
    uint32_t ssrc = rtp_config_.ssrcs[i];
    RTC_DCHECK_EQ(ssrc, rtp_streams_[i].rtp_rtcp->SSRC());
    rtp_states[ssrc] = rtp_streams_[i].rtp_rtcp->GetRtpState();

<<<<<<< HEAD
    VideoFecGenerator* fec_generator = rtp_streams_[i].fec_generator.get();
    if (fec_generator &&
        fec_generator->GetFecType() == VideoFecGenerator::FecType::kFlexFec) {
      auto* flexfec_sender = static_cast<FlexfecSender*>(fec_generator);
      uint32_t ssrc = rtp_config_.flexfec.ssrc;
      rtp_states[ssrc] = flexfec_sender->GetRtpState();
=======
    // Only happens during shutdown, when RTP module is already inactive,
    // so OK to call fec generator here.
    if (rtp_streams_[i].fec_generator) {
      absl::optional<RtpState> fec_state =
          rtp_streams_[i].fec_generator->GetRtpState();
      if (fec_state) {
        uint32_t ssrc = rtp_config_.flexfec.ssrc;
        rtp_states[ssrc] = *fec_state;
      }
>>>>>>> 758c388d
    }
  }

  for (size_t i = 0; i < rtp_config_.rtx.ssrcs.size(); ++i) {
    uint32_t ssrc = rtp_config_.rtx.ssrcs[i];
    rtp_states[ssrc] = rtp_streams_[i].rtp_rtcp->GetRtxState();
  }

  return rtp_states;
}

std::map<uint32_t, RtpPayloadState> RtpVideoSender::GetRtpPayloadStates()
    const {
  rtc::CritScope lock(&crit_);
  std::map<uint32_t, RtpPayloadState> payload_states;
  for (const auto& param : params_) {
    payload_states[param.ssrc()] = param.state();
    payload_states[param.ssrc()].shared_frame_id = shared_frame_id_;
  }
  return payload_states;
}

void RtpVideoSender::OnTransportOverheadChanged(
    size_t transport_overhead_bytes_per_packet) {
  rtc::CritScope lock(&crit_);
  transport_overhead_bytes_per_packet_ = transport_overhead_bytes_per_packet;

  size_t max_rtp_packet_size =
      std::min(rtp_config_.max_packet_size,
               kPathMTU - transport_overhead_bytes_per_packet_);
  for (const RtpStreamSender& stream : rtp_streams_) {
    stream.rtp_rtcp->SetMaxRtpPacketSize(max_rtp_packet_size);
  }
}

void RtpVideoSender::OnBitrateUpdated(BitrateAllocationUpdate update,
                                      int framerate) {
  // Substract overhead from bitrate.
  rtc::CritScope lock(&crit_);
<<<<<<< HEAD
  DataSize packet_overhead = DataSize::Bytes(
      overhead_bytes_per_packet_ + transport_overhead_bytes_per_packet_);
=======
  size_t num_active_streams = 0;
  size_t overhead_bytes_per_packet = 0;
  for (const auto& stream : rtp_streams_) {
    if (stream.rtp_rtcp->SendingMedia()) {
      overhead_bytes_per_packet += stream.rtp_rtcp->ExpectedPerPacketOverhead();
      ++num_active_streams;
    }
  }
  if (num_active_streams > 1) {
    overhead_bytes_per_packet /= num_active_streams;
  }

  DataSize packet_overhead = DataSize::Bytes(
      overhead_bytes_per_packet + transport_overhead_bytes_per_packet_);
>>>>>>> 758c388d
  DataSize max_total_packet_size = DataSize::Bytes(
      rtp_config_.max_packet_size + transport_overhead_bytes_per_packet_);
  uint32_t payload_bitrate_bps = update.target_bitrate.bps();
  if (send_side_bwe_with_overhead_ && has_packet_feedback_) {
    DataRate overhead_rate = CalculateOverheadRate(
        update.target_bitrate, max_total_packet_size, packet_overhead);
    // TODO(srte): We probably should not accept 0 payload bitrate here.
    payload_bitrate_bps = rtc::saturated_cast<uint32_t>(payload_bitrate_bps -
                                                        overhead_rate.bps());
  }

  // Get the encoder target rate. It is the estimated network rate -
  // protection overhead.
  // TODO(srte): We should multiply with 255 here.
  encoder_target_rate_bps_ = fec_controller_->UpdateFecRates(
      payload_bitrate_bps, framerate,
      rtc::saturated_cast<uint8_t>(update.packet_loss_ratio * 256),
      loss_mask_vector_, update.round_trip_time.ms());
  if (!fec_allowed_) {
    encoder_target_rate_bps_ = payload_bitrate_bps;
    // fec_controller_->UpdateFecRates() was still called so as to allow
    // |fec_controller_| to update whatever internal state it might have,
    // since |fec_allowed_| may be toggled back on at any moment.
  }

  uint32_t packetization_rate_bps = 0;
  if (account_for_packetization_overhead_) {
    // Subtract packetization overhead from the encoder target. If target rate
    // is really low, cap the overhead at 50%. This also avoids the case where
    // |encoder_target_rate_bps_| is 0 due to encoder pause event while the
    // packetization rate is positive since packets are still flowing.
    packetization_rate_bps =
        std::min(GetPacketizationOverheadRate(), encoder_target_rate_bps_ / 2);
    encoder_target_rate_bps_ -= packetization_rate_bps;
  }

  loss_mask_vector_.clear();

  uint32_t encoder_overhead_rate_bps = 0;
  if (send_side_bwe_with_overhead_ && has_packet_feedback_) {
    // TODO(srte): The packet size should probably be the same as in the
    // CalculateOverheadRate call above (just max_total_packet_size), it doesn't
    // make sense to use different packet rates for different overhead
    // calculations.
    DataRate encoder_overhead_rate = CalculateOverheadRate(
        DataRate::BitsPerSec(encoder_target_rate_bps_),
<<<<<<< HEAD
        max_total_packet_size - DataSize::Bytes(overhead_bytes_per_packet_),
=======
        max_total_packet_size - DataSize::Bytes(overhead_bytes_per_packet),
>>>>>>> 758c388d
        packet_overhead);
    encoder_overhead_rate_bps = std::min(
        encoder_overhead_rate.bps<uint32_t>(),
        update.target_bitrate.bps<uint32_t>() - encoder_target_rate_bps_);
  }
  // When the field trial "WebRTC-SendSideBwe-WithOverhead" is enabled
  // protection_bitrate includes overhead.
  const uint32_t media_rate = encoder_target_rate_bps_ +
                              encoder_overhead_rate_bps +
                              packetization_rate_bps;
  RTC_DCHECK_GE(update.target_bitrate, DataRate::BitsPerSec(media_rate));
  protection_bitrate_bps_ = update.target_bitrate.bps() - media_rate;
}

uint32_t RtpVideoSender::GetPayloadBitrateBps() const {
  return encoder_target_rate_bps_;
}

uint32_t RtpVideoSender::GetProtectionBitrateBps() const {
  return protection_bitrate_bps_;
}

std::vector<RtpSequenceNumberMap::Info> RtpVideoSender::GetSentRtpPacketInfos(
    uint32_t ssrc,
    rtc::ArrayView<const uint16_t> sequence_numbers) const {
  for (const auto& rtp_stream : rtp_streams_) {
    if (ssrc == rtp_stream.rtp_rtcp->SSRC()) {
      return rtp_stream.rtp_rtcp->GetSentRtpPacketInfos(sequence_numbers);
    }
  }
  return std::vector<RtpSequenceNumberMap::Info>();
}

int RtpVideoSender::ProtectionRequest(const FecProtectionParams* delta_params,
                                      const FecProtectionParams* key_params,
                                      uint32_t* sent_video_rate_bps,
                                      uint32_t* sent_nack_rate_bps,
                                      uint32_t* sent_fec_rate_bps) {
  *sent_video_rate_bps = 0;
  *sent_nack_rate_bps = 0;
  *sent_fec_rate_bps = 0;
  for (const RtpStreamSender& stream : rtp_streams_) {
    if (stream.fec_generator) {
      stream.fec_generator->SetProtectionParameters(*delta_params, *key_params);
      *sent_fec_rate_bps += stream.fec_generator->CurrentFecRate().bps();
    }
    *sent_video_rate_bps += stream.sender_video->VideoBitrateSent();
    *sent_nack_rate_bps +=
        stream.rtp_rtcp->GetSendRates()[RtpPacketMediaType::kRetransmission]
            .bps<uint32_t>();
  }
  return 0;
}

void RtpVideoSender::SetFecAllowed(bool fec_allowed) {
  rtc::CritScope cs(&crit_);
  fec_allowed_ = fec_allowed;
}

void RtpVideoSender::OnPacketFeedbackVector(
    std::vector<StreamPacketInfo> packet_feedback_vector) {
  if (fec_controller_->UseLossVectorMask()) {
    rtc::CritScope cs(&crit_);
    for (const StreamPacketInfo& packet : packet_feedback_vector) {
      loss_mask_vector_.push_back(!packet.received);
    }
  }

  // Map from SSRC to all acked packets for that RTP module.
  std::map<uint32_t, std::vector<uint16_t>> acked_packets_per_ssrc;
  for (const StreamPacketInfo& packet : packet_feedback_vector) {
    if (packet.received) {
      acked_packets_per_ssrc[packet.ssrc].push_back(packet.rtp_sequence_number);
    }
  }

  if (use_early_loss_detection_) {
    // Map from SSRC to vector of RTP sequence numbers that are indicated as
    // lost by feedback, without being trailed by any received packets.
    std::map<uint32_t, std::vector<uint16_t>> early_loss_detected_per_ssrc;

    for (const StreamPacketInfo& packet : packet_feedback_vector) {
      if (!packet.received) {
        // Last known lost packet, might not be detectable as lost by remote
        // jitter buffer.
        early_loss_detected_per_ssrc[packet.ssrc].push_back(
            packet.rtp_sequence_number);
      } else {
        // Packet received, so any loss prior to this is already detectable.
        early_loss_detected_per_ssrc.erase(packet.ssrc);
      }
    }

    for (const auto& kv : early_loss_detected_per_ssrc) {
      const uint32_t ssrc = kv.first;
      auto it = ssrc_to_rtp_module_.find(ssrc);
      RTC_DCHECK(it != ssrc_to_rtp_module_.end());
      RTPSender* rtp_sender = it->second->RtpSender();
      for (uint16_t sequence_number : kv.second) {
        rtp_sender->ReSendPacket(sequence_number);
      }
    }
  }

  for (const auto& kv : acked_packets_per_ssrc) {
    const uint32_t ssrc = kv.first;
    auto it = ssrc_to_rtp_module_.find(ssrc);
    if (it == ssrc_to_rtp_module_.end()) {
      // Packets not for a media SSRC, so likely RTX or FEC. If so, ignore
      // since there's no RTP history to clean up anyway.
      continue;
    }
    rtc::ArrayView<const uint16_t> rtp_sequence_numbers(kv.second);
    it->second->OnPacketsAcknowledged(rtp_sequence_numbers);
  }
}

void RtpVideoSender::SetEncodingData(size_t width,
                                     size_t height,
                                     size_t num_temporal_layers) {
  fec_controller_->SetEncodingData(width, height, num_temporal_layers,
                                   rtp_config_.max_packet_size);
}
}  // namespace webrtc<|MERGE_RESOLUTION|>--- conflicted
+++ resolved
@@ -31,10 +31,6 @@
 #include "rtc_base/location.h"
 #include "rtc_base/logging.h"
 #include "rtc_base/task_queue.h"
-<<<<<<< HEAD
-#include "system_wrappers/include/field_trial.h"
-=======
->>>>>>> 758c388d
 
 namespace webrtc {
 
@@ -129,12 +125,8 @@
     Clock* clock,
     const RtpConfig& rtp,
     const std::map<uint32_t, RtpState>& suspended_ssrcs,
-<<<<<<< HEAD
-    int simulcast_index) {
-=======
     int simulcast_index,
     const WebRtcKeyValueConfig& trials) {
->>>>>>> 758c388d
   // If flexfec is configured that takes priority.
   if (rtp.flexfec.payload_type >= 0) {
     RTC_DCHECK_GE(rtp.flexfec.payload_type, 0);
@@ -180,12 +172,8 @@
         RTPSender::FecExtensionSizes(), rtp_state, clock);
   } else if (rtp.ulpfec.red_payload_type >= 0 &&
              rtp.ulpfec.ulpfec_payload_type >= 0 &&
-<<<<<<< HEAD
-             !ShouldDisableRedAndUlpfec(/*flexfec_enabled=*/false, rtp)) {
-=======
              !ShouldDisableRedAndUlpfec(/*flexfec_enabled=*/false, rtp,
                                         trials)) {
->>>>>>> 758c388d
     // Flexfec not configured, but ulpfec is and is not disabled.
     return std::make_unique<UlpfecGenerator>(
         rtp.ulpfec.red_payload_type, rtp.ulpfec.ulpfec_payload_type, clock);
@@ -208,12 +196,8 @@
     RateLimiter* retransmission_rate_limiter,
     FrameEncryptorInterface* frame_encryptor,
     const CryptoOptions& crypto_options,
-<<<<<<< HEAD
-    rtc::scoped_refptr<FrameTransformerInterface> frame_transformer) {
-=======
     rtc::scoped_refptr<FrameTransformerInterface> frame_transformer,
     const WebRtcKeyValueConfig& trials) {
->>>>>>> 758c388d
   RTC_DCHECK_GT(rtp_config.ssrcs.size(), 0);
 
   RtpRtcp::Configuration configuration;
@@ -258,11 +242,7 @@
     configuration.local_media_ssrc = rtp_config.ssrcs[i];
 
     std::unique_ptr<VideoFecGenerator> fec_generator =
-<<<<<<< HEAD
-        MaybeCreateFecGenerator(clock, rtp_config, suspended_ssrcs, i);
-=======
         MaybeCreateFecGenerator(clock, rtp_config, suspended_ssrcs, i, trials);
->>>>>>> 758c388d
     configuration.fec_generator = fec_generator.get();
     video_config.fec_generator = fec_generator.get();
 
@@ -280,42 +260,27 @@
     // Set NACK.
     rtp_rtcp->SetStorePacketsStatus(true, kMinSendSidePacketHistorySize);
 
-<<<<<<< HEAD
-    FieldTrialBasedConfig field_trial_config;
-=======
->>>>>>> 758c388d
     video_config.clock = configuration.clock;
     video_config.rtp_sender = rtp_rtcp->RtpSender();
     video_config.frame_encryptor = frame_encryptor;
     video_config.require_frame_encryption =
         crypto_options.sframe.require_frame_encryption;
     video_config.enable_retransmit_all_layers = false;
-<<<<<<< HEAD
-    video_config.field_trials = &field_trial_config;
-=======
     video_config.field_trials = &trials;
->>>>>>> 758c388d
 
     const bool using_flexfec =
         fec_generator &&
         fec_generator->GetFecType() == VideoFecGenerator::FecType::kFlexFec;
     const bool should_disable_red_and_ulpfec =
-<<<<<<< HEAD
-        ShouldDisableRedAndUlpfec(using_flexfec, rtp_config);
-=======
         ShouldDisableRedAndUlpfec(using_flexfec, rtp_config, trials);
->>>>>>> 758c388d
     if (!should_disable_red_and_ulpfec &&
         rtp_config.ulpfec.red_payload_type != -1) {
       video_config.red_payload_type = rtp_config.ulpfec.red_payload_type;
     }
-<<<<<<< HEAD
-=======
     if (fec_generator) {
       video_config.fec_type = fec_generator->GetFecType();
       video_config.fec_overhead_bytes = fec_generator->MaxPacketOverhead();
     }
->>>>>>> 758c388d
     video_config.frame_transformer = frame_transformer;
     video_config.worker_queue = transport->GetWorkerQueue()->Get();
     auto sender_video = std::make_unique<RTPSenderVideo>(video_config);
@@ -362,14 +327,6 @@
     FrameEncryptorInterface* frame_encryptor,
     const CryptoOptions& crypto_options,
     rtc::scoped_refptr<FrameTransformerInterface> frame_transformer)
-<<<<<<< HEAD
-    : send_side_bwe_with_overhead_(
-          webrtc::field_trial::IsEnabled("WebRTC-SendSideBwe-WithOverhead")),
-      account_for_packetization_overhead_(!webrtc::field_trial::IsDisabled(
-          "WebRTC-SubtractPacketizationOverhead")),
-      use_early_loss_detection_(
-          !webrtc::field_trial::IsDisabled("WebRTC-UseEarlyLossDetection")),
-=======
     : send_side_bwe_with_overhead_(absl::StartsWith(
           field_trials_.Lookup("WebRTC-SendSideBwe-WithOverhead"),
           "Enabled")),
@@ -379,7 +336,6 @@
       use_early_loss_detection_(!absl::StartsWith(
           field_trials_.Lookup("WebRTC-UseEarlyLossDetection"),
           "Disabled")),
->>>>>>> 758c388d
       has_packet_feedback_(TransportSeqNumExtensionConfigured(rtp_config)),
       active_(false),
       module_process_thread_(nullptr),
@@ -398,12 +354,8 @@
                                           retransmission_limiter,
                                           frame_encryptor,
                                           crypto_options,
-<<<<<<< HEAD
-                                          std::move(frame_transformer))),
-=======
                                           std::move(frame_transformer),
                                           field_trials_)),
->>>>>>> 758c388d
       rtp_config_(rtp_config),
       codec_type_(GetVideoCodecType(rtp_config)),
       transport_(transport),
@@ -744,14 +696,6 @@
     RTC_DCHECK_EQ(ssrc, rtp_streams_[i].rtp_rtcp->SSRC());
     rtp_states[ssrc] = rtp_streams_[i].rtp_rtcp->GetRtpState();
 
-<<<<<<< HEAD
-    VideoFecGenerator* fec_generator = rtp_streams_[i].fec_generator.get();
-    if (fec_generator &&
-        fec_generator->GetFecType() == VideoFecGenerator::FecType::kFlexFec) {
-      auto* flexfec_sender = static_cast<FlexfecSender*>(fec_generator);
-      uint32_t ssrc = rtp_config_.flexfec.ssrc;
-      rtp_states[ssrc] = flexfec_sender->GetRtpState();
-=======
     // Only happens during shutdown, when RTP module is already inactive,
     // so OK to call fec generator here.
     if (rtp_streams_[i].fec_generator) {
@@ -761,7 +705,6 @@
         uint32_t ssrc = rtp_config_.flexfec.ssrc;
         rtp_states[ssrc] = *fec_state;
       }
->>>>>>> 758c388d
     }
   }
 
@@ -801,10 +744,6 @@
                                       int framerate) {
   // Substract overhead from bitrate.
   rtc::CritScope lock(&crit_);
-<<<<<<< HEAD
-  DataSize packet_overhead = DataSize::Bytes(
-      overhead_bytes_per_packet_ + transport_overhead_bytes_per_packet_);
-=======
   size_t num_active_streams = 0;
   size_t overhead_bytes_per_packet = 0;
   for (const auto& stream : rtp_streams_) {
@@ -819,7 +758,6 @@
 
   DataSize packet_overhead = DataSize::Bytes(
       overhead_bytes_per_packet + transport_overhead_bytes_per_packet_);
->>>>>>> 758c388d
   DataSize max_total_packet_size = DataSize::Bytes(
       rtp_config_.max_packet_size + transport_overhead_bytes_per_packet_);
   uint32_t payload_bitrate_bps = update.target_bitrate.bps();
@@ -866,11 +804,7 @@
     // calculations.
     DataRate encoder_overhead_rate = CalculateOverheadRate(
         DataRate::BitsPerSec(encoder_target_rate_bps_),
-<<<<<<< HEAD
-        max_total_packet_size - DataSize::Bytes(overhead_bytes_per_packet_),
-=======
         max_total_packet_size - DataSize::Bytes(overhead_bytes_per_packet),
->>>>>>> 758c388d
         packet_overhead);
     encoder_overhead_rate_bps = std::min(
         encoder_overhead_rate.bps<uint32_t>(),
