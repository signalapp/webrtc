/*
 *  Copyright (c) 2018 The WebRTC project authors. All Rights Reserved.
 *
 *  Use of this source code is governed by a BSD-style license
 *  that can be found in the LICENSE file in the root of the source
 *  tree. An additional intellectual property rights grant can be found
 *  in the file PATENTS.  All contributing project authors may
 *  be found in the AUTHORS file in the root of the source tree.
 */

#include "call/receive_time_calculator.h"

#include <memory>
#include <string>
#include <type_traits>

#include "rtc_base/experiments/field_trial_parser.h"
#include "rtc_base/numerics/safe_minmax.h"

namespace webrtc {
namespace {

const char kBweReceiveTimeCorrection[] = "WebRTC-Bwe-ReceiveTimeFix";
}  // namespace

ReceiveTimeCalculatorConfig::ReceiveTimeCalculatorConfig(
<<<<<<< HEAD
    const WebRtcKeyValueConfig& field_trials)
=======
    const FieldTrialsView& field_trials)
>>>>>>> 8f9b44ba
    : max_packet_time_repair("maxrep", TimeDelta::Millis(2000)),
      stall_threshold("stall", TimeDelta::Millis(5)),
      tolerance("tol", TimeDelta::Millis(1)),
      max_stall("maxstall", TimeDelta::Seconds(5)) {
  std::string trial_string = field_trials.Lookup(kBweReceiveTimeCorrection);
  ParseFieldTrial(
      {&max_packet_time_repair, &stall_threshold, &tolerance, &max_stall},
      trial_string);
}
ReceiveTimeCalculatorConfig::ReceiveTimeCalculatorConfig(
    const ReceiveTimeCalculatorConfig&) = default;
ReceiveTimeCalculatorConfig::~ReceiveTimeCalculatorConfig() = default;

ReceiveTimeCalculator::ReceiveTimeCalculator(
<<<<<<< HEAD
    const WebRtcKeyValueConfig& field_trials)
=======
    const FieldTrialsView& field_trials)
>>>>>>> 8f9b44ba
    : config_(field_trials) {}

std::unique_ptr<ReceiveTimeCalculator>
ReceiveTimeCalculator::CreateFromFieldTrial(
<<<<<<< HEAD
    const WebRtcKeyValueConfig& field_trials) {
=======
    const FieldTrialsView& field_trials) {
>>>>>>> 8f9b44ba
  if (!field_trials.IsEnabled(kBweReceiveTimeCorrection))
    return nullptr;
  return std::make_unique<ReceiveTimeCalculator>(field_trials);
}

int64_t ReceiveTimeCalculator::ReconcileReceiveTimes(int64_t packet_time_us,
                                                     int64_t system_time_us,
                                                     int64_t safe_time_us) {
  int64_t stall_time_us = system_time_us - packet_time_us;
  if (total_system_time_passed_us_ < config_.stall_threshold->us()) {
    stall_time_us = rtc::SafeMin(stall_time_us, config_.max_stall->us());
  }
  int64_t corrected_time_us = safe_time_us - stall_time_us;

  if (last_packet_time_us_ == -1 && stall_time_us < 0) {
    static_clock_offset_us_ = stall_time_us;
    corrected_time_us += static_clock_offset_us_;
  } else if (last_packet_time_us_ > 0) {
    // All repairs depend on variables being intialized
    int64_t packet_time_delta_us = packet_time_us - last_packet_time_us_;
    int64_t system_time_delta_us = system_time_us - last_system_time_us_;
    int64_t safe_time_delta_us = safe_time_us - last_safe_time_us_;

    // Repair backwards clock resets during initial stall. In this case, the
    // reset is observed only in packet time but never in system time.
    if (system_time_delta_us < 0)
      total_system_time_passed_us_ += config_.stall_threshold->us();
    else
      total_system_time_passed_us_ += system_time_delta_us;
    if (packet_time_delta_us < 0 &&
        total_system_time_passed_us_ < config_.stall_threshold->us()) {
      static_clock_offset_us_ -= packet_time_delta_us;
    }
    corrected_time_us += static_clock_offset_us_;

    // Detect resets inbetween clock readings in socket and app.
    bool forward_clock_reset =
        corrected_time_us + config_.tolerance->us() < last_corrected_time_us_;
    bool obvious_backward_clock_reset = system_time_us < packet_time_us;

    // Harder case with backward clock reset during stall, the reset being
    // smaller than the stall. Compensate throughout the stall.
    bool small_backward_clock_reset =
        !obvious_backward_clock_reset &&
        safe_time_delta_us > system_time_delta_us + config_.tolerance->us();
    bool stall_start =
        packet_time_delta_us >= 0 &&
        system_time_delta_us > packet_time_delta_us + config_.tolerance->us();
    bool stall_is_over = safe_time_delta_us > config_.stall_threshold->us();
    bool packet_time_caught_up =
        packet_time_delta_us < 0 && system_time_delta_us >= 0;
    if (stall_start && small_backward_clock_reset)
      small_reset_during_stall_ = true;
    else if (stall_is_over || packet_time_caught_up)
      small_reset_during_stall_ = false;

    // If resets are detected, advance time by (capped) packet time increase.
    if (forward_clock_reset || obvious_backward_clock_reset ||
        small_reset_during_stall_) {
      corrected_time_us = last_corrected_time_us_ +
                          rtc::SafeClamp(packet_time_delta_us, 0,
                                         config_.max_packet_time_repair->us());
    }
  }

  last_corrected_time_us_ = corrected_time_us;
  last_packet_time_us_ = packet_time_us;
  last_system_time_us_ = system_time_us;
  last_safe_time_us_ = safe_time_us;
  return corrected_time_us;
}

}  // namespace webrtc<|MERGE_RESOLUTION|>--- conflicted
+++ resolved
@@ -24,11 +24,7 @@
 }  // namespace
 
 ReceiveTimeCalculatorConfig::ReceiveTimeCalculatorConfig(
-<<<<<<< HEAD
-    const WebRtcKeyValueConfig& field_trials)
-=======
     const FieldTrialsView& field_trials)
->>>>>>> 8f9b44ba
     : max_packet_time_repair("maxrep", TimeDelta::Millis(2000)),
       stall_threshold("stall", TimeDelta::Millis(5)),
       tolerance("tol", TimeDelta::Millis(1)),
@@ -43,20 +39,12 @@
 ReceiveTimeCalculatorConfig::~ReceiveTimeCalculatorConfig() = default;
 
 ReceiveTimeCalculator::ReceiveTimeCalculator(
-<<<<<<< HEAD
-    const WebRtcKeyValueConfig& field_trials)
-=======
     const FieldTrialsView& field_trials)
->>>>>>> 8f9b44ba
     : config_(field_trials) {}
 
 std::unique_ptr<ReceiveTimeCalculator>
 ReceiveTimeCalculator::CreateFromFieldTrial(
-<<<<<<< HEAD
-    const WebRtcKeyValueConfig& field_trials) {
-=======
     const FieldTrialsView& field_trials) {
->>>>>>> 8f9b44ba
   if (!field_trials.IsEnabled(kBweReceiveTimeCorrection))
     return nullptr;
   return std::make_unique<ReceiveTimeCalculator>(field_trials);
