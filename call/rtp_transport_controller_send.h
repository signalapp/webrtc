/*
 *  Copyright (c) 2017 The WebRTC project authors. All Rights Reserved.
 *
 *  Use of this source code is governed by a BSD-style license
 *  that can be found in the LICENSE file in the root of the source
 *  tree. An additional intellectual property rights grant can be found
 *  in the file PATENTS.  All contributing project authors may
 *  be found in the AUTHORS file in the root of the source tree.
 */

#ifndef CALL_RTP_TRANSPORT_CONTROLLER_SEND_H_
#define CALL_RTP_TRANSPORT_CONTROLLER_SEND_H_

#include <atomic>
#include <map>
#include <memory>
#include <string>
#include <vector>

#include "api/network_state_predictor.h"
#include "api/sequence_checker.h"
#include "api/transport/network_control.h"
#include "api/units/data_rate.h"
#include "call/rtp_bitrate_configurator.h"
#include "call/rtp_transport_controller_send_interface.h"
#include "call/rtp_video_sender.h"
#include "modules/congestion_controller/rtp/control_handler.h"
#include "modules/congestion_controller/rtp/transport_feedback_adapter.h"
#include "modules/congestion_controller/rtp/transport_feedback_demuxer.h"
#include "modules/pacing/paced_sender.h"
#include "modules/pacing/packet_router.h"
#include "modules/pacing/rtp_packet_pacer.h"
#include "modules/pacing/task_queue_paced_sender.h"
#include "modules/utility/include/process_thread.h"
#include "rtc_base/network_route.h"
#include "rtc_base/race_checker.h"
#include "rtc_base/task_queue.h"
#include "rtc_base/task_utils/repeating_task.h"

namespace webrtc {
class Clock;
class FrameEncryptorInterface;
class RtcEventLog;

// TODO(nisse): When we get the underlying transports here, we should
// have one object implementing RtpTransportControllerSendInterface
// per transport, sharing the same congestion controller.
class RtpTransportControllerSend final
    : public RtpTransportControllerSendInterface,
      public RtcpBandwidthObserver,
      public TransportFeedbackObserver,
      public NetworkStateEstimateObserver {
 public:
  RtpTransportControllerSend(
      Clock* clock,
      RtcEventLog* event_log,
      NetworkStatePredictorFactoryInterface* predictor_factory,
      NetworkControllerFactoryInterface* controller_factory,
      const BitrateConstraints& bitrate_config,
      std::unique_ptr<ProcessThread> process_thread,
      TaskQueueFactory* task_queue_factory,
<<<<<<< HEAD
      const WebRtcKeyValueConfig& trials);
=======
      const FieldTrialsView& trials);
>>>>>>> 8f9b44ba
  ~RtpTransportControllerSend() override;

  RtpTransportControllerSend(const RtpTransportControllerSend&) = delete;
  RtpTransportControllerSend& operator=(const RtpTransportControllerSend&) =
      delete;

  // TODO(tommi): Change to std::unique_ptr<>.
  RtpVideoSenderInterface* CreateRtpVideoSender(
      const std::map<uint32_t, RtpState>& suspended_ssrcs,
      const std::map<uint32_t, RtpPayloadState>&
          states,  // move states into RtpTransportControllerSend
      const RtpConfig& rtp_config,
      int rtcp_report_interval_ms,
      Transport* send_transport,
      const RtpSenderObservers& observers,
      RtcEventLog* event_log,
      std::unique_ptr<FecController> fec_controller,
      const RtpSenderFrameEncryptionConfig& frame_encryption_config,
      rtc::scoped_refptr<FrameTransformerInterface> frame_transformer) override;
  void DestroyRtpVideoSender(
      RtpVideoSenderInterface* rtp_video_sender) override;

  // Implements RtpTransportControllerSendInterface
  rtc::TaskQueue* GetWorkerQueue() override;
  PacketRouter* packet_router() override;

  NetworkStateEstimateObserver* network_state_estimate_observer() override;
  TransportFeedbackObserver* transport_feedback_observer() override;
  RtpPacketSender* packet_sender() override;

  void SetAllocatedSendBitrateLimits(BitrateAllocationLimits limits) override;

  void SetPacingFactor(float pacing_factor) override;
  void SetQueueTimeLimit(int limit_ms) override;
  StreamFeedbackProvider* GetStreamFeedbackProvider() override;
  void RegisterTargetTransferRateObserver(
      TargetTransferRateObserver* observer) override;
  void OnNetworkRouteChanged(const std::string& transport_name,
                             const rtc::NetworkRoute& network_route) override;
  void OnNetworkAvailability(bool network_available) override;
  RtcpBandwidthObserver* GetBandwidthObserver() override;
  int64_t GetPacerQueuingDelayMs() const override;
  absl::optional<Timestamp> GetFirstPacketTime() const override;
  void EnablePeriodicAlrProbing(bool enable) override;
  void OnSentPacket(const rtc::SentPacket& sent_packet) override;
  void OnReceivedPacket(const ReceivedPacket& packet_msg) override;

  void SetSdpBitrateParameters(const BitrateConstraints& constraints) override;
  void SetClientBitratePreferences(const BitrateSettings& preferences) override;

  void OnTransportOverheadChanged(
      size_t transport_overhead_bytes_per_packet) override;

  void AccountForAudioPacketsInPacedSender(bool account_for_audio) override;
  void IncludeOverheadInPacedSender() override;
  void EnsureStarted() override;

  // Implements RtcpBandwidthObserver interface
  void OnReceivedEstimatedBitrate(uint32_t bitrate) override;
  void OnReceivedRtcpReceiverReport(const ReportBlockList& report_blocks,
                                    int64_t rtt,
                                    int64_t now_ms) override;

  // Implements TransportFeedbackObserver interface
  void OnAddPacket(const RtpPacketSendInfo& packet_info) override;
  void OnTransportFeedback(const rtcp::TransportFeedback& feedback) override;

  // Implements NetworkStateEstimateObserver interface
  void OnRemoteNetworkEstimate(NetworkStateEstimate estimate) override;

 private:
  struct PacerSettings {
<<<<<<< HEAD
    explicit PacerSettings(const WebRtcKeyValueConfig& trials);
=======
    explicit PacerSettings(const FieldTrialsView& trials);
>>>>>>> 8f9b44ba

    bool use_task_queue_pacer() const { return !tq_disabled.Get(); }

    FieldTrialFlag tq_disabled;  // Kill-switch not normally used.
    FieldTrialParameter<TimeDelta> holdback_window;
    FieldTrialParameter<int> holdback_packets;
  };

  void MaybeCreateControllers() RTC_RUN_ON(task_queue_);
  void UpdateInitialConstraints(TargetRateConstraints new_contraints)
      RTC_RUN_ON(task_queue_);

  void StartProcessPeriodicTasks() RTC_RUN_ON(task_queue_);
  void UpdateControllerWithTimeInterval() RTC_RUN_ON(task_queue_);

  absl::optional<BitrateConstraints> ApplyOrLiftRelayCap(bool is_relayed);
  bool IsRelevantRouteChange(const rtc::NetworkRoute& old_route,
                             const rtc::NetworkRoute& new_route) const;
  void UpdateBitrateConstraints(const BitrateConstraints& updated);
  void UpdateStreamsConfig() RTC_RUN_ON(task_queue_);
  void OnReceivedRtcpReceiverReportBlocks(const ReportBlockList& report_blocks,
                                          int64_t now_ms)
      RTC_RUN_ON(task_queue_);
  void PostUpdates(NetworkControlUpdate update) RTC_RUN_ON(task_queue_);
  void UpdateControlState() RTC_RUN_ON(task_queue_);
  void UpdateCongestedState() RTC_RUN_ON(task_queue_);
  RtpPacketPacer* pacer();
  const RtpPacketPacer* pacer() const;

  Clock* const clock_;
  RtcEventLog* const event_log_;
  SequenceChecker main_thread_;
  PacketRouter packet_router_;
  std::vector<std::unique_ptr<RtpVideoSenderInterface>> video_rtp_senders_
      RTC_GUARDED_BY(&main_thread_);
  RtpBitrateConfigurator bitrate_configurator_;
  std::map<std::string, rtc::NetworkRoute> network_routes_;
  bool pacer_started_;
  const std::unique_ptr<ProcessThread> process_thread_;
  const PacerSettings pacer_settings_;
  std::unique_ptr<PacedSender> process_thread_pacer_;
  std::unique_ptr<TaskQueuePacedSender> task_queue_pacer_;

  TargetTransferRateObserver* observer_ RTC_GUARDED_BY(task_queue_);
  TransportFeedbackDemuxer feedback_demuxer_;

  TransportFeedbackAdapter transport_feedback_adapter_
      RTC_GUARDED_BY(task_queue_);

  NetworkControllerFactoryInterface* const controller_factory_override_
      RTC_PT_GUARDED_BY(task_queue_);
  const std::unique_ptr<NetworkControllerFactoryInterface>
      controller_factory_fallback_ RTC_PT_GUARDED_BY(task_queue_);

  std::unique_ptr<CongestionControlHandler> control_handler_
      RTC_GUARDED_BY(task_queue_) RTC_PT_GUARDED_BY(task_queue_);

  std::unique_ptr<NetworkControllerInterface> controller_
      RTC_GUARDED_BY(task_queue_) RTC_PT_GUARDED_BY(task_queue_);

  TimeDelta process_interval_ RTC_GUARDED_BY(task_queue_);

  std::map<uint32_t, RTCPReportBlock> last_report_blocks_
      RTC_GUARDED_BY(task_queue_);
  Timestamp last_report_block_time_ RTC_GUARDED_BY(task_queue_);

  NetworkControllerConfig initial_config_ RTC_GUARDED_BY(task_queue_);
  StreamsConfig streams_config_ RTC_GUARDED_BY(task_queue_);

  const bool reset_feedback_on_route_change_;
  const bool send_side_bwe_with_overhead_;
  const bool add_pacing_to_cwin_;
  FieldTrialParameter<DataRate> relay_bandwidth_cap_;

  size_t transport_overhead_bytes_per_packet_ RTC_GUARDED_BY(task_queue_);
  bool network_available_ RTC_GUARDED_BY(task_queue_);
  RepeatingTaskHandle pacer_queue_update_task_ RTC_GUARDED_BY(task_queue_);
  RepeatingTaskHandle controller_task_ RTC_GUARDED_BY(task_queue_);

  DataSize congestion_window_size_ RTC_GUARDED_BY(task_queue_);
  bool is_congested_ RTC_GUARDED_BY(task_queue_);

  // Protected by internal locks.
  RateLimiter retransmission_rate_limiter_;

  // TODO(perkj): `task_queue_` is supposed to replace `process_thread_`.
  // `task_queue_` is defined last to ensure all pending tasks are cancelled
  // and deleted before any other members.
  rtc::TaskQueue task_queue_;

<<<<<<< HEAD
  const WebRtcKeyValueConfig& field_trials_;
=======
  const FieldTrialsView& field_trials_;
>>>>>>> 8f9b44ba
};

}  // namespace webrtc

#endif  // CALL_RTP_TRANSPORT_CONTROLLER_SEND_H_<|MERGE_RESOLUTION|>--- conflicted
+++ resolved
@@ -59,11 +59,7 @@
       const BitrateConstraints& bitrate_config,
       std::unique_ptr<ProcessThread> process_thread,
       TaskQueueFactory* task_queue_factory,
-<<<<<<< HEAD
-      const WebRtcKeyValueConfig& trials);
-=======
       const FieldTrialsView& trials);
->>>>>>> 8f9b44ba
   ~RtpTransportControllerSend() override;
 
   RtpTransportControllerSend(const RtpTransportControllerSend&) = delete;
@@ -136,11 +132,7 @@
 
  private:
   struct PacerSettings {
-<<<<<<< HEAD
-    explicit PacerSettings(const WebRtcKeyValueConfig& trials);
-=======
     explicit PacerSettings(const FieldTrialsView& trials);
->>>>>>> 8f9b44ba
 
     bool use_task_queue_pacer() const { return !tq_disabled.Get(); }
 
@@ -231,11 +223,7 @@
   // and deleted before any other members.
   rtc::TaskQueue task_queue_;
 
-<<<<<<< HEAD
-  const WebRtcKeyValueConfig& field_trials_;
-=======
   const FieldTrialsView& field_trials_;
->>>>>>> 8f9b44ba
 };
 
 }  // namespace webrtc
