--- conflicted
+++ resolved
@@ -47,19 +47,11 @@
 
  private:
   void SetCodecSpecific(RTPVideoHeader* rtp_video_header,
-<<<<<<< HEAD
-                        bool first_frame_in_picture);
-  RTPVideoHeader::GenericDescriptorInfo GenericDescriptorFromFrameInfo(
-      const GenericFrameInfo& frame_info,
-      int64_t frame_id);
-=======
                         bool first_frame_in_picture,
                         int64_t shared_frame_id);
   RTPVideoHeader::GenericDescriptorInfo GenericDescriptorFromFrameInfo(
       const GenericFrameInfo& frame_info,
-      int64_t frame_id,
-      VideoFrameType frame_type);
->>>>>>> dafb3321
+      int64_t frame_id);
   void SetGeneric(const CodecSpecificInfo* codec_specific_info,
                   int64_t frame_id,
                   bool is_keyframe,
