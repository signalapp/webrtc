--- conflicted
+++ resolved
@@ -129,10 +129,7 @@
   RtpPayloadState state_;
 
   const bool generic_picture_id_experiment_;
-<<<<<<< HEAD
-=======
   const bool simulate_generic_structure_;
->>>>>>> fb3bd4a0
 };
 }  // namespace webrtc
 #endif  // CALL_RTP_PAYLOAD_PARAMS_H_