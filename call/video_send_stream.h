/*
 *  Copyright (c) 2013 The WebRTC project authors. All Rights Reserved.
 *
 *  Use of this source code is governed by a BSD-style license
 *  that can be found in the LICENSE file in the root of the source
 *  tree. An additional intellectual property rights grant can be found
 *  in the file PATENTS.  All contributing project authors may
 *  be found in the AUTHORS file in the root of the source tree.
 */

#ifndef CALL_VIDEO_SEND_STREAM_H_
#define CALL_VIDEO_SEND_STREAM_H_

#include <stdint.h>

#include <map>
#include <string>
#include <vector>

#include "absl/types/optional.h"
#include "api/adaptation/resource.h"
#include "api/call/transport.h"
#include "api/crypto/crypto_options.h"
#include "api/frame_transformer_interface.h"
#include "api/rtp_parameters.h"
#include "api/scoped_refptr.h"
#include "api/video/video_content_type.h"
#include "api/video/video_frame.h"
#include "api/video/video_sink_interface.h"
#include "api/video/video_source_interface.h"
#include "api/video/video_stream_encoder_settings.h"
#include "api/video_codecs/video_encoder_config.h"
#include "call/rtp_config.h"
#include "common_video/frame_counts.h"
#include "common_video/include/quality_limitation_reason.h"
#include "modules/rtp_rtcp/include/report_block_data.h"
#include "modules/rtp_rtcp/include/rtcp_statistics.h"
#include "modules/rtp_rtcp/include/rtp_rtcp_defines.h"

namespace webrtc {

class FrameEncryptorInterface;

class VideoSendStream {
 public:
  // Multiple StreamStats objects are present if simulcast is used (multiple
  // kMedia streams) or if RTX or FlexFEC is negotiated. Multiple SVC layers, on
  // the other hand, does not cause additional StreamStats.
  struct StreamStats {
    enum class StreamType {
      // A media stream is an RTP stream for audio or video. Retransmissions and
      // FEC is either sent over the same SSRC or negotiated to be sent over
      // separate SSRCs, in which case separate StreamStats objects exist with
      // references to this media stream's SSRC.
      kMedia,
      // RTX streams are streams dedicated to retransmissions. They have a
<<<<<<< HEAD
      // dependency on a single kMedia stream: |referenced_media_ssrc|.
      kRtx,
      // FlexFEC streams are streams dedicated to FlexFEC. They have a
      // dependency on a single kMedia stream: |referenced_media_ssrc|.
=======
      // dependency on a single kMedia stream: `referenced_media_ssrc`.
      kRtx,
      // FlexFEC streams are streams dedicated to FlexFEC. They have a
      // dependency on a single kMedia stream: `referenced_media_ssrc`.
>>>>>>> cbad18b1
      kFlexfec,
    };

    StreamStats();
    ~StreamStats();

    std::string ToString() const;

    StreamType type = StreamType::kMedia;
<<<<<<< HEAD
    // If |type| is kRtx or kFlexfec this value is present. The referenced SSRC
    // is the kMedia stream that this stream is performing retransmissions or
    // FEC for. If |type| is kMedia, this value is null.
=======
    // If `type` is kRtx or kFlexfec this value is present. The referenced SSRC
    // is the kMedia stream that this stream is performing retransmissions or
    // FEC for. If `type` is kMedia, this value is null.
>>>>>>> cbad18b1
    absl::optional<uint32_t> referenced_media_ssrc;
    FrameCounts frame_counts;
    int width = 0;
    int height = 0;
    // TODO(holmer): Move bitrate_bps out to the webrtc::Call layer.
    int total_bitrate_bps = 0;
    int retransmit_bitrate_bps = 0;
    int avg_delay_ms = 0;
    int max_delay_ms = 0;
    uint64_t total_packet_send_delay_ms = 0;
    StreamDataCounters rtp_stats;
    RtcpPacketTypeCounter rtcp_packet_type_counts;
    // A snapshot of the most recent Report Block with additional data of
    // interest to statistics. Used to implement RTCRemoteInboundRtpStreamStats.
    absl::optional<ReportBlockData> report_block_data;
    double encode_frame_rate = 0.0;
    int frames_encoded = 0;
    absl::optional<uint64_t> qp_sum;
    uint64_t total_encode_time_ms = 0;
    uint64_t total_encoded_bytes_target = 0;
    uint32_t huge_frames_sent = 0;
  };

  struct Stats {
    Stats();
    ~Stats();
    std::string ToString(int64_t time_ms) const;
    std::string encoder_implementation_name = "unknown";
    int input_frame_rate = 0;
    int encode_frame_rate = 0;
    int avg_encode_time_ms = 0;
    int encode_usage_percent = 0;
    uint32_t frames_encoded = 0;
    // https://w3c.github.io/webrtc-stats/#dom-rtcoutboundrtpstreamstats-totalencodetime
    uint64_t total_encode_time_ms = 0;
    // https://w3c.github.io/webrtc-stats/#dom-rtcoutboundrtpstreamstats-totalencodedbytestarget
    uint64_t total_encoded_bytes_target = 0;
    uint32_t frames = 0;
    uint32_t frames_dropped_by_capturer = 0;
    uint32_t frames_dropped_by_encoder_queue = 0;
    uint32_t frames_dropped_by_rate_limiter = 0;
    uint32_t frames_dropped_by_congestion_window = 0;
    uint32_t frames_dropped_by_encoder = 0;
    // Bitrate the encoder is currently configured to use due to bandwidth
    // limitations.
    int target_media_bitrate_bps = 0;
    // Bitrate the encoder is actually producing.
    int media_bitrate_bps = 0;
    bool suspended = false;
    bool bw_limited_resolution = false;
    bool cpu_limited_resolution = false;
    bool bw_limited_framerate = false;
    bool cpu_limited_framerate = false;
    // https://w3c.github.io/webrtc-stats/#dom-rtcoutboundrtpstreamstats-qualitylimitationreason
    QualityLimitationReason quality_limitation_reason =
        QualityLimitationReason::kNone;
    // https://w3c.github.io/webrtc-stats/#dom-rtcoutboundrtpstreamstats-qualitylimitationdurations
    std::map<QualityLimitationReason, int64_t> quality_limitation_durations_ms;
    // https://w3c.github.io/webrtc-stats/#dom-rtcoutboundrtpstreamstats-qualitylimitationresolutionchanges
    uint32_t quality_limitation_resolution_changes = 0;
    // Total number of times resolution as been requested to be changed due to
    // CPU/quality adaptation.
    int number_of_cpu_adapt_changes = 0;
    int number_of_quality_adapt_changes = 0;
    bool has_entered_low_resolution = false;
    std::map<uint32_t, StreamStats> substreams;
    webrtc::VideoContentType content_type =
        webrtc::VideoContentType::UNSPECIFIED;
    uint32_t frames_sent = 0;
    uint32_t huge_frames_sent = 0;
  };

  struct Config {
   public:
    Config() = delete;
    Config(Config&&);
    explicit Config(Transport* send_transport);

    Config& operator=(Config&&);
    Config& operator=(const Config&) = delete;

    ~Config();

    // Mostly used by tests.  Avoid creating copies if you can.
    Config Copy() const { return Config(*this); }

    std::string ToString() const;

    RtpConfig rtp;

    VideoStreamEncoderSettings encoder_settings;

    // Time interval between RTCP report for video
    int rtcp_report_interval_ms = 1000;

    // Transport for outgoing packets.
    Transport* send_transport = nullptr;

    // Expected delay needed by the renderer, i.e. the frame will be delivered
    // this many milliseconds, if possible, earlier than expected render time.
    // Only valid if `local_renderer` is set.
    int render_delay_ms = 0;

    // Target delay in milliseconds. A positive value indicates this stream is
    // used for streaming instead of a real-time call.
    int target_delay_ms = 0;

    // True if the stream should be suspended when the available bitrate fall
    // below the minimum configured bitrate. If this variable is false, the
    // stream may send at a rate higher than the estimated available bitrate.
    bool suspend_below_min_bitrate = false;

    // Enables periodic bandwidth probing in application-limited region.
    bool periodic_alr_bandwidth_probing = false;

    // An optional custom frame encryptor that allows the entire frame to be
    // encrypted in whatever way the caller chooses. This is not required by
    // default.
    rtc::scoped_refptr<webrtc::FrameEncryptorInterface> frame_encryptor;

    // Per PeerConnection cryptography options.
    CryptoOptions crypto_options;

    rtc::scoped_refptr<webrtc::FrameTransformerInterface> frame_transformer;

   private:
    // Access to the copy constructor is private to force use of the Copy()
    // method for those exceptional cases where we do use it.
    Config(const Config&);
  };

  // Updates the sending state for all simulcast layers that the video send
  // stream owns. This can mean updating the activity one or for multiple
  // layers. The ordering of active layers is the order in which the
  // rtp modules are stored in the VideoSendStream.
  // Note: This starts stream activity if it is inactive and one of the layers
  // is active. This stops stream activity if it is active and all layers are
  // inactive.
  virtual void UpdateActiveSimulcastLayers(
      const std::vector<bool> active_layers) = 0;

  // Starts stream activity.
  // When a stream is active, it can receive, process and deliver packets.
  virtual void Start() = 0;
  // Stops stream activity.
  // When a stream is stopped, it can't receive, process or deliver packets.
  virtual void Stop() = 0;

<<<<<<< HEAD
=======
  // Accessor for determining if the stream is active. This is an inexpensive
  // call that must be made on the same thread as `Start()` and `Stop()` methods
  // are called on and will return `true` iff activity has been started either
  // via `Start()` or `UpdateActiveSimulcastLayers()`. If activity is either
  // stopped or is in the process of being stopped as a result of a call to
  // either `Stop()` or `UpdateActiveSimulcastLayers()` where all layers were
  // deactivated, the return value will be `false`.
  virtual bool started() = 0;

>>>>>>> cbad18b1
  // If the resource is overusing, the VideoSendStream will try to reduce
  // resolution or frame rate until no resource is overusing.
  // TODO(https://crbug.com/webrtc/11565): When the ResourceAdaptationProcessor
  // is moved to Call this method could be deleted altogether in favor of
  // Call-level APIs only.
  virtual void AddAdaptationResource(rtc::scoped_refptr<Resource> resource) = 0;
  virtual std::vector<rtc::scoped_refptr<Resource>>
  GetAdaptationResources() = 0;

  virtual void SetSource(
      rtc::VideoSourceInterface<webrtc::VideoFrame>* source,
      const DegradationPreference& degradation_preference) = 0;

  // Set which streams to send. Must have at least as many SSRCs as configured
  // in the config. Encoder settings are passed on to the encoder instance along
  // with the VideoStream settings.
  virtual void ReconfigureVideoEncoder(VideoEncoderConfig config) = 0;

  virtual Stats GetStats() = 0;

 protected:
  virtual ~VideoSendStream() {}
};

}  // namespace webrtc

#endif  // CALL_VIDEO_SEND_STREAM_H_<|MERGE_RESOLUTION|>--- conflicted
+++ resolved
@@ -54,17 +54,10 @@
       // references to this media stream's SSRC.
       kMedia,
       // RTX streams are streams dedicated to retransmissions. They have a
-<<<<<<< HEAD
-      // dependency on a single kMedia stream: |referenced_media_ssrc|.
-      kRtx,
-      // FlexFEC streams are streams dedicated to FlexFEC. They have a
-      // dependency on a single kMedia stream: |referenced_media_ssrc|.
-=======
       // dependency on a single kMedia stream: `referenced_media_ssrc`.
       kRtx,
       // FlexFEC streams are streams dedicated to FlexFEC. They have a
       // dependency on a single kMedia stream: `referenced_media_ssrc`.
->>>>>>> cbad18b1
       kFlexfec,
     };
 
@@ -74,15 +67,9 @@
     std::string ToString() const;
 
     StreamType type = StreamType::kMedia;
-<<<<<<< HEAD
-    // If |type| is kRtx or kFlexfec this value is present. The referenced SSRC
-    // is the kMedia stream that this stream is performing retransmissions or
-    // FEC for. If |type| is kMedia, this value is null.
-=======
     // If `type` is kRtx or kFlexfec this value is present. The referenced SSRC
     // is the kMedia stream that this stream is performing retransmissions or
     // FEC for. If `type` is kMedia, this value is null.
->>>>>>> cbad18b1
     absl::optional<uint32_t> referenced_media_ssrc;
     FrameCounts frame_counts;
     int width = 0;
@@ -231,8 +218,6 @@
   // When a stream is stopped, it can't receive, process or deliver packets.
   virtual void Stop() = 0;
 
-<<<<<<< HEAD
-=======
   // Accessor for determining if the stream is active. This is an inexpensive
   // call that must be made on the same thread as `Start()` and `Stop()` methods
   // are called on and will return `true` iff activity has been started either
@@ -242,7 +227,6 @@
   // deactivated, the return value will be `false`.
   virtual bool started() = 0;
 
->>>>>>> cbad18b1
   // If the resource is overusing, the VideoSendStream will try to reduce
   // resolution or frame rate until no resource is overusing.
   // TODO(https://crbug.com/webrtc/11565): When the ResourceAdaptationProcessor
