--- conflicted
+++ resolved
@@ -20,11 +20,6 @@
 
 #include "api/call/transport.h"
 #include "api/crypto/crypto_options.h"
-<<<<<<< HEAD
-#include "api/crypto/frame_decryptor_interface.h"
-#include "api/frame_transformer_interface.h"
-=======
->>>>>>> cbad18b1
 #include "api/rtp_headers.h"
 #include "api/rtp_parameters.h"
 #include "api/video/recordable_encoded_frame.h"
@@ -254,12 +249,6 @@
 
     // Per PeerConnection cryptography options.
     CryptoOptions crypto_options;
-<<<<<<< HEAD
-
-    rtc::scoped_refptr<webrtc::FrameTransformerInterface> frame_transformer;
-  };
-=======
->>>>>>> cbad18b1
 
     rtc::scoped_refptr<webrtc::FrameTransformerInterface> frame_transformer;
   };
@@ -276,19 +265,6 @@
   // Returns current value of base minimum delay in milliseconds.
   virtual int GetBaseMinimumPlayoutDelayMs() const = 0;
 
-<<<<<<< HEAD
-  // Allows a FrameDecryptor to be attached to a VideoReceiveStream after
-  // creation without resetting the decoder state.
-  virtual void SetFrameDecryptor(
-      rtc::scoped_refptr<FrameDecryptorInterface> frame_decryptor) = 0;
-
-  // Allows a frame transformer to be attached to a VideoReceiveStream after
-  // creation without resetting the decoder state.
-  virtual void SetDepacketizerToDecoderFrameTransformer(
-      rtc::scoped_refptr<FrameTransformerInterface> frame_transformer) = 0;
-
-=======
->>>>>>> cbad18b1
   // Sets and returns recording state. The old state is moved out
   // of the video receive stream and returned to the caller, and `state`
   // is moved in. If the state's callback is set, it will be called with
