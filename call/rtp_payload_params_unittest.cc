/*
 *  Copyright (c) 2018 The WebRTC project authors. All Rights Reserved.
 *
 *  Use of this source code is governed by a BSD-style license
 *  that can be found in the LICENSE file in the root of the source
 *  tree. An additional intellectual property rights grant can be found
 *  in the file PATENTS.  All contributing project authors may
 *  be found in the AUTHORS file in the root of the source tree.
 */

#include "call/rtp_payload_params.h"

#include <string.h>

#include <map>
#include <set>

#include "absl/container/inlined_vector.h"
#include "absl/types/optional.h"
#include "absl/types/variant.h"
#include "api/transport/field_trial_based_config.h"
#include "api/video/video_content_type.h"
#include "api/video/video_rotation.h"
#include "modules/video_coding/codecs/h264/include/h264_globals.h"
#include "modules/video_coding/codecs/interface/common_constants.h"
#include "modules/video_coding/codecs/vp8/include/vp8_globals.h"
#include "modules/video_coding/codecs/vp9/include/vp9_globals.h"
#include "modules/video_coding/include/video_codec_interface.h"
#include "test/field_trial.h"
#include "test/gmock.h"
#include "test/gtest.h"

using ::testing::ElementsAre;
using ::testing::IsEmpty;

namespace webrtc {
namespace {
const uint32_t kSsrc1 = 12345;
const uint32_t kSsrc2 = 23456;
const int16_t kPictureId = 123;
const int16_t kTl0PicIdx = 20;
const uint8_t kTemporalIdx = 1;
const int16_t kInitialPictureId1 = 222;
const int16_t kInitialTl0PicIdx1 = 99;
const int64_t kDontCare = 0;
}  // namespace

TEST(RtpPayloadParamsTest, InfoMappedToRtpVideoHeader_Vp8) {
  RtpPayloadState state2;
  state2.picture_id = kPictureId;
  state2.tl0_pic_idx = kTl0PicIdx;
  std::map<uint32_t, RtpPayloadState> states = {{kSsrc2, state2}};

  RtpPayloadParams params(kSsrc2, &state2, FieldTrialBasedConfig());
  EncodedImage encoded_image;
  encoded_image.rotation_ = kVideoRotation_90;
  encoded_image.content_type_ = VideoContentType::SCREENSHARE;
  encoded_image.SetSpatialIndex(1);

  CodecSpecificInfo codec_info;
  codec_info.codecType = kVideoCodecVP8;
  codec_info.codecSpecific.VP8.temporalIdx = 0;
  codec_info.codecSpecific.VP8.keyIdx = kNoKeyIdx;
  codec_info.codecSpecific.VP8.layerSync = false;
  codec_info.codecSpecific.VP8.nonReference = true;

  RTPVideoHeader header =
      params.GetRtpVideoHeader(encoded_image, &codec_info, kDontCare);

  codec_info.codecType = kVideoCodecVP8;
  codec_info.codecSpecific.VP8.temporalIdx = 1;
  codec_info.codecSpecific.VP8.layerSync = true;

  header = params.GetRtpVideoHeader(encoded_image, &codec_info, 1);

  EXPECT_EQ(kVideoRotation_90, header.rotation);
  EXPECT_EQ(VideoContentType::SCREENSHARE, header.content_type);
  EXPECT_EQ(1, header.simulcastIdx);
  EXPECT_EQ(kVideoCodecVP8, header.codec);
  const auto& vp8_header =
      absl::get<RTPVideoHeaderVP8>(header.video_type_header);
  EXPECT_EQ(kPictureId + 2, vp8_header.pictureId);
  EXPECT_EQ(kTemporalIdx, vp8_header.temporalIdx);
  EXPECT_EQ(kTl0PicIdx + 1, vp8_header.tl0PicIdx);
  EXPECT_EQ(kNoKeyIdx, vp8_header.keyIdx);
  EXPECT_TRUE(vp8_header.layerSync);
  EXPECT_TRUE(vp8_header.nonReference);
}

TEST(RtpPayloadParamsTest, InfoMappedToRtpVideoHeader_Vp9) {
  RtpPayloadState state;
  state.picture_id = kPictureId;
  state.tl0_pic_idx = kTl0PicIdx;
  RtpPayloadParams params(kSsrc1, &state, FieldTrialBasedConfig());

  EncodedImage encoded_image;
  encoded_image.rotation_ = kVideoRotation_90;
  encoded_image.content_type_ = VideoContentType::SCREENSHARE;
  encoded_image.SetSpatialIndex(0);
  CodecSpecificInfo codec_info;
  codec_info.codecType = kVideoCodecVP9;
  codec_info.codecSpecific.VP9.num_spatial_layers = 3;
  codec_info.codecSpecific.VP9.first_frame_in_picture = true;
  codec_info.codecSpecific.VP9.temporal_idx = 2;
  codec_info.codecSpecific.VP9.end_of_picture = false;

  RTPVideoHeader header =
      params.GetRtpVideoHeader(encoded_image, &codec_info, kDontCare);

  EXPECT_EQ(kVideoRotation_90, header.rotation);
  EXPECT_EQ(VideoContentType::SCREENSHARE, header.content_type);
  EXPECT_EQ(kVideoCodecVP9, header.codec);
  EXPECT_FALSE(header.color_space);
  const auto& vp9_header =
      absl::get<RTPVideoHeaderVP9>(header.video_type_header);
  EXPECT_EQ(kPictureId + 1, vp9_header.picture_id);
  EXPECT_EQ(kTl0PicIdx, vp9_header.tl0_pic_idx);
  EXPECT_EQ(vp9_header.temporal_idx, codec_info.codecSpecific.VP9.temporal_idx);
  EXPECT_EQ(vp9_header.spatial_idx, encoded_image.SpatialIndex());
  EXPECT_EQ(vp9_header.num_spatial_layers,
            codec_info.codecSpecific.VP9.num_spatial_layers);
  EXPECT_EQ(vp9_header.end_of_picture,
            codec_info.codecSpecific.VP9.end_of_picture);

  // Next spatial layer.
  codec_info.codecSpecific.VP9.first_frame_in_picture = false;
  codec_info.codecSpecific.VP9.end_of_picture = true;

  encoded_image.SetSpatialIndex(1);
  ColorSpace color_space(
      ColorSpace::PrimaryID::kSMPTE170M, ColorSpace::TransferID::kSMPTE170M,
      ColorSpace::MatrixID::kSMPTE170M, ColorSpace::RangeID::kFull);
  encoded_image.SetColorSpace(color_space);
  header = params.GetRtpVideoHeader(encoded_image, &codec_info, kDontCare);

  EXPECT_EQ(kVideoRotation_90, header.rotation);
  EXPECT_EQ(VideoContentType::SCREENSHARE, header.content_type);
  EXPECT_EQ(kVideoCodecVP9, header.codec);
  EXPECT_EQ(absl::make_optional(color_space), header.color_space);
  EXPECT_EQ(kPictureId + 1, vp9_header.picture_id);
  EXPECT_EQ(kTl0PicIdx, vp9_header.tl0_pic_idx);
  EXPECT_EQ(vp9_header.temporal_idx, codec_info.codecSpecific.VP9.temporal_idx);
  EXPECT_EQ(vp9_header.spatial_idx, encoded_image.SpatialIndex());
  EXPECT_EQ(vp9_header.num_spatial_layers,
            codec_info.codecSpecific.VP9.num_spatial_layers);
  EXPECT_EQ(vp9_header.end_of_picture,
            codec_info.codecSpecific.VP9.end_of_picture);
}

TEST(RtpPayloadParamsTest, InfoMappedToRtpVideoHeader_H264) {
  RtpPayloadState state;
  state.picture_id = kPictureId;
  state.tl0_pic_idx = kInitialTl0PicIdx1;
  RtpPayloadParams params(kSsrc1, &state, FieldTrialBasedConfig());

  EncodedImage encoded_image;
  CodecSpecificInfo codec_info;
  CodecSpecificInfoH264* h264info = &codec_info.codecSpecific.H264;
  codec_info.codecType = kVideoCodecH264;
  h264info->packetization_mode = H264PacketizationMode::SingleNalUnit;
  h264info->temporal_idx = kNoTemporalIdx;

  RTPVideoHeader header =
      params.GetRtpVideoHeader(encoded_image, &codec_info, 10);

  EXPECT_EQ(0, header.simulcastIdx);
  EXPECT_EQ(kVideoCodecH264, header.codec);
  const auto& h264 = absl::get<RTPVideoHeaderH264>(header.video_type_header);
  EXPECT_EQ(H264PacketizationMode::SingleNalUnit, h264.packetization_mode);

  // test temporal param 1
  h264info->temporal_idx = 1;
  h264info->base_layer_sync = true;
  h264info->idr_frame = false;

  header = params.GetRtpVideoHeader(encoded_image, &codec_info, 20);

  EXPECT_EQ(kVideoCodecH264, header.codec);
  EXPECT_EQ(header.frame_marking.tl0_pic_idx, kInitialTl0PicIdx1);
  EXPECT_EQ(header.frame_marking.temporal_id, h264info->temporal_idx);
  EXPECT_EQ(header.frame_marking.base_layer_sync, h264info->base_layer_sync);
  EXPECT_EQ(header.frame_marking.independent_frame, h264info->idr_frame);

  // test temporal param 2
  h264info->temporal_idx = 0;
  h264info->base_layer_sync = false;
  h264info->idr_frame = true;

  header = params.GetRtpVideoHeader(encoded_image, &codec_info, 30);

  EXPECT_EQ(kVideoCodecH264, header.codec);
  EXPECT_EQ(header.frame_marking.tl0_pic_idx, kInitialTl0PicIdx1 + 1);
  EXPECT_EQ(header.frame_marking.temporal_id, h264info->temporal_idx);
  EXPECT_EQ(header.frame_marking.base_layer_sync, h264info->base_layer_sync);
  EXPECT_EQ(header.frame_marking.independent_frame, h264info->idr_frame);
}

TEST(RtpPayloadParamsTest, PictureIdIsSetForVp8) {
  RtpPayloadState state;
  state.picture_id = kInitialPictureId1;
  state.tl0_pic_idx = kInitialTl0PicIdx1;

  EncodedImage encoded_image;
  CodecSpecificInfo codec_info;
  codec_info.codecType = kVideoCodecVP8;

  RtpPayloadParams params(kSsrc1, &state, FieldTrialBasedConfig());
  RTPVideoHeader header =
      params.GetRtpVideoHeader(encoded_image, &codec_info, kDontCare);
  EXPECT_EQ(kVideoCodecVP8, header.codec);
  EXPECT_EQ(kInitialPictureId1 + 1,
            absl::get<RTPVideoHeaderVP8>(header.video_type_header).pictureId);

  // State should hold latest used picture id and tl0_pic_idx.
  state = params.state();
  EXPECT_EQ(kInitialPictureId1 + 1, state.picture_id);
  EXPECT_EQ(kInitialTl0PicIdx1 + 1, state.tl0_pic_idx);
}

TEST(RtpPayloadParamsTest, PictureIdWraps) {
  RtpPayloadState state;
  state.picture_id = kMaxTwoBytePictureId;
  state.tl0_pic_idx = kInitialTl0PicIdx1;

  EncodedImage encoded_image;
  CodecSpecificInfo codec_info;
  codec_info.codecType = kVideoCodecVP8;
  codec_info.codecSpecific.VP8.temporalIdx = kNoTemporalIdx;

  RtpPayloadParams params(kSsrc1, &state, FieldTrialBasedConfig());
  RTPVideoHeader header =
      params.GetRtpVideoHeader(encoded_image, &codec_info, kDontCare);
  EXPECT_EQ(kVideoCodecVP8, header.codec);
  EXPECT_EQ(0,
            absl::get<RTPVideoHeaderVP8>(header.video_type_header).pictureId);

  // State should hold latest used picture id and tl0_pic_idx.
  EXPECT_EQ(0, params.state().picture_id);  // Wrapped.
  EXPECT_EQ(kInitialTl0PicIdx1, params.state().tl0_pic_idx);
}

TEST(RtpPayloadParamsTest, Tl0PicIdxUpdatedForVp8) {
  RtpPayloadState state;
  state.picture_id = kInitialPictureId1;
  state.tl0_pic_idx = kInitialTl0PicIdx1;

  EncodedImage encoded_image;
  // Modules are sending for this test.
  // OnEncodedImage, temporalIdx: 1.
  CodecSpecificInfo codec_info;
  codec_info.codecType = kVideoCodecVP8;
  codec_info.codecSpecific.VP8.temporalIdx = 1;

  RtpPayloadParams params(kSsrc1, &state, FieldTrialBasedConfig());
  RTPVideoHeader header =
      params.GetRtpVideoHeader(encoded_image, &codec_info, kDontCare);

  EXPECT_EQ(kVideoCodecVP8, header.codec);
  const auto& vp8_header =
      absl::get<RTPVideoHeaderVP8>(header.video_type_header);
  EXPECT_EQ(kInitialPictureId1 + 1, vp8_header.pictureId);
  EXPECT_EQ(kInitialTl0PicIdx1, vp8_header.tl0PicIdx);

  // OnEncodedImage, temporalIdx: 0.
  codec_info.codecSpecific.VP8.temporalIdx = 0;

  header = params.GetRtpVideoHeader(encoded_image, &codec_info, kDontCare);
  EXPECT_EQ(kVideoCodecVP8, header.codec);
  EXPECT_EQ(kInitialPictureId1 + 2, vp8_header.pictureId);
  EXPECT_EQ(kInitialTl0PicIdx1 + 1, vp8_header.tl0PicIdx);

  // State should hold latest used picture id and tl0_pic_idx.
  EXPECT_EQ(kInitialPictureId1 + 2, params.state().picture_id);
  EXPECT_EQ(kInitialTl0PicIdx1 + 1, params.state().tl0_pic_idx);
}

TEST(RtpPayloadParamsTest, Tl0PicIdxUpdatedForVp9) {
  RtpPayloadState state;
  state.picture_id = kInitialPictureId1;
  state.tl0_pic_idx = kInitialTl0PicIdx1;

  EncodedImage encoded_image;
  // Modules are sending for this test.
  // OnEncodedImage, temporalIdx: 1.
  CodecSpecificInfo codec_info;
  codec_info.codecType = kVideoCodecVP9;
  codec_info.codecSpecific.VP9.temporal_idx = 1;
  codec_info.codecSpecific.VP9.first_frame_in_picture = true;

  RtpPayloadParams params(kSsrc1, &state, FieldTrialBasedConfig());
  RTPVideoHeader header =
      params.GetRtpVideoHeader(encoded_image, &codec_info, kDontCare);

  EXPECT_EQ(kVideoCodecVP9, header.codec);
  const auto& vp9_header =
      absl::get<RTPVideoHeaderVP9>(header.video_type_header);
  EXPECT_EQ(kInitialPictureId1 + 1, vp9_header.picture_id);
  EXPECT_EQ(kInitialTl0PicIdx1, vp9_header.tl0_pic_idx);

  // OnEncodedImage, temporalIdx: 0.
  codec_info.codecSpecific.VP9.temporal_idx = 0;

  header = params.GetRtpVideoHeader(encoded_image, &codec_info, kDontCare);

  EXPECT_EQ(kVideoCodecVP9, header.codec);
  EXPECT_EQ(kInitialPictureId1 + 2, vp9_header.picture_id);
  EXPECT_EQ(kInitialTl0PicIdx1 + 1, vp9_header.tl0_pic_idx);

  // OnEncodedImage, first_frame_in_picture = false
  codec_info.codecSpecific.VP9.first_frame_in_picture = false;

  header = params.GetRtpVideoHeader(encoded_image, &codec_info, kDontCare);

  EXPECT_EQ(kVideoCodecVP9, header.codec);
  EXPECT_EQ(kInitialPictureId1 + 2, vp9_header.picture_id);
  EXPECT_EQ(kInitialTl0PicIdx1 + 1, vp9_header.tl0_pic_idx);

  // State should hold latest used picture id and tl0_pic_idx.
  EXPECT_EQ(kInitialPictureId1 + 2, params.state().picture_id);
  EXPECT_EQ(kInitialTl0PicIdx1 + 1, params.state().tl0_pic_idx);
}

TEST(RtpPayloadParamsTest, PictureIdForOldGenericFormat) {
  test::ScopedFieldTrials generic_picture_id(
      "WebRTC-GenericPictureId/Enabled/");
  RtpPayloadState state{};

  EncodedImage encoded_image;
  CodecSpecificInfo codec_info;
  codec_info.codecType = kVideoCodecGeneric;
  encoded_image._frameType = VideoFrameType::kVideoFrameKey;

  RtpPayloadParams params(kSsrc1, &state, FieldTrialBasedConfig());
  RTPVideoHeader header =
      params.GetRtpVideoHeader(encoded_image, &codec_info, 10);

  EXPECT_EQ(kVideoCodecGeneric, header.codec);
  const auto* generic =
      absl::get_if<RTPVideoHeaderLegacyGeneric>(&header.video_type_header);
  ASSERT_TRUE(generic);
  EXPECT_EQ(0, generic->picture_id);

  encoded_image._frameType = VideoFrameType::kVideoFrameDelta;
  header = params.GetRtpVideoHeader(encoded_image, &codec_info, 20);
  generic =
      absl::get_if<RTPVideoHeaderLegacyGeneric>(&header.video_type_header);
  ASSERT_TRUE(generic);
  EXPECT_EQ(1, generic->picture_id);
}

TEST(RtpPayloadParamsTest, GenericDescriptorForGenericCodec) {
  test::ScopedFieldTrials generic_picture_id(
      "WebRTC-GenericDescriptor/Enabled/");
  RtpPayloadState state{};

  EncodedImage encoded_image;
  encoded_image._frameType = VideoFrameType::kVideoFrameKey;
  CodecSpecificInfo codec_info;
  codec_info.codecType = kVideoCodecGeneric;

  RtpPayloadParams params(kSsrc1, &state, FieldTrialBasedConfig());
  RTPVideoHeader header =
      params.GetRtpVideoHeader(encoded_image, &codec_info, 0);

  EXPECT_EQ(kVideoCodecGeneric, header.codec);
  ASSERT_TRUE(header.generic);
  EXPECT_EQ(0, header.generic->frame_id);
  EXPECT_THAT(header.generic->dependencies, IsEmpty());

  encoded_image._frameType = VideoFrameType::kVideoFrameDelta;
  header = params.GetRtpVideoHeader(encoded_image, &codec_info, 1);
  ASSERT_TRUE(header.generic);
  EXPECT_EQ(1, header.generic->frame_id);
  EXPECT_THAT(header.generic->dependencies, ElementsAre(0));
}

TEST(RtpPayloadParamsTest, SetsGenericFromGenericFrameInfo) {
  test::ScopedFieldTrials generic_picture_id(
      "WebRTC-GenericDescriptor/Enabled/");
  RtpPayloadState state;
  EncodedImage encoded_image;
  CodecSpecificInfo codec_info;

<<<<<<< HEAD
  RtpPayloadParams params(kSsrc1, &state);
=======
  RtpPayloadParams params(kSsrc1, &state, FieldTrialBasedConfig());
>>>>>>> 758c388d

  encoded_image._frameType = VideoFrameType::kVideoFrameKey;
  codec_info.generic_frame_info =
      GenericFrameInfo::Builder().S(1).T(0).Dtis("S").Build();
  codec_info.generic_frame_info->encoder_buffers = {
      {/*id=*/0, /*referenced=*/false, /*updated=*/true}};
  RTPVideoHeader key_header =
      params.GetRtpVideoHeader(encoded_image, &codec_info, /*frame_id=*/1);

  ASSERT_TRUE(key_header.generic);
  EXPECT_EQ(key_header.generic->spatial_index, 1);
  EXPECT_EQ(key_header.generic->temporal_index, 0);
  EXPECT_EQ(key_header.generic->frame_id, 1);
  EXPECT_THAT(key_header.generic->dependencies, IsEmpty());
  EXPECT_THAT(key_header.generic->decode_target_indications,
              ElementsAre(DecodeTargetIndication::kSwitch));
<<<<<<< HEAD
  EXPECT_FALSE(key_header.generic->discardable);
=======
>>>>>>> 758c388d

  encoded_image._frameType = VideoFrameType::kVideoFrameDelta;
  codec_info.generic_frame_info =
      GenericFrameInfo::Builder().S(2).T(3).Dtis("D").Build();
  codec_info.generic_frame_info->encoder_buffers = {
      {/*id=*/0, /*referenced=*/true, /*updated=*/false}};
  RTPVideoHeader delta_header =
      params.GetRtpVideoHeader(encoded_image, &codec_info, /*frame_id=*/3);

  ASSERT_TRUE(delta_header.generic);
  EXPECT_EQ(delta_header.generic->spatial_index, 2);
  EXPECT_EQ(delta_header.generic->temporal_index, 3);
  EXPECT_EQ(delta_header.generic->frame_id, 3);
  EXPECT_THAT(delta_header.generic->dependencies, ElementsAre(1));
  EXPECT_THAT(delta_header.generic->decode_target_indications,
              ElementsAre(DecodeTargetIndication::kDiscardable));
<<<<<<< HEAD
  EXPECT_TRUE(delta_header.generic->discardable);
=======
>>>>>>> 758c388d
}

class RtpPayloadParamsVp8ToGenericTest : public ::testing::Test {
 public:
  enum LayerSync { kNoSync, kSync };

  RtpPayloadParamsVp8ToGenericTest()
      : generic_descriptor_field_trial_("WebRTC-GenericDescriptor/Enabled/"),
        state_(),
        params_(123, &state_, trials_config_) {}

  void ConvertAndCheck(int temporal_index,
                       int64_t shared_frame_id,
                       VideoFrameType frame_type,
                       LayerSync layer_sync,
                       const std::set<int64_t>& expected_deps,
                       uint16_t width = 0,
                       uint16_t height = 0) {
    EncodedImage encoded_image;
    encoded_image._frameType = frame_type;
    encoded_image._encodedWidth = width;
    encoded_image._encodedHeight = height;

    CodecSpecificInfo codec_info;
    codec_info.codecType = kVideoCodecVP8;
    codec_info.codecSpecific.VP8.temporalIdx = temporal_index;
    codec_info.codecSpecific.VP8.layerSync = layer_sync == kSync;

    RTPVideoHeader header =
        params_.GetRtpVideoHeader(encoded_image, &codec_info, shared_frame_id);

    ASSERT_TRUE(header.generic);
    EXPECT_EQ(header.generic->spatial_index, 0);

    EXPECT_EQ(header.generic->frame_id, shared_frame_id);
    EXPECT_EQ(header.generic->temporal_index, temporal_index);
    std::set<int64_t> actual_deps(header.generic->dependencies.begin(),
                                  header.generic->dependencies.end());
    EXPECT_EQ(expected_deps, actual_deps);

    EXPECT_EQ(header.width, width);
    EXPECT_EQ(header.height, height);
  }

 protected:
  test::ScopedFieldTrials generic_descriptor_field_trial_;
  FieldTrialBasedConfig trials_config_;
  RtpPayloadState state_;
  RtpPayloadParams params_;
};

TEST_F(RtpPayloadParamsVp8ToGenericTest, Keyframe) {
  ConvertAndCheck(0, 0, VideoFrameType::kVideoFrameKey, kNoSync, {}, 480, 360);
  ConvertAndCheck(0, 1, VideoFrameType::kVideoFrameDelta, kNoSync, {0});
  ConvertAndCheck(0, 2, VideoFrameType::kVideoFrameKey, kNoSync, {}, 480, 360);
}

TEST_F(RtpPayloadParamsVp8ToGenericTest, TooHighTemporalIndex) {
  ConvertAndCheck(0, 0, VideoFrameType::kVideoFrameKey, kNoSync, {}, 480, 360);

  EncodedImage encoded_image;
  encoded_image._frameType = VideoFrameType::kVideoFrameDelta;
  CodecSpecificInfo codec_info;
  codec_info.codecType = kVideoCodecVP8;
  codec_info.codecSpecific.VP8.temporalIdx =
      RtpGenericFrameDescriptor::kMaxTemporalLayers;
  codec_info.codecSpecific.VP8.layerSync = false;

  RTPVideoHeader header =
      params_.GetRtpVideoHeader(encoded_image, &codec_info, 1);
  EXPECT_FALSE(header.generic);
}

TEST_F(RtpPayloadParamsVp8ToGenericTest, LayerSync) {
  // 02120212 pattern
  ConvertAndCheck(0, 0, VideoFrameType::kVideoFrameKey, kNoSync, {}, 480, 360);
  ConvertAndCheck(2, 1, VideoFrameType::kVideoFrameDelta, kNoSync, {0});
  ConvertAndCheck(1, 2, VideoFrameType::kVideoFrameDelta, kNoSync, {0});
  ConvertAndCheck(2, 3, VideoFrameType::kVideoFrameDelta, kNoSync, {0, 1, 2});

  ConvertAndCheck(0, 4, VideoFrameType::kVideoFrameDelta, kNoSync, {0});
  ConvertAndCheck(2, 5, VideoFrameType::kVideoFrameDelta, kNoSync, {2, 3, 4});
  ConvertAndCheck(1, 6, VideoFrameType::kVideoFrameDelta, kSync,
                  {4});  // layer sync
  ConvertAndCheck(2, 7, VideoFrameType::kVideoFrameDelta, kNoSync, {4, 5, 6});
}

TEST_F(RtpPayloadParamsVp8ToGenericTest, FrameIdGaps) {
  // 0101 pattern
  ConvertAndCheck(0, 0, VideoFrameType::kVideoFrameKey, kNoSync, {}, 480, 360);
  ConvertAndCheck(1, 1, VideoFrameType::kVideoFrameDelta, kNoSync, {0});

  ConvertAndCheck(0, 5, VideoFrameType::kVideoFrameDelta, kNoSync, {0});
  ConvertAndCheck(1, 10, VideoFrameType::kVideoFrameDelta, kNoSync, {1, 5});

  ConvertAndCheck(0, 15, VideoFrameType::kVideoFrameDelta, kNoSync, {5});
  ConvertAndCheck(1, 20, VideoFrameType::kVideoFrameDelta, kNoSync, {10, 15});
}

class RtpPayloadParamsH264ToGenericTest : public ::testing::Test {
 public:
  enum LayerSync { kNoSync, kSync };

  RtpPayloadParamsH264ToGenericTest()
      : generic_descriptor_field_trial_("WebRTC-GenericDescriptor/Enabled/"),
        state_(),
        params_(123, &state_, trials_config_) {}

  void ConvertAndCheck(int temporal_index,
                       int64_t shared_frame_id,
                       VideoFrameType frame_type,
                       LayerSync layer_sync,
                       const std::set<int64_t>& expected_deps,
                       uint16_t width = 0,
                       uint16_t height = 0) {
    EncodedImage encoded_image;
    encoded_image._frameType = frame_type;
    encoded_image._encodedWidth = width;
    encoded_image._encodedHeight = height;

    CodecSpecificInfo codec_info;
    codec_info.codecType = kVideoCodecH264;
    codec_info.codecSpecific.H264.temporal_idx = temporal_index;
    codec_info.codecSpecific.H264.base_layer_sync = layer_sync == kSync;

    RTPVideoHeader header =
        params_.GetRtpVideoHeader(encoded_image, &codec_info, shared_frame_id);

    ASSERT_TRUE(header.generic);
    EXPECT_EQ(header.generic->spatial_index, 0);

    EXPECT_EQ(header.generic->frame_id, shared_frame_id);
    EXPECT_EQ(header.generic->temporal_index, temporal_index);
    std::set<int64_t> actual_deps(header.generic->dependencies.begin(),
                                  header.generic->dependencies.end());
    EXPECT_EQ(expected_deps, actual_deps);

    EXPECT_EQ(header.width, width);
    EXPECT_EQ(header.height, height);
  }

 protected:
  test::ScopedFieldTrials generic_descriptor_field_trial_;
  FieldTrialBasedConfig trials_config_;
  RtpPayloadState state_;
  RtpPayloadParams params_;
};

TEST_F(RtpPayloadParamsH264ToGenericTest, Keyframe) {
  ConvertAndCheck(0, 0, VideoFrameType::kVideoFrameKey, kNoSync, {}, 480, 360);
  ConvertAndCheck(0, 1, VideoFrameType::kVideoFrameDelta, kNoSync, {0});
  ConvertAndCheck(0, 2, VideoFrameType::kVideoFrameKey, kNoSync, {}, 480, 360);
}

TEST_F(RtpPayloadParamsH264ToGenericTest, TooHighTemporalIndex) {
  ConvertAndCheck(0, 0, VideoFrameType::kVideoFrameKey, kNoSync, {}, 480, 360);

  EncodedImage encoded_image;
  encoded_image._frameType = VideoFrameType::kVideoFrameDelta;
  CodecSpecificInfo codec_info;
  codec_info.codecType = kVideoCodecH264;
  codec_info.codecSpecific.H264.temporal_idx =
      RtpGenericFrameDescriptor::kMaxTemporalLayers;
  codec_info.codecSpecific.H264.base_layer_sync = false;

  RTPVideoHeader header =
      params_.GetRtpVideoHeader(encoded_image, &codec_info, 1);
  EXPECT_FALSE(header.generic);
}

TEST_F(RtpPayloadParamsH264ToGenericTest, LayerSync) {
  // 02120212 pattern
  ConvertAndCheck(0, 0, VideoFrameType::kVideoFrameKey, kNoSync, {}, 480, 360);
  ConvertAndCheck(2, 1, VideoFrameType::kVideoFrameDelta, kNoSync, {0});
  ConvertAndCheck(1, 2, VideoFrameType::kVideoFrameDelta, kNoSync, {0});
  ConvertAndCheck(2, 3, VideoFrameType::kVideoFrameDelta, kNoSync, {0, 1, 2});

  ConvertAndCheck(0, 4, VideoFrameType::kVideoFrameDelta, kNoSync, {0});
  ConvertAndCheck(2, 5, VideoFrameType::kVideoFrameDelta, kNoSync, {2, 3, 4});
  ConvertAndCheck(1, 6, VideoFrameType::kVideoFrameDelta, kSync,
                  {4});  // layer sync
  ConvertAndCheck(2, 7, VideoFrameType::kVideoFrameDelta, kNoSync, {4, 5, 6});
}

TEST_F(RtpPayloadParamsH264ToGenericTest, FrameIdGaps) {
  // 0101 pattern
  ConvertAndCheck(0, 0, VideoFrameType::kVideoFrameKey, kNoSync, {}, 480, 360);
  ConvertAndCheck(1, 1, VideoFrameType::kVideoFrameDelta, kNoSync, {0});

  ConvertAndCheck(0, 5, VideoFrameType::kVideoFrameDelta, kNoSync, {0});
  ConvertAndCheck(1, 10, VideoFrameType::kVideoFrameDelta, kNoSync, {1, 5});

  ConvertAndCheck(0, 15, VideoFrameType::kVideoFrameDelta, kNoSync, {5});
  ConvertAndCheck(1, 20, VideoFrameType::kVideoFrameDelta, kNoSync, {10, 15});
}

}  // namespace webrtc<|MERGE_RESOLUTION|>--- conflicted
+++ resolved
@@ -381,11 +381,7 @@
   EncodedImage encoded_image;
   CodecSpecificInfo codec_info;
 
-<<<<<<< HEAD
-  RtpPayloadParams params(kSsrc1, &state);
-=======
-  RtpPayloadParams params(kSsrc1, &state, FieldTrialBasedConfig());
->>>>>>> 758c388d
+  RtpPayloadParams params(kSsrc1, &state, FieldTrialBasedConfig());
 
   encoded_image._frameType = VideoFrameType::kVideoFrameKey;
   codec_info.generic_frame_info =
@@ -402,10 +398,6 @@
   EXPECT_THAT(key_header.generic->dependencies, IsEmpty());
   EXPECT_THAT(key_header.generic->decode_target_indications,
               ElementsAre(DecodeTargetIndication::kSwitch));
-<<<<<<< HEAD
-  EXPECT_FALSE(key_header.generic->discardable);
-=======
->>>>>>> 758c388d
 
   encoded_image._frameType = VideoFrameType::kVideoFrameDelta;
   codec_info.generic_frame_info =
@@ -422,10 +414,6 @@
   EXPECT_THAT(delta_header.generic->dependencies, ElementsAre(1));
   EXPECT_THAT(delta_header.generic->decode_target_indications,
               ElementsAre(DecodeTargetIndication::kDiscardable));
-<<<<<<< HEAD
-  EXPECT_TRUE(delta_header.generic->discardable);
-=======
->>>>>>> 758c388d
 }
 
 class RtpPayloadParamsVp8ToGenericTest : public ::testing::Test {
