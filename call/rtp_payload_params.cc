--- conflicted
+++ resolved
@@ -237,29 +237,17 @@
 RTPVideoHeader::GenericDescriptorInfo
 RtpPayloadParams::GenericDescriptorFromFrameInfo(
     const GenericFrameInfo& frame_info,
-<<<<<<< HEAD
     int64_t frame_id) {
   RTPVideoHeader::GenericDescriptorInfo generic;
   generic.frame_id = frame_id;
   generic.dependencies = dependencies_calculator_.FromBuffersUsage(
       frame_id, frame_info.encoder_buffers);
-=======
-    int64_t frame_id,
-    VideoFrameType frame_type) {
-  RTPVideoHeader::GenericDescriptorInfo generic;
-  generic.frame_id = frame_id;
-  generic.dependencies = dependencies_calculator_.FromBuffersUsage(
-      frame_type, frame_id, frame_info.encoder_buffers);
->>>>>>> dafb3321
   generic.chain_diffs =
       chains_calculator_.From(frame_id, frame_info.part_of_chain);
   generic.spatial_index = frame_info.spatial_id;
   generic.temporal_index = frame_info.temporal_id;
   generic.decode_target_indications = frame_info.decode_target_indications;
-<<<<<<< HEAD
   generic.active_decode_targets = frame_info.active_decode_targets;
-=======
->>>>>>> dafb3321
   return generic;
 }
 
@@ -274,14 +262,8 @@
       chains_calculator_.Reset(
           codec_specific_info->generic_frame_info->part_of_chain);
     }
-<<<<<<< HEAD
     rtp_video_header->generic = GenericDescriptorFromFrameInfo(
         *codec_specific_info->generic_frame_info, frame_id);
-=======
-    rtp_video_header->generic =
-        GenericDescriptorFromFrameInfo(*codec_specific_info->generic_frame_info,
-                                       frame_id, rtp_video_header->frame_type);
->>>>>>> dafb3321
     return;
   }
 
