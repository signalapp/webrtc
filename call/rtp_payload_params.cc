--- conflicted
+++ resolved
@@ -14,7 +14,6 @@
 
 #include <algorithm>
 
-#include "absl/algorithm/container.h"
 #include "absl/container/inlined_vector.h"
 #include "absl/strings/match.h"
 #include "absl/types/variant.h"
@@ -142,12 +141,8 @@
           absl::StartsWith(trials.Lookup("WebRTC-GenericPictureId"),
                            "Enabled")),
       generic_descriptor_experiment_(
-<<<<<<< HEAD
-          !field_trial::IsDisabled("WebRTC-GenericDescriptor")) {
-=======
           !absl::StartsWith(trials.Lookup("WebRTC-GenericDescriptor"),
                             "Disabled")) {
->>>>>>> 758c388d
   for (auto& spatial_layer : last_shared_frame_id_)
     spatial_layer.fill(-1);
 
@@ -269,12 +264,6 @@
   generic.spatial_index = frame_info.spatial_id;
   generic.temporal_index = frame_info.temporal_id;
   generic.decode_target_indications = frame_info.decode_target_indications;
-<<<<<<< HEAD
-  generic.discardable =
-      absl::c_linear_search(frame_info.decode_target_indications,
-                            DecodeTargetIndication::kDiscardable);
-=======
->>>>>>> 758c388d
   return generic;
 }
 
