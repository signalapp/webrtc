--- conflicted
+++ resolved
@@ -13,11 +13,7 @@
 namespace webrtc {
 
 // The timestamp is always in UTC.
-<<<<<<< HEAD
-const char* const kSourceTimestamp = "WebRTC source stamp 2022-03-18T04:05:46";
-=======
 const char* const kSourceTimestamp = "WebRTC source stamp 2022-04-14T04:03:30";
->>>>>>> 8f9b44ba
 
 void LoadWebRTCVersionInRegister() {
   // Using volatile to instruct the compiler to not optimize `p` away even
