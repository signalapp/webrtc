include_rules = [
  "+audio",
  "+logging/rtc_event_log",
  "+modules/async_audio_processing",
  "+modules/audio_coding",
  "+modules/audio_device",
  "+modules/audio_mixer",
  "+modules/audio_processing",
  "+modules/bitrate_controller",
  "+modules/congestion_controller",
  "+modules/video_coding",
  "+modules/pacing",
  "+modules/rtp_rtcp",
  "+modules/utility",
  "+system_wrappers",
  "+video",
]

specific_include_rules = {
  "video_receive_stream\.h": [
    "+common_video/frame_counts.h",
  ],
  "video_send_stream\.h": [
    "+common_video",
  ],
  "rtp_transport_controller_send_interface\.h": [
    "+common_video/frame_counts.h",
<<<<<<< HEAD
=======
  ],
  "call_perf_tests\.cc": [
    "+media/engine",
>>>>>>> cbad18b1
  ]
}<|MERGE_RESOLUTION|>--- conflicted
+++ resolved
@@ -25,11 +25,8 @@
   ],
   "rtp_transport_controller_send_interface\.h": [
     "+common_video/frame_counts.h",
-<<<<<<< HEAD
-=======
   ],
   "call_perf_tests\.cc": [
     "+media/engine",
->>>>>>> cbad18b1
   ]
 }