--- conflicted
+++ resolved
@@ -166,10 +166,7 @@
       uint32_t media_ssrc) const;
   uint32_t GetMediaSsrcAssociatedWithRtxSsrc(uint32_t rtx_ssrc) const;
   uint32_t GetMediaSsrcAssociatedWithFlexfecSsrc(uint32_t flexfec_ssrc) const;
-<<<<<<< HEAD
-=======
   absl::optional<std::string> GetRidForSsrc(uint32_t ssrc) const;
->>>>>>> 758c388d
 };
 }  // namespace webrtc
 #endif  // CALL_RTP_CONFIG_H_