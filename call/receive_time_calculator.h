--- conflicted
+++ resolved
@@ -22,12 +22,7 @@
 namespace webrtc {
 
 struct ReceiveTimeCalculatorConfig {
-<<<<<<< HEAD
-  explicit ReceiveTimeCalculatorConfig(
-      const WebRtcKeyValueConfig& field_trials);
-=======
   explicit ReceiveTimeCalculatorConfig(const FieldTrialsView& field_trials);
->>>>>>> 8f9b44ba
   ReceiveTimeCalculatorConfig(const ReceiveTimeCalculatorConfig&);
   ReceiveTimeCalculatorConfig& operator=(const ReceiveTimeCalculatorConfig&) =
       default;
@@ -49,13 +44,8 @@
 class ReceiveTimeCalculator {
  public:
   static std::unique_ptr<ReceiveTimeCalculator> CreateFromFieldTrial(
-<<<<<<< HEAD
-      const WebRtcKeyValueConfig& field_trials);
-  explicit ReceiveTimeCalculator(const WebRtcKeyValueConfig& field_trials);
-=======
       const FieldTrialsView& field_trials);
   explicit ReceiveTimeCalculator(const FieldTrialsView& field_trials);
->>>>>>> 8f9b44ba
   int64_t ReconcileReceiveTimes(int64_t packet_time_us_,
                                 int64_t system_time_us_,
                                 int64_t safe_time_us_);
