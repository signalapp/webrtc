--- conflicted
+++ resolved
@@ -278,21 +278,13 @@
 
   Stats GetStats() const override;
 
-<<<<<<< HEAD
   // RingRTC change to get upload bandwidth estimate
   uint32_t GetLastBandwidthEstimateBps() const override;
 
-  void EnableSendCongestionControlFeedbackAccordingToRfc8888() override;
-  int FeedbackAccordingToRfc8888Count() override;
-  int FeedbackAccordingToTransportCcCount() override;
-
-  const FieldTrialsView& trials() const override;
-=======
   void SetPreferredRtcpCcAckType(
       RtcpFeedbackType preferred_rtcp_cc_ack_type) override;
   std::optional<int> FeedbackAccordingToRfc8888Count() override;
   std::optional<int> FeedbackAccordingToTransportCcCount() override;
->>>>>>> 29d6eaba
 
   TaskQueueBase* network_thread() const override;
   TaskQueueBase* worker_thread() const override;
@@ -1179,23 +1171,17 @@
   return stats;
 }
 
-<<<<<<< HEAD
 // RingRTC change to get upload bandwidth estimate
 uint32_t Call::GetLastBandwidthEstimateBps() const {
   return last_bandwidth_bps_.load(std::memory_order_relaxed);
 }
 
-void Call::EnableSendCongestionControlFeedbackAccordingToRfc8888() {
-  receive_side_cc_.EnableSendCongestionControlFeedbackAccordingToRfc8888();
-  transport_send_->EnableCongestionControlFeedbackAccordingToRfc8888();
-=======
 void Call::SetPreferredRtcpCcAckType(
     RtcpFeedbackType preferred_rtcp_cc_ack_type) {
   if (preferred_rtcp_cc_ack_type == RtcpFeedbackType::CCFB) {
     receive_side_cc_.EnableSendCongestionControlFeedbackAccordingToRfc8888();
     transport_send_->EnableCongestionControlFeedbackAccordingToRfc8888();
   }  //  else default to transport CC if correct header extension is negotiated
->>>>>>> 29d6eaba
 }
 
 std::optional<int> Call::FeedbackAccordingToRfc8888Count() {
