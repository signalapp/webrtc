# Copyright (c) 2014 The WebRTC project authors. All Rights Reserved.
#
# Use of this source code is governed by a BSD-style license
# that can be found in the LICENSE file in the root of the source
# tree. An additional intellectual property rights grant can be found
# in the file PATENTS.  All contributing project authors may
# be found in the AUTHORS file in the root of the source tree.

if (is_android) {
  import("//build/config/android/config.gni")
  import("//build/config/android/rules.gni")
}
import("../webrtc.gni")

rtc_library("system_wrappers") {
  visibility = [ "*" ]
  sources = [
    "include/clock.h",
    "include/cpu_features_wrapper.h",
    "include/cpu_info.h",
    "include/ntp_time.h",
    "include/rtp_to_ntp_estimator.h",
    "include/sleep.h",
    "source/clock.cc",
    "source/cpu_features.cc",
    "source/cpu_info.cc",
    "source/rtp_to_ntp_estimator.cc",
    "source/sleep.cc",
  ]

  defines = []
  libs = []
  deps = [
    ":field_trial",
    "../api:array_view",
    "../api/units:timestamp",
    "../modules:module_api_public",
    "../rtc_base:checks",
    "../rtc_base/synchronization:mutex",
    "../rtc_base/system:arch",
    "../rtc_base/system:rtc_export",
  ]
  absl_deps = [ "//third_party/abseil-cpp/absl/types:optional" ]

  if (is_android) {
    if (build_with_mozilla) {
      include_dirs = [
        "/config/external/nspr",
        "/nsprpub/lib/ds",
        "/nsprpub/pr/include",
      ]
    } else {
      sources += [ "source/cpu_features_android.cc" ]
      deps += [ "//third_party/android_sdk:cpu_features" ]
    }

    libs += [ "log" ]
  }

  if (is_linux || is_chromeos) {
    if (!build_with_chromium) {
      sources += [ "source/cpu_features_linux.cc" ]
    }

    libs += [ "rt" ]
  }

  if (is_win) {
    libs += [ "winmm.lib" ]

    # Windows needs ../rtc_base due to include of
    # webrtc/rtc_base/win32.h in source/clock.cc.
    deps += [ "../rtc_base:win32" ]
  }

  deps += [
    "../rtc_base:rtc_base_approved",
    "../rtc_base:rtc_numerics",
  ]
}

rtc_library("field_trial") {
  visibility = [ "*" ]
  public = [ "include/field_trial.h" ]
  sources = [ "source/field_trial.cc" ]
  if (rtc_exclude_field_trial_default) {
    defines = [ "WEBRTC_EXCLUDE_FIELD_TRIAL_DEFAULT" ]
  }
  deps = [
    "../rtc_base:checks",
    "../rtc_base:logging",
    "../rtc_base:stringutils",
  ]
  absl_deps = [ "//third_party/abseil-cpp/absl/strings" ]
}

rtc_library("metrics") {
  visibility = [ "*" ]
  public = [ "include/metrics.h" ]
  sources = [ "source/metrics.cc" ]
  if (rtc_exclude_metrics_default) {
    defines = [ "WEBRTC_EXCLUDE_METRICS_DEFAULT" ]
  }
  deps = [
    "../rtc_base:checks",
    "../rtc_base:rtc_base_approved",
    "../rtc_base/synchronization:mutex",
  ]
}

<<<<<<< HEAD
if (rtc_include_tests) {
=======
rtc_library("denormal_disabler") {
  visibility = [ "*" ]
  public = [ "include/denormal_disabler.h" ]
  sources = [ "source/denormal_disabler.cc" ]
  deps = [
    "../rtc_base:checks",
    "../rtc_base/system:arch",
  ]
  if (is_clang) {
    cflags_cc = [ "-Wno-unused-private-field" ]
  }
}

if (rtc_include_tests && !build_with_chromium) {
>>>>>>> cbad18b1
  rtc_test("system_wrappers_unittests") {
    testonly = true
    sources = [
      "source/clock_unittest.cc",
      "source/denormal_disabler_unittest.cc",
      "source/field_trial_unittest.cc",
      "source/metrics_default_unittest.cc",
      "source/metrics_unittest.cc",
      "source/ntp_time_unittest.cc",
      "source/rtp_to_ntp_estimator_unittest.cc",
    ]

    deps = [
      ":denormal_disabler",
      ":field_trial",
      ":metrics",
      ":system_wrappers",
      "../rtc_base:checks",
      "../rtc_base:rtc_base_approved",
      "../test:rtc_expect_death",
      "../test:test_main",
      "../test:test_support",
      "//testing/gtest",
    ]

    absl_deps = [ "//third_party/abseil-cpp/absl/strings" ]

    if (is_android) {
      deps += [ "//testing/android/native_test:native_test_support" ]

      shard_timeout = 900
    }
  }
}<|MERGE_RESOLUTION|>--- conflicted
+++ resolved
@@ -108,9 +108,6 @@
   ]
 }
 
-<<<<<<< HEAD
-if (rtc_include_tests) {
-=======
 rtc_library("denormal_disabler") {
   visibility = [ "*" ]
   public = [ "include/denormal_disabler.h" ]
@@ -125,7 +122,6 @@
 }
 
 if (rtc_include_tests && !build_with_chromium) {
->>>>>>> cbad18b1
   rtc_test("system_wrappers_unittests") {
     testonly = true
     sources = [
