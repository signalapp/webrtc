--- conflicted
+++ resolved
@@ -30,11 +30,7 @@
 
 #if defined(WEBRTC_ENABLE_AVX2)
 // xgetbv returns the value of an Intel Extended Control Register (XCR).
-<<<<<<< HEAD
-// Currently only XCR0 is defined by Intel so |xcr| should always be zero.
-=======
 // Currently only XCR0 is defined by Intel so `xcr` should always be zero.
->>>>>>> cbad18b1
 static uint64_t xgetbv(uint32_t xcr) {
 #if defined(_MSC_VER)
   return _xgetbv(xcr);
