// Copyright (c) 2014 The WebRTC project authors. All Rights Reserved.
//
// Use of this source code is governed by a BSD-style license
// that can be found in the LICENSE file in the root of the source
// tree. An additional intellectual property rights grant can be found
// in the file PATENTS.  All contributing project authors may
// be found in the AUTHORS file in the root of the source tree.
//

#include "system_wrappers/include/field_trial.h"

#include <stddef.h>

#include <map>
#include <string>

#include "absl/strings/string_view.h"
#include "rtc_base/checks.h"
#include "rtc_base/logging.h"
#include "rtc_base/string_encode.h"

// Simple field trial implementation, which allows client to
// specify desired flags in InitFieldTrialsFromString.
namespace webrtc {
namespace field_trial {

static const char* trials_init_string = NULL;

namespace {
constexpr char kPersistentStringSeparator = '/';
// Validates the given field trial string.
//  E.g.:
//    "WebRTC-experimentFoo/Enabled/WebRTC-experimentBar/Enabled100kbps/"
//    Assigns the process to group "Enabled" on WebRTCExperimentFoo trial
//    and to group "Enabled100kbps" on WebRTCExperimentBar.
//
//  E.g. invalid config:
//    "WebRTC-experiment1/Enabled"  (note missing / separator at the end).
bool FieldTrialsStringIsValidInternal(const absl::string_view trials) {
  if (trials.empty())
    return true;

  size_t next_item = 0;
  std::map<absl::string_view, absl::string_view> field_trials;
  while (next_item < trials.length()) {
    size_t name_end = trials.find(kPersistentStringSeparator, next_item);
    if (name_end == trials.npos || next_item == name_end)
      return false;
    size_t group_name_end =
        trials.find(kPersistentStringSeparator, name_end + 1);
    if (group_name_end == trials.npos || name_end + 1 == group_name_end)
      return false;
    absl::string_view name = trials.substr(next_item, name_end - next_item);
    absl::string_view group_name =
        trials.substr(name_end + 1, group_name_end - name_end - 1);

    next_item = group_name_end + 1;

    // Fail if duplicate with different group name.
    if (field_trials.find(name) != field_trials.end() &&
        field_trials.find(name)->second != group_name) {
      return false;
    }

    field_trials[name] = group_name;
  }

  return true;
}
}  // namespace

bool FieldTrialsStringIsValid(const char* trials_string) {
  return FieldTrialsStringIsValidInternal(trials_string);
}

void InsertOrReplaceFieldTrialStringsInMap(
    std::map<std::string, std::string>* fieldtrial_map,
    const absl::string_view trials_string) {
  if (FieldTrialsStringIsValidInternal(trials_string)) {
    std::vector<std::string> tokens;
    rtc::split(std::string(trials_string), '/', &tokens);
    // Skip last token which is empty due to trailing '/'.
    for (size_t idx = 0; idx < tokens.size() - 1; idx += 2) {
      (*fieldtrial_map)[tokens[idx]] = tokens[idx + 1];
    }
  } else {
    RTC_DCHECK_NOTREACHED() << "Invalid field trials string:" << trials_string;
  }
}

std::string MergeFieldTrialsStrings(const char* first, const char* second) {
  std::map<std::string, std::string> fieldtrial_map;
  InsertOrReplaceFieldTrialStringsInMap(&fieldtrial_map, first);
  InsertOrReplaceFieldTrialStringsInMap(&fieldtrial_map, second);

  // Merge into fieldtrial string.
  std::string merged = "";
  for (auto const& fieldtrial : fieldtrial_map) {
    merged += fieldtrial.first + '/' + fieldtrial.second + '/';
  }
  return merged;
}

#ifndef WEBRTC_EXCLUDE_FIELD_TRIAL_DEFAULT
<<<<<<< HEAD
std::string FindFullName(const std::string& name) {
=======
std::string FindFullName(absl::string_view name) {
>>>>>>> 8f9b44ba
  if (trials_init_string == NULL)
    return std::string();

  absl::string_view trials_string(trials_init_string);
  if (trials_string.empty())
    return std::string();

  size_t next_item = 0;
  while (next_item < trials_string.length()) {
    // Find next name/value pair in field trial configuration string.
    size_t field_name_end =
        trials_string.find(kPersistentStringSeparator, next_item);
    if (field_name_end == trials_string.npos || field_name_end == next_item)
      break;
    size_t field_value_end =
        trials_string.find(kPersistentStringSeparator, field_name_end + 1);
    if (field_value_end == trials_string.npos ||
        field_value_end == field_name_end + 1)
      break;
    absl::string_view field_name =
        trials_string.substr(next_item, field_name_end - next_item);
    absl::string_view field_value = trials_string.substr(
        field_name_end + 1, field_value_end - field_name_end - 1);
    next_item = field_value_end + 1;

    if (name == field_name)
      return std::string(field_value);
  }
  return std::string();
}
#endif  // WEBRTC_EXCLUDE_FIELD_TRIAL_DEFAULT

// Optionally initialize field trial from a string.
void InitFieldTrialsFromString(const char* trials_string) {
  RTC_LOG(LS_INFO) << "Setting field trial string:" << trials_string;
  if (trials_string) {
    RTC_DCHECK(FieldTrialsStringIsValidInternal(trials_string))
        << "Invalid field trials string:" << trials_string;
  };
  trials_init_string = trials_string;
}

const char* GetFieldTrialString() {
  return trials_init_string;
}

}  // namespace field_trial
}  // namespace webrtc<|MERGE_RESOLUTION|>--- conflicted
+++ resolved
@@ -102,11 +102,7 @@
 }
 
 #ifndef WEBRTC_EXCLUDE_FIELD_TRIAL_DEFAULT
-<<<<<<< HEAD
-std::string FindFullName(const std::string& name) {
-=======
 std::string FindFullName(absl::string_view name) {
->>>>>>> 8f9b44ba
   if (trials_init_string == NULL)
     return std::string();
 
