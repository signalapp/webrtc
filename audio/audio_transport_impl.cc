/*
 *  Copyright (c) 2016 The WebRTC project authors. All Rights Reserved.
 *
 *  Use of this source code is governed by a BSD-style license
 *  that can be found in the LICENSE file in the root of the source
 *  tree. An additional intellectual property rights grant can be found
 *  in the file PATENTS.  All contributing project authors may
 *  be found in the AUTHORS file in the root of the source tree.
 */

#include "audio/audio_transport_impl.h"

#include <algorithm>
#include <memory>
#include <utility>

#include "audio/remix_resample.h"
#include "audio/utility/audio_frame_operations.h"
#include "call/audio_sender.h"
#include "modules/audio_processing/include/audio_frame_proxies.h"
#include "rtc_base/checks.h"

namespace webrtc {

namespace {

// We want to process at the lowest sample rate and channel count possible
// without losing information. Choose the lowest native rate at least equal to
// the minimum of input and codec rates, choose lowest channel count, and
// configure the audio frame.
void InitializeCaptureFrame(int input_sample_rate,
                            int send_sample_rate_hz,
                            size_t input_num_channels,
                            size_t send_num_channels,
                            AudioFrame* audio_frame) {
  RTC_DCHECK(audio_frame);
  int min_processing_rate_hz = std::min(input_sample_rate, send_sample_rate_hz);
  for (int native_rate_hz : AudioProcessing::kNativeSampleRatesHz) {
    audio_frame->sample_rate_hz_ = native_rate_hz;
    if (audio_frame->sample_rate_hz_ >= min_processing_rate_hz) {
      break;
    }
  }
  audio_frame->num_channels_ = std::min(input_num_channels, send_num_channels);
}

void ProcessCaptureFrame(uint32_t delay_ms,
                         bool key_pressed,
                         bool swap_stereo_channels,
                         AudioProcessing* audio_processing,
                         AudioFrame* audio_frame) {
  RTC_DCHECK(audio_frame);
<<<<<<< HEAD
  audio_processing->set_stream_delay_ms(delay_ms);
  audio_processing->set_stream_key_pressed(key_pressed);
  int error = ProcessAudioFrame(audio_processing, audio_frame);

  RTC_DCHECK_EQ(0, error) << "ProcessStream() error: " << error;
=======
  if (audio_processing) {
    audio_processing->set_stream_delay_ms(delay_ms);
    audio_processing->set_stream_key_pressed(key_pressed);
    int error = ProcessAudioFrame(audio_processing, audio_frame);

    RTC_DCHECK_EQ(0, error) << "ProcessStream() error: " << error;
  }

>>>>>>> 758c388d
  if (swap_stereo_channels) {
    AudioFrameOperations::SwapStereoChannels(audio_frame);
  }
}

// Resample audio in |frame| to given sample rate preserving the
// channel count and place the result in |destination|.
int Resample(const AudioFrame& frame,
             const int destination_sample_rate,
             PushResampler<int16_t>* resampler,
             int16_t* destination) {
  const int number_of_channels = static_cast<int>(frame.num_channels_);
  const int target_number_of_samples_per_channel =
      destination_sample_rate / 100;
  resampler->InitializeIfNeeded(frame.sample_rate_hz_, destination_sample_rate,
                                number_of_channels);

  // TODO(yujo): make resampler take an AudioFrame, and add special case
  // handling of muted frames.
  return resampler->Resample(
      frame.data(), frame.samples_per_channel_ * number_of_channels,
      destination, number_of_channels * target_number_of_samples_per_channel);
}
}  // namespace

AudioTransportImpl::AudioTransportImpl(AudioMixer* mixer,
                                       AudioProcessing* audio_processing)
    : audio_processing_(audio_processing), mixer_(mixer) {
  RTC_DCHECK(mixer);
}

AudioTransportImpl::~AudioTransportImpl() {}

// Not used in Chromium. Process captured audio and distribute to all sending
// streams, and try to do this at the lowest possible sample rate.
int32_t AudioTransportImpl::RecordedDataIsAvailable(
    const void* audio_data,
    const size_t number_of_frames,
    const size_t bytes_per_sample,
    const size_t number_of_channels,
    const uint32_t sample_rate,
    const uint32_t audio_delay_milliseconds,
    const int32_t /*clock_drift*/,
    const uint32_t /*volume*/,
    const bool key_pressed,
    uint32_t& /*new_mic_volume*/) {  // NOLINT: to avoid changing APIs
  RTC_DCHECK(audio_data);
  RTC_DCHECK_GE(number_of_channels, 1);
  RTC_DCHECK_LE(number_of_channels, 2);
  RTC_DCHECK_EQ(2 * number_of_channels, bytes_per_sample);
  RTC_DCHECK_GE(sample_rate, AudioProcessing::NativeRate::kSampleRate8kHz);
  // 100 = 1 second / data duration (10 ms).
  RTC_DCHECK_EQ(number_of_frames * 100, sample_rate);
  RTC_DCHECK_LE(bytes_per_sample * number_of_frames * number_of_channels,
                AudioFrame::kMaxDataSizeBytes);

  int send_sample_rate_hz = 0;
  size_t send_num_channels = 0;
  bool swap_stereo_channels = false;
  {
    rtc::CritScope lock(&capture_lock_);
    send_sample_rate_hz = send_sample_rate_hz_;
    send_num_channels = send_num_channels_;
    swap_stereo_channels = swap_stereo_channels_;
  }

  std::unique_ptr<AudioFrame> audio_frame(new AudioFrame());
  InitializeCaptureFrame(sample_rate, send_sample_rate_hz, number_of_channels,
                         send_num_channels, audio_frame.get());
  voe::RemixAndResample(static_cast<const int16_t*>(audio_data),
                        number_of_frames, number_of_channels, sample_rate,
                        &capture_resampler_, audio_frame.get());
  ProcessCaptureFrame(audio_delay_milliseconds, key_pressed,
                      swap_stereo_channels, audio_processing_,
                      audio_frame.get());

  // Typing detection (utilizes the APM/VAD decision). We let the VAD determine
  // if we're using this feature or not.
  // TODO(solenberg): GetConfig() takes a lock. Work around that.
  bool typing_detected = false;
  if (audio_processing_ &&
      audio_processing_->GetConfig().voice_detection.enabled) {
    if (audio_frame->vad_activity_ != AudioFrame::kVadUnknown) {
      bool vad_active = audio_frame->vad_activity_ == AudioFrame::kVadActive;
      typing_detected = typing_detection_.Process(key_pressed, vad_active);
    }
  }

  // Copy frame and push to each sending stream. The copy is required since an
  // encoding task will be posted internally to each stream.
  {
    rtc::CritScope lock(&capture_lock_);
    typing_noise_detected_ = typing_detected;

    RTC_DCHECK_GT(audio_frame->samples_per_channel_, 0);
    if (!audio_senders_.empty()) {
      auto it = audio_senders_.begin();
      while (++it != audio_senders_.end()) {
        std::unique_ptr<AudioFrame> audio_frame_copy(new AudioFrame());
        audio_frame_copy->CopyFrom(*audio_frame);
        (*it)->SendAudioData(std::move(audio_frame_copy));
      }
      // Send the original frame to the first stream w/o copying.
      (*audio_senders_.begin())->SendAudioData(std::move(audio_frame));
    }
  }

  return 0;
}

// Mix all received streams, feed the result to the AudioProcessing module, then
// resample the result to the requested output rate.
int32_t AudioTransportImpl::NeedMorePlayData(const size_t nSamples,
                                             const size_t nBytesPerSample,
                                             const size_t nChannels,
                                             const uint32_t samplesPerSec,
                                             void* audioSamples,
                                             size_t& nSamplesOut,
                                             int64_t* elapsed_time_ms,
                                             int64_t* ntp_time_ms) {
  RTC_DCHECK_EQ(sizeof(int16_t) * nChannels, nBytesPerSample);
  RTC_DCHECK_GE(nChannels, 1);
  RTC_DCHECK_LE(nChannels, 2);
  RTC_DCHECK_GE(
      samplesPerSec,
      static_cast<uint32_t>(AudioProcessing::NativeRate::kSampleRate8kHz));

  // 100 = 1 second / data duration (10 ms).
  RTC_DCHECK_EQ(nSamples * 100, samplesPerSec);
  RTC_DCHECK_LE(nBytesPerSample * nSamples * nChannels,
                AudioFrame::kMaxDataSizeBytes);

  mixer_->Mix(nChannels, &mixed_frame_);
  *elapsed_time_ms = mixed_frame_.elapsed_time_ms_;
  *ntp_time_ms = mixed_frame_.ntp_time_ms_;

<<<<<<< HEAD
  const auto error = ProcessReverseAudioFrame(audio_processing_, &mixed_frame_);
  RTC_DCHECK_EQ(error, AudioProcessing::kNoError);
=======
  if (audio_processing_) {
    const auto error =
        ProcessReverseAudioFrame(audio_processing_, &mixed_frame_);
    RTC_DCHECK_EQ(error, AudioProcessing::kNoError);
  }
>>>>>>> 758c388d

  nSamplesOut = Resample(mixed_frame_, samplesPerSec, &render_resampler_,
                         static_cast<int16_t*>(audioSamples));
  RTC_DCHECK_EQ(nSamplesOut, nChannels * nSamples);
  return 0;
}

// Used by Chromium - same as NeedMorePlayData() but because Chrome has its
// own APM instance, does not call audio_processing_->ProcessReverseStream().
void AudioTransportImpl::PullRenderData(int bits_per_sample,
                                        int sample_rate,
                                        size_t number_of_channels,
                                        size_t number_of_frames,
                                        void* audio_data,
                                        int64_t* elapsed_time_ms,
                                        int64_t* ntp_time_ms) {
  RTC_DCHECK_EQ(bits_per_sample, 16);
  RTC_DCHECK_GE(number_of_channels, 1);
  RTC_DCHECK_GE(sample_rate, AudioProcessing::NativeRate::kSampleRate8kHz);

  // 100 = 1 second / data duration (10 ms).
  RTC_DCHECK_EQ(number_of_frames * 100, sample_rate);

  // 8 = bits per byte.
  RTC_DCHECK_LE(bits_per_sample / 8 * number_of_frames * number_of_channels,
                AudioFrame::kMaxDataSizeBytes);
  mixer_->Mix(number_of_channels, &mixed_frame_);
  *elapsed_time_ms = mixed_frame_.elapsed_time_ms_;
  *ntp_time_ms = mixed_frame_.ntp_time_ms_;

  auto output_samples = Resample(mixed_frame_, sample_rate, &render_resampler_,
                                 static_cast<int16_t*>(audio_data));
  RTC_DCHECK_EQ(output_samples, number_of_channels * number_of_frames);
}

void AudioTransportImpl::UpdateAudioSenders(std::vector<AudioSender*> senders,
                                            int send_sample_rate_hz,
                                            size_t send_num_channels) {
  rtc::CritScope lock(&capture_lock_);
  audio_senders_ = std::move(senders);
  send_sample_rate_hz_ = send_sample_rate_hz;
  send_num_channels_ = send_num_channels;
}

void AudioTransportImpl::SetStereoChannelSwapping(bool enable) {
  rtc::CritScope lock(&capture_lock_);
  swap_stereo_channels_ = enable;
}

bool AudioTransportImpl::typing_noise_detected() const {
  rtc::CritScope lock(&capture_lock_);
  return typing_noise_detected_;
}
}  // namespace webrtc<|MERGE_RESOLUTION|>--- conflicted
+++ resolved
@@ -50,13 +50,6 @@
                          AudioProcessing* audio_processing,
                          AudioFrame* audio_frame) {
   RTC_DCHECK(audio_frame);
-<<<<<<< HEAD
-  audio_processing->set_stream_delay_ms(delay_ms);
-  audio_processing->set_stream_key_pressed(key_pressed);
-  int error = ProcessAudioFrame(audio_processing, audio_frame);
-
-  RTC_DCHECK_EQ(0, error) << "ProcessStream() error: " << error;
-=======
   if (audio_processing) {
     audio_processing->set_stream_delay_ms(delay_ms);
     audio_processing->set_stream_key_pressed(key_pressed);
@@ -65,7 +58,6 @@
     RTC_DCHECK_EQ(0, error) << "ProcessStream() error: " << error;
   }
 
->>>>>>> 758c388d
   if (swap_stereo_channels) {
     AudioFrameOperations::SwapStereoChannels(audio_frame);
   }
@@ -202,16 +194,11 @@
   *elapsed_time_ms = mixed_frame_.elapsed_time_ms_;
   *ntp_time_ms = mixed_frame_.ntp_time_ms_;
 
-<<<<<<< HEAD
-  const auto error = ProcessReverseAudioFrame(audio_processing_, &mixed_frame_);
-  RTC_DCHECK_EQ(error, AudioProcessing::kNoError);
-=======
   if (audio_processing_) {
     const auto error =
         ProcessReverseAudioFrame(audio_processing_, &mixed_frame_);
     RTC_DCHECK_EQ(error, AudioProcessing::kNoError);
   }
->>>>>>> 758c388d
 
   nSamplesOut = Resample(mixed_frame_, samplesPerSec, &render_resampler_,
                          static_cast<int16_t*>(audioSamples));
