--- conflicted
+++ resolved
@@ -277,66 +277,6 @@
 }
 
 TEST(AudioReceiveStreamTest, GetStats) {
-<<<<<<< HEAD
-  ConfigHelper helper;
-  auto recv_stream = helper.CreateAudioReceiveStream();
-  helper.SetupMockForGetStats();
-  AudioReceiveStream::Stats stats = recv_stream->GetStats();
-  EXPECT_EQ(kRemoteSsrc, stats.remote_ssrc);
-  EXPECT_EQ(kCallStats.payload_bytes_rcvd, stats.payload_bytes_rcvd);
-  EXPECT_EQ(kCallStats.header_and_padding_bytes_rcvd,
-            stats.header_and_padding_bytes_rcvd);
-  EXPECT_EQ(static_cast<uint32_t>(kCallStats.packetsReceived),
-            stats.packets_rcvd);
-  EXPECT_EQ(kCallStats.cumulativeLost, stats.packets_lost);
-  EXPECT_EQ(kReceiveCodec.second.name, stats.codec_name);
-  EXPECT_EQ(
-      kCallStats.jitterSamples / (kReceiveCodec.second.clockrate_hz / 1000),
-      stats.jitter_ms);
-  EXPECT_EQ(kNetworkStats.currentBufferSize, stats.jitter_buffer_ms);
-  EXPECT_EQ(kNetworkStats.preferredBufferSize,
-            stats.jitter_buffer_preferred_ms);
-  EXPECT_EQ(static_cast<uint32_t>(kJitterBufferDelay + kPlayoutBufferDelay),
-            stats.delay_estimate_ms);
-  EXPECT_EQ(static_cast<int32_t>(kSpeechOutputLevel), stats.audio_level);
-  EXPECT_EQ(kTotalOutputEnergy, stats.total_output_energy);
-  EXPECT_EQ(kNetworkStats.totalSamplesReceived, stats.total_samples_received);
-  EXPECT_EQ(kTotalOutputDuration, stats.total_output_duration);
-  EXPECT_EQ(kNetworkStats.concealedSamples, stats.concealed_samples);
-  EXPECT_EQ(kNetworkStats.concealmentEvents, stats.concealment_events);
-  EXPECT_EQ(static_cast<double>(kNetworkStats.jitterBufferDelayMs) /
-                static_cast<double>(rtc::kNumMillisecsPerSec),
-            stats.jitter_buffer_delay_seconds);
-  EXPECT_EQ(kNetworkStats.jitterBufferEmittedCount,
-            stats.jitter_buffer_emitted_count);
-  EXPECT_EQ(static_cast<double>(kNetworkStats.jitterBufferTargetDelayMs) /
-                static_cast<double>(rtc::kNumMillisecsPerSec),
-            stats.jitter_buffer_target_delay_seconds);
-  EXPECT_EQ(Q14ToFloat(kNetworkStats.currentExpandRate), stats.expand_rate);
-  EXPECT_EQ(Q14ToFloat(kNetworkStats.currentSpeechExpandRate),
-            stats.speech_expand_rate);
-  EXPECT_EQ(Q14ToFloat(kNetworkStats.currentSecondaryDecodedRate),
-            stats.secondary_decoded_rate);
-  EXPECT_EQ(Q14ToFloat(kNetworkStats.currentSecondaryDiscardedRate),
-            stats.secondary_discarded_rate);
-  EXPECT_EQ(Q14ToFloat(kNetworkStats.currentAccelerateRate),
-            stats.accelerate_rate);
-  EXPECT_EQ(Q14ToFloat(kNetworkStats.currentPreemptiveRate),
-            stats.preemptive_expand_rate);
-  EXPECT_EQ(kAudioDecodeStats.calls_to_silence_generator,
-            stats.decoding_calls_to_silence_generator);
-  EXPECT_EQ(kAudioDecodeStats.calls_to_neteq, stats.decoding_calls_to_neteq);
-  EXPECT_EQ(kAudioDecodeStats.decoded_normal, stats.decoding_normal);
-  EXPECT_EQ(kAudioDecodeStats.decoded_neteq_plc, stats.decoding_plc);
-  EXPECT_EQ(kAudioDecodeStats.decoded_codec_plc, stats.decoding_codec_plc);
-  EXPECT_EQ(kAudioDecodeStats.decoded_cng, stats.decoding_cng);
-  EXPECT_EQ(kAudioDecodeStats.decoded_plc_cng, stats.decoding_plc_cng);
-  EXPECT_EQ(kAudioDecodeStats.decoded_muted_output,
-            stats.decoding_muted_output);
-  EXPECT_EQ(kCallStats.capture_start_ntp_time_ms_,
-            stats.capture_start_ntp_time_ms);
-  EXPECT_EQ(kPlayoutNtpTimestampMs, stats.estimated_playout_ntp_timestamp_ms);
-=======
   for (bool use_null_audio_processing : {false, true}) {
     ConfigHelper helper(use_null_audio_processing);
     auto recv_stream = helper.CreateAudioReceiveStream();
@@ -397,7 +337,6 @@
               stats.capture_start_ntp_time_ms);
     EXPECT_EQ(kPlayoutNtpTimestampMs, stats.estimated_playout_ntp_timestamp_ms);
   }
->>>>>>> 758c388d
 }
 
 TEST(AudioReceiveStreamTest, SetGain) {
