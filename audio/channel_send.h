--- conflicted
+++ resolved
@@ -138,11 +138,7 @@
     uint32_t ssrc,
     rtc::scoped_refptr<FrameTransformerInterface> frame_transformer,
     TransportFeedbackObserver* feedback_observer,
-<<<<<<< HEAD
-    const WebRtcKeyValueConfig& field_trials);
-=======
     const FieldTrialsView& field_trials);
->>>>>>> 8f9b44ba
 
 }  // namespace voe
 }  // namespace webrtc
