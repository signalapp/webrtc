--- conflicted
+++ resolved
@@ -88,11 +88,7 @@
 }
 
 AudioAllocationConfig::AudioAllocationConfig(
-<<<<<<< HEAD
-    const WebRtcKeyValueConfig& field_trials) {
-=======
     const FieldTrialsView& field_trials) {
->>>>>>> 8f9b44ba
   Parser()->Parse(field_trials.Lookup(kKey));
   if (priority_bitrate_raw && !priority_bitrate.IsZero()) {
     RTC_LOG(LS_WARNING) << "'priority_bitrate' and '_raw' are mutually "
@@ -111,11 +107,7 @@
     RtcEventLog* event_log,
     RtcpRttStats* rtcp_rtt_stats,
     const absl::optional<RtpState>& suspended_rtp_state,
-<<<<<<< HEAD
-    const WebRtcKeyValueConfig& field_trials)
-=======
     const FieldTrialsView& field_trials)
->>>>>>> 8f9b44ba
     : AudioSendStream(
           clock,
           config,
@@ -150,11 +142,7 @@
     RtcEventLog* event_log,
     const absl::optional<RtpState>& suspended_rtp_state,
     std::unique_ptr<voe::ChannelSendInterface> channel_send,
-<<<<<<< HEAD
-    const WebRtcKeyValueConfig& field_trials)
-=======
     const FieldTrialsView& field_trials)
->>>>>>> 8f9b44ba
     : clock_(clock),
       field_trials_(field_trials),
       rtp_transport_queue_(rtp_transport->GetWorkerQueue()),
