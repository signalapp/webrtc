/*
 *  Copyright (c) 2015 The WebRTC project authors. All Rights Reserved.
 *
 *  Use of this source code is governed by a BSD-style license
 *  that can be found in the LICENSE file in the root of the source
 *  tree. An additional intellectual property rights grant can be found
 *  in the file PATENTS.  All contributing project authors may
 *  be found in the AUTHORS file in the root of the source tree.
 */

#include "audio/audio_send_stream.h"

#include <memory>
#include <string>
#include <thread>
#include <utility>
#include <vector>

#include "api/task_queue/default_task_queue_factory.h"
#include "api/test/mock_frame_encryptor.h"
#include "audio/audio_state.h"
#include "audio/conversion.h"
#include "audio/mock_voe_channel_proxy.h"
#include "call/test/mock_rtp_transport_controller_send.h"
#include "logging/rtc_event_log/mock/mock_rtc_event_log.h"
#include "modules/audio_device/include/mock_audio_device.h"
#include "modules/audio_mixer/audio_mixer_impl.h"
#include "modules/audio_mixer/sine_wave_generator.h"
#include "modules/audio_processing/include/audio_processing_statistics.h"
#include "modules/audio_processing/include/mock_audio_processing.h"
#include "modules/rtp_rtcp/mocks/mock_rtcp_bandwidth_observer.h"
#include "modules/rtp_rtcp/mocks/mock_rtp_rtcp.h"
#include "rtc_base/task_queue_for_test.h"
#include "system_wrappers/include/clock.h"
#include "test/field_trial.h"
#include "test/gtest.h"
#include "test/mock_audio_encoder.h"
#include "test/mock_audio_encoder_factory.h"

namespace webrtc {
namespace test {
namespace {

using ::testing::_;
using ::testing::AnyNumber;
using ::testing::Eq;
using ::testing::Field;
using ::testing::Invoke;
using ::testing::Ne;
using ::testing::Return;
using ::testing::StrEq;

static const float kTolerance = 0.0001f;

const uint32_t kSsrc = 1234;
const char* kCName = "foo_name";
const int kAudioLevelId = 2;
const int kTransportSequenceNumberId = 4;
const int32_t kEchoDelayMedian = 254;
const int32_t kEchoDelayStdDev = -3;
const double kDivergentFilterFraction = 0.2f;
const double kEchoReturnLoss = -65;
const double kEchoReturnLossEnhancement = 101;
const double kResidualEchoLikelihood = -1.0f;
const double kResidualEchoLikelihoodMax = 23.0f;
const CallSendStatistics kCallStats = {112, 12, 13456, 17890};
const ReportBlock kReportBlock = {456, 780, 123, 567, 890, 132, 143, 13354};
const int kTelephoneEventPayloadType = 123;
const int kTelephoneEventPayloadFrequency = 65432;
const int kTelephoneEventCode = 45;
const int kTelephoneEventDuration = 6789;
constexpr int kIsacPayloadType = 103;
const SdpAudioFormat kIsacFormat = {"isac", 16000, 1};
const SdpAudioFormat kOpusFormat = {"opus", 48000, 2};
const SdpAudioFormat kG722Format = {"g722", 8000, 1};
const AudioCodecSpec kCodecSpecs[] = {
    {kIsacFormat, {16000, 1, 32000, 10000, 32000}},
    {kOpusFormat, {48000, 1, 32000, 6000, 510000}},
    {kG722Format, {16000, 1, 64000}}};

// TODO(dklee): This mirrors calculation in audio_send_stream.cc, which
// should be made more precise in the future. This can be changed when that
// logic is more accurate.
const DataSize kOverheadPerPacket = DataSize::Bytes(20 + 8 + 10 + 12);
const TimeDelta kMinFrameLength = TimeDelta::Millis(20);
const TimeDelta kMaxFrameLength = TimeDelta::Millis(120);
const DataRate kMinOverheadRate = kOverheadPerPacket / kMaxFrameLength;
const DataRate kMaxOverheadRate = kOverheadPerPacket / kMinFrameLength;

class MockLimitObserver : public BitrateAllocator::LimitObserver {
 public:
  MOCK_METHOD1(OnAllocationLimitsChanged, void(BitrateAllocationLimits));
};

std::unique_ptr<MockAudioEncoder> SetupAudioEncoderMock(
    int payload_type,
    const SdpAudioFormat& format) {
  for (const auto& spec : kCodecSpecs) {
    if (format == spec.format) {
      std::unique_ptr<MockAudioEncoder> encoder(
          new ::testing::NiceMock<MockAudioEncoder>());
      ON_CALL(*encoder.get(), SampleRateHz())
          .WillByDefault(Return(spec.info.sample_rate_hz));
      ON_CALL(*encoder.get(), NumChannels())
          .WillByDefault(Return(spec.info.num_channels));
      ON_CALL(*encoder.get(), RtpTimestampRateHz())
          .WillByDefault(Return(spec.format.clockrate_hz));
      ON_CALL(*encoder.get(), GetFrameLengthRange())
          .WillByDefault(Return(absl::optional<std::pair<TimeDelta, TimeDelta>>{
              {TimeDelta::Millis(20), TimeDelta::Millis(120)}}));
      return encoder;
    }
  }
  return nullptr;
}

rtc::scoped_refptr<MockAudioEncoderFactory> SetupEncoderFactoryMock() {
  rtc::scoped_refptr<MockAudioEncoderFactory> factory =
      new rtc::RefCountedObject<MockAudioEncoderFactory>();
  ON_CALL(*factory.get(), GetSupportedEncoders())
      .WillByDefault(Return(std::vector<AudioCodecSpec>(
          std::begin(kCodecSpecs), std::end(kCodecSpecs))));
  ON_CALL(*factory.get(), QueryAudioEncoder(_))
      .WillByDefault(Invoke(
          [](const SdpAudioFormat& format) -> absl::optional<AudioCodecInfo> {
            for (const auto& spec : kCodecSpecs) {
              if (format == spec.format) {
                return spec.info;
              }
            }
            return absl::nullopt;
          }));
  ON_CALL(*factory.get(), MakeAudioEncoderMock(_, _, _, _))
      .WillByDefault(Invoke([](int payload_type, const SdpAudioFormat& format,
                               absl::optional<AudioCodecPairId> codec_pair_id,
                               std::unique_ptr<AudioEncoder>* return_value) {
        *return_value = SetupAudioEncoderMock(payload_type, format);
      }));
  return factory;
}

struct ConfigHelper {
  ConfigHelper(bool audio_bwe_enabled,
               bool expect_set_encoder_call,
               bool use_null_audio_processing)
      : clock_(1000000),
        task_queue_factory_(CreateDefaultTaskQueueFactory()),
        stream_config_(/*send_transport=*/nullptr),
        audio_processing_(
            use_null_audio_processing
                ? nullptr
                : new rtc::RefCountedObject<MockAudioProcessing>()),
        bitrate_allocator_(&limit_observer_),
        worker_queue_(task_queue_factory_->CreateTaskQueue(
            "ConfigHelper_worker_queue",
            TaskQueueFactory::Priority::NORMAL)),
        audio_encoder_(nullptr) {
    using ::testing::Invoke;

    AudioState::Config config;
    config.audio_mixer = AudioMixerImpl::Create();
    config.audio_processing = audio_processing_;
    config.audio_device_module =
        new rtc::RefCountedObject<MockAudioDeviceModule>();
    audio_state_ = AudioState::Create(config);

    SetupDefaultChannelSend(audio_bwe_enabled);
    SetupMockForSetupSendCodec(expect_set_encoder_call);
    SetupMockForCallEncoder();

    // Use ISAC as default codec so as to prevent unnecessary |channel_proxy_|
    // calls from the default ctor behavior.
    stream_config_.send_codec_spec =
        AudioSendStream::Config::SendCodecSpec(kIsacPayloadType, kIsacFormat);
    stream_config_.rtp.ssrc = kSsrc;
    stream_config_.rtp.c_name = kCName;
    stream_config_.rtp.extensions.push_back(
        RtpExtension(RtpExtension::kAudioLevelUri, kAudioLevelId));
    if (audio_bwe_enabled) {
      AddBweToConfig(&stream_config_);
    }
    stream_config_.encoder_factory = SetupEncoderFactoryMock();
    stream_config_.min_bitrate_bps = 10000;
    stream_config_.max_bitrate_bps = 65000;
  }

  std::unique_ptr<internal::AudioSendStream> CreateAudioSendStream() {
    EXPECT_CALL(rtp_transport_, GetWorkerQueue())
        .WillRepeatedly(Return(&worker_queue_));
    return std::unique_ptr<internal::AudioSendStream>(
        new internal::AudioSendStream(
            Clock::GetRealTimeClock(), stream_config_, audio_state_,
            task_queue_factory_.get(), &rtp_transport_, &bitrate_allocator_,
            &event_log_, absl::nullopt,
            std::unique_ptr<voe::ChannelSendInterface>(channel_send_)));
  }

  AudioSendStream::Config& config() { return stream_config_; }
  MockAudioEncoderFactory& mock_encoder_factory() {
    return *static_cast<MockAudioEncoderFactory*>(
        stream_config_.encoder_factory.get());
  }
  MockRtpRtcp* rtp_rtcp() { return &rtp_rtcp_; }
  MockChannelSend* channel_send() { return channel_send_; }
  RtpTransportControllerSendInterface* transport() { return &rtp_transport_; }

  static void AddBweToConfig(AudioSendStream::Config* config) {
    config->rtp.extensions.push_back(RtpExtension(
        RtpExtension::kTransportSequenceNumberUri, kTransportSequenceNumberId));
    config->send_codec_spec->transport_cc_enabled = true;
  }

  void SetupDefaultChannelSend(bool audio_bwe_enabled) {
    EXPECT_TRUE(channel_send_ == nullptr);
    channel_send_ = new ::testing::StrictMock<MockChannelSend>();
    EXPECT_CALL(*channel_send_, GetRtpRtcp()).WillRepeatedly(Invoke([this]() {
      return &this->rtp_rtcp_;
    }));
    EXPECT_CALL(rtp_rtcp_, SSRC).WillRepeatedly(Return(kSsrc));
    EXPECT_CALL(*channel_send_, SetRTCP_CNAME(StrEq(kCName))).Times(1);
    EXPECT_CALL(*channel_send_, SetFrameEncryptor(_)).Times(1);
    EXPECT_CALL(*channel_send_, SetEncoderToPacketizerFrameTransformer(_))
        .Times(1);
    EXPECT_CALL(rtp_rtcp_, SetExtmapAllowMixed(false)).Times(1);
    EXPECT_CALL(*channel_send_,
                SetSendAudioLevelIndicationStatus(true, kAudioLevelId))
        .Times(1);
    EXPECT_CALL(rtp_transport_, GetBandwidthObserver())
        .WillRepeatedly(Return(&bandwidth_observer_));
    if (audio_bwe_enabled) {
      EXPECT_CALL(rtp_rtcp_,
                  RegisterRtpHeaderExtension(TransportSequenceNumber::kUri,
                                             kTransportSequenceNumberId))
          .Times(1);
      EXPECT_CALL(*channel_send_,
                  RegisterSenderCongestionControlObjects(
                      &rtp_transport_, Eq(&bandwidth_observer_)))
          .Times(1);
    } else {
      EXPECT_CALL(*channel_send_, RegisterSenderCongestionControlObjects(
                                      &rtp_transport_, Eq(nullptr)))
          .Times(1);
    }
    EXPECT_CALL(*channel_send_, ResetSenderCongestionControlObjects()).Times(1);
    EXPECT_CALL(rtp_rtcp_, SetRid(std::string())).Times(1);
  }

  void SetupMockForSetupSendCodec(bool expect_set_encoder_call) {
    if (expect_set_encoder_call) {
      EXPECT_CALL(*channel_send_, SetEncoderForMock(_, _))
          .WillOnce(Invoke(
              [this](int payload_type, std::unique_ptr<AudioEncoder>* encoder) {
                this->audio_encoder_ = std::move(*encoder);
                return true;
              }));
    }
  }

  void SetupMockForCallEncoder() {
    // Let ModifyEncoder to invoke mock audio encoder.
    EXPECT_CALL(*channel_send_, CallEncoder(_))
        .WillRepeatedly(
            [this](rtc::FunctionView<void(AudioEncoder*)> modifier) {
              if (this->audio_encoder_)
                modifier(this->audio_encoder_.get());
            });
  }

  void SetupMockForSendTelephoneEvent() {
    EXPECT_TRUE(channel_send_);
    EXPECT_CALL(*channel_send_, SetSendTelephoneEventPayloadType(
                                    kTelephoneEventPayloadType,
                                    kTelephoneEventPayloadFrequency));
    EXPECT_CALL(
        *channel_send_,
        SendTelephoneEventOutband(kTelephoneEventCode, kTelephoneEventDuration))
        .WillOnce(Return(true));
  }

  void SetupMockForGetStats(bool use_null_audio_processing) {
    using ::testing::DoAll;
    using ::testing::SetArgPointee;
    using ::testing::SetArgReferee;

    std::vector<ReportBlock> report_blocks;
    webrtc::ReportBlock block = kReportBlock;
    report_blocks.push_back(block);  // Has wrong SSRC.
    block.source_SSRC = kSsrc;
    report_blocks.push_back(block);  // Correct block.
    block.fraction_lost = 0;
    report_blocks.push_back(block);  // Duplicate SSRC, bad fraction_lost.

    EXPECT_TRUE(channel_send_);
    EXPECT_CALL(*channel_send_, GetRTCPStatistics())
        .WillRepeatedly(Return(kCallStats));
    EXPECT_CALL(*channel_send_, GetRemoteRTCPReportBlocks())
        .WillRepeatedly(Return(report_blocks));
    EXPECT_CALL(*channel_send_, GetANAStatistics())
        .WillRepeatedly(Return(ANAStats()));
    EXPECT_CALL(*channel_send_, GetBitrate()).WillRepeatedly(Return(0));

    audio_processing_stats_.echo_return_loss = kEchoReturnLoss;
    audio_processing_stats_.echo_return_loss_enhancement =
        kEchoReturnLossEnhancement;
    audio_processing_stats_.delay_median_ms = kEchoDelayMedian;
    audio_processing_stats_.delay_standard_deviation_ms = kEchoDelayStdDev;
    audio_processing_stats_.divergent_filter_fraction =
        kDivergentFilterFraction;
    audio_processing_stats_.residual_echo_likelihood = kResidualEchoLikelihood;
    audio_processing_stats_.residual_echo_likelihood_recent_max =
        kResidualEchoLikelihoodMax;
    if (!use_null_audio_processing) {
      ASSERT_TRUE(audio_processing_);
      EXPECT_CALL(*audio_processing_, GetStatistics(true))
          .WillRepeatedly(Return(audio_processing_stats_));
    }
  }

  TaskQueueForTest* worker() { return &worker_queue_; }

 private:
  SimulatedClock clock_;
  std::unique_ptr<TaskQueueFactory> task_queue_factory_;
  rtc::scoped_refptr<AudioState> audio_state_;
  AudioSendStream::Config stream_config_;
  ::testing::StrictMock<MockChannelSend>* channel_send_ = nullptr;
  rtc::scoped_refptr<MockAudioProcessing> audio_processing_;
  AudioProcessingStats audio_processing_stats_;
  ::testing::StrictMock<MockRtcpBandwidthObserver> bandwidth_observer_;
  ::testing::NiceMock<MockRtcEventLog> event_log_;
  ::testing::NiceMock<MockRtpTransportControllerSend> rtp_transport_;
  ::testing::NiceMock<MockRtpRtcp> rtp_rtcp_;
  ::testing::NiceMock<MockLimitObserver> limit_observer_;
  BitrateAllocator bitrate_allocator_;
  // |worker_queue| is defined last to ensure all pending tasks are cancelled
  // and deleted before any other members.
  TaskQueueForTest worker_queue_;
  std::unique_ptr<AudioEncoder> audio_encoder_;
};

// The audio level ranges linearly [0,32767].
std::unique_ptr<AudioFrame> CreateAudioFrame1kHzSineWave(int16_t audio_level,
                                                         int duration_ms,
                                                         int sample_rate_hz,
                                                         size_t num_channels) {
  size_t samples_per_channel = sample_rate_hz / (1000 / duration_ms);
  std::vector<int16_t> audio_data(samples_per_channel * num_channels, 0);
  std::unique_ptr<AudioFrame> audio_frame = std::make_unique<AudioFrame>();
  audio_frame->UpdateFrame(0 /* RTP timestamp */, &audio_data[0],
                           samples_per_channel, sample_rate_hz,
                           AudioFrame::SpeechType::kNormalSpeech,
                           AudioFrame::VADActivity::kVadUnknown, num_channels);
  SineWaveGenerator wave_generator(1000.0, audio_level);
  wave_generator.GenerateNextFrame(audio_frame.get());
  return audio_frame;
}

}  // namespace

TEST(AudioSendStreamTest, ConfigToString) {
  AudioSendStream::Config config(/*send_transport=*/nullptr);
  config.rtp.ssrc = kSsrc;
  config.rtp.c_name = kCName;
  config.min_bitrate_bps = 12000;
  config.max_bitrate_bps = 34000;
  config.send_codec_spec =
      AudioSendStream::Config::SendCodecSpec(kIsacPayloadType, kIsacFormat);
  config.send_codec_spec->nack_enabled = true;
  config.send_codec_spec->transport_cc_enabled = false;
  config.send_codec_spec->cng_payload_type = 42;
  config.encoder_factory = MockAudioEncoderFactory::CreateUnusedFactory();
  config.rtp.extmap_allow_mixed = true;
  config.rtp.extensions.push_back(
      RtpExtension(RtpExtension::kAudioLevelUri, kAudioLevelId));
  config.rtcp_report_interval_ms = 2500;
  EXPECT_EQ(
      "{rtp: {ssrc: 1234, extmap-allow-mixed: true, extensions: [{uri: "
      "urn:ietf:params:rtp-hdrext:ssrc-audio-level, id: 2}], "
      "c_name: foo_name}, rtcp_report_interval_ms: 2500, "
      "send_transport: null, "
      "min_bitrate_bps: 12000, max_bitrate_bps: 34000, "
      "send_codec_spec: {nack_enabled: true, transport_cc_enabled: false, "
      "cng_payload_type: 42, payload_type: 103, "
      "format: {name: isac, clockrate_hz: 16000, num_channels: 1, "
      "parameters: {}}}}",
      config.ToString());
}

TEST(AudioSendStreamTest, ConstructDestruct) {
  for (bool use_null_audio_processing : {false, true}) {
    ConfigHelper helper(false, true, use_null_audio_processing);
    auto send_stream = helper.CreateAudioSendStream();
  }
}

TEST(AudioSendStreamTest, SendTelephoneEvent) {
  for (bool use_null_audio_processing : {false, true}) {
    ConfigHelper helper(false, true, use_null_audio_processing);
    auto send_stream = helper.CreateAudioSendStream();
    helper.SetupMockForSendTelephoneEvent();
    EXPECT_TRUE(send_stream->SendTelephoneEvent(
        kTelephoneEventPayloadType, kTelephoneEventPayloadFrequency,
        kTelephoneEventCode, kTelephoneEventDuration));
  }
}

TEST(AudioSendStreamTest, SetMuted) {
  for (bool use_null_audio_processing : {false, true}) {
    ConfigHelper helper(false, true, use_null_audio_processing);
    auto send_stream = helper.CreateAudioSendStream();
    EXPECT_CALL(*helper.channel_send(), SetInputMute(true));
    send_stream->SetMuted(true);
  }
}

TEST(AudioSendStreamTest, AudioBweCorrectObjectsOnChannelProxy) {
  ScopedFieldTrials field_trials("WebRTC-Audio-SendSideBwe/Enabled/");
  for (bool use_null_audio_processing : {false, true}) {
    ConfigHelper helper(true, true, use_null_audio_processing);
    auto send_stream = helper.CreateAudioSendStream();
  }
}

TEST(AudioSendStreamTest, NoAudioBweCorrectObjectsOnChannelProxy) {
  for (bool use_null_audio_processing : {false, true}) {
    ConfigHelper helper(false, true, use_null_audio_processing);
    auto send_stream = helper.CreateAudioSendStream();
  }
}

TEST(AudioSendStreamTest, GetStats) {
  for (bool use_null_audio_processing : {false, true}) {
    ConfigHelper helper(false, true, use_null_audio_processing);
    auto send_stream = helper.CreateAudioSendStream();
    helper.SetupMockForGetStats(use_null_audio_processing);
    AudioSendStream::Stats stats = send_stream->GetStats(true);
    EXPECT_EQ(kSsrc, stats.local_ssrc);
    EXPECT_EQ(kCallStats.payload_bytes_sent, stats.payload_bytes_sent);
    EXPECT_EQ(kCallStats.header_and_padding_bytes_sent,
              stats.header_and_padding_bytes_sent);
    EXPECT_EQ(kCallStats.packetsSent, stats.packets_sent);
    EXPECT_EQ(kReportBlock.cumulative_num_packets_lost, stats.packets_lost);
    EXPECT_EQ(Q8ToFloat(kReportBlock.fraction_lost), stats.fraction_lost);
    EXPECT_EQ(kIsacFormat.name, stats.codec_name);
    EXPECT_EQ(static_cast<int32_t>(kReportBlock.interarrival_jitter /
                                   (kIsacFormat.clockrate_hz / 1000)),
              stats.jitter_ms);
    EXPECT_EQ(kCallStats.rttMs, stats.rtt_ms);
    EXPECT_EQ(0, stats.audio_level);
    EXPECT_EQ(0, stats.total_input_energy);
    EXPECT_EQ(0, stats.total_input_duration);

    if (!use_null_audio_processing) {
      EXPECT_EQ(kEchoDelayMedian, stats.apm_statistics.delay_median_ms);
      EXPECT_EQ(kEchoDelayStdDev,
                stats.apm_statistics.delay_standard_deviation_ms);
      EXPECT_EQ(kEchoReturnLoss, stats.apm_statistics.echo_return_loss);
      EXPECT_EQ(kEchoReturnLossEnhancement,
                stats.apm_statistics.echo_return_loss_enhancement);
      EXPECT_EQ(kDivergentFilterFraction,
                stats.apm_statistics.divergent_filter_fraction);
      EXPECT_EQ(kResidualEchoLikelihood,
                stats.apm_statistics.residual_echo_likelihood);
      EXPECT_EQ(kResidualEchoLikelihoodMax,
                stats.apm_statistics.residual_echo_likelihood_recent_max);
      EXPECT_FALSE(stats.typing_noise_detected);
    }
  }
}

TEST(AudioSendStreamTest, GetStatsAudioLevel) {
  for (bool use_null_audio_processing : {false, true}) {
    ConfigHelper helper(false, true, use_null_audio_processing);
    auto send_stream = helper.CreateAudioSendStream();
    helper.SetupMockForGetStats(use_null_audio_processing);
    EXPECT_CALL(*helper.channel_send(), ProcessAndEncodeAudioForMock(_))
        .Times(AnyNumber());

    constexpr int kSampleRateHz = 48000;
    constexpr size_t kNumChannels = 1;

    constexpr int16_t kSilentAudioLevel = 0;
    constexpr int16_t kMaxAudioLevel = 32767;  // Audio level is [0,32767].
    constexpr int kAudioFrameDurationMs = 10;

    // Process 10 audio frames (100 ms) of silence. After this, on the next
    // (11-th) frame, the audio level will be updated with the maximum audio
    // level of the first 11 frames. See AudioLevel.
    for (size_t i = 0; i < 10; ++i) {
      send_stream->SendAudioData(
          CreateAudioFrame1kHzSineWave(kSilentAudioLevel, kAudioFrameDurationMs,
                                       kSampleRateHz, kNumChannels));
    }
    AudioSendStream::Stats stats = send_stream->GetStats();
    EXPECT_EQ(kSilentAudioLevel, stats.audio_level);
    EXPECT_NEAR(0.0f, stats.total_input_energy, kTolerance);
    EXPECT_NEAR(0.1f, stats.total_input_duration,
                kTolerance);  // 100 ms = 0.1 s

    // Process 10 audio frames (100 ms) of maximum audio level.
    // Note that AudioLevel updates the audio level every 11th frame, processing
    // 10 frames above was needed to see a non-zero audio level here.
    for (size_t i = 0; i < 10; ++i) {
      send_stream->SendAudioData(CreateAudioFrame1kHzSineWave(
          kMaxAudioLevel, kAudioFrameDurationMs, kSampleRateHz, kNumChannels));
    }
    stats = send_stream->GetStats();
    EXPECT_EQ(kMaxAudioLevel, stats.audio_level);
    // Energy increases by energy*duration, where energy is audio level in
    // [0,1].
    EXPECT_NEAR(0.1f, stats.total_input_energy, kTolerance);  // 0.1 s of max
    EXPECT_NEAR(0.2f, stats.total_input_duration,
                kTolerance);  // 200 ms = 0.2 s
  }
}

TEST(AudioSendStreamTest, SendCodecAppliesAudioNetworkAdaptor) {
<<<<<<< HEAD
  ConfigHelper helper(false, true);
  helper.config().send_codec_spec =
      AudioSendStream::Config::SendCodecSpec(0, kOpusFormat);
  const std::string kAnaConfigString = "abcde";
  const std::string kAnaReconfigString = "12345";

  helper.config().rtp.extensions.push_back(RtpExtension(
      RtpExtension::kTransportSequenceNumberUri, kTransportSequenceNumberId));
  helper.config().audio_network_adaptor_config = kAnaConfigString;

  EXPECT_CALL(helper.mock_encoder_factory(), MakeAudioEncoderMock(_, _, _, _))
      .WillOnce(Invoke([&kAnaConfigString, &kAnaReconfigString](
                           int payload_type, const SdpAudioFormat& format,
                           absl::optional<AudioCodecPairId> codec_pair_id,
                           std::unique_ptr<AudioEncoder>* return_value) {
        auto mock_encoder = SetupAudioEncoderMock(payload_type, format);
        EXPECT_CALL(*mock_encoder,
                    EnableAudioNetworkAdaptor(StrEq(kAnaConfigString), _))
            .WillOnce(Return(true));
        EXPECT_CALL(*mock_encoder,
                    EnableAudioNetworkAdaptor(StrEq(kAnaReconfigString), _))
            .WillOnce(Return(true));
        *return_value = std::move(mock_encoder);
      }));

  auto send_stream = helper.CreateAudioSendStream();

  auto stream_config = helper.config();
  stream_config.audio_network_adaptor_config = kAnaReconfigString;

  send_stream->Reconfigure(stream_config);
=======
  for (bool use_null_audio_processing : {false, true}) {
    ConfigHelper helper(false, true, use_null_audio_processing);
    helper.config().send_codec_spec =
        AudioSendStream::Config::SendCodecSpec(0, kOpusFormat);
    const std::string kAnaConfigString = "abcde";
    const std::string kAnaReconfigString = "12345";

    helper.config().rtp.extensions.push_back(RtpExtension(
        RtpExtension::kTransportSequenceNumberUri, kTransportSequenceNumberId));
    helper.config().audio_network_adaptor_config = kAnaConfigString;

    EXPECT_CALL(helper.mock_encoder_factory(), MakeAudioEncoderMock(_, _, _, _))
        .WillOnce(Invoke([&kAnaConfigString, &kAnaReconfigString](
                             int payload_type, const SdpAudioFormat& format,
                             absl::optional<AudioCodecPairId> codec_pair_id,
                             std::unique_ptr<AudioEncoder>* return_value) {
          auto mock_encoder = SetupAudioEncoderMock(payload_type, format);
          EXPECT_CALL(*mock_encoder,
                      EnableAudioNetworkAdaptor(StrEq(kAnaConfigString), _))
              .WillOnce(Return(true));
          EXPECT_CALL(*mock_encoder,
                      EnableAudioNetworkAdaptor(StrEq(kAnaReconfigString), _))
              .WillOnce(Return(true));
          *return_value = std::move(mock_encoder);
        }));

    auto send_stream = helper.CreateAudioSendStream();

    auto stream_config = helper.config();
    stream_config.audio_network_adaptor_config = kAnaReconfigString;

    send_stream->Reconfigure(stream_config);
  }
>>>>>>> 758c388d
}

// VAD is applied when codec is mono and the CNG frequency matches the codec
// clock rate.
TEST(AudioSendStreamTest, SendCodecCanApplyVad) {
  for (bool use_null_audio_processing : {false, true}) {
    ConfigHelper helper(false, false, use_null_audio_processing);
    helper.config().send_codec_spec =
        AudioSendStream::Config::SendCodecSpec(9, kG722Format);
    helper.config().send_codec_spec->cng_payload_type = 105;
    using ::testing::Invoke;
    std::unique_ptr<AudioEncoder> stolen_encoder;
    EXPECT_CALL(*helper.channel_send(), SetEncoderForMock(_, _))
        .WillOnce(
            Invoke([&stolen_encoder](int payload_type,
                                     std::unique_ptr<AudioEncoder>* encoder) {
              stolen_encoder = std::move(*encoder);
              return true;
            }));
    EXPECT_CALL(*helper.channel_send(), RegisterCngPayloadType(105, 8000));

    auto send_stream = helper.CreateAudioSendStream();

    // We cannot truly determine if the encoder created is an AudioEncoderCng.
    // It is the only reasonable implementation that will return something from
    // ReclaimContainedEncoders, though.
    ASSERT_TRUE(stolen_encoder);
    EXPECT_FALSE(stolen_encoder->ReclaimContainedEncoders().empty());
  }
}

TEST(AudioSendStreamTest, DoesNotPassHigherBitrateThanMaxBitrate) {
<<<<<<< HEAD
  ConfigHelper helper(false, true);
  auto send_stream = helper.CreateAudioSendStream();
  EXPECT_CALL(*helper.channel_send(),
              OnBitrateAllocation(Field(
                  &BitrateAllocationUpdate::target_bitrate,
                  Eq(DataRate::BitsPerSec(helper.config().max_bitrate_bps)))));
  BitrateAllocationUpdate update;
  update.target_bitrate =
      DataRate::BitsPerSec(helper.config().max_bitrate_bps + 5000);
  update.packet_loss_ratio = 0;
  update.round_trip_time = TimeDelta::Millis(50);
  update.bwe_period = TimeDelta::Millis(6000);
  helper.worker()->SendTask([&] { send_stream->OnBitrateUpdated(update); },
                            RTC_FROM_HERE);
=======
  for (bool use_null_audio_processing : {false, true}) {
    ConfigHelper helper(false, true, use_null_audio_processing);
    auto send_stream = helper.CreateAudioSendStream();
    EXPECT_CALL(
        *helper.channel_send(),
        OnBitrateAllocation(
            Field(&BitrateAllocationUpdate::target_bitrate,
                  Eq(DataRate::BitsPerSec(helper.config().max_bitrate_bps)))));
    BitrateAllocationUpdate update;
    update.target_bitrate =
        DataRate::BitsPerSec(helper.config().max_bitrate_bps + 5000);
    update.packet_loss_ratio = 0;
    update.round_trip_time = TimeDelta::Millis(50);
    update.bwe_period = TimeDelta::Millis(6000);
    helper.worker()->SendTask([&] { send_stream->OnBitrateUpdated(update); },
                              RTC_FROM_HERE);
  }
>>>>>>> 758c388d
}

TEST(AudioSendStreamTest, SSBweTargetInRangeRespected) {
  ScopedFieldTrials field_trials("WebRTC-Audio-SendSideBwe/Enabled/");
<<<<<<< HEAD
  ConfigHelper helper(true, true);
  auto send_stream = helper.CreateAudioSendStream();
  EXPECT_CALL(
      *helper.channel_send(),
      OnBitrateAllocation(Field(
          &BitrateAllocationUpdate::target_bitrate,
          Eq(DataRate::BitsPerSec(helper.config().max_bitrate_bps - 5000)))));
  BitrateAllocationUpdate update;
  update.target_bitrate =
      DataRate::BitsPerSec(helper.config().max_bitrate_bps - 5000);
  helper.worker()->SendTask([&] { send_stream->OnBitrateUpdated(update); },
                            RTC_FROM_HERE);
=======
  for (bool use_null_audio_processing : {false, true}) {
    ConfigHelper helper(true, true, use_null_audio_processing);
    auto send_stream = helper.CreateAudioSendStream();
    EXPECT_CALL(
        *helper.channel_send(),
        OnBitrateAllocation(Field(
            &BitrateAllocationUpdate::target_bitrate,
            Eq(DataRate::BitsPerSec(helper.config().max_bitrate_bps - 5000)))));
    BitrateAllocationUpdate update;
    update.target_bitrate =
        DataRate::BitsPerSec(helper.config().max_bitrate_bps - 5000);
    helper.worker()->SendTask([&] { send_stream->OnBitrateUpdated(update); },
                              RTC_FROM_HERE);
  }
>>>>>>> 758c388d
}

TEST(AudioSendStreamTest, SSBweFieldTrialMinRespected) {
  ScopedFieldTrials field_trials(
      "WebRTC-Audio-SendSideBwe/Enabled/"
      "WebRTC-Audio-Allocation/min:6kbps,max:64kbps/");
<<<<<<< HEAD
  ConfigHelper helper(true, true);
  auto send_stream = helper.CreateAudioSendStream();
  EXPECT_CALL(
      *helper.channel_send(),
      OnBitrateAllocation(Field(&BitrateAllocationUpdate::target_bitrate,
                                Eq(DataRate::KilobitsPerSec(6)))));
  BitrateAllocationUpdate update;
  update.target_bitrate = DataRate::KilobitsPerSec(1);
  helper.worker()->SendTask([&] { send_stream->OnBitrateUpdated(update); },
                            RTC_FROM_HERE);
=======
  for (bool use_null_audio_processing : {false, true}) {
    ConfigHelper helper(true, true, use_null_audio_processing);
    auto send_stream = helper.CreateAudioSendStream();
    EXPECT_CALL(
        *helper.channel_send(),
        OnBitrateAllocation(Field(&BitrateAllocationUpdate::target_bitrate,
                                  Eq(DataRate::KilobitsPerSec(6)))));
    BitrateAllocationUpdate update;
    update.target_bitrate = DataRate::KilobitsPerSec(1);
    helper.worker()->SendTask([&] { send_stream->OnBitrateUpdated(update); },
                              RTC_FROM_HERE);
  }
>>>>>>> 758c388d
}

TEST(AudioSendStreamTest, SSBweFieldTrialMaxRespected) {
  ScopedFieldTrials field_trials(
      "WebRTC-Audio-SendSideBwe/Enabled/"
      "WebRTC-Audio-Allocation/min:6kbps,max:64kbps/");
<<<<<<< HEAD
  ConfigHelper helper(true, true);
  auto send_stream = helper.CreateAudioSendStream();
  EXPECT_CALL(
      *helper.channel_send(),
      OnBitrateAllocation(Field(&BitrateAllocationUpdate::target_bitrate,
                                Eq(DataRate::KilobitsPerSec(64)))));
  BitrateAllocationUpdate update;
  update.target_bitrate = DataRate::KilobitsPerSec(128);
  helper.worker()->SendTask([&] { send_stream->OnBitrateUpdated(update); },
                            RTC_FROM_HERE);
=======
  for (bool use_null_audio_processing : {false, true}) {
    ConfigHelper helper(true, true, use_null_audio_processing);
    auto send_stream = helper.CreateAudioSendStream();
    EXPECT_CALL(
        *helper.channel_send(),
        OnBitrateAllocation(Field(&BitrateAllocationUpdate::target_bitrate,
                                  Eq(DataRate::KilobitsPerSec(64)))));
    BitrateAllocationUpdate update;
    update.target_bitrate = DataRate::KilobitsPerSec(128);
    helper.worker()->SendTask([&] { send_stream->OnBitrateUpdated(update); },
                              RTC_FROM_HERE);
  }
>>>>>>> 758c388d
}

TEST(AudioSendStreamTest, SSBweWithOverhead) {
  ScopedFieldTrials field_trials(
      "WebRTC-Audio-SendSideBwe/Enabled/"
      "WebRTC-SendSideBwe-WithOverhead/Enabled/"
      "WebRTC-Audio-LegacyOverhead/Disabled/");
<<<<<<< HEAD
  ConfigHelper helper(true, true);
  auto send_stream = helper.CreateAudioSendStream();
  EXPECT_CALL(*helper.channel_send(), CallEncoder(_)).Times(1);
  send_stream->OnOverheadChanged(kOverheadPerPacket.bytes<size_t>());
  const DataRate bitrate =
      DataRate::BitsPerSec(helper.config().max_bitrate_bps) + kMaxOverheadRate;
  EXPECT_CALL(*helper.channel_send(),
              OnBitrateAllocation(Field(
                  &BitrateAllocationUpdate::target_bitrate, Eq(bitrate))));
  BitrateAllocationUpdate update;
  update.target_bitrate = bitrate;
  helper.worker()->SendTask([&] { send_stream->OnBitrateUpdated(update); },
                            RTC_FROM_HERE);
=======
  for (bool use_null_audio_processing : {false, true}) {
    ConfigHelper helper(true, true, use_null_audio_processing);
    EXPECT_CALL(*helper.rtp_rtcp(), ExpectedPerPacketOverhead)
        .WillRepeatedly(Return(kOverheadPerPacket.bytes<size_t>()));
    auto send_stream = helper.CreateAudioSendStream();
    const DataRate bitrate =
        DataRate::BitsPerSec(helper.config().max_bitrate_bps) +
        kMaxOverheadRate;
    EXPECT_CALL(*helper.channel_send(),
                OnBitrateAllocation(Field(
                    &BitrateAllocationUpdate::target_bitrate, Eq(bitrate))));
    BitrateAllocationUpdate update;
    update.target_bitrate = bitrate;
    helper.worker()->SendTask([&] { send_stream->OnBitrateUpdated(update); },
                              RTC_FROM_HERE);
  }
>>>>>>> 758c388d
}

TEST(AudioSendStreamTest, SSBweWithOverheadMinRespected) {
  ScopedFieldTrials field_trials(
      "WebRTC-Audio-SendSideBwe/Enabled/"
      "WebRTC-SendSideBwe-WithOverhead/Enabled/"
      "WebRTC-Audio-LegacyOverhead/Disabled/"
      "WebRTC-Audio-Allocation/min:6kbps,max:64kbps/");
<<<<<<< HEAD
  ConfigHelper helper(true, true);
  auto send_stream = helper.CreateAudioSendStream();
  EXPECT_CALL(*helper.channel_send(), CallEncoder(_)).Times(1);
  send_stream->OnOverheadChanged(kOverheadPerPacket.bytes<size_t>());
  const DataRate bitrate = DataRate::KilobitsPerSec(6) + kMinOverheadRate;
  EXPECT_CALL(*helper.channel_send(),
              OnBitrateAllocation(Field(
                  &BitrateAllocationUpdate::target_bitrate, Eq(bitrate))));
  BitrateAllocationUpdate update;
  update.target_bitrate = DataRate::KilobitsPerSec(1);
  helper.worker()->SendTask([&] { send_stream->OnBitrateUpdated(update); },
                            RTC_FROM_HERE);
=======
  for (bool use_null_audio_processing : {false, true}) {
    ConfigHelper helper(true, true, use_null_audio_processing);
    EXPECT_CALL(*helper.rtp_rtcp(), ExpectedPerPacketOverhead)
        .WillRepeatedly(Return(kOverheadPerPacket.bytes<size_t>()));
    auto send_stream = helper.CreateAudioSendStream();
    const DataRate bitrate = DataRate::KilobitsPerSec(6) + kMinOverheadRate;
    EXPECT_CALL(*helper.channel_send(),
                OnBitrateAllocation(Field(
                    &BitrateAllocationUpdate::target_bitrate, Eq(bitrate))));
    BitrateAllocationUpdate update;
    update.target_bitrate = DataRate::KilobitsPerSec(1);
    helper.worker()->SendTask([&] { send_stream->OnBitrateUpdated(update); },
                              RTC_FROM_HERE);
  }
>>>>>>> 758c388d
}

TEST(AudioSendStreamTest, SSBweWithOverheadMaxRespected) {
  ScopedFieldTrials field_trials(
      "WebRTC-Audio-SendSideBwe/Enabled/"
      "WebRTC-SendSideBwe-WithOverhead/Enabled/"
      "WebRTC-Audio-LegacyOverhead/Disabled/"
      "WebRTC-Audio-Allocation/min:6kbps,max:64kbps/");
<<<<<<< HEAD
  ConfigHelper helper(true, true);
  auto send_stream = helper.CreateAudioSendStream();
  EXPECT_CALL(*helper.channel_send(), CallEncoder(_)).Times(1);
  send_stream->OnOverheadChanged(kOverheadPerPacket.bytes<size_t>());
  const DataRate bitrate = DataRate::KilobitsPerSec(64) + kMaxOverheadRate;
  EXPECT_CALL(*helper.channel_send(),
              OnBitrateAllocation(Field(
                  &BitrateAllocationUpdate::target_bitrate, Eq(bitrate))));
  BitrateAllocationUpdate update;
  update.target_bitrate = DataRate::KilobitsPerSec(128);
  helper.worker()->SendTask([&] { send_stream->OnBitrateUpdated(update); },
                            RTC_FROM_HERE);
}

TEST(AudioSendStreamTest, ProbingIntervalOnBitrateUpdated) {
  ConfigHelper helper(false, true);
  auto send_stream = helper.CreateAudioSendStream();

  EXPECT_CALL(*helper.channel_send(),
              OnBitrateAllocation(Field(&BitrateAllocationUpdate::bwe_period,
                                        Eq(TimeDelta::Millis(5000)))));
  BitrateAllocationUpdate update;
  update.target_bitrate =
      DataRate::BitsPerSec(helper.config().max_bitrate_bps + 5000);
  update.packet_loss_ratio = 0;
  update.round_trip_time = TimeDelta::Millis(50);
  update.bwe_period = TimeDelta::Millis(5000);
  helper.worker()->SendTask([&] { send_stream->OnBitrateUpdated(update); },
                            RTC_FROM_HERE);
=======
  for (bool use_null_audio_processing : {false, true}) {
    ConfigHelper helper(true, true, use_null_audio_processing);
    EXPECT_CALL(*helper.rtp_rtcp(), ExpectedPerPacketOverhead)
        .WillRepeatedly(Return(kOverheadPerPacket.bytes<size_t>()));
    auto send_stream = helper.CreateAudioSendStream();
    const DataRate bitrate = DataRate::KilobitsPerSec(64) + kMaxOverheadRate;
    EXPECT_CALL(*helper.channel_send(),
                OnBitrateAllocation(Field(
                    &BitrateAllocationUpdate::target_bitrate, Eq(bitrate))));
    BitrateAllocationUpdate update;
    update.target_bitrate = DataRate::KilobitsPerSec(128);
    helper.worker()->SendTask([&] { send_stream->OnBitrateUpdated(update); },
                              RTC_FROM_HERE);
  }
}

TEST(AudioSendStreamTest, ProbingIntervalOnBitrateUpdated) {
  for (bool use_null_audio_processing : {false, true}) {
    ConfigHelper helper(false, true, use_null_audio_processing);
    auto send_stream = helper.CreateAudioSendStream();

    EXPECT_CALL(*helper.channel_send(),
                OnBitrateAllocation(Field(&BitrateAllocationUpdate::bwe_period,
                                          Eq(TimeDelta::Millis(5000)))));
    BitrateAllocationUpdate update;
    update.target_bitrate =
        DataRate::BitsPerSec(helper.config().max_bitrate_bps + 5000);
    update.packet_loss_ratio = 0;
    update.round_trip_time = TimeDelta::Millis(50);
    update.bwe_period = TimeDelta::Millis(5000);
    helper.worker()->SendTask([&] { send_stream->OnBitrateUpdated(update); },
                              RTC_FROM_HERE);
  }
>>>>>>> 758c388d
}

// Test that AudioSendStream doesn't recreate the encoder unnecessarily.
TEST(AudioSendStreamTest, DontRecreateEncoder) {
  for (bool use_null_audio_processing : {false, true}) {
    ConfigHelper helper(false, false, use_null_audio_processing);
    // WillOnce is (currently) the default used by ConfigHelper if asked to set
    // an expectation for SetEncoder. Since this behavior is essential for this
    // test to be correct, it's instead set-up manually here. Otherwise a simple
    // change to ConfigHelper (say to WillRepeatedly) would silently make this
    // test useless.
    EXPECT_CALL(*helper.channel_send(), SetEncoderForMock(_, _))
        .WillOnce(Return());

    EXPECT_CALL(*helper.channel_send(), RegisterCngPayloadType(105, 8000));

    helper.config().send_codec_spec =
        AudioSendStream::Config::SendCodecSpec(9, kG722Format);
    helper.config().send_codec_spec->cng_payload_type = 105;
    auto send_stream = helper.CreateAudioSendStream();
    send_stream->Reconfigure(helper.config());
  }
}

TEST(AudioSendStreamTest, ReconfigureTransportCcResetsFirst) {
  ScopedFieldTrials field_trials("WebRTC-Audio-SendSideBwe/Enabled/");
  for (bool use_null_audio_processing : {false, true}) {
    ConfigHelper helper(false, true, use_null_audio_processing);
    auto send_stream = helper.CreateAudioSendStream();
    auto new_config = helper.config();
    ConfigHelper::AddBweToConfig(&new_config);

    EXPECT_CALL(*helper.rtp_rtcp(),
                RegisterRtpHeaderExtension(TransportSequenceNumber::kUri,
                                           kTransportSequenceNumberId))
        .Times(1);
    {
      ::testing::InSequence seq;
      EXPECT_CALL(*helper.channel_send(), ResetSenderCongestionControlObjects())
          .Times(1);
      EXPECT_CALL(*helper.channel_send(),
                  RegisterSenderCongestionControlObjects(helper.transport(),
                                                         Ne(nullptr)))
          .Times(1);
    }

    send_stream->Reconfigure(new_config);
  }
}

TEST(AudioSendStreamTest, OnTransportOverheadChanged) {
  for (bool use_null_audio_processing : {false, true}) {
    ConfigHelper helper(false, true, use_null_audio_processing);
    auto send_stream = helper.CreateAudioSendStream();
    auto new_config = helper.config();

    // CallEncoder will be called on overhead change.
    EXPECT_CALL(*helper.channel_send(), CallEncoder(::testing::_)).Times(1);

    const size_t transport_overhead_per_packet_bytes = 333;
    send_stream->SetTransportOverhead(transport_overhead_per_packet_bytes);

    EXPECT_EQ(transport_overhead_per_packet_bytes,
              send_stream->TestOnlyGetPerPacketOverheadBytes());
  }
}

TEST(AudioSendStreamTest, AudioOverheadChanged) {
  for (bool use_null_audio_processing : {false, true}) {
    ConfigHelper helper(false, true, use_null_audio_processing);
    const size_t audio_overhead_per_packet_bytes = 555;
    EXPECT_CALL(*helper.rtp_rtcp(), ExpectedPerPacketOverhead)
        .WillRepeatedly(Return(audio_overhead_per_packet_bytes));
    auto send_stream = helper.CreateAudioSendStream();
    auto new_config = helper.config();

    BitrateAllocationUpdate update;
    update.target_bitrate =
        DataRate::BitsPerSec(helper.config().max_bitrate_bps) +
        kMaxOverheadRate;
    EXPECT_CALL(*helper.channel_send(), OnBitrateAllocation);
    helper.worker()->SendTask([&] { send_stream->OnBitrateUpdated(update); },
                              RTC_FROM_HERE);

    EXPECT_EQ(audio_overhead_per_packet_bytes,
              send_stream->TestOnlyGetPerPacketOverheadBytes());

    EXPECT_CALL(*helper.rtp_rtcp(), ExpectedPerPacketOverhead)
        .WillRepeatedly(Return(audio_overhead_per_packet_bytes + 20));
    EXPECT_CALL(*helper.channel_send(), OnBitrateAllocation);
    helper.worker()->SendTask([&] { send_stream->OnBitrateUpdated(update); },
                              RTC_FROM_HERE);

    EXPECT_EQ(audio_overhead_per_packet_bytes + 20,
              send_stream->TestOnlyGetPerPacketOverheadBytes());
  }
}

TEST(AudioSendStreamTest, OnAudioAndTransportOverheadChanged) {
  for (bool use_null_audio_processing : {false, true}) {
    ConfigHelper helper(false, true, use_null_audio_processing);
    const size_t audio_overhead_per_packet_bytes = 555;
    EXPECT_CALL(*helper.rtp_rtcp(), ExpectedPerPacketOverhead)
        .WillRepeatedly(Return(audio_overhead_per_packet_bytes));
    auto send_stream = helper.CreateAudioSendStream();
    auto new_config = helper.config();

    const size_t transport_overhead_per_packet_bytes = 333;
    send_stream->SetTransportOverhead(transport_overhead_per_packet_bytes);

    BitrateAllocationUpdate update;
    update.target_bitrate =
        DataRate::BitsPerSec(helper.config().max_bitrate_bps) +
        kMaxOverheadRate;
    EXPECT_CALL(*helper.channel_send(), OnBitrateAllocation);
    helper.worker()->SendTask([&] { send_stream->OnBitrateUpdated(update); },
                              RTC_FROM_HERE);

    EXPECT_EQ(
        transport_overhead_per_packet_bytes + audio_overhead_per_packet_bytes,
        send_stream->TestOnlyGetPerPacketOverheadBytes());
  }
}

// Validates that reconfiguring the AudioSendStream with a Frame encryptor
// correctly reconfigures on the object without crashing.
TEST(AudioSendStreamTest, ReconfigureWithFrameEncryptor) {
  for (bool use_null_audio_processing : {false, true}) {
    ConfigHelper helper(false, true, use_null_audio_processing);
    auto send_stream = helper.CreateAudioSendStream();
    auto new_config = helper.config();

    rtc::scoped_refptr<FrameEncryptorInterface> mock_frame_encryptor_0(
        new rtc::RefCountedObject<MockFrameEncryptor>());
    new_config.frame_encryptor = mock_frame_encryptor_0;
    EXPECT_CALL(*helper.channel_send(), SetFrameEncryptor(Ne(nullptr)))
        .Times(1);
    send_stream->Reconfigure(new_config);

    // Not updating the frame encryptor shouldn't force it to reconfigure.
    EXPECT_CALL(*helper.channel_send(), SetFrameEncryptor(_)).Times(0);
    send_stream->Reconfigure(new_config);

    // Updating frame encryptor to a new object should force a call to the
    // proxy.
    rtc::scoped_refptr<FrameEncryptorInterface> mock_frame_encryptor_1(
        new rtc::RefCountedObject<MockFrameEncryptor>());
    new_config.frame_encryptor = mock_frame_encryptor_1;
    new_config.crypto_options.sframe.require_frame_encryption = true;
    EXPECT_CALL(*helper.channel_send(), SetFrameEncryptor(Ne(nullptr)))
        .Times(1);
    send_stream->Reconfigure(new_config);
  }
}
}  // namespace test
}  // namespace webrtc<|MERGE_RESOLUTION|>--- conflicted
+++ resolved
@@ -515,39 +515,6 @@
 }
 
 TEST(AudioSendStreamTest, SendCodecAppliesAudioNetworkAdaptor) {
-<<<<<<< HEAD
-  ConfigHelper helper(false, true);
-  helper.config().send_codec_spec =
-      AudioSendStream::Config::SendCodecSpec(0, kOpusFormat);
-  const std::string kAnaConfigString = "abcde";
-  const std::string kAnaReconfigString = "12345";
-
-  helper.config().rtp.extensions.push_back(RtpExtension(
-      RtpExtension::kTransportSequenceNumberUri, kTransportSequenceNumberId));
-  helper.config().audio_network_adaptor_config = kAnaConfigString;
-
-  EXPECT_CALL(helper.mock_encoder_factory(), MakeAudioEncoderMock(_, _, _, _))
-      .WillOnce(Invoke([&kAnaConfigString, &kAnaReconfigString](
-                           int payload_type, const SdpAudioFormat& format,
-                           absl::optional<AudioCodecPairId> codec_pair_id,
-                           std::unique_ptr<AudioEncoder>* return_value) {
-        auto mock_encoder = SetupAudioEncoderMock(payload_type, format);
-        EXPECT_CALL(*mock_encoder,
-                    EnableAudioNetworkAdaptor(StrEq(kAnaConfigString), _))
-            .WillOnce(Return(true));
-        EXPECT_CALL(*mock_encoder,
-                    EnableAudioNetworkAdaptor(StrEq(kAnaReconfigString), _))
-            .WillOnce(Return(true));
-        *return_value = std::move(mock_encoder);
-      }));
-
-  auto send_stream = helper.CreateAudioSendStream();
-
-  auto stream_config = helper.config();
-  stream_config.audio_network_adaptor_config = kAnaReconfigString;
-
-  send_stream->Reconfigure(stream_config);
-=======
   for (bool use_null_audio_processing : {false, true}) {
     ConfigHelper helper(false, true, use_null_audio_processing);
     helper.config().send_codec_spec =
@@ -581,7 +548,6 @@
 
     send_stream->Reconfigure(stream_config);
   }
->>>>>>> 758c388d
 }
 
 // VAD is applied when codec is mono and the CNG frequency matches the codec
@@ -614,22 +580,6 @@
 }
 
 TEST(AudioSendStreamTest, DoesNotPassHigherBitrateThanMaxBitrate) {
-<<<<<<< HEAD
-  ConfigHelper helper(false, true);
-  auto send_stream = helper.CreateAudioSendStream();
-  EXPECT_CALL(*helper.channel_send(),
-              OnBitrateAllocation(Field(
-                  &BitrateAllocationUpdate::target_bitrate,
-                  Eq(DataRate::BitsPerSec(helper.config().max_bitrate_bps)))));
-  BitrateAllocationUpdate update;
-  update.target_bitrate =
-      DataRate::BitsPerSec(helper.config().max_bitrate_bps + 5000);
-  update.packet_loss_ratio = 0;
-  update.round_trip_time = TimeDelta::Millis(50);
-  update.bwe_period = TimeDelta::Millis(6000);
-  helper.worker()->SendTask([&] { send_stream->OnBitrateUpdated(update); },
-                            RTC_FROM_HERE);
-=======
   for (bool use_null_audio_processing : {false, true}) {
     ConfigHelper helper(false, true, use_null_audio_processing);
     auto send_stream = helper.CreateAudioSendStream();
@@ -647,25 +597,10 @@
     helper.worker()->SendTask([&] { send_stream->OnBitrateUpdated(update); },
                               RTC_FROM_HERE);
   }
->>>>>>> 758c388d
 }
 
 TEST(AudioSendStreamTest, SSBweTargetInRangeRespected) {
   ScopedFieldTrials field_trials("WebRTC-Audio-SendSideBwe/Enabled/");
-<<<<<<< HEAD
-  ConfigHelper helper(true, true);
-  auto send_stream = helper.CreateAudioSendStream();
-  EXPECT_CALL(
-      *helper.channel_send(),
-      OnBitrateAllocation(Field(
-          &BitrateAllocationUpdate::target_bitrate,
-          Eq(DataRate::BitsPerSec(helper.config().max_bitrate_bps - 5000)))));
-  BitrateAllocationUpdate update;
-  update.target_bitrate =
-      DataRate::BitsPerSec(helper.config().max_bitrate_bps - 5000);
-  helper.worker()->SendTask([&] { send_stream->OnBitrateUpdated(update); },
-                            RTC_FROM_HERE);
-=======
   for (bool use_null_audio_processing : {false, true}) {
     ConfigHelper helper(true, true, use_null_audio_processing);
     auto send_stream = helper.CreateAudioSendStream();
@@ -680,25 +615,12 @@
     helper.worker()->SendTask([&] { send_stream->OnBitrateUpdated(update); },
                               RTC_FROM_HERE);
   }
->>>>>>> 758c388d
 }
 
 TEST(AudioSendStreamTest, SSBweFieldTrialMinRespected) {
   ScopedFieldTrials field_trials(
       "WebRTC-Audio-SendSideBwe/Enabled/"
       "WebRTC-Audio-Allocation/min:6kbps,max:64kbps/");
-<<<<<<< HEAD
-  ConfigHelper helper(true, true);
-  auto send_stream = helper.CreateAudioSendStream();
-  EXPECT_CALL(
-      *helper.channel_send(),
-      OnBitrateAllocation(Field(&BitrateAllocationUpdate::target_bitrate,
-                                Eq(DataRate::KilobitsPerSec(6)))));
-  BitrateAllocationUpdate update;
-  update.target_bitrate = DataRate::KilobitsPerSec(1);
-  helper.worker()->SendTask([&] { send_stream->OnBitrateUpdated(update); },
-                            RTC_FROM_HERE);
-=======
   for (bool use_null_audio_processing : {false, true}) {
     ConfigHelper helper(true, true, use_null_audio_processing);
     auto send_stream = helper.CreateAudioSendStream();
@@ -711,25 +633,12 @@
     helper.worker()->SendTask([&] { send_stream->OnBitrateUpdated(update); },
                               RTC_FROM_HERE);
   }
->>>>>>> 758c388d
 }
 
 TEST(AudioSendStreamTest, SSBweFieldTrialMaxRespected) {
   ScopedFieldTrials field_trials(
       "WebRTC-Audio-SendSideBwe/Enabled/"
       "WebRTC-Audio-Allocation/min:6kbps,max:64kbps/");
-<<<<<<< HEAD
-  ConfigHelper helper(true, true);
-  auto send_stream = helper.CreateAudioSendStream();
-  EXPECT_CALL(
-      *helper.channel_send(),
-      OnBitrateAllocation(Field(&BitrateAllocationUpdate::target_bitrate,
-                                Eq(DataRate::KilobitsPerSec(64)))));
-  BitrateAllocationUpdate update;
-  update.target_bitrate = DataRate::KilobitsPerSec(128);
-  helper.worker()->SendTask([&] { send_stream->OnBitrateUpdated(update); },
-                            RTC_FROM_HERE);
-=======
   for (bool use_null_audio_processing : {false, true}) {
     ConfigHelper helper(true, true, use_null_audio_processing);
     auto send_stream = helper.CreateAudioSendStream();
@@ -742,7 +651,6 @@
     helper.worker()->SendTask([&] { send_stream->OnBitrateUpdated(update); },
                               RTC_FROM_HERE);
   }
->>>>>>> 758c388d
 }
 
 TEST(AudioSendStreamTest, SSBweWithOverhead) {
@@ -750,21 +658,6 @@
       "WebRTC-Audio-SendSideBwe/Enabled/"
       "WebRTC-SendSideBwe-WithOverhead/Enabled/"
       "WebRTC-Audio-LegacyOverhead/Disabled/");
-<<<<<<< HEAD
-  ConfigHelper helper(true, true);
-  auto send_stream = helper.CreateAudioSendStream();
-  EXPECT_CALL(*helper.channel_send(), CallEncoder(_)).Times(1);
-  send_stream->OnOverheadChanged(kOverheadPerPacket.bytes<size_t>());
-  const DataRate bitrate =
-      DataRate::BitsPerSec(helper.config().max_bitrate_bps) + kMaxOverheadRate;
-  EXPECT_CALL(*helper.channel_send(),
-              OnBitrateAllocation(Field(
-                  &BitrateAllocationUpdate::target_bitrate, Eq(bitrate))));
-  BitrateAllocationUpdate update;
-  update.target_bitrate = bitrate;
-  helper.worker()->SendTask([&] { send_stream->OnBitrateUpdated(update); },
-                            RTC_FROM_HERE);
-=======
   for (bool use_null_audio_processing : {false, true}) {
     ConfigHelper helper(true, true, use_null_audio_processing);
     EXPECT_CALL(*helper.rtp_rtcp(), ExpectedPerPacketOverhead)
@@ -781,7 +674,6 @@
     helper.worker()->SendTask([&] { send_stream->OnBitrateUpdated(update); },
                               RTC_FROM_HERE);
   }
->>>>>>> 758c388d
 }
 
 TEST(AudioSendStreamTest, SSBweWithOverheadMinRespected) {
@@ -790,20 +682,6 @@
       "WebRTC-SendSideBwe-WithOverhead/Enabled/"
       "WebRTC-Audio-LegacyOverhead/Disabled/"
       "WebRTC-Audio-Allocation/min:6kbps,max:64kbps/");
-<<<<<<< HEAD
-  ConfigHelper helper(true, true);
-  auto send_stream = helper.CreateAudioSendStream();
-  EXPECT_CALL(*helper.channel_send(), CallEncoder(_)).Times(1);
-  send_stream->OnOverheadChanged(kOverheadPerPacket.bytes<size_t>());
-  const DataRate bitrate = DataRate::KilobitsPerSec(6) + kMinOverheadRate;
-  EXPECT_CALL(*helper.channel_send(),
-              OnBitrateAllocation(Field(
-                  &BitrateAllocationUpdate::target_bitrate, Eq(bitrate))));
-  BitrateAllocationUpdate update;
-  update.target_bitrate = DataRate::KilobitsPerSec(1);
-  helper.worker()->SendTask([&] { send_stream->OnBitrateUpdated(update); },
-                            RTC_FROM_HERE);
-=======
   for (bool use_null_audio_processing : {false, true}) {
     ConfigHelper helper(true, true, use_null_audio_processing);
     EXPECT_CALL(*helper.rtp_rtcp(), ExpectedPerPacketOverhead)
@@ -818,7 +696,6 @@
     helper.worker()->SendTask([&] { send_stream->OnBitrateUpdated(update); },
                               RTC_FROM_HERE);
   }
->>>>>>> 758c388d
 }
 
 TEST(AudioSendStreamTest, SSBweWithOverheadMaxRespected) {
@@ -827,37 +704,6 @@
       "WebRTC-SendSideBwe-WithOverhead/Enabled/"
       "WebRTC-Audio-LegacyOverhead/Disabled/"
       "WebRTC-Audio-Allocation/min:6kbps,max:64kbps/");
-<<<<<<< HEAD
-  ConfigHelper helper(true, true);
-  auto send_stream = helper.CreateAudioSendStream();
-  EXPECT_CALL(*helper.channel_send(), CallEncoder(_)).Times(1);
-  send_stream->OnOverheadChanged(kOverheadPerPacket.bytes<size_t>());
-  const DataRate bitrate = DataRate::KilobitsPerSec(64) + kMaxOverheadRate;
-  EXPECT_CALL(*helper.channel_send(),
-              OnBitrateAllocation(Field(
-                  &BitrateAllocationUpdate::target_bitrate, Eq(bitrate))));
-  BitrateAllocationUpdate update;
-  update.target_bitrate = DataRate::KilobitsPerSec(128);
-  helper.worker()->SendTask([&] { send_stream->OnBitrateUpdated(update); },
-                            RTC_FROM_HERE);
-}
-
-TEST(AudioSendStreamTest, ProbingIntervalOnBitrateUpdated) {
-  ConfigHelper helper(false, true);
-  auto send_stream = helper.CreateAudioSendStream();
-
-  EXPECT_CALL(*helper.channel_send(),
-              OnBitrateAllocation(Field(&BitrateAllocationUpdate::bwe_period,
-                                        Eq(TimeDelta::Millis(5000)))));
-  BitrateAllocationUpdate update;
-  update.target_bitrate =
-      DataRate::BitsPerSec(helper.config().max_bitrate_bps + 5000);
-  update.packet_loss_ratio = 0;
-  update.round_trip_time = TimeDelta::Millis(50);
-  update.bwe_period = TimeDelta::Millis(5000);
-  helper.worker()->SendTask([&] { send_stream->OnBitrateUpdated(update); },
-                            RTC_FROM_HERE);
-=======
   for (bool use_null_audio_processing : {false, true}) {
     ConfigHelper helper(true, true, use_null_audio_processing);
     EXPECT_CALL(*helper.rtp_rtcp(), ExpectedPerPacketOverhead)
@@ -891,7 +737,6 @@
     helper.worker()->SendTask([&] { send_stream->OnBitrateUpdated(update); },
                               RTC_FROM_HERE);
   }
->>>>>>> 758c388d
 }
 
 // Test that AudioSendStream doesn't recreate the encoder unnecessarily.
