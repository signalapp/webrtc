--- conflicted
+++ resolved
@@ -77,15 +77,6 @@
   internal::AudioState* internal_audio_state =
       static_cast<internal::AudioState*>(audio_state);
   return voe::CreateChannelReceive(
-<<<<<<< HEAD
-      clock, module_process_thread, neteq_factory,
-      internal_audio_state->audio_device_module(), config.rtcp_send_transport,
-      event_log, config.rtp.local_ssrc, config.rtp.remote_ssrc,
-      config.jitter_buffer_max_packets, config.jitter_buffer_fast_accelerate,
-      config.jitter_buffer_min_delay_ms,
-      config.jitter_buffer_enable_rtx_handling, config.decoder_factory,
-      config.codec_pair_id, config.frame_decryptor, config.crypto_options,
-=======
       clock, neteq_factory, internal_audio_state->audio_device_module(),
       config.rtcp_send_transport, event_log, config.rtp.local_ssrc,
       config.rtp.remote_ssrc, config.jitter_buffer_max_packets,
@@ -93,7 +84,6 @@
       config.jitter_buffer_enable_rtx_handling, config.enable_non_sender_rtt,
       config.decoder_factory, config.codec_pair_id,
       std::move(config.frame_decryptor), config.crypto_options,
->>>>>>> cbad18b1
       std::move(config.frame_transformer));
 }
 }  // namespace
@@ -221,8 +211,6 @@
   audio_state()->RemoveReceivingStream(this);
 }
 
-<<<<<<< HEAD
-=======
 bool AudioReceiveStream::IsRunning() const {
   RTC_DCHECK_RUN_ON(&worker_thread_checker_);
   return playing_;
@@ -277,7 +265,6 @@
   config_.rtp.extensions = std::move(extensions);
 }
 
->>>>>>> cbad18b1
 webrtc::AudioReceiveStream::Stats AudioReceiveStream::GetStats(
     bool get_and_clear_legacy_stats) const {
   RTC_DCHECK_RUN_ON(&worker_thread_checker_);
@@ -318,10 +305,7 @@
 
   // Get jitter buffer and total delay (alg + jitter + playout) stats.
   auto ns = channel_receive_->GetNetworkStatistics(get_and_clear_legacy_stats);
-<<<<<<< HEAD
-=======
   stats.packets_discarded = ns.packetsDiscarded;
->>>>>>> cbad18b1
   stats.fec_packets_received = ns.fecPacketsReceived;
   stats.fec_packets_discarded = ns.fecPacketsDiscarded;
   stats.jitter_buffer_ms = ns.currentBufferSize;
@@ -448,13 +432,9 @@
 }
 
 bool AudioReceiveStream::SetMinimumPlayoutDelay(int delay_ms) {
-<<<<<<< HEAD
-  RTC_DCHECK_RUN_ON(&module_process_thread_checker_);
-=======
   // TODO(bugs.webrtc.org/11993): This is called via RtpStreamsSynchronizer,
   // expect to be called on the network thread.
   RTC_DCHECK_RUN_ON(&worker_thread_checker_);
->>>>>>> cbad18b1
   return channel_receive_->SetMinimumPlayoutDelay(delay_ms);
 }
 
@@ -473,8 +453,6 @@
   channel_receive_->ReceivedRTCPPacket(packet, length);
 }
 
-<<<<<<< HEAD
-=======
 void AudioReceiveStream::SetSyncGroup(const std::string& sync_group) {
   RTC_DCHECK_RUN_ON(&packet_sequence_checker_);
   config_.sync_group = sync_group;
@@ -493,7 +471,6 @@
   return config_.rtp.local_ssrc;
 }
 
->>>>>>> cbad18b1
 const webrtc::AudioReceiveStream::Config& AudioReceiveStream::config() const {
   RTC_DCHECK_RUN_ON(&worker_thread_checker_);
   return config_;
@@ -510,53 +487,5 @@
   RTC_DCHECK(audio_state);
   return audio_state;
 }
-<<<<<<< HEAD
-
-void AudioReceiveStream::ConfigureStream(AudioReceiveStream* stream,
-                                         const Config& new_config,
-                                         bool first_time) {
-  RTC_LOG(LS_INFO) << "AudioReceiveStream::ConfigureStream: "
-                   << new_config.ToString();
-  RTC_DCHECK(stream);
-  const auto& channel_receive = stream->channel_receive_;
-  const auto& old_config = stream->config_;
-
-  // Configuration parameters which cannot be changed.
-  RTC_DCHECK(first_time ||
-             old_config.rtp.remote_ssrc == new_config.rtp.remote_ssrc);
-  RTC_DCHECK(first_time ||
-             old_config.rtcp_send_transport == new_config.rtcp_send_transport);
-  // Decoder factory cannot be changed because it is configured at
-  // voe::Channel construction time.
-  RTC_DCHECK(first_time ||
-             old_config.decoder_factory == new_config.decoder_factory);
-
-  if (!first_time) {
-    // SSRC can't be changed mid-stream.
-    RTC_DCHECK_EQ(old_config.rtp.local_ssrc, new_config.rtp.local_ssrc);
-    RTC_DCHECK_EQ(old_config.rtp.remote_ssrc, new_config.rtp.remote_ssrc);
-  }
-
-  // TODO(solenberg): Config NACK history window (which is a packet count),
-  // using the actual packet size for the configured codec.
-  if (first_time || old_config.rtp.nack.rtp_history_ms !=
-                        new_config.rtp.nack.rtp_history_ms) {
-    channel_receive->SetNACKStatus(new_config.rtp.nack.rtp_history_ms != 0,
-                                   new_config.rtp.nack.rtp_history_ms / 20);
-  }
-  if (first_time || old_config.decoder_map != new_config.decoder_map) {
-    channel_receive->SetReceiveCodecs(new_config.decoder_map);
-  }
-
-  if (first_time ||
-      old_config.frame_transformer != new_config.frame_transformer) {
-    channel_receive->SetDepacketizerToDecoderFrameTransformer(
-        new_config.frame_transformer);
-  }
-
-  stream->config_ = new_config;
-}
-=======
->>>>>>> cbad18b1
 }  // namespace internal
 }  // namespace webrtc