--- conflicted
+++ resolved
@@ -108,32 +108,6 @@
 }
 
 TEST(AudioStateTest, RecordedAudioArrivesAtSingleStream) {
-<<<<<<< HEAD
-  ConfigHelper helper;
-  rtc::scoped_refptr<internal::AudioState> audio_state(
-      new rtc::RefCountedObject<internal::AudioState>(helper.config()));
-
-  MockAudioSendStream stream;
-  audio_state->AddSendingStream(&stream, 8000, 2);
-
-  EXPECT_CALL(
-      stream,
-      SendAudioDataForMock(::testing::AllOf(
-          ::testing::Field(&AudioFrame::sample_rate_hz_, ::testing::Eq(8000)),
-          ::testing::Field(&AudioFrame::num_channels_, ::testing::Eq(2u)))))
-      .WillOnce(
-          // Verify that channels are not swapped by default.
-          ::testing::Invoke([](AudioFrame* audio_frame) {
-            auto levels = ComputeChannelLevels(audio_frame);
-            EXPECT_LT(0u, levels[0]);
-            EXPECT_EQ(0u, levels[1]);
-          }));
-  MockAudioProcessing* ap =
-      static_cast<MockAudioProcessing*>(audio_state->audio_processing());
-  EXPECT_CALL(*ap, set_stream_delay_ms(0));
-  EXPECT_CALL(*ap, set_stream_key_pressed(false));
-  EXPECT_CALL(*ap, ProcessStream(_, _, _, Matcher<int16_t*>(_)));
-=======
   for (bool use_null_audio_processing : {false, true}) {
     ConfigHelper helper(use_null_audio_processing);
     rtc::scoped_refptr<internal::AudioState> audio_state(
@@ -163,7 +137,6 @@
       EXPECT_CALL(*ap, set_stream_key_pressed(false));
       EXPECT_CALL(*ap, ProcessStream(_, _, _, Matcher<int16_t*>(_)));
     }
->>>>>>> 758c388d
 
     constexpr int kSampleRate = 16000;
     constexpr size_t kNumChannels = 2;
@@ -179,44 +152,6 @@
 }
 
 TEST(AudioStateTest, RecordedAudioArrivesAtMultipleStreams) {
-<<<<<<< HEAD
-  ConfigHelper helper;
-  rtc::scoped_refptr<internal::AudioState> audio_state(
-      new rtc::RefCountedObject<internal::AudioState>(helper.config()));
-
-  MockAudioSendStream stream_1;
-  MockAudioSendStream stream_2;
-  audio_state->AddSendingStream(&stream_1, 8001, 2);
-  audio_state->AddSendingStream(&stream_2, 32000, 1);
-
-  EXPECT_CALL(
-      stream_1,
-      SendAudioDataForMock(::testing::AllOf(
-          ::testing::Field(&AudioFrame::sample_rate_hz_, ::testing::Eq(16000)),
-          ::testing::Field(&AudioFrame::num_channels_, ::testing::Eq(1u)))))
-      .WillOnce(
-          // Verify that there is output signal.
-          ::testing::Invoke([](AudioFrame* audio_frame) {
-            auto levels = ComputeChannelLevels(audio_frame);
-            EXPECT_LT(0u, levels[0]);
-          }));
-  EXPECT_CALL(
-      stream_2,
-      SendAudioDataForMock(::testing::AllOf(
-          ::testing::Field(&AudioFrame::sample_rate_hz_, ::testing::Eq(16000)),
-          ::testing::Field(&AudioFrame::num_channels_, ::testing::Eq(1u)))))
-      .WillOnce(
-          // Verify that there is output signal.
-          ::testing::Invoke([](AudioFrame* audio_frame) {
-            auto levels = ComputeChannelLevels(audio_frame);
-            EXPECT_LT(0u, levels[0]);
-          }));
-  MockAudioProcessing* ap =
-      static_cast<MockAudioProcessing*>(audio_state->audio_processing());
-  EXPECT_CALL(*ap, set_stream_delay_ms(5));
-  EXPECT_CALL(*ap, set_stream_key_pressed(true));
-  EXPECT_CALL(*ap, ProcessStream(_, _, _, Matcher<int16_t*>(_)));
-=======
   for (bool use_null_audio_processing : {false, true}) {
     ConfigHelper helper(use_null_audio_processing);
     rtc::scoped_refptr<internal::AudioState> audio_state(
@@ -258,7 +193,6 @@
       EXPECT_CALL(*ap, set_stream_key_pressed(true));
       EXPECT_CALL(*ap, ProcessStream(_, _, _, Matcher<int16_t*>(_)));
     }
->>>>>>> 758c388d
 
     constexpr int kSampleRate = 16000;
     constexpr size_t kNumChannels = 1;
@@ -278,34 +212,6 @@
   constexpr int kSampleRate = 16000;
   constexpr size_t kNumChannels = 2;
 
-<<<<<<< HEAD
-  ConfigHelper helper;
-  rtc::scoped_refptr<internal::AudioState> audio_state(
-      new rtc::RefCountedObject<internal::AudioState>(helper.config()));
-
-  audio_state->SetStereoChannelSwapping(true);
-
-  MockAudioSendStream stream;
-  audio_state->AddSendingStream(&stream, kSampleRate, kNumChannels);
-
-  EXPECT_CALL(stream, SendAudioDataForMock(_))
-      .WillOnce(
-          // Verify that channels are swapped.
-          ::testing::Invoke([](AudioFrame* audio_frame) {
-            auto levels = ComputeChannelLevels(audio_frame);
-            EXPECT_EQ(0u, levels[0]);
-            EXPECT_LT(0u, levels[1]);
-          }));
-
-  auto audio_data = Create10msTestData(kSampleRate, kNumChannels);
-  uint32_t new_mic_level = 667;
-  audio_state->audio_transport()->RecordedDataIsAvailable(
-      &audio_data[0], kSampleRate / 100, kNumChannels * 2, kNumChannels,
-      kSampleRate, 0, 0, 0, false, new_mic_level);
-  EXPECT_EQ(667u, new_mic_level);
-
-  audio_state->RemoveSendingStream(&stream);
-=======
   for (bool use_null_audio_processing : {false, true}) {
     ConfigHelper helper(use_null_audio_processing);
     rtc::scoped_refptr<internal::AudioState> audio_state(
@@ -334,35 +240,10 @@
 
     audio_state->RemoveSendingStream(&stream);
   }
->>>>>>> 758c388d
 }
 
 TEST(AudioStateTest,
      QueryingTransportForAudioShouldResultInGetAudioCallOnMixerSource) {
-<<<<<<< HEAD
-  ConfigHelper helper;
-  auto audio_state = AudioState::Create(helper.config());
-
-  FakeAudioSource fake_source;
-  helper.mixer()->AddSource(&fake_source);
-
-  EXPECT_CALL(fake_source, GetAudioFrameWithInfo(_, _))
-      .WillOnce(
-          ::testing::Invoke([](int sample_rate_hz, AudioFrame* audio_frame) {
-            audio_frame->sample_rate_hz_ = sample_rate_hz;
-            audio_frame->samples_per_channel_ = sample_rate_hz / 100;
-            audio_frame->num_channels_ = kNumberOfChannels;
-            return AudioMixer::Source::AudioFrameInfo::kNormal;
-          }));
-
-  int16_t audio_buffer[kSampleRate / 100 * kNumberOfChannels];
-  size_t n_samples_out;
-  int64_t elapsed_time_ms;
-  int64_t ntp_time_ms;
-  audio_state->audio_transport()->NeedMorePlayData(
-      kSampleRate / 100, kNumberOfChannels * 2, kNumberOfChannels, kSampleRate,
-      audio_buffer, n_samples_out, &elapsed_time_ms, &ntp_time_ms);
-=======
   for (bool use_null_audio_processing : {false, true}) {
     ConfigHelper helper(use_null_audio_processing);
     auto audio_state = AudioState::Create(helper.config());
@@ -388,7 +269,6 @@
         kSampleRate, audio_buffer, n_samples_out, &elapsed_time_ms,
         &ntp_time_ms);
   }
->>>>>>> 758c388d
 }
 }  // namespace test
 }  // namespace webrtc