/*
 *  Copyright (c) 2015 The WebRTC project authors. All Rights Reserved.
 *
 *  Use of this source code is governed by a BSD-style license
 *  that can be found in the LICENSE file in the root of the source
 *  tree. An additional intellectual property rights grant can be found
 *  in the file PATENTS.  All contributing project authors may
 *  be found in the AUTHORS file in the root of the source tree.
 */

#ifndef AUDIO_AUDIO_SEND_STREAM_H_
#define AUDIO_AUDIO_SEND_STREAM_H_

#include <memory>
#include <utility>
#include <vector>

#include "api/sequence_checker.h"
#include "audio/audio_level.h"
#include "audio/channel_send.h"
#include "call/audio_send_stream.h"
#include "call/audio_state.h"
#include "call/bitrate_allocator.h"
#include "modules/rtp_rtcp/source/rtp_rtcp_interface.h"
#include "rtc_base/experiments/struct_parameters_parser.h"
#include "rtc_base/race_checker.h"
#include "rtc_base/synchronization/mutex.h"
#include "rtc_base/task_queue.h"

namespace webrtc {
class RtcEventLog;
class RtcpBandwidthObserver;
class RtcpRttStats;
class RtpTransportControllerSendInterface;

struct AudioAllocationConfig {
  static constexpr char kKey[] = "WebRTC-Audio-Allocation";
  // Field Trial configured bitrates to use as overrides over default/user
  // configured bitrate range when audio bitrate allocation is enabled.
  absl::optional<DataRate> min_bitrate;
  absl::optional<DataRate> max_bitrate;
  DataRate priority_bitrate = DataRate::Zero();
  // By default the priority_bitrate is compensated for packet overhead.
  // Use this flag to configure a raw value instead.
  absl::optional<DataRate> priority_bitrate_raw;
  absl::optional<double> bitrate_priority;

  std::unique_ptr<StructParametersParser> Parser();
  AudioAllocationConfig();
};
namespace internal {
class AudioState;

class AudioSendStream final : public webrtc::AudioSendStream,
                              public webrtc::BitrateAllocatorObserver {
 public:
  AudioSendStream(Clock* clock,
                  const webrtc::AudioSendStream::Config& config,
                  const rtc::scoped_refptr<webrtc::AudioState>& audio_state,
                  TaskQueueFactory* task_queue_factory,
                  RtpTransportControllerSendInterface* rtp_transport,
                  BitrateAllocatorInterface* bitrate_allocator,
                  RtcEventLog* event_log,
                  RtcpRttStats* rtcp_rtt_stats,
                  const absl::optional<RtpState>& suspended_rtp_state);
  // For unit tests, which need to supply a mock ChannelSend.
  AudioSendStream(Clock* clock,
                  const webrtc::AudioSendStream::Config& config,
                  const rtc::scoped_refptr<webrtc::AudioState>& audio_state,
                  TaskQueueFactory* task_queue_factory,
                  RtpTransportControllerSendInterface* rtp_transport,
                  BitrateAllocatorInterface* bitrate_allocator,
                  RtcEventLog* event_log,
                  const absl::optional<RtpState>& suspended_rtp_state,
                  std::unique_ptr<voe::ChannelSendInterface> channel_send);

  AudioSendStream() = delete;
  AudioSendStream(const AudioSendStream&) = delete;
  AudioSendStream& operator=(const AudioSendStream&) = delete;

  ~AudioSendStream() override;

  // webrtc::AudioSendStream implementation.
  const webrtc::AudioSendStream::Config& GetConfig() const override;
  void Reconfigure(const webrtc::AudioSendStream::Config& config) override;
  void Start() override;
  void Stop() override;
  void SendAudioData(std::unique_ptr<AudioFrame> audio_frame) override;
  bool SendTelephoneEvent(int payload_type,
                          int payload_frequency,
                          int event,
                          int duration_ms) override;
  void SetMuted(bool muted) override;
  webrtc::AudioSendStream::Stats GetStats() const override;
  webrtc::AudioSendStream::Stats GetStats(
      bool has_remote_tracks) const override;

  void DeliverRtcp(const uint8_t* packet, size_t length);

  // Implements BitrateAllocatorObserver.
  uint32_t OnBitrateUpdated(BitrateAllocationUpdate update) override;

  void SetTransportOverhead(int transport_overhead_per_packet_bytes);

  RtpState GetRtpState() const;
  const voe::ChannelSendInterface* GetChannel() const;

  // Returns combined per-packet overhead.
  size_t TestOnlyGetPerPacketOverheadBytes() const
      RTC_LOCKS_EXCLUDED(overhead_per_packet_lock_);

  // RingRTC change to configure opus
  void ConfigureEncoder(const webrtc::AudioEncoder::Config& config) override;

 private:
  class TimedTransport;
  // Constraints including overhead.
  struct TargetAudioBitrateConstraints {
    DataRate min;
    DataRate max;
  };

  internal::AudioState* audio_state();
  const internal::AudioState* audio_state() const;

  void StoreEncoderProperties(int sample_rate_hz, size_t num_channels)
      RTC_RUN_ON(worker_thread_checker_);

  void ConfigureStream(const Config& new_config, bool first_time)
      RTC_RUN_ON(worker_thread_checker_);
  bool SetupSendCodec(const Config& new_config)
      RTC_RUN_ON(worker_thread_checker_);
  bool ReconfigureSendCodec(const Config& new_config)
      RTC_RUN_ON(worker_thread_checker_);
  void ReconfigureANA(const Config& new_config)
      RTC_RUN_ON(worker_thread_checker_);
  void ReconfigureCNG(const Config& new_config)
      RTC_RUN_ON(worker_thread_checker_);
  void ReconfigureBitrateObserver(const Config& new_config)
      RTC_RUN_ON(worker_thread_checker_);

  void ConfigureBitrateObserver() RTC_RUN_ON(worker_thread_checker_);
  void RemoveBitrateObserver() RTC_RUN_ON(worker_thread_checker_);

  // Returns bitrate constraints, maybe including overhead when enabled by
  // field trial.
  absl::optional<TargetAudioBitrateConstraints> GetMinMaxBitrateConstraints()
      const RTC_RUN_ON(worker_thread_checker_);

  // Sets per-packet overhead on encoded (for ANA) based on current known values
  // of transport and packetization overheads.
  void UpdateOverheadForEncoder()
      RTC_EXCLUSIVE_LOCKS_REQUIRED(overhead_per_packet_lock_);

  // Returns combined per-packet overhead.
  size_t GetPerPacketOverheadBytes() const
      RTC_EXCLUSIVE_LOCKS_REQUIRED(overhead_per_packet_lock_);

  void RegisterCngPayloadType(int payload_type, int clockrate_hz)
      RTC_RUN_ON(worker_thread_checker_);

  void UpdateCachedTargetAudioBitrateConstraints()
      RTC_RUN_ON(worker_thread_checker_);

  Clock* clock_;

  SequenceChecker worker_thread_checker_;
  SequenceChecker pacer_thread_checker_;
  rtc::RaceChecker audio_capture_race_checker_;
  rtc::TaskQueue* rtp_transport_queue_;

  const bool allocate_audio_without_feedback_;
  const bool force_no_audio_feedback_ = allocate_audio_without_feedback_;
  const bool enable_audio_alr_probing_;
  const bool send_side_bwe_with_overhead_;
  const AudioAllocationConfig allocation_settings_;

  webrtc::AudioSendStream::Config config_
      RTC_GUARDED_BY(worker_thread_checker_);
  rtc::scoped_refptr<webrtc::AudioState> audio_state_;
  const std::unique_ptr<voe::ChannelSendInterface> channel_send_;
  RtcEventLog* const event_log_;
  const bool use_legacy_overhead_calculation_;

<<<<<<< HEAD
  int encoder_sample_rate_hz_ = 0;
  size_t encoder_num_channels_ = 0;
  bool sending_ = false;
=======
  int encoder_sample_rate_hz_ RTC_GUARDED_BY(worker_thread_checker_) = 0;
  size_t encoder_num_channels_ RTC_GUARDED_BY(worker_thread_checker_) = 0;
  bool sending_ RTC_GUARDED_BY(worker_thread_checker_) = false;
>>>>>>> cbad18b1
  mutable Mutex audio_level_lock_;
  // Keeps track of audio level, total audio energy and total samples duration.
  // https://w3c.github.io/webrtc-stats/#dom-rtcaudiohandlerstats-totalaudioenergy
  webrtc::voe::AudioLevel audio_level_ RTC_GUARDED_BY(audio_level_lock_);

  BitrateAllocatorInterface* const bitrate_allocator_
      RTC_GUARDED_BY(rtp_transport_queue_);
  // Constrains cached to be accessed from `rtp_transport_queue_`.
  absl::optional<AudioSendStream::TargetAudioBitrateConstraints>
      cached_constraints_ RTC_GUARDED_BY(rtp_transport_queue_) = absl::nullopt;
  RtpTransportControllerSendInterface* const rtp_transport_;

  RtpRtcpInterface* const rtp_rtcp_module_;
  absl::optional<RtpState> const suspended_rtp_state_;

  // RFC 5285: Each distinct extension MUST have a unique ID. The value 0 is
  // reserved for padding and MUST NOT be used as a local identifier.
  // So it should be safe to use 0 here to indicate "not configured".
  struct ExtensionIds {
    int audio_level = 0;
    int abs_send_time = 0;
    int abs_capture_time = 0;
    int transport_sequence_number = 0;
    int mid = 0;
    int rid = 0;
    int repaired_rid = 0;
  };
  static ExtensionIds FindExtensionIds(
      const std::vector<RtpExtension>& extensions);
  static int TransportSeqNumId(const Config& config);

  mutable Mutex overhead_per_packet_lock_;
  size_t overhead_per_packet_ RTC_GUARDED_BY(overhead_per_packet_lock_) = 0;

  // Current transport overhead (ICE, TURN, etc.)
  size_t transport_overhead_per_packet_bytes_
      RTC_GUARDED_BY(overhead_per_packet_lock_) = 0;

<<<<<<< HEAD
  bool registered_with_allocator_ RTC_GUARDED_BY(worker_queue_) = false;
  size_t total_packet_overhead_bytes_ RTC_GUARDED_BY(worker_queue_) = 0;
  absl::optional<std::pair<TimeDelta, TimeDelta>> frame_length_range_
      RTC_GUARDED_BY(worker_queue_);
=======
  bool registered_with_allocator_ RTC_GUARDED_BY(worker_thread_checker_) =
      false;
  size_t total_packet_overhead_bytes_ RTC_GUARDED_BY(worker_thread_checker_) =
      0;
  absl::optional<std::pair<TimeDelta, TimeDelta>> frame_length_range_
      RTC_GUARDED_BY(worker_thread_checker_);
>>>>>>> cbad18b1
};
}  // namespace internal
}  // namespace webrtc

#endif  // AUDIO_AUDIO_SEND_STREAM_H_<|MERGE_RESOLUTION|>--- conflicted
+++ resolved
@@ -182,15 +182,9 @@
   RtcEventLog* const event_log_;
   const bool use_legacy_overhead_calculation_;
 
-<<<<<<< HEAD
-  int encoder_sample_rate_hz_ = 0;
-  size_t encoder_num_channels_ = 0;
-  bool sending_ = false;
-=======
   int encoder_sample_rate_hz_ RTC_GUARDED_BY(worker_thread_checker_) = 0;
   size_t encoder_num_channels_ RTC_GUARDED_BY(worker_thread_checker_) = 0;
   bool sending_ RTC_GUARDED_BY(worker_thread_checker_) = false;
->>>>>>> cbad18b1
   mutable Mutex audio_level_lock_;
   // Keeps track of audio level, total audio energy and total samples duration.
   // https://w3c.github.io/webrtc-stats/#dom-rtcaudiohandlerstats-totalaudioenergy
@@ -229,19 +223,12 @@
   size_t transport_overhead_per_packet_bytes_
       RTC_GUARDED_BY(overhead_per_packet_lock_) = 0;
 
-<<<<<<< HEAD
-  bool registered_with_allocator_ RTC_GUARDED_BY(worker_queue_) = false;
-  size_t total_packet_overhead_bytes_ RTC_GUARDED_BY(worker_queue_) = 0;
-  absl::optional<std::pair<TimeDelta, TimeDelta>> frame_length_range_
-      RTC_GUARDED_BY(worker_queue_);
-=======
   bool registered_with_allocator_ RTC_GUARDED_BY(worker_thread_checker_) =
       false;
   size_t total_packet_overhead_bytes_ RTC_GUARDED_BY(worker_thread_checker_) =
       0;
   absl::optional<std::pair<TimeDelta, TimeDelta>> frame_length_range_
       RTC_GUARDED_BY(worker_thread_checker_);
->>>>>>> cbad18b1
 };
 }  // namespace internal
 }  // namespace webrtc
