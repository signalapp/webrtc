--- conflicted
+++ resolved
@@ -48,11 +48,7 @@
   absl::optional<double> bitrate_priority;
 
   std::unique_ptr<StructParametersParser> Parser();
-<<<<<<< HEAD
-  explicit AudioAllocationConfig(const WebRtcKeyValueConfig& field_trials);
-=======
   explicit AudioAllocationConfig(const FieldTrialsView& field_trials);
->>>>>>> 8f9b44ba
 };
 namespace internal {
 class AudioState;
@@ -69,11 +65,7 @@
                   RtcEventLog* event_log,
                   RtcpRttStats* rtcp_rtt_stats,
                   const absl::optional<RtpState>& suspended_rtp_state,
-<<<<<<< HEAD
-                  const WebRtcKeyValueConfig& field_trials);
-=======
                   const FieldTrialsView& field_trials);
->>>>>>> 8f9b44ba
   // For unit tests, which need to supply a mock ChannelSend.
   AudioSendStream(Clock* clock,
                   const webrtc::AudioSendStream::Config& config,
@@ -84,11 +76,7 @@
                   RtcEventLog* event_log,
                   const absl::optional<RtpState>& suspended_rtp_state,
                   std::unique_ptr<voe::ChannelSendInterface> channel_send,
-<<<<<<< HEAD
-                  const WebRtcKeyValueConfig& field_trials);
-=======
                   const FieldTrialsView& field_trials);
->>>>>>> 8f9b44ba
 
   AudioSendStream() = delete;
   AudioSendStream(const AudioSendStream&) = delete;
@@ -185,11 +173,7 @@
       RTC_RUN_ON(worker_thread_checker_);
 
   Clock* clock_;
-<<<<<<< HEAD
-  const WebRtcKeyValueConfig& field_trials_;
-=======
   const FieldTrialsView& field_trials_;
->>>>>>> 8f9b44ba
 
   SequenceChecker worker_thread_checker_;
   SequenceChecker pacer_thread_checker_;
