--- conflicted
+++ resolved
@@ -85,12 +85,6 @@
                           int send_sample_rate_hz,
                           size_t send_num_channels);
   void SetStereoChannelSwapping(bool enable);
-<<<<<<< HEAD
-  // Deprecated.
-  // TODO(bugs.webrtc.org/11226): Remove.
-  bool typing_noise_detected() const { return false; }
-=======
->>>>>>> 8f9b44ba
 
  private:
   void SendProcessedData(std::unique_ptr<AudioFrame> audio_frame);
