/*
 *  Copyright (c) 2012 The WebRTC project authors. All Rights Reserved.
 *
 *  Use of this source code is governed by a BSD-style license
 *  that can be found in the LICENSE file in the root of the source
 *  tree. An additional intellectual property rights grant can be found
 *  in the file PATENTS.  All contributing project authors may
 *  be found in the AUTHORS file in the root of the source tree.
 */

#include "audio/channel_receive.h"

#include <algorithm>
#include <cstddef>
#include <cstdint>
#include <map>
#include <memory>
#include <optional>
#include <string>
#include <utility>
#include <vector>

#include "api/array_view.h"
#include "api/audio/audio_device.h"
#include "api/audio/audio_mixer.h"
#include "api/audio_codecs/audio_codec_pair_id.h"
#include "api/audio_codecs/audio_decoder_factory.h"
#include "api/audio_codecs/audio_format.h"
#include "api/call/audio_sink.h"
#include "api/call/transport.h"
#include "api/crypto/crypto_options.h"
#include "api/crypto/frame_decryptor_interface.h"
#include "api/environment/environment.h"
#include "api/frame_transformer_interface.h"
#include "api/make_ref_counted.h"
#include "api/media_types.h"
#include "api/neteq/default_neteq_factory.h"
#include "api/neteq/neteq.h"
#include "api/neteq/neteq_factory.h"
#include "api/rtc_event_log/rtc_event_log.h"
#include "api/rtp_headers.h"
#include "api/rtp_packet_info.h"
#include "api/rtp_packet_infos.h"
#include "api/scoped_refptr.h"
#include "api/sequence_checker.h"
#include "api/task_queue/pending_task_safety_flag.h"
#include "api/task_queue/task_queue_base.h"
#include "api/transport/rtp/rtp_source.h"
#include "api/units/time_delta.h"
#include "api/units/timestamp.h"
#include "audio/audio_level.h"
#include "audio/channel_receive_frame_transformer_delegate.h"
#include "audio/utility/audio_frame_operations.h"
#include "call/syncable.h"
#include "logging/rtc_event_log/events/rtc_event_audio_playout.h"
#include "logging/rtc_event_log/events/rtc_event_neteq_set_minimum_delay.h"
#include "modules/audio_coding/acm2/acm_resampler.h"
#include "modules/audio_coding/acm2/call_statistics.h"
#include "modules/audio_coding/include/audio_coding_module_typedefs.h"
#include "modules/pacing/packet_router.h"
#include "modules/rtp_rtcp/include/receive_statistics.h"
#include "modules/rtp_rtcp/include/remote_ntp_time_estimator.h"
#include "modules/rtp_rtcp/include/rtcp_statistics.h"
#include "modules/rtp_rtcp/include/rtp_rtcp_defines.h"
#include "modules/rtp_rtcp/source/absolute_capture_time_interpolator.h"
#include "modules/rtp_rtcp/source/capture_clock_offset_updater.h"
#include "modules/rtp_rtcp/source/rtp_packet_received.h"
#include "modules/rtp_rtcp/source/rtp_rtcp_config.h"
#include "modules/rtp_rtcp/source/rtp_rtcp_impl2.h"
#include "modules/rtp_rtcp/source/source_tracker.h"
#include "rtc_base/buffer.h"
#include "rtc_base/checks.h"
#include "rtc_base/logging.h"
#include "rtc_base/numerics/safe_conversions.h"
#include "rtc_base/numerics/safe_minmax.h"
#include "rtc_base/numerics/sequence_number_unwrapper.h"
#include "rtc_base/race_checker.h"
#include "rtc_base/strings/string_builder.h"
#include "rtc_base/synchronization/mutex.h"
#include "rtc_base/system/no_unique_address.h"
#include "rtc_base/thread_annotations.h"
#include "rtc_base/time_utils.h"
#include "rtc_base/trace_event.h"
#include "system_wrappers/include/metrics.h"
#include "system_wrappers/include/ntp_time.h"

namespace webrtc {
namespace voe {

namespace {

constexpr double kAudioSampleDurationSeconds = 0.01;

// Video Sync.
constexpr int kVoiceEngineMinMinPlayoutDelayMs = 0;
constexpr int kVoiceEngineMaxMinPlayoutDelayMs = 10000;

std::unique_ptr<NetEq> CreateNetEq(
    NetEqFactory* neteq_factory,
    std::optional<AudioCodecPairId> codec_pair_id,
    size_t jitter_buffer_max_packets,
    bool jitter_buffer_fast_playout,
    int jitter_buffer_min_delay_ms,
    // RingRTC change to configure the jitter buffer's max target delay.
    int jitter_buffer_max_target_delay_ms,
    const Environment& env,
    scoped_refptr<AudioDecoderFactory> decoder_factory) {
  NetEq::Config config;
  config.codec_pair_id = codec_pair_id;
  config.max_packets_in_buffer = jitter_buffer_max_packets;
  config.enable_fast_accelerate = jitter_buffer_fast_playout;
  config.enable_muted_state = true;
  config.min_delay_ms = jitter_buffer_min_delay_ms;
  // RingRTC change to configure the jitter buffer's max target delay.
  config.max_delay_ms = jitter_buffer_max_target_delay_ms;
  if (neteq_factory) {
    return neteq_factory->Create(env, config, std::move(decoder_factory));
  }
  return DefaultNetEqFactory().Create(env, config, std::move(decoder_factory));
}

class ChannelReceive : public ChannelReceiveInterface,
                       public RtcpPacketTypeCounterObserver {
 public:
  // Used for receive streams.
<<<<<<< HEAD
  ChannelReceive(
      const Environment& env,
      NetEqFactory* neteq_factory,
      AudioDeviceModule* audio_device_module,
      Transport* rtcp_send_transport,
      uint32_t local_ssrc,
      uint32_t remote_ssrc,
      size_t jitter_buffer_max_packets,
      bool jitter_buffer_fast_playout,
      int jitter_buffer_min_delay_ms,
      // RingRTC change to configure the jitter buffer's max target delay.
      int jitter_buffer_max_target_delay_ms,
      // RingRTC change to configure the RTCP report interval.
      int rtcp_report_interval_ms,
      bool enable_non_sender_rtt,
      rtc::scoped_refptr<AudioDecoderFactory> decoder_factory,
      std::optional<AudioCodecPairId> codec_pair_id,
      rtc::scoped_refptr<FrameDecryptorInterface> frame_decryptor,
      const webrtc::CryptoOptions& crypto_options,
      rtc::scoped_refptr<FrameTransformerInterface> frame_transformer);
=======
  ChannelReceive(const Environment& env,
                 NetEqFactory* neteq_factory,
                 AudioDeviceModule* audio_device_module,
                 Transport* rtcp_send_transport,
                 uint32_t local_ssrc,
                 uint32_t remote_ssrc,
                 size_t jitter_buffer_max_packets,
                 bool jitter_buffer_fast_playout,
                 int jitter_buffer_min_delay_ms,
                 bool enable_non_sender_rtt,
                 scoped_refptr<AudioDecoderFactory> decoder_factory,
                 std::optional<AudioCodecPairId> codec_pair_id,
                 scoped_refptr<FrameDecryptorInterface> frame_decryptor,
                 const CryptoOptions& crypto_options,
                 scoped_refptr<FrameTransformerInterface> frame_transformer);
>>>>>>> e4445e46
  ~ChannelReceive() override;

  void SetSink(AudioSinkInterface* sink) override;

  void SetReceiveCodecs(const std::map<int, SdpAudioFormat>& codecs) override;

  // API methods

  void StartPlayout() override;
  void StopPlayout() override;

  // Codecs
  std::optional<std::pair<int, SdpAudioFormat>> GetReceiveCodec()
      const override;

  void ReceivedRTCPPacket(const uint8_t* data, size_t length) override;

  // RtpPacketSinkInterface.
  void OnRtpPacket(const RtpPacketReceived& packet) override;

  // Muting, Volume and Level.
  void SetChannelOutputVolumeScaling(float scaling) override;
  int GetSpeechOutputLevelFullRange() const override;
  // See description of "totalAudioEnergy" in the WebRTC stats spec:
  // https://w3c.github.io/webrtc-stats/#dom-rtcmediastreamtrackstats-totalaudioenergy
  double GetTotalOutputEnergy() const override;
  double GetTotalOutputDuration() const override;

  // Stats.
  NetworkStatistics GetNetworkStatistics(
      bool get_and_clear_legacy_stats) const override;
  AudioDecodingCallStats GetDecodingCallStatistics() const override;

  // Audio+Video Sync.
  uint32_t GetDelayEstimate() const override;
  bool SetMinimumPlayoutDelay(int delay_ms) override;
  bool GetPlayoutRtpTimestamp(uint32_t* rtp_timestamp,
                              int64_t* time_ms) const override;
  void SetEstimatedPlayoutNtpTimestampMs(int64_t ntp_timestamp_ms,
                                         int64_t time_ms) override;
  std::optional<int64_t> GetCurrentEstimatedPlayoutNtpTimestampMs(
      int64_t now_ms) const override;

  // Audio quality.
  bool SetBaseMinimumPlayoutDelayMs(int delay_ms) override;
  int GetBaseMinimumPlayoutDelayMs() const override;

  // Produces the transport-related timestamps; current_delay_ms is left unset.
  std::optional<Syncable::Info> GetSyncInfo() const override;

  void RegisterReceiverCongestionControlObjects(
      PacketRouter* packet_router) override;
  void ResetReceiverCongestionControlObjects() override;

  CallReceiveStatistics GetRTCPStatistics() const override;
  void SetNACKStatus(bool enable, int max_packets) override;
  void SetRtcpMode(RtcpMode mode) override;
  void SetNonSenderRttMeasurement(bool enabled) override;

  AudioMixer::Source::AudioFrameInfo GetAudioFrameWithInfo(
      int sample_rate_hz,
      AudioFrame* audio_frame) override;

  int PreferredSampleRate() const override;

  std::vector<RtpSource> GetSources() const override;

  // Sets a frame transformer between the depacketizer and the decoder, to
  // transform the received frames before decoding them.
  void SetDepacketizerToDecoderFrameTransformer(
      scoped_refptr<FrameTransformerInterface> frame_transformer) override;

  void SetFrameDecryptor(
      scoped_refptr<FrameDecryptorInterface> frame_decryptor) override;

  void OnLocalSsrcChange(uint32_t local_ssrc) override;

  void RtcpPacketTypesCounterUpdated(
      uint32_t ssrc,
      const RtcpPacketTypeCounter& packet_counter) override;

 private:
  void ReceivePacket(const uint8_t* packet,
                     size_t packet_length,
                     const RTPHeader& header,
                     Timestamp receive_time) RTC_RUN_ON(worker_thread_checker_);
  int ResendPackets(const uint16_t* sequence_numbers, int length);
  void UpdatePlayoutTimestamp(bool rtcp, int64_t now_ms)
      RTC_RUN_ON(worker_thread_checker_);

  int GetRtpTimestampRateHz() const;

  void OnReceivedPayloadData(ArrayView<const uint8_t> payload,
                             const RTPHeader& rtpHeader,
                             Timestamp receive_time)
      RTC_RUN_ON(worker_thread_checker_);

  void InitFrameTransformerDelegate(
      scoped_refptr<FrameTransformerInterface> frame_transformer)
      RTC_RUN_ON(worker_thread_checker_);

  // Thread checkers document and lock usage of some methods to specific threads
  // we know about. The goal is to eventually split up voe::ChannelReceive into
  // parts with single-threaded semantics, and thereby reduce the need for
  // locks.
  RTC_NO_UNIQUE_ADDRESS SequenceChecker worker_thread_checker_;

  const Environment env_;
  TaskQueueBase* const worker_thread_;
  ScopedTaskSafety worker_safety_;

  // Methods accessed from audio and video threads are checked for sequential-
  // only access. We don't necessarily own and control these threads, so thread
  // checkers cannot be used. E.g. Chromium may transfer "ownership" from one
  // audio thread to another, but access is still sequential.
  RaceChecker audio_thread_race_checker_;
  Mutex callback_mutex_;
  Mutex volume_settings_mutex_;
  mutable Mutex call_stats_mutex_;

  bool playing_ RTC_GUARDED_BY(worker_thread_checker_) = false;

  // Indexed by payload type.
  std::map<uint8_t, int> payload_type_frequencies_;

  std::unique_ptr<ReceiveStatistics> rtp_receive_statistics_;
  std::unique_ptr<ModuleRtpRtcpImpl2> rtp_rtcp_;
  const uint32_t remote_ssrc_;
  SourceTracker source_tracker_ RTC_GUARDED_BY(&worker_thread_checker_);

  std::optional<uint32_t> last_received_rtp_timestamp_
      RTC_GUARDED_BY(&worker_thread_checker_);
  std::optional<int64_t> last_received_rtp_system_time_ms_
      RTC_GUARDED_BY(&worker_thread_checker_);

  const std::unique_ptr<NetEq> neteq_;  // NetEq is thread-safe; no lock needed.
  acm2::ResamplerHelper resampler_helper_
      RTC_GUARDED_BY(audio_thread_race_checker_);
  acm2::CallStatistics call_stats_ RTC_GUARDED_BY(call_stats_mutex_);
  AudioSinkInterface* audio_sink_ = nullptr;
  AudioLevel _outputAudioLevel;

  RemoteNtpTimeEstimator ntp_estimator_ RTC_GUARDED_BY(ts_stats_lock_);

  // Timestamp of the audio pulled from NetEq.
  std::optional<uint32_t> jitter_buffer_playout_timestamp_;

  uint32_t playout_timestamp_rtp_ RTC_GUARDED_BY(worker_thread_checker_);
  std::optional<int64_t> playout_timestamp_rtp_time_ms_
      RTC_GUARDED_BY(worker_thread_checker_);
  uint32_t playout_delay_ms_ RTC_GUARDED_BY(worker_thread_checker_);
  std::optional<int64_t> playout_timestamp_ntp_
      RTC_GUARDED_BY(worker_thread_checker_);
  std::optional<int64_t> playout_timestamp_ntp_time_ms_
      RTC_GUARDED_BY(worker_thread_checker_);

  mutable Mutex ts_stats_lock_;

  RtpTimestampUnwrapper rtp_ts_wraparound_handler_;
  // The rtp timestamp of the first played out audio frame.
  int64_t capture_start_rtp_time_stamp_;
  // The capture ntp time (in local timebase) of the first played out audio
  // frame.
  int64_t capture_start_ntp_time_ms_ RTC_GUARDED_BY(ts_stats_lock_);

  AudioDeviceModule* _audioDeviceModulePtr;
  float _outputGain RTC_GUARDED_BY(volume_settings_mutex_);

  PacketRouter* packet_router_ = nullptr;

  SequenceChecker construction_thread_;

  // E2EE Audio Frame Decryption
  scoped_refptr<FrameDecryptorInterface> frame_decryptor_
      RTC_GUARDED_BY(worker_thread_checker_);
  CryptoOptions crypto_options_;

  AbsoluteCaptureTimeInterpolator absolute_capture_time_interpolator_
      RTC_GUARDED_BY(worker_thread_checker_);

  CaptureClockOffsetUpdater capture_clock_offset_updater_
      RTC_GUARDED_BY(ts_stats_lock_);

  scoped_refptr<ChannelReceiveFrameTransformerDelegate>
      frame_transformer_delegate_;

  // Counter that's used to control the frequency of reporting histograms
  // from the `GetAudioFrameWithInfo` callback.
  int audio_frame_interval_count_ RTC_GUARDED_BY(audio_thread_race_checker_) =
      0;
  // Controls how many callbacks we let pass by before reporting callback stats.
  // A value of 100 means 100 callbacks, each one of which represents 10ms worth
  // of data, so the stats reporting frequency will be 1Hz (modulo failures).
  constexpr static int kHistogramReportingInterval = 100;

  mutable Mutex rtcp_counter_mutex_;
  RtcpPacketTypeCounter rtcp_packet_type_counter_
      RTC_GUARDED_BY(rtcp_counter_mutex_);

  std::map<int, SdpAudioFormat> payload_type_map_;
};

void ChannelReceive::OnReceivedPayloadData(ArrayView<const uint8_t> payload,
                                           const RTPHeader& rtpHeader,
                                           Timestamp receive_time) {
  if (!playing_) {
    // Avoid inserting into NetEQ when we are not playing. Count the
    // packet as discarded.

    // Tell source_tracker_ that the frame has been "delivered". Normally, this
    // happens in AudioReceiveStreamInterface when audio frames are pulled out,
    // but when playout is muted, nothing is pulling frames. The downside of
    // this approach is that frames delivered this way won't be delayed for
    // playout, and therefore will be unsynchronized with (a) audio delay when
    // playing and (b) any audio/video synchronization. But the alternative is
    // that muting playout also stops the SourceTracker from updating RtpSource
    // information.
    RtpPacketInfos::vector_type packet_vector = {
        RtpPacketInfo(rtpHeader, receive_time)};
    source_tracker_.OnFrameDelivered(RtpPacketInfos(packet_vector),
                                     env_.clock().CurrentTime());
    return;
  }

  // Push the incoming payload (parsed and ready for decoding) into NetEq.
  if (payload.empty()) {
    neteq_->InsertEmptyPacket(rtpHeader);
  } else if (neteq_->InsertPacket(rtpHeader, payload,
                                  RtpPacketInfo(rtpHeader, receive_time)) < 0) {
    RTC_DLOG(LS_ERROR) << "ChannelReceive::OnReceivedPayloadData() unable to "
                          "insert packet into NetEq; PT = "
                       << static_cast<int>(rtpHeader.payloadType);
    return;
  }

  TimeDelta round_trip_time = rtp_rtcp_->LastRtt().value_or(TimeDelta::Zero());

  std::vector<uint16_t> nack_list = neteq_->GetNackList(round_trip_time.ms());
  if (!nack_list.empty()) {
    // Can't use nack_list.data() since it's not supported by all
    // compilers.
    ResendPackets(&(nack_list[0]), static_cast<int>(nack_list.size()));
  }
}

void ChannelReceive::InitFrameTransformerDelegate(
    scoped_refptr<FrameTransformerInterface> frame_transformer) {
  RTC_DCHECK(frame_transformer);
  RTC_DCHECK(!frame_transformer_delegate_);
  RTC_DCHECK(worker_thread_->IsCurrent());

  // Pass a callback to ChannelReceive::OnReceivedPayloadData, to be called by
  // the delegate to receive transformed audio.
  ChannelReceiveFrameTransformerDelegate::ReceiveFrameCallback
      receive_audio_callback = [this](ArrayView<const uint8_t> packet,
                                      const RTPHeader& header,
                                      Timestamp receive_time) {
        RTC_DCHECK_RUN_ON(&worker_thread_checker_);
        OnReceivedPayloadData(packet, header, receive_time);
      };
  frame_transformer_delegate_ =
      make_ref_counted<ChannelReceiveFrameTransformerDelegate>(
          std::move(receive_audio_callback), std::move(frame_transformer),
          worker_thread_);
  frame_transformer_delegate_->Init();
}

AudioMixer::Source::AudioFrameInfo ChannelReceive::GetAudioFrameWithInfo(
    int sample_rate_hz,
    AudioFrame* audio_frame) {
  TRACE_EVENT_BEGIN1("webrtc", "ChannelReceive::GetAudioFrameWithInfo",
                     "sample_rate_hz", sample_rate_hz);
  RTC_DCHECK_RUNS_SERIALIZED(&audio_thread_race_checker_);
  audio_frame->sample_rate_hz_ = sample_rate_hz;

  env_.event_log().Log(std::make_unique<RtcEventAudioPlayout>(remote_ssrc_));

  if ((neteq_->GetAudio(audio_frame) != NetEq::kOK) ||
      !resampler_helper_.MaybeResample(sample_rate_hz, audio_frame)) {
    RTC_DLOG(LS_ERROR)
        << "ChannelReceive::GetAudioFrame() PlayoutData10Ms() failed!";
    // In all likelihood, the audio in this frame is garbage. We return an
    // error so that the audio mixer module doesn't add it to the mix. As
    // a result, it won't be played out and the actions skipped here are
    // irrelevant.

    TRACE_EVENT_END1("webrtc", "ChannelReceive::GetAudioFrameWithInfo", "error",
                     1);
    return AudioMixer::Source::AudioFrameInfo::kError;
  }

  {
    MutexLock lock(&call_stats_mutex_);
    call_stats_.DecodedByNetEq(audio_frame->speech_type_, audio_frame->muted());
  }

  {
    // Pass the audio buffers to an optional sink callback, before applying
    // scaling/panning, as that applies to the mix operation.
    // External recipients of the audio (e.g. via AudioTrack), will do their
    // own mixing/dynamic processing.
    MutexLock lock(&callback_mutex_);
    if (audio_sink_) {
      AudioSinkInterface::Data data(
          audio_frame->data(), audio_frame->samples_per_channel_,
          audio_frame->sample_rate_hz_, audio_frame->num_channels_,
          audio_frame->timestamp_);
      audio_sink_->OnData(data);
    }
  }

  float output_gain = 1.0f;
  {
    MutexLock lock(&volume_settings_mutex_);
    output_gain = _outputGain;
  }

  // Output volume scaling
  if (output_gain < 0.99f || output_gain > 1.01f) {
    // TODO(solenberg): Combine with mute state - this can cause clicks!
    AudioFrameOperations::ScaleWithSat(output_gain, audio_frame);
  }

  // Measure audio level (0-9)
  // TODO(henrik.lundin) Use the `muted` information here too.
  // TODO(deadbeef): Use RmsLevel for `_outputAudioLevel` (see
  // https://crbug.com/webrtc/7517).
  _outputAudioLevel.ComputeLevel(*audio_frame, kAudioSampleDurationSeconds);

  if (capture_start_rtp_time_stamp_ < 0 && audio_frame->timestamp_ != 0) {
    // The first frame with a valid rtp timestamp.
    capture_start_rtp_time_stamp_ = audio_frame->timestamp_;
  }

  if (capture_start_rtp_time_stamp_ >= 0) {
    // audio_frame.timestamp_ should be valid from now on.
    // Compute elapsed time.
    int64_t unwrap_timestamp =
        rtp_ts_wraparound_handler_.Unwrap(audio_frame->timestamp_);
    audio_frame->elapsed_time_ms_ =
        (unwrap_timestamp - capture_start_rtp_time_stamp_) /
        (GetRtpTimestampRateHz() / 1000);

    {
      MutexLock lock(&ts_stats_lock_);
      // Compute ntp time.
      audio_frame->ntp_time_ms_ =
          ntp_estimator_.Estimate(audio_frame->timestamp_);
      // `ntp_time_ms_` won't be valid until at least 2 RTCP SRs are received.
      if (audio_frame->ntp_time_ms_ > 0) {
        // Compute `capture_start_ntp_time_ms_` so that
        // `capture_start_ntp_time_ms_` + `elapsed_time_ms_` == `ntp_time_ms_`
        capture_start_ntp_time_ms_ =
            audio_frame->ntp_time_ms_ - audio_frame->elapsed_time_ms_;
      }
    }
  }

  // Fill in local capture clock offset in `audio_frame->packet_infos_`.
  RtpPacketInfos::vector_type packet_infos;
  for (auto& packet_info : audio_frame->packet_infos_) {
    RtpPacketInfo new_packet_info(packet_info);
    if (packet_info.absolute_capture_time().has_value()) {
      MutexLock lock(&ts_stats_lock_);
      new_packet_info.set_local_capture_clock_offset(
          capture_clock_offset_updater_.ConvertsToTimeDela(
              capture_clock_offset_updater_.AdjustEstimatedCaptureClockOffset(
                  packet_info.absolute_capture_time()
                      ->estimated_capture_clock_offset)));
    }
    packet_infos.push_back(std::move(new_packet_info));
  }
  audio_frame->packet_infos_ = RtpPacketInfos(std::move(packet_infos));
  if (!audio_frame->packet_infos_.empty()) {
    RtpPacketInfos infos_copy = audio_frame->packet_infos_;
    Timestamp delivery_time = env_.clock().CurrentTime();
    worker_thread_->PostTask(
        SafeTask(worker_safety_.flag(), [this, infos_copy, delivery_time]() {
          RTC_DCHECK_RUN_ON(&worker_thread_checker_);
          source_tracker_.OnFrameDelivered(infos_copy, delivery_time);
        }));
  }

  ++audio_frame_interval_count_;
  if (audio_frame_interval_count_ >= kHistogramReportingInterval) {
    audio_frame_interval_count_ = 0;
    worker_thread_->PostTask(SafeTask(worker_safety_.flag(), [this]() {
      RTC_DCHECK_RUN_ON(&worker_thread_checker_);
      RTC_HISTOGRAM_COUNTS_1000("WebRTC.Audio.TargetJitterBufferDelayMs",
                                neteq_->TargetDelayMs());
      const int jitter_buffer_delay = neteq_->FilteredCurrentDelayMs();
      RTC_HISTOGRAM_COUNTS_1000("WebRTC.Audio.ReceiverDelayEstimateMs",
                                jitter_buffer_delay + playout_delay_ms_);
      RTC_HISTOGRAM_COUNTS_1000("WebRTC.Audio.ReceiverJitterBufferDelayMs",
                                jitter_buffer_delay);
      RTC_HISTOGRAM_COUNTS_1000("WebRTC.Audio.ReceiverDeviceDelayMs",
                                playout_delay_ms_);
    }));
  }

  TRACE_EVENT_END2("webrtc", "ChannelReceive::GetAudioFrameWithInfo", "gain",
                   output_gain, "muted", audio_frame->muted());
  return audio_frame->muted() ? AudioMixer::Source::AudioFrameInfo::kMuted
                              : AudioMixer::Source::AudioFrameInfo::kNormal;
}

int ChannelReceive::PreferredSampleRate() const {
  RTC_DCHECK_RUNS_SERIALIZED(&audio_thread_race_checker_);
  const std::optional<NetEq::DecoderFormat> decoder =
      neteq_->GetCurrentDecoderFormat();
  const int last_packet_sample_rate_hz = decoder ? decoder->sample_rate_hz : 0;
  // Return the bigger of playout and receive frequency in the ACM.
  return std::max(last_packet_sample_rate_hz,
                  neteq_->last_output_sample_rate_hz());
}

ChannelReceive::ChannelReceive(
    const Environment& env,
    NetEqFactory* neteq_factory,
    AudioDeviceModule* audio_device_module,
    Transport* rtcp_send_transport,
    uint32_t local_ssrc,
    uint32_t remote_ssrc,
    size_t jitter_buffer_max_packets,
    bool jitter_buffer_fast_playout,
    int jitter_buffer_min_delay_ms,
    // RingRTC change to configure the jitter buffer's max target delay.
    int jitter_buffer_max_target_delay_ms,
    // RingRTC change to configure the RTCP report interval.
    int rtcp_report_interval_ms,
    bool enable_non_sender_rtt,
    scoped_refptr<AudioDecoderFactory> decoder_factory,
    std::optional<AudioCodecPairId> codec_pair_id,
    scoped_refptr<FrameDecryptorInterface> frame_decryptor,
    const CryptoOptions& crypto_options,
    scoped_refptr<FrameTransformerInterface> frame_transformer)
    : env_(env),
      worker_thread_(TaskQueueBase::Current()),
      rtp_receive_statistics_(ReceiveStatistics::Create(&env_.clock())),
      remote_ssrc_(remote_ssrc),
      source_tracker_(&env_.clock()),
      neteq_(CreateNetEq(neteq_factory,
                         codec_pair_id,
                         jitter_buffer_max_packets,
                         jitter_buffer_fast_playout,
                         jitter_buffer_min_delay_ms,
                         // RingRTC change to configure the jitter buffer's max target delay.
                         jitter_buffer_max_target_delay_ms,
                         env_,
                         decoder_factory)),
      _outputAudioLevel(),
      ntp_estimator_(&env_.clock()),
      playout_timestamp_rtp_(0),
      playout_delay_ms_(0),
      capture_start_rtp_time_stamp_(-1),
      capture_start_ntp_time_ms_(-1),
      _audioDeviceModulePtr(audio_device_module),
      _outputGain(1.0f),
      frame_decryptor_(frame_decryptor),
      crypto_options_(crypto_options),
      absolute_capture_time_interpolator_(&env_.clock()) {
  RTC_DCHECK(audio_device_module);

  rtp_receive_statistics_->EnableRetransmitDetection(remote_ssrc_, true);
  RtpRtcpInterface::Configuration configuration;
  configuration.audio = true;
  configuration.receiver_only = true;
  configuration.outgoing_transport = rtcp_send_transport;
  configuration.receive_statistics = rtp_receive_statistics_.get();
  configuration.local_media_ssrc = local_ssrc;
  configuration.rtcp_packet_type_counter_observer = this;
  configuration.non_sender_rtt_measurement = enable_non_sender_rtt;
  // RingRTC change to configure the RTCP report interval.
  configuration.rtcp_report_interval_ms = rtcp_report_interval_ms;

  if (frame_transformer)
    InitFrameTransformerDelegate(std::move(frame_transformer));

  rtp_rtcp_ = std::make_unique<ModuleRtpRtcpImpl2>(env_, configuration);
  rtp_rtcp_->SetRemoteSSRC(remote_ssrc_);

  // Ensure that RTCP is enabled for the created channel.
  rtp_rtcp_->SetRTCPStatus(RtcpMode::kCompound);
}

ChannelReceive::~ChannelReceive() {
  RTC_DCHECK_RUN_ON(&construction_thread_);

  // Resets the delegate's callback to ChannelReceive::OnReceivedPayloadData.
  if (frame_transformer_delegate_)
    frame_transformer_delegate_->Reset();

  StopPlayout();
}

void ChannelReceive::SetSink(AudioSinkInterface* sink) {
  RTC_DCHECK_RUN_ON(&worker_thread_checker_);
  MutexLock lock(&callback_mutex_);
  audio_sink_ = sink;
}

void ChannelReceive::StartPlayout() {
  RTC_DCHECK_RUN_ON(&worker_thread_checker_);
  playing_ = true;
}

void ChannelReceive::StopPlayout() {
  RTC_DCHECK_RUN_ON(&worker_thread_checker_);
  playing_ = false;
  _outputAudioLevel.ResetLevelFullRange();
  neteq_->FlushBuffers();
}

std::optional<std::pair<int, SdpAudioFormat>> ChannelReceive::GetReceiveCodec()
    const {
  RTC_DCHECK_RUN_ON(&worker_thread_checker_);
  std::optional<NetEq::DecoderFormat> decoder =
      neteq_->GetCurrentDecoderFormat();
  if (!decoder) {
    return std::nullopt;
  }
  return std::make_pair(decoder->payload_type, decoder->sdp_format);
}

void ChannelReceive::SetReceiveCodecs(
    const std::map<int, SdpAudioFormat>& codecs) {
  RTC_DCHECK_RUN_ON(&worker_thread_checker_);
  for (const auto& kv : codecs) {
    RTC_DCHECK_GE(kv.second.clockrate_hz, 1000);
    payload_type_frequencies_[kv.first] = kv.second.clockrate_hz;
  }
  payload_type_map_ = codecs;
  neteq_->SetCodecs(codecs);
}

void ChannelReceive::OnRtpPacket(const RtpPacketReceived& packet) {
  RTC_DCHECK_RUN_ON(&worker_thread_checker_);
  int64_t now_ms = TimeMillis();

  last_received_rtp_timestamp_ = packet.Timestamp();
  last_received_rtp_system_time_ms_ = now_ms;

  // Store playout timestamp for the received RTP packet
  UpdatePlayoutTimestamp(false, now_ms);

  const auto& it = payload_type_frequencies_.find(packet.PayloadType());
  if (it == payload_type_frequencies_.end())
    return;
  // TODO(bugs.webrtc.org/7135): Set payload_type_frequency earlier, when packet
  // is parsed.
  RtpPacketReceived packet_copy(packet);
  packet_copy.set_payload_type_frequency(it->second);

  rtp_receive_statistics_->OnRtpPacket(packet_copy);

  RTPHeader header;
  packet_copy.GetHeader(&header);

  // Interpolates absolute capture timestamp RTP header extension.
  header.extension.absolute_capture_time =
      absolute_capture_time_interpolator_.OnReceivePacket(
          AbsoluteCaptureTimeInterpolator::GetSource(header.ssrc,
                                                     header.arrOfCSRCs),
          header.timestamp,
          saturated_cast<uint32_t>(packet_copy.payload_type_frequency()),
          header.extension.absolute_capture_time);

  ReceivePacket(packet_copy.data(), packet_copy.size(), header,
                packet.arrival_time());
}

void ChannelReceive::ReceivePacket(const uint8_t* packet,
                                   size_t packet_length,
                                   const RTPHeader& header,
                                   Timestamp receive_time) {
  const uint8_t* payload = packet + header.headerLength;
  RTC_DCHECK_GE(packet_length, header.headerLength);
  size_t payload_length = packet_length - header.headerLength;

  size_t payload_data_length = payload_length - header.paddingLength;

  // E2EE Custom Audio Frame Decryption (This is optional).
  // Keep this buffer around for the lifetime of the OnReceivedPayloadData call.
  Buffer decrypted_audio_payload;
  if (frame_decryptor_ != nullptr) {
    const size_t max_plaintext_size = frame_decryptor_->GetMaxPlaintextByteSize(
        MediaType::AUDIO, payload_length);
    decrypted_audio_payload.SetSize(max_plaintext_size);

    const std::vector<uint32_t> csrcs(header.arrOfCSRCs,
                                      header.arrOfCSRCs + header.numCSRCs);
    const FrameDecryptorInterface::Result decrypt_result =
        frame_decryptor_->Decrypt(
            MediaType::AUDIO, csrcs,
            /*additional_data=*/
            nullptr, ArrayView<const uint8_t>(payload, payload_data_length),
            decrypted_audio_payload);

    if (decrypt_result.IsOk()) {
      decrypted_audio_payload.SetSize(decrypt_result.bytes_written);
    } else {
      // Interpret failures as a silent frame.
      decrypted_audio_payload.SetSize(0);
    }

    payload = decrypted_audio_payload.data();
    payload_data_length = decrypted_audio_payload.size();
  } else if (crypto_options_.sframe.require_frame_encryption) {
    RTC_DLOG(LS_ERROR)
        << "FrameDecryptor required but not set, dropping packet";
    payload_data_length = 0;
  }

  ArrayView<const uint8_t> payload_data(payload, payload_data_length);
  if (frame_transformer_delegate_) {
    // Asynchronously transform the received payload. After the payload is
    // transformed, the delegate will call OnReceivedPayloadData to handle it.
    char buf[1024];
    SimpleStringBuilder mime_type(buf);
    auto it = payload_type_map_.find(header.payloadType);
    mime_type << MediaTypeToString(MediaType::AUDIO) << "/"
              << (it != payload_type_map_.end() ? it->second.name
                                                : "x-unknown");
    frame_transformer_delegate_->Transform(payload_data, header, remote_ssrc_,
                                           mime_type.str(), receive_time);
  } else {
    OnReceivedPayloadData(payload_data, header, receive_time);
  }
}

void ChannelReceive::ReceivedRTCPPacket(const uint8_t* data, size_t length) {
  RTC_DCHECK_RUN_ON(&worker_thread_checker_);

  // Store playout timestamp for the received RTCP packet
  UpdatePlayoutTimestamp(true, TimeMillis());

  // Deliver RTCP packet to RTP/RTCP module for parsing
  rtp_rtcp_->IncomingRtcpPacket(MakeArrayView(data, length));

  std::optional<TimeDelta> rtt = rtp_rtcp_->LastRtt();
  if (!rtt.has_value()) {
    // Waiting for valid RTT.
    return;
  }

  std::optional<RtpRtcpInterface::SenderReportStats> last_sr =
      rtp_rtcp_->GetSenderReportStats();
  if (!last_sr.has_value()) {
    // Waiting for RTCP.
    return;
  }

  {
    MutexLock lock(&ts_stats_lock_);
    ntp_estimator_.UpdateRtcpTimestamp(*rtt, last_sr->last_remote_ntp_timestamp,
                                       last_sr->last_remote_rtp_timestamp);
    std::optional<int64_t> remote_to_local_clock_offset =
        ntp_estimator_.EstimateRemoteToLocalClockOffset();
    if (remote_to_local_clock_offset.has_value()) {
      capture_clock_offset_updater_.SetRemoteToLocalClockOffset(
          *remote_to_local_clock_offset);
    }
  }
}

int ChannelReceive::GetSpeechOutputLevelFullRange() const {
  RTC_DCHECK_RUN_ON(&worker_thread_checker_);
  return _outputAudioLevel.LevelFullRange();
}

double ChannelReceive::GetTotalOutputEnergy() const {
  RTC_DCHECK_RUN_ON(&worker_thread_checker_);
  return _outputAudioLevel.TotalEnergy();
}

double ChannelReceive::GetTotalOutputDuration() const {
  RTC_DCHECK_RUN_ON(&worker_thread_checker_);
  return _outputAudioLevel.TotalDuration();
}

void ChannelReceive::SetChannelOutputVolumeScaling(float scaling) {
  RTC_DCHECK_RUN_ON(&worker_thread_checker_);
  MutexLock lock(&volume_settings_mutex_);
  _outputGain = scaling;
}

void ChannelReceive::RegisterReceiverCongestionControlObjects(
    PacketRouter* packet_router) {
  RTC_DCHECK_RUN_ON(&worker_thread_checker_);
  RTC_DCHECK(packet_router);
  RTC_DCHECK(!packet_router_);
  constexpr bool remb_candidate = false;
  packet_router->AddReceiveRtpModule(rtp_rtcp_.get(), remb_candidate);
  packet_router_ = packet_router;
}

void ChannelReceive::ResetReceiverCongestionControlObjects() {
  RTC_DCHECK_RUN_ON(&worker_thread_checker_);
  RTC_DCHECK(packet_router_);
  packet_router_->RemoveReceiveRtpModule(rtp_rtcp_.get());
  packet_router_ = nullptr;
}

CallReceiveStatistics ChannelReceive::GetRTCPStatistics() const {
  RTC_DCHECK_RUN_ON(&worker_thread_checker_);
  CallReceiveStatistics stats;

  // The jitter statistics is updated for each received RTP packet and is based
  // on received packets.
  RtpReceiveStats rtp_stats;
  StreamStatistician* statistician =
      rtp_receive_statistics_->GetStatistician(remote_ssrc_);
  if (statistician) {
    rtp_stats = statistician->GetStats();
  }

  stats.packets_lost = rtp_stats.packets_lost;
  stats.jitter_ms = rtp_stats.interarrival_jitter.ms();

  // Data counters.
  if (statistician) {
    stats.payload_bytes_received = rtp_stats.packet_counter.payload_bytes;
    stats.header_and_padding_bytes_received =
        rtp_stats.packet_counter.header_bytes +
        rtp_stats.packet_counter.padding_bytes;
    stats.packets_received = rtp_stats.packet_counter.packets;
    stats.last_packet_received = rtp_stats.last_packet_received;
  }

  {
    MutexLock lock(&rtcp_counter_mutex_);
    stats.nacks_sent = rtcp_packet_type_counter_.nack_packets;
  }

  // Timestamps.
  {
    MutexLock lock(&ts_stats_lock_);
    stats.capture_start_ntp_time_ms = capture_start_ntp_time_ms_;
  }

  std::optional<RtpRtcpInterface::SenderReportStats> rtcp_sr_stats =
      rtp_rtcp_->GetSenderReportStats();
  if (rtcp_sr_stats.has_value()) {
    stats.last_sender_report_timestamp = rtcp_sr_stats->last_arrival_timestamp;
    stats.last_sender_report_utc_timestamp =
        Clock::NtpToUtc(rtcp_sr_stats->last_arrival_ntp_timestamp);
    stats.last_sender_report_remote_utc_timestamp =
        Clock::NtpToUtc(rtcp_sr_stats->last_remote_ntp_timestamp);
    stats.sender_reports_packets_sent = rtcp_sr_stats->packets_sent;
    stats.sender_reports_bytes_sent = rtcp_sr_stats->bytes_sent;
    stats.sender_reports_reports_count = rtcp_sr_stats->reports_count;
  }

  std::optional<RtpRtcpInterface::NonSenderRttStats> non_sender_rtt_stats =
      rtp_rtcp_->GetNonSenderRttStats();
  if (non_sender_rtt_stats.has_value()) {
    stats.round_trip_time = non_sender_rtt_stats->round_trip_time;
    stats.round_trip_time_measurements =
        non_sender_rtt_stats->round_trip_time_measurements;
    stats.total_round_trip_time = non_sender_rtt_stats->total_round_trip_time;
  }

  return stats;
}

void ChannelReceive::SetNACKStatus(bool enable, int max_packets) {
  RTC_DCHECK_RUN_ON(&worker_thread_checker_);
  // None of these functions can fail.
  if (enable) {
    rtp_receive_statistics_->SetMaxReorderingThreshold(remote_ssrc_,
                                                       max_packets);
    neteq_->EnableNack(max_packets);
  } else {
    rtp_receive_statistics_->SetMaxReorderingThreshold(
        remote_ssrc_, kDefaultMaxReorderingThreshold);
    neteq_->DisableNack();
  }
}

void ChannelReceive::SetRtcpMode(RtcpMode mode) {
  RTC_DCHECK_RUN_ON(&worker_thread_checker_);
  rtp_rtcp_->SetRTCPStatus(mode);
}

void ChannelReceive::SetNonSenderRttMeasurement(bool enabled) {
  RTC_DCHECK_RUN_ON(&worker_thread_checker_);
  rtp_rtcp_->SetNonSenderRttMeasurement(enabled);
}

// Called when we are missing one or more packets.
int ChannelReceive::ResendPackets(const uint16_t* sequence_numbers,
                                  int length) {
  return rtp_rtcp_->SendNACK(sequence_numbers, length);
}

void ChannelReceive::RtcpPacketTypesCounterUpdated(
    uint32_t ssrc,
    const RtcpPacketTypeCounter& packet_counter) {
  if (ssrc != remote_ssrc_) {
    return;
  }
  MutexLock lock(&rtcp_counter_mutex_);
  rtcp_packet_type_counter_ = packet_counter;
}

void ChannelReceive::SetDepacketizerToDecoderFrameTransformer(
    scoped_refptr<FrameTransformerInterface> frame_transformer) {
  RTC_DCHECK_RUN_ON(&worker_thread_checker_);
  if (!frame_transformer) {
    RTC_DCHECK_NOTREACHED() << "Not setting the transformer?";
    return;
  }
  if (frame_transformer_delegate_) {
    // Depending on when the channel is created, the transformer might be set
    // twice. Don't replace the delegate if it was already initialized.
    // TODO(crbug.com/webrtc/15674): Prevent multiple calls during
    // reconfiguration.
    RTC_CHECK_EQ(frame_transformer_delegate_->FrameTransformer(),
                 frame_transformer);
    return;
  }

  InitFrameTransformerDelegate(std::move(frame_transformer));
}

void ChannelReceive::SetFrameDecryptor(
    scoped_refptr<FrameDecryptorInterface> frame_decryptor) {
  RTC_DCHECK_RUN_ON(&worker_thread_checker_);
  frame_decryptor_ = std::move(frame_decryptor);
}

void ChannelReceive::OnLocalSsrcChange(uint32_t local_ssrc) {
  RTC_DCHECK_RUN_ON(&worker_thread_checker_);
  rtp_rtcp_->SetLocalSsrc(local_ssrc);
}

NetworkStatistics ChannelReceive::GetNetworkStatistics(
    bool get_and_clear_legacy_stats) const {
  RTC_DCHECK_RUN_ON(&worker_thread_checker_);
  NetworkStatistics acm_stat;
  NetEqNetworkStatistics neteq_stat;
  if (get_and_clear_legacy_stats) {
    // NetEq function always returns zero, so we don't check the return value.
    neteq_->NetworkStatistics(&neteq_stat);

    acm_stat.currentExpandRate = neteq_stat.expand_rate;
    acm_stat.currentSpeechExpandRate = neteq_stat.speech_expand_rate;
    acm_stat.currentPreemptiveRate = neteq_stat.preemptive_rate;
    acm_stat.currentAccelerateRate = neteq_stat.accelerate_rate;
    acm_stat.currentSecondaryDecodedRate = neteq_stat.secondary_decoded_rate;
    acm_stat.currentSecondaryDiscardedRate =
        neteq_stat.secondary_discarded_rate;
    acm_stat.meanWaitingTimeMs = neteq_stat.mean_waiting_time_ms;
    acm_stat.maxWaitingTimeMs = neteq_stat.max_waiting_time_ms;
  } else {
    neteq_stat = neteq_->CurrentNetworkStatistics();
    acm_stat.currentExpandRate = 0;
    acm_stat.currentSpeechExpandRate = 0;
    acm_stat.currentPreemptiveRate = 0;
    acm_stat.currentAccelerateRate = 0;
    acm_stat.currentSecondaryDecodedRate = 0;
    acm_stat.currentSecondaryDiscardedRate = 0;
    acm_stat.meanWaitingTimeMs = -1;
    acm_stat.maxWaitingTimeMs = 1;
  }
  acm_stat.currentBufferSize = neteq_stat.current_buffer_size_ms;
  acm_stat.preferredBufferSize = neteq_stat.preferred_buffer_size_ms;
  acm_stat.jitterPeaksFound = neteq_stat.jitter_peaks_found ? true : false;

  NetEqLifetimeStatistics neteq_lifetime_stat = neteq_->GetLifetimeStatistics();
  acm_stat.totalSamplesReceived = neteq_lifetime_stat.total_samples_received;
  acm_stat.concealedSamples = neteq_lifetime_stat.concealed_samples;
  acm_stat.silentConcealedSamples =
      neteq_lifetime_stat.silent_concealed_samples;
  acm_stat.concealmentEvents = neteq_lifetime_stat.concealment_events;
  acm_stat.jitterBufferDelayMs = neteq_lifetime_stat.jitter_buffer_delay_ms;
  acm_stat.jitterBufferTargetDelayMs =
      neteq_lifetime_stat.jitter_buffer_target_delay_ms;
  acm_stat.jitterBufferMinimumDelayMs =
      neteq_lifetime_stat.jitter_buffer_minimum_delay_ms;
  acm_stat.jitterBufferEmittedCount =
      neteq_lifetime_stat.jitter_buffer_emitted_count;
  acm_stat.delayedPacketOutageSamples =
      neteq_lifetime_stat.delayed_packet_outage_samples;
  acm_stat.relativePacketArrivalDelayMs =
      neteq_lifetime_stat.relative_packet_arrival_delay_ms;
  acm_stat.interruptionCount = neteq_lifetime_stat.interruption_count;
  acm_stat.totalInterruptionDurationMs =
      neteq_lifetime_stat.total_interruption_duration_ms;
  acm_stat.insertedSamplesForDeceleration =
      neteq_lifetime_stat.inserted_samples_for_deceleration;
  acm_stat.removedSamplesForAcceleration =
      neteq_lifetime_stat.removed_samples_for_acceleration;
  acm_stat.fecPacketsReceived = neteq_lifetime_stat.fec_packets_received;
  acm_stat.fecPacketsDiscarded = neteq_lifetime_stat.fec_packets_discarded;
  acm_stat.totalProcessingDelayUs =
      neteq_lifetime_stat.total_processing_delay_us;
  acm_stat.packetsDiscarded = neteq_lifetime_stat.packets_discarded;

  NetEqOperationsAndState neteq_operations_and_state =
      neteq_->GetOperationsAndState();
  acm_stat.packetBufferFlushes =
      neteq_operations_and_state.packet_buffer_flushes;
  return acm_stat;
}

AudioDecodingCallStats ChannelReceive::GetDecodingCallStatistics() const {
  RTC_DCHECK_RUN_ON(&worker_thread_checker_);
  MutexLock lock(&call_stats_mutex_);
  return call_stats_.GetDecodingStatistics();
}

uint32_t ChannelReceive::GetDelayEstimate() const {
  RTC_DCHECK_RUN_ON(&worker_thread_checker_);
  // Return the current jitter buffer delay + playout delay.
  return neteq_->FilteredCurrentDelayMs() + playout_delay_ms_;
}

bool ChannelReceive::SetMinimumPlayoutDelay(int delay_ms) {
  RTC_DCHECK_RUN_ON(&worker_thread_checker_);
  // Limit to range accepted by both VoE and ACM, so we're at least getting as
  // close as possible, instead of failing.
  delay_ms = SafeClamp(delay_ms, kVoiceEngineMinMinPlayoutDelayMs,
                       kVoiceEngineMaxMinPlayoutDelayMs);
  if (!neteq_->SetMinimumDelay(delay_ms)) {
    RTC_DLOG(LS_ERROR)
        << "SetMinimumPlayoutDelay() failed to set min playout delay "
        << delay_ms;
    return false;
  }
  return true;
}

bool ChannelReceive::GetPlayoutRtpTimestamp(uint32_t* rtp_timestamp,
                                            int64_t* time_ms) const {
  RTC_DCHECK_RUN_ON(&worker_thread_checker_);
  if (!playout_timestamp_rtp_time_ms_)
    return false;
  *rtp_timestamp = playout_timestamp_rtp_;
  *time_ms = playout_timestamp_rtp_time_ms_.value();
  return true;
}

void ChannelReceive::SetEstimatedPlayoutNtpTimestampMs(int64_t ntp_timestamp_ms,
                                                       int64_t time_ms) {
  RTC_DCHECK_RUN_ON(&worker_thread_checker_);
  playout_timestamp_ntp_ = ntp_timestamp_ms;
  playout_timestamp_ntp_time_ms_ = time_ms;
}

std::optional<int64_t> ChannelReceive::GetCurrentEstimatedPlayoutNtpTimestampMs(
    int64_t now_ms) const {
  RTC_DCHECK_RUN_ON(&worker_thread_checker_);
  if (!playout_timestamp_ntp_ || !playout_timestamp_ntp_time_ms_)
    return std::nullopt;

  int64_t elapsed_ms = now_ms - *playout_timestamp_ntp_time_ms_;
  return *playout_timestamp_ntp_ + elapsed_ms;
}

bool ChannelReceive::SetBaseMinimumPlayoutDelayMs(int delay_ms) {
  env_.event_log().Log(
      std::make_unique<RtcEventNetEqSetMinimumDelay>(remote_ssrc_, delay_ms));
  return neteq_->SetBaseMinimumDelayMs(delay_ms);
}

int ChannelReceive::GetBaseMinimumPlayoutDelayMs() const {
  return neteq_->GetBaseMinimumDelayMs();
}

std::optional<Syncable::Info> ChannelReceive::GetSyncInfo() const {
  RTC_DCHECK_RUN_ON(&worker_thread_checker_);
  Syncable::Info info;
  std::optional<RtpRtcpInterface::SenderReportStats> last_sr =
      rtp_rtcp_->GetSenderReportStats();
  if (!last_sr.has_value()) {
    return std::nullopt;
  }
  info.capture_time_ntp_secs = last_sr->last_remote_ntp_timestamp.seconds();
  info.capture_time_ntp_frac = last_sr->last_remote_ntp_timestamp.fractions();
  info.capture_time_source_clock = last_sr->last_remote_rtp_timestamp;

  if (!last_received_rtp_timestamp_ || !last_received_rtp_system_time_ms_) {
    return std::nullopt;
  }
  info.latest_received_capture_timestamp = *last_received_rtp_timestamp_;
  info.latest_receive_time_ms = *last_received_rtp_system_time_ms_;

  int jitter_buffer_delay = neteq_->FilteredCurrentDelayMs();
  info.current_delay_ms = jitter_buffer_delay + playout_delay_ms_;

  return info;
}

void ChannelReceive::UpdatePlayoutTimestamp(bool rtcp, int64_t now_ms) {
  RTC_DCHECK_RUN_ON(&worker_thread_checker_);

  jitter_buffer_playout_timestamp_ = neteq_->GetPlayoutTimestamp();

  if (!jitter_buffer_playout_timestamp_) {
    // This can happen if this channel has not received any RTP packets. In
    // this case, NetEq is not capable of computing a playout timestamp.
    return;
  }

  uint16_t delay_ms = 0;
  if (_audioDeviceModulePtr->PlayoutDelay(&delay_ms) == -1) {
    RTC_DLOG(LS_WARNING)
        << "ChannelReceive::UpdatePlayoutTimestamp() failed to read"
           " playout delay from the ADM";
    return;
  }

  RTC_DCHECK(jitter_buffer_playout_timestamp_);
  uint32_t playout_timestamp = *jitter_buffer_playout_timestamp_;

  // Remove the playout delay.
  playout_timestamp -= (delay_ms * (GetRtpTimestampRateHz() / 1000));

  if (!rtcp && playout_timestamp != playout_timestamp_rtp_) {
    playout_timestamp_rtp_ = playout_timestamp;
    playout_timestamp_rtp_time_ms_ = now_ms;
  }
  playout_delay_ms_ = delay_ms;
}

int ChannelReceive::GetRtpTimestampRateHz() const {
  const auto decoder_format = neteq_->GetCurrentDecoderFormat();

  // Default to the playout frequency if we've not gotten any packets yet.
  // TODO(ossu): Zero clock rate can only happen if we've added an external
  // decoder for a format we don't support internally. Remove once that way of
  // adding decoders is gone!
  // TODO(kwiberg): `decoder_format->sdp_format.clockrate_hz` is an RTP
  // clock rate as it should, but `neteq_->last_output_sample_rate_hz()` is a
  // codec sample rate, which is not always the same thing.
  return (decoder_format && decoder_format->sdp_format.clockrate_hz != 0)
             ? decoder_format->sdp_format.clockrate_hz
             : neteq_->last_output_sample_rate_hz();
}

std::vector<RtpSource> ChannelReceive::GetSources() const {
  RTC_DCHECK_RUN_ON(&worker_thread_checker_);
  return source_tracker_.GetSources();
}

}  // namespace

std::unique_ptr<ChannelReceiveInterface> CreateChannelReceive(
    const Environment& env,
    NetEqFactory* neteq_factory,
    AudioDeviceModule* audio_device_module,
    Transport* rtcp_send_transport,
    uint32_t local_ssrc,
    uint32_t remote_ssrc,
    size_t jitter_buffer_max_packets,
    bool jitter_buffer_fast_playout,
    int jitter_buffer_min_delay_ms,
    // RingRTC change to configure the jitter buffer's max target delay.
    int jitter_buffer_max_target_delay_ms,
    // RingRTC change to configure the RTCP report interval.
    int rtcp_report_interval_ms,
    bool enable_non_sender_rtt,
    scoped_refptr<AudioDecoderFactory> decoder_factory,
    std::optional<AudioCodecPairId> codec_pair_id,
    scoped_refptr<FrameDecryptorInterface> frame_decryptor,
    const CryptoOptions& crypto_options,
    scoped_refptr<FrameTransformerInterface> frame_transformer) {
  return std::make_unique<ChannelReceive>(
      env, neteq_factory, audio_device_module, rtcp_send_transport, local_ssrc,
      remote_ssrc, jitter_buffer_max_packets, jitter_buffer_fast_playout,
      jitter_buffer_min_delay_ms,
      // RingRTC change to configure the jitter buffer's max target delay.
      jitter_buffer_max_target_delay_ms,
      // RingRTC change to configure the RTCP report interval.
      rtcp_report_interval_ms, enable_non_sender_rtt, decoder_factory,
      codec_pair_id, std::move(frame_decryptor), crypto_options,
      std::move(frame_transformer));
}

}  // namespace voe
}  // namespace webrtc<|MERGE_RESOLUTION|>--- conflicted
+++ resolved
@@ -123,28 +123,6 @@
                        public RtcpPacketTypeCounterObserver {
  public:
   // Used for receive streams.
-<<<<<<< HEAD
-  ChannelReceive(
-      const Environment& env,
-      NetEqFactory* neteq_factory,
-      AudioDeviceModule* audio_device_module,
-      Transport* rtcp_send_transport,
-      uint32_t local_ssrc,
-      uint32_t remote_ssrc,
-      size_t jitter_buffer_max_packets,
-      bool jitter_buffer_fast_playout,
-      int jitter_buffer_min_delay_ms,
-      // RingRTC change to configure the jitter buffer's max target delay.
-      int jitter_buffer_max_target_delay_ms,
-      // RingRTC change to configure the RTCP report interval.
-      int rtcp_report_interval_ms,
-      bool enable_non_sender_rtt,
-      rtc::scoped_refptr<AudioDecoderFactory> decoder_factory,
-      std::optional<AudioCodecPairId> codec_pair_id,
-      rtc::scoped_refptr<FrameDecryptorInterface> frame_decryptor,
-      const webrtc::CryptoOptions& crypto_options,
-      rtc::scoped_refptr<FrameTransformerInterface> frame_transformer);
-=======
   ChannelReceive(const Environment& env,
                  NetEqFactory* neteq_factory,
                  AudioDeviceModule* audio_device_module,
@@ -154,13 +132,16 @@
                  size_t jitter_buffer_max_packets,
                  bool jitter_buffer_fast_playout,
                  int jitter_buffer_min_delay_ms,
+                 // RingRTC change to configure the jitter buffer's max target delay.
+                 int jitter_buffer_max_target_delay_ms,
+                 // RingRTC change to configure the RTCP report interval.
+                 int rtcp_report_interval_ms,
                  bool enable_non_sender_rtt,
                  scoped_refptr<AudioDecoderFactory> decoder_factory,
                  std::optional<AudioCodecPairId> codec_pair_id,
                  scoped_refptr<FrameDecryptorInterface> frame_decryptor,
                  const CryptoOptions& crypto_options,
                  scoped_refptr<FrameTransformerInterface> frame_transformer);
->>>>>>> e4445e46
   ~ChannelReceive() override;
 
   void SetSink(AudioSinkInterface* sink) override;
