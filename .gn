# Copyright (c) 2015 The WebRTC project authors. All Rights Reserved.
#
# Use of this source code is governed by a BSD-style license
# that can be found in the LICENSE file in the root of the source
# tree. An additional intellectual property rights grant can be found
# in the file PATENTS.  All contributing project authors may
# be found in the AUTHORS file in the root of the source tree.

import("//build/dotfile_settings.gni")

# The location of the build configuration file.
buildconfig = "//build/config/BUILDCONFIG.gn"

# The python interpreter to use by default. On Windows, this will look
# for python3.exe and python3.bat.
script_executable = "python3"

# The secondary source root is a parallel directory tree where
# GN build files are placed when they can not be placed directly
# in the source tree, e.g. for third party source trees.
secondary_source = "//build/secondary/"

# These are the targets to skip header checking by default. The files in targets
# matching these patterns (see "gn help label_pattern" for format) will not have
# their includes checked for proper dependencies when you run either
# "gn check" or "gn gen --check".
no_check_targets = [
  "//third_party/icu/*",

  # TODO(crbug.com/1151236) Remove once fixed.
  "//base/allocator/partition_allocator:partition_alloc",
]

# These are the list of GN files that run exec_script. This whitelist exists
# to force additional review for new uses of exec_script, which is strongly
# discouraged except for gypi_to_gn calls.
exec_script_whitelist = build_dotfile_settings.exec_script_whitelist +
                        [ "//build_overrides/build.gni" ]

default_args = {
  # Webrtc does not support component builds because we are not using the
  # template "component" but we rely directly on "rtc_static_library" and
  # "rtc_shared_library". This means that we cannot use the chromium default
  # value for this argument.
  # This also means that the user can override this value using --args or
  # the args.gn file but this setting will be ignored because we don't support
  # component builds.
  is_component_build = false

  # RingRTC change to control MacOS/iOS targets
  mac_sdk_min = "10.12.1"

  ios_deployment_target = "11.0"

  # Temporary allow warnings until Xcode 12 builds handle "-Wno-range-loop-analysis"
  # noise.
  treat_warnings_as_errors = false

  # The SDK API level, in contrast, is set by build/android/AndroidManifest.xml.
  android32_ndk_api_level = 16
  android64_ndk_api_level = 21

  # WebRTC does not provide the gflags dependency. Because libyuv uses it only
  # for unittests, it can be disabled (see third_party/libyuv/BUILD.gn)
  libyuv_use_gflags = false

  # RingRTC change to disable AV1
  enable_libaom = false

  gtest_enable_absl_printers = true

<<<<<<< HEAD
  # RingRTC change to support SDK >= 19.
  # Differently from Chromium, WebRTC still support SDK 19.
  default_min_sdk_version = 19
=======
  # Differently from Chromium, WebRTC still support SDK 21.
  default_min_sdk_version = 21

  # Prevent jsoncpp to pass -Wno-deprecated-declarations to users
  jsoncpp_no_deprecated_declarations = false
>>>>>>> 8f9b44ba
}<|MERGE_RESOLUTION|>--- conflicted
+++ resolved
@@ -69,15 +69,10 @@
 
   gtest_enable_absl_printers = true
 
-<<<<<<< HEAD
   # RingRTC change to support SDK >= 19.
   # Differently from Chromium, WebRTC still support SDK 19.
   default_min_sdk_version = 19
-=======
-  # Differently from Chromium, WebRTC still support SDK 21.
-  default_min_sdk_version = 21
 
   # Prevent jsoncpp to pass -Wno-deprecated-declarations to users
   jsoncpp_no_deprecated_declarations = false
->>>>>>> 8f9b44ba
 }